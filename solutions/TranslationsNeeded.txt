--- conflicted
+++ resolved
@@ -1,13 +1,3 @@
-<<<<<<< HEAD
-zh-Hans 25
-ru-RU 9
-pt-BR 10
-pl-PL 158
-it-IT 904
-fr-FR 519
-es-ES 328
-de-DE 329
-=======
 zh-Hans 6
 ru-RU 5
 pt-BR 24
@@ -15,5 +5,4 @@
 it-IT 918
 fr-FR 533
 es-ES 342
-de-DE 343
->>>>>>> b0663bb3
+de-DE 343