--- conflicted
+++ resolved
@@ -1,13 +1,3 @@
-<<<<<<< HEAD
-zh-Hans 24
-ru-RU 8
-pt-BR 9
-pl-PL 157
-it-IT 903
-fr-FR 518
-es-ES 327
-de-DE 328
-=======
 zh-Hans 6
 ru-RU 5
 pt-BR 24
@@ -15,5 +5,4 @@
 it-IT 918
 fr-FR 533
 es-ES 342
-de-DE 343
->>>>>>> b0663bb3
+de-DE 343