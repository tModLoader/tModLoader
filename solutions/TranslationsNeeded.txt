<<<<<<< HEAD
zh-Hans 25
ru-RU 9
pt-BR 10
pl-PL 158
it-IT 904
fr-FR 519
es-ES 328
de-DE 329
=======
zh-Hans 38
ru-RU 22
pt-BR 23
pl-PL 18
it-IT 917
fr-FR 532
es-ES 341
de-DE 342
>>>>>>> 56d77f54
<|MERGE_RESOLUTION|>--- conflicted
+++ resolved
@@ -1,13 +1,3 @@
-<<<<<<< HEAD
-zh-Hans 25
-ru-RU 9
-pt-BR 10
-pl-PL 158
-it-IT 904
-fr-FR 519
-es-ES 328
-de-DE 329
-=======
 zh-Hans 38
 ru-RU 22
 pt-BR 23
@@ -15,5 +5,4 @@
 it-IT 917
 fr-FR 532
 es-ES 341
-de-DE 342
->>>>>>> 56d77f54
+de-DE 342