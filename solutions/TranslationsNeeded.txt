<<<<<<< HEAD
zh-Hans 288
ru-RU 222
pt-BR 325
pl-PL 339
it-IT 786
fr-FR 396
es-ES 303
de-DE 324
=======
zh-Hans 5
ru-RU 11
pt-BR 322
pl-PL 336
it-IT 783
fr-FR 393
es-ES 300
de-DE 321
>>>>>>> 5fec2f8d
<|MERGE_RESOLUTION|>--- conflicted
+++ resolved
@@ -1,13 +1,3 @@
-<<<<<<< HEAD
-zh-Hans 288
-ru-RU 222
-pt-BR 325
-pl-PL 339
-it-IT 786
-fr-FR 396
-es-ES 303
-de-DE 324
-=======
 zh-Hans 5
 ru-RU 11
 pt-BR 322
@@ -15,5 +5,4 @@
 it-IT 783
 fr-FR 393
 es-ES 300
-de-DE 321
->>>>>>> 5fec2f8d
+de-DE 321