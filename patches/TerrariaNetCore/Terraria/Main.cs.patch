--- conflicted
+++ resolved
@@ -67,27 +67,17 @@
  								((Form)Control.FromHandle(base.Window.Handle)).WindowState = FormWindowState.Maximized;
  #endif
  							}
-<<<<<<< HEAD
-@@ -4027,16 +_,16 @@
-=======
 @@ -4027,16 +_,17 @@
->>>>>>> 883994d0
  		}
  
  		public void NeverSleep() {
 -#if WINDOWS
 -			previousExecutionState = NativeMethods.SetThreadExecutionState(2147483649u);
 -#endif
-<<<<<<< HEAD
-+			if (OperatingSystem.IsWindows()) {
-+				previousExecutionState = NativeMethods.SetThreadExecutionState(2147483649u);
-+			}
-=======
 +//#if WINDOWS
 +			if (OperatingSystem.IsWindows())
 +				previousExecutionState = NativeMethods.SetThreadExecutionState(2147483649u);
 +//#endif
->>>>>>> 883994d0
  		}
  
  		public void YouCanSleepNow() {
