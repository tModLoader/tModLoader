--- src/TerrariaNetCore/Terraria/Chest.cs
+++ src/tModLoader/Terraria/Chest.cs
@@ -1,3 +_,4 @@
+using System;
 using System.Collections.Generic;
 using Microsoft.Xna.Framework;
 using Terraria.Audio;
@@ -8,34 +_,131 @@
 using Terraria.GameContent.Drawing;
 using Terraria.GameContent.Events;
 using Terraria.ID;
+using Terraria.Localization;
+using Terraria.ModLoader;
+using Terraria.ModLoader.Annotations;
 using Terraria.ObjectData;
 
 namespace Terraria;
 
+/// <summary>
+/// Represents a non-<see cref="Player"/> inventory, such as chests, portable storage, or NPC shops.
+/// </summary>
 public class Chest : IFixLoadedData
 {
+	/// <summary>
+	/// The maximum distance, in world coordinates, that a player can quick-stack items into chests.
+	/// </summary>
 	public const float chestStackRange = 600f;
+
+	/// <summary>
+	/// The number of vanilla chest styles contained in <see cref="TileID.Containers"/>.
+	/// </summary>
 	public const int maxChestTypes = 52;
+
+	/// <summary>
+	/// Associates a <see cref="TileID.Containers"/> style with the item type (<see cref="Item.type"/>) that is shown when the chest is moused over. Differs from <see cref="chestItemSpawn"/> to show key items for locked chest styles.
+	/// <br/> <see cref="maxChestTypes"/> elements long.
+	/// </summary>
 	public static int[] chestTypeToIcon = new int[52];
+
+	/// <summary>
+	/// Associates a <see cref="TileID.Containers"/> style with the item type (<see cref="Item.type"/>) that is dropped when the chest is destroyed.
+	/// <br/> <see cref="maxChestTypes"/> elements long.
+	/// </summary>
 	public static int[] chestItemSpawn = new int[52];
+
+	/// <summary>
+	/// The number of vanilla chest styles contained in <see cref="TileID.Containers2"/>.
+	/// </summary>
 	public const int maxChestTypes2 = 17;
+
+	/// <summary>
+	/// Associates a <see cref="TileID.Containers2"/> style with the item type (<see cref="Item.type"/>) that is shown when the chest is moused over.
+	/// <br/> <see cref="maxChestTypes2"/> elements long. Differs from <see cref="chestItemSpawn2"/> to show key items for locked chest styles.
+	/// </summary>
 	public static int[] chestTypeToIcon2 = new int[17];
+
+	/// <summary>
+	/// Associates a <see cref="TileID.Containers2"/> style with the item type (<see cref="Item.type"/>) that is dropped when the chest is destroyed.
+	/// <br/> <see cref="maxChestTypes2"/> elements long.
+	/// </summary>
 	public static int[] chestItemSpawn2 = new int[17];
+
+	/// <summary>
+	/// The number of vanilla dresser styles contained in <see cref="TileID.Dressers"/>.
+	/// </summary>
 	public const int maxDresserTypes = 43;
+
+	/// <summary>
+	/// Associates a <see cref="TileID.Dressers"/> style with the item type (<see cref="Item.type"/>) that is shown when the dresser is moused over.
+	/// <br/> <see cref="maxDresserTypes"/> elements long.
+	/// </summary>
 	public static int[] dresserTypeToIcon = new int[43];
+
+	/// <summary>
+	/// Associates a <see cref="TileID.Dressers"/> style with the item type (<see cref="Item.type"/>) that is dropped when the dresser is destroyed.
+	/// <br/> <see cref="maxDresserTypes"/> elements long.
+	/// </summary>
 	public static int[] dresserItemSpawn = new int[43];
+
+	/// <summary>
+	/// The maximum number of items chests can contain.
+	/// </summary>
 	public const int maxItems = 40;
+
+	/// <summary>
+	/// The maximum length that <see cref="name"/> is allowed to be.
+	/// </summary>
 	public const int MaxNameLength = 20;
+
+	/// <summary>
+	/// The items this chest contains.
+	/// <br/> <see cref="maxItems"/> elements long.
+	/// </summary>
 	public Item[] item;
+
+	/// <summary>
+	/// The x-coordinate of this chest in the world, in tile coordinates. (Top left corner tile)
+	/// </summary>
 	public int x;
+
+	/// <summary>
+	/// The y-coordinate of this chest in the world, in tile coordinates. (Top left corner tile)
+	/// </summary>
 	public int y;
+
+	/// <summary>
+	/// <strong>Unused.</strong>
+	/// <br/> If <see langword="true"/>, this chest is a portable storage (such as <see cref="ItemID.PiggyBank"/>) linked to a player.
+	/// </summary>
 	public bool bankChest;
+
+	/// <summary>
+	/// The player-assigned name of this chest. May not exceed <see cref="MaxNameLength"/> characters in length.
+	/// </summary>
 	public string name;
+
+	/// <summary>
+	/// The number of ticks this chest has been on its current <see cref="frame"/> value.
+	/// </summary>
 	public int frameCounter;
+
+	/// <summary>
+	/// The current frame of this chest's animation.
+	/// </summary>
 	public int frame;
+
+	/// <summary>
+	/// The duration of this chest's eating animation in ticks.
+	/// <br/> The eating animation plays when an item is quick-stacked into this chest.
+	/// </summary>
 	public int eatingAnimationTime;
 	private static HashSet<int> _chestInUse = new HashSet<int>();
 
+	/// <summary>
+	/// Create a new <see cref="Chest"/> with no name.
+	/// </summary>
 	public Chest(bool bank = false)
 	{
 		item = new Item[40];
@@ -195,6 +_,11 @@
 		return false;
 	}
 
+	/// <summary>
+	/// Gets a list of currently-open chests in the world.
+	/// <br/> Never called on <see cref="NetmodeID.MultiplayerClient"/>.
+	/// </summary>
+	/// <returns>A <see cref="List{T}"/> containing the indices in <see cref="Main.chest"/> of all chests any active <see cref="Player"/> has open.</returns>
 	public static List<int> GetCurrentlyOpenChests()
 	{
 		List<int> list = new List<int>();
@@ -206,13 +_,27 @@
 		return list;
 	}
 
+	/// <summary>
+	/// Determines if the chest at <see cref="Main.tile"/>[<paramref name="x"/>, <paramref name="y"/>] is locked.
+	/// </summary>
+	/// <param name="x">The x-coordinate of the chest to check, in tile coordinates.</param>
+	/// <param name="y">The y-coordinate of the chest to check, in tile coordinates.</param>
+	/// <returns><see langword="true"/> if the chest is locked, <see langword="false"/> otherwise.</returns>
-	public static bool IsLocked(int x, int y) => IsLocked(Main.tile[x, y]);
+	public static bool IsLocked(int x, int y) => IsLocked(x, y, Main.tile[x, y]);
 
-	public static bool IsLocked(Tile t)
+	//TML: Added x & y parameters.
+	/// <inheritdoc cref="IsLocked(int, int)"/>
+	/// <param name="x"><inheritdoc cref="IsLocked(int, int)"/></param>
+	/// <param name="y"><inheritdoc cref="IsLocked(int, int)"/></param>
+	/// <param name="t">The <see cref="Tile"/> at <see cref="Main.tile"/>[<paramref name="x"/>, <paramref name="y"/>]</param>
+	public static bool IsLocked(int x, int y, Tile t)
 	{
 		if (t == null)
 			return true;
 
+		if (t.type >= TileID.Count)
+			return TileLoader.IsLockedChest(x, y, t.type);
+
 		if (t.type == 21 && ((t.frameX >= 72 && t.frameX <= 106) || (t.frameX >= 144 && t.frameX <= 178) || (t.frameX >= 828 && t.frameX <= 1006) || (t.frameX >= 1296 && t.frameX <= 1330) || (t.frameX >= 1368 && t.frameX <= 1402) || (t.frameX >= 1440 && t.frameX <= 1474)))
 			return true;
 
@@ -222,6 +_,20 @@
 		return false;
 	}
 
+	/// <summary>
+	/// Attempts to move the item in <paramref name="plr"/>'s inventory or Void Vault into nearby chests.
+	/// <br/> Only called on <see cref="NetmodeID.Server"/>.
+	/// </summary>
+	/// <param name="plr">The index of the <see cref="Player"/> in <see cref="Main.player"/> to try moving an item for.</param>
+	/// <param name="slot">
+	/// The <see cref="PlayerItemSlotID"/> to move an item from.
+	/// <br/> If <c><paramref name="slot"/> &lt; 58</c>, then that slot of <paramref name="plr"/>'s inventory is moved.
+	/// <br/> If <c><paramref name="slot"/> >= <see cref="PlayerItemSlotID.Bank4_0"/> &amp;&amp; <paramref name="slot"/> &lt; <see cref="PlayerItemSlotID.Bank4_0"/> + 40</c>, then that slot (minus <see cref="PlayerItemSlotID.Bank4_0"/>) of <paramref name="plr"/>'s Void Vault is moved.
+	/// <br/> Otherwise, no item is moved.
+	/// </param>
+	/// <remarks>
+	/// It's recommended to use <see cref="Player.QuickStackAllChests"/> to handle this automatically.
+	/// </remarks>
 	public static void ServerPlaceItem(int plr, int slot)
 	{
 		if (slot >= PlayerItemSlotID.Bank4_0 && slot < PlayerItemSlotID.Bank4_0 + 40) {
@@ -235,6 +_,15 @@
 		}
 	}
 
+	/// <summary>
+	/// Attempts to move the given item into any chests near the given position. Cannot place items into a chest if <see cref="IsPlayerInChest(int)"/> or  if that chest <see cref="IsLocked(int, int)"/>
+	/// </summary>
+	/// <param name="item">The item to attempt moving.</param>
+	/// <param name="position">The position to attempt moving from.</param>
+	/// <returns>
+	/// If on <see cref="NetmodeID.MultiplayerClient"/>, <paramref name="item"/> without modification.
+	/// <br/> Otherwise, <paramref name="item"/> after being quick-stacked into any nearby chests. May be <see cref="Item.IsAir"/>.
+	/// </returns>
 	public static Item PutItemInNearbyChest(Item item, Vector2 position)
 	{
 		if (Main.netMode == 1)
@@ -257,6 +_,19 @@
 				}
 				else if (item.IsTheSameAs(Main.chest[i].item[j])) {
 					flag2 = true;
+					// flag set above means "item of same type found in chest, able to be put into an empty slot later", which means we have to respect it before TryStackItems
+					if (!ItemLoader.TryStackItems(Main.chest[i].item[j], item, out int numTransfered))
+						continue;
+
+					if (numTransfered > 0)
+						VisualizeChestTransfer(position, vector, item, numTransfered);
+
+					if (item.stack <= 0) {
+						item.SetDefaults();
+						return item;
+					}
+
+					/* #OnStackHook
 					int num = Main.chest[i].item[j].maxStack - Main.chest[i].item[j].stack;
 					if (num > 0) {
 						if (num > item.stack)
@@ -268,11 +_,13 @@
 							Main.chest[i].item[j].stack += num;
 						}
 
+						// Extra context.
 						if (item.stack <= 0) {
 							item.SetDefaults();
 							return item;
 						}
 					}
+					*/
 				}
 				else {
 					flag3 = true;
@@ -298,6 +_,14 @@
 		return item;
 	}
 
+	/// <summary>
+	/// Visually moves <paramref name="item"/> from <paramref name="position"/> to <paramref name="chestPosition"/>.
+	/// <br/> If called on <see cref="NetmodeID.MultiplayerClient"/>, sync the transfer to all clients.
+	/// </summary>
+	/// <param name="position">The original position of <paramref name="item"/> in world coordinates.</param>
+	/// <param name="chestPosition">The position of the destination chest in world coordinates.</param>
+	/// <param name="item">The item to move. Only <see cref="Item.type"/> is read.</param>
+	/// <param name="amountMoved"><strong>Unused.</strong></param>
 	public static void VisualizeChestTransfer(Vector2 position, Vector2 chestPosition, Item item, int amountMoved)
 	{
 		ParticleOrchestrator.BroadcastOrRequestParticleSpawn(ParticleOrchestraType.ItemTransfer, new ParticleOrchestraSettings {
@@ -307,6 +_,13 @@
 		});
 	}
 
+	/// <summary>
+	/// Visually moves <paramref name="coinsMoved"/> worth of coins from <paramref name="position"/> to <paramref name="chestPosition"/>.
+	/// <br/> If called on <see cref="NetmodeID.MultiplayerClient"/>, sync the transfer to all clients.
+	/// </summary>
+	/// <param name="position">The original position of the coins in world coordinates.</param>
+	/// <param name="chestPosition">The position of the destination chest in world coordinates.</param>
+	/// <param name="coinsMoved">The value of the coins moved in copper coins.</param>
 	public static void VisualizeChestTransfer_CoinsBatch(Vector2 position, Vector2 chestPosition, long coinsMoved)
 	{
 		int[] array = Utils.CoinsSplit(coinsMoved);
@@ -323,6 +_,12 @@
 
 	public object Clone() => MemberwiseClone();
 
+	/// <summary>
+	/// Unlocks a locked chest.
+	/// </summary>
+	/// <param name="X">The x-coordinate of the locked chest, in tile coordinates.</param>
+	/// <param name="Y">The y-coordinate of the locked chest, in tile coordinates.</param>
+	/// <returns><see langword="true"/> if the chest successfully unlocked, <see langword="false"/> otherwise.</returns>
 	public static bool Unlock(int X, int Y)
 	{
 		if (Main.tile[X, Y] == null || Main.tile[X + 1, Y] == null || Main.tile[X, Y + 1] == null || Main.tile[X + 1, Y + 1] == null)
@@ -333,6 +_,24 @@
 		Tile tileSafely = Framing.GetTileSafely(X, Y);
 		int type2 = tileSafely.type;
 		int num2 = tileSafely.frameX / 36;
+
+		// Handle mod chests
+		if (Main.tile[X, Y].type >= TileID.Count) {
+			num = -36;
+			type = 11;
+			bool manual = false;
+
+			if (!TileLoader.UnlockChest(X, Y, Main.tile[X, Y].type, ref num, ref type, ref manual))
+				return false;
+
+			if (manual)
+				return true;
+
+			num *= -1;
+
+			goto PostVanillaChests;
+		}
+
 		switch (type2) {
 			case 21:
 				switch (num2) {
@@ -379,13 +_,19 @@
 				return false;
 		}
 
+	PostVanillaChests:
+
 		SoundEngine.PlaySound(22, X * 16, Y * 16);
 		for (int i = X; i <= X + 1; i++) {
 			for (int j = Y; j <= Y + 1; j++) {
 				Tile tileSafely2 = Framing.GetTileSafely(i, j);
 				if (tileSafely2.type == type2) {
 					tileSafely2.frameX -= num;
+
+					/*
 					Main.tile[i, j] = tileSafely2;
+					*/
+
 					for (int k = 0; k < 4; k++) {
 						Dust.NewDust(new Vector2(i * 16, j * 16), 16, 16, type);
 					}
@@ -396,6 +_,12 @@
 		return true;
 	}
 
+	/// <summary>
+	/// Locks an unlocked chest.
+	/// </summary>
+	/// <param name="X">The x-coordinate of the unlocked chest, in tile coordinates.</param>
+	/// <param name="Y">The y-coordinate of the unlocked chest, in tile coordinates.</param>
+	/// <returns><see langword="true"/> if the chest successfully locked, <see langword="false"/> otherwise.</returns>
 	public static bool Lock(int X, int Y)
 	{
 		if (Main.tile[X, Y] == null || Main.tile[X + 1, Y] == null || Main.tile[X, Y + 1] == null || Main.tile[X + 1, Y + 1] == null)
@@ -405,6 +_,21 @@
 		Tile tileSafely = Framing.GetTileSafely(X, Y);
 		int type = tileSafely.type;
 		int num2 = tileSafely.frameX / 36;
+
+		// Handle mod chests
+		if (Main.tile[X, Y].type >= TileID.Count) {
+			num = 36;
+			bool manual = false;
+
+			if (!TileLoader.LockChest(X, Y, Main.tile[X, Y].type, ref num, ref manual))
+				return false;
+
+			if (manual)
+				return true;
+
+			goto PostVanillaChests;
+		}
+
 		switch (type) {
 			case 21:
 				switch (num2) {
@@ -444,13 +_,17 @@
 				return false;
 		}
 
+	PostVanillaChests:
+
 		SoundEngine.PlaySound(22, X * 16, Y * 16);
 		for (int i = X; i <= X + 1; i++) {
 			for (int j = Y; j <= Y + 1; j++) {
 				Tile tileSafely2 = Framing.GetTileSafely(i, j);
 				if (tileSafely2.type == type) {
 					tileSafely2.frameX += num;
+					/*
 					Main.tile[i, j] = tileSafely2;
+					*/
 				}
 			}
 		}
@@ -458,6 +_,11 @@
 		return true;
 	}
 
+	/// <summary>
+	/// Gets the <see cref="Player"/> currently using the given chest, if any.
+	/// </summary>
+	/// <param name="i">The index of the chest in <see cref="Main.chest"/> to check.</param>
+	/// <returns>The index in <see cref="Main.player"/> of the <see cref="Player"/> using this chest, or <c>-1</c> if no player is using this chest.</returns>
 	public static int UsingChest(int i)
 	{
 		if (Main.chest[i] != null) {
@@ -470,6 +_,15 @@
 		return -1;
 	}
 
+	/// <summary>
+	/// Tries to find a <see cref="Chest"/> located at (<paramref name="X"/>, <paramref name="Y"/>) (tile coordinates).
+	/// </summary>
+	/// <param name="X">The x-coordinate to check, in tile coordinates.</param>
+	/// <param name="Y">The y-coordinate to check, in tile coordinates.</param>
+	/// <returns>The index in <see cref="Main.chest"/> of the chest at (<paramref name="X"/>, <paramref name="Y"/>), or <c>-1</c> if one doesn't exist.</returns>
+	/// <remarks>
+	/// If you don't have the top-left corner of the chest tile, use <see cref="FindChestByGuessing(int, int)"/>.
+	/// </remarks>
 	public static int FindChest(int X, int Y)
 	{
 		for (int i = 0; i < 8000; i++) {
@@ -480,6 +_,15 @@
 		return -1;
 	}
 
+	/// <summary>
+	/// Tries to find the <see cref="Chest"/> associated with the tile at (<paramref name="X"/>, <paramref name="Y"/>) (tile coordinates).
+	/// </summary>
+	/// <param name="X">The x-coordinate to check, in tile coordinates.</param>
+	/// <param name="Y">The y-coordinate to check, in tile coordinates.</param>
+	/// <returns>The index in <see cref="Main.chest"/> of the chest associated with the tile at (<paramref name="X"/>, <paramref name="Y"/>), or <c>-1</c> if one doesn't exist.</returns>
+	/// <remarks>
+	/// If you have the top-left corner of the chest tile, use <see cref="FindChest(int, int)"/>.
+	/// </remarks>
 	public static int FindChestByGuessing(int X, int Y)
 	{
 		for (int i = 0; i < 8000; i++) {
@@ -490,6 +_,19 @@
 		return -1;
 	}
 
+	/// <summary>
+	/// Determines if a new chest can exist at tile coordinates (<paramref name="x"/>, <paramref name="y"/>).
+	/// </summary>
+	/// <param name="x">The x-coordinate to check, in tile coordinates.</param>
+	/// <param name="y">The y-coordinate to check, in tile coordinates.</param>
+	/// <param name="type">Unused, but required for use with <see cref="PlacementHook.hook"/>.</param>
+	/// <param name="style">Unused, but required for use with <see cref="PlacementHook.hook"/>.</param>
+	/// <param name="direction">Unused, but required for use with <see cref="PlacementHook.hook"/>.</param>
+	/// <param name="alternate">Unused, but required for use with <see cref="PlacementHook.hook"/>.</param>
+	/// <returns>
+	/// <c>-1</c> if there exists a chest in <see cref="Main.chest"/> at the coordinates (<paramref name="x"/>, <paramref name="y"/>), or if <see cref="Main.chest"/> contains no <see langword="null"/> elements.
+	/// <br/> Otherwise, the index in <see cref="Main.chest"/> of the first <see langword="null"/> element.
+	/// </returns>
 	public static int FindEmptyChest(int x, int y, int type = 21, int style = 0, int direction = 1, int alternate = 0)
 	{
 		int num = -1;
@@ -507,6 +_,12 @@
 		return num;
 	}
 
+	/// <summary>
+	/// Determines if there are any chests near the tile coordinates (<paramref name="x"/>, <paramref name="y"/>).
+	/// </summary>
+	/// <param name="x">The x-coordinate to check, in tile coordinates.</param>
+	/// <param name="y">The y-coordinate to check, in tile coordinates.</param>
+	/// <returns><see langword="true"/> if any position in <see cref="Main.tile"/> within [-25, 25) tiles horizontally and [-8, 8) tiles vertically has a tile (<see cref="Tile.HasTile"/>) and if that tile's <see cref="Tile.TileType"/> is in <see cref="TileID.Sets.BasicChest"/>. Otherwise, returns <see langword="false"/>.</returns>
 	public static bool NearOtherChests(int x, int y)
 	{
 		for (int i = x - 25; i < x + 25; i++) {
@@ -520,6 +_,19 @@
 		return false;
 	}
 
+	/// <summary>
+	/// Registers a placed chest into the world.
+	/// </summary>
+	/// <param name="x">The x-coordinate to check, in tile coordinates.</param>
+	/// <param name="y">The y-coordinate to check, in tile coordinates.</param>
+	/// <param name="type">The tile type of the placed chest.</param>
+	/// <param name="style">The tile style of the placed chest.</param>
+	/// <param name="direction">Unused, but required for use with <see cref="PlacementHook.hook"/>.</param>
+	/// <param name="alternate">Unused, but required for use with <see cref="PlacementHook.hook"/>.</param>
+	/// <returns>
+	/// <c>-1</c> if there exists a chest in <see cref="Main.chest"/> at the coordinates (<paramref name="x"/>, <paramref name="y"/>), or if <see cref="Main.chest"/> contains no <see langword="null"/> elements.
+	/// <br/> Otherwise, the index in <see cref="Main.chest"/> of the newly-created chest.
+	/// </returns>
 	public static int AfterPlacement_Hook(int x, int y, int type = 21, int style = 0, int direction = 1, int alternate = 0)
 	{
 		Point16 baseCoords = new Point16(x, y);
@@ -540,21 +_,47 @@
 		}
 		else {
 			switch (type) {
+				// Containers
 				case 21:
 					NetMessage.SendData(34, -1, -1, null, 0, x, y, style);
 					break;
+				// Containers2
 				case 467:
 					NetMessage.SendData(34, -1, -1, null, 4, x, y, style);
 					break;
+				/*
 				default:
+				*/
+				case TileID.Dressers:
 					NetMessage.SendData(34, -1, -1, null, 2, x, y, style);
 					break;
+				// Handle mod chests
+				case int _ when TileID.Sets.BasicChest[type]:
+					NetMessage.SendData(34, -1, -1, null, 100, x, y, style, 0, type, 0);
+					break;
+				// Handle mod dressers
+				case int _ when TileID.Sets.BasicDresser[type]:
+					NetMessage.SendData(34, -1, -1, null, 102, x, y, style, 0, type, 0);
+					break;
 			}
 		}
 
 		return num;
 	}
 
+	/// <summary>
+	/// Creates and registers a new chest into the world.
+	/// </summary>
+	/// <param name="X">The x-coordinate to check, in tile coordinates.</param>
+	/// <param name="Y">The y-coordinate to check, in tile coordinates.</param>
+	/// <param name="id">The index in <see cref="Main.chest"/> that this chest should use. If <c><paramref name="id"/> != -1</c>, placement cannot fail.</param>
+	/// <returns>
+	/// <c>-1</c> if <c><paramref name="id"/> == -1</c> and <see cref="FindEmptyChest(int, int, int, int, int, int)"/> returns <c>-1</c>.
+	/// <br/> Otherwise, the index in <see cref="Main.chest"/> of the newly-created chest.
+	/// </returns>
+	/// <remarks>
+	/// It is recommended to use <see cref="WorldGen.PlaceChest(int, int, ushort, bool, int)"/> to place chests into the world.
+	/// </remarks>
 	public static int CreateChest(int X, int Y, int id = -1)
 	{
 		int num = id;
@@ -577,6 +_,12 @@
 		return num;
 	}
 
+	/// <summary>
+	/// Determines if the chest at (<paramref name="X"/>, <paramref name="Y"/>) can be destroyed.
+	/// </summary>
+	/// <param name="X">The x-coordinate to check, in tile coordinates.</param>
+	/// <param name="Y">The y-coordinate to check, in tile coordinates.</param>
+	/// <returns><see langword="false"/> if a chest exists at (<paramref name="X"/>, <paramref name="Y"/>) and if any element in that chest's <see cref="item"/> array is not <see cref="Item.IsAir"/>. Otherwise, returns <see langword="true"/>.</returns>
 	public static bool CanDestroyChest(int X, int Y)
 	{
 		for (int i = 0; i < 8000; i++) {
@@ -595,6 +_,12 @@
 		return true;
 	}
 
+	/// <summary>
+	/// Attempts to destroy the chest at (<paramref name="X"/>, <paramref name="Y"/>).
+	/// </summary>
+	/// <param name="X">The x-coordinate to check, in tile coordinates.</param>
+	/// <param name="Y">The y-coordinate to check, in tile coordinates.</param>
+	/// <returns><see langword="false"/> if a chest exists at (<paramref name="X"/>, <paramref name="Y"/>) and if any element in that chest's <see cref="item"/> array is not <see cref="Item.IsAir"/>. Otherwise, returns <see langword="true"/>.</returns>
 	public static bool DestroyChest(int X, int Y)
 	{
 		for (int i = 0; i < 8000; i++) {
@@ -618,6 +_,13 @@
 		return true;
 	}
 
+	/// <summary>
+	/// Forcibly destroys the chest at (<paramref name="X"/>, <paramref name="Y"/>) with ID <paramref name="id"/> if it exists.
+	/// <br/> <strong>Warning: This will destroy any items contained within the chest.</strong>
+	/// </summary>
+	/// <param name="X">The x-coordinate to check, in tile coordinates.</param>
+	/// <param name="Y">The y-coordinate to check, in tile coordinates.</param>
+	/// <param name="id">The index in <see cref="Main.chest"/> of the chest to destroy.</param>
 	public static void DestroyChestDirect(int X, int Y, int id)
 	{
 		if (id < 0 || id >= Main.chest.Length)
@@ -637,23 +_,44 @@
 		}
 	}
 
+	//TML: Now returns the item's index.
+	/// <summary>
+	/// Adds an item to the first empty slot in this shop.
+	/// </summary>
+	/// <param name="newItem">The item to add.</param>
+	/// <returns><c>0</c> if the item could not be added to the shop, or the index in <see cref="item"/> if the item was successfully added.</returns>
-	public void AddItemToShop(Item newItem)
+	public int AddItemToShop(Item newItem)
 	{
 		int num = Main.shopSellbackHelper.Remove(newItem);
-		if (num >= newItem.stack)
-			return;
+
+		if (num >= newItem.stack) {
+			for (int i = 0; i < 39; i++)
+				if (item[i] != null && item[i].type == newItem.type)
+					return i;
+			return 0; // Technically this shouldn't happen
+		}
+
+		//TML:
+		// When selling to vendor with full inventory, replace 2nd to last
+		// item rather than have the item disappear to facilitate PostSellItem Item reference.
 
 		for (int i = 0; i < 39; i++) {
-			if (item[i] == null || item[i].type == 0) {
+			if (item[i] == null || item[i].type == 0 || i == 38) {
 				item[i] = newItem.Clone();
 				item[i].favorited = false;
<<<<<<< HEAD
@@ -651,12 +_,18 @@
=======
 				item[i].buyOnce = true;
>>>>>>> a2b48a7c
 				item[i].stack -= num;
 				_ = item[i].value;
 				_ = 0;
+
+				/*
 				break;
+				*/
+				return i;
 			}
 		}
+
+		return 0;
 	}
 
-	public static void SetupTravelShop_AddToShop(int it, ref int added, ref int count)
+	public static void SetupTravelShop_AddToShop([IDType(IDTypeAttribute.Item)] int it, ref int added, ref int count)
 	{
 		if (it == 0)
 			return;
@@ -735,7 +_,7 @@
 		}
 	}
 
-	public static bool SetupTravelShop_CanAddItemToShop(int it)
+	public static bool SetupTravelShop_CanAddItemToShop([IDType(IDTypeAttribute.Item)] int it)
 	{
 		if (it == 0)
 			return false;
@@ -1077,6 +_,9 @@
 		}
 	}
 
+	/// <summary>
+	/// Sets up the <see cref="NPCID.TravellingMerchant"/>'s shop.
+	/// </summary>
 	public static void SetupTravelShop()
 	{
 		for (int i = 0; i < 40; i++) {
@@ -1164,10 +_,17 @@
 				break;
 			}
 		}
+
+		NPCLoader.SetupTravelShop(Main.travelShop, ref count);
 	}
 
 	public void SetupShop(int type)
 	{
+		SetupShop(NPCShopDatabase.GetShopNameFromVanillaIndex(type), Main.LocalPlayer.TalkNPC);
+	}
+
+	internal void VanillaSetupShop(int type)
+	{
 		bool flag = Main.LocalPlayer.currentShoppingSettings.PriceAdjustment <= 0.8999999761581421;
 		Item[] array = item;
 		for (int i = 0; i < 40; i++) {
@@ -2313,12 +_,12 @@
 				num++;
 				array[num].SetDefaults(1979);
 				num++;
-				if (Main.player[Main.myPlayer].statLifeMax >= 400) {
+				if (Main.player[Main.myPlayer].ConsumedLifeCrystals == Player.LifeCrystalMax) {
 					array[num].SetDefaults(1977);
 					num++;
 				}
 
-				if (Main.player[Main.myPlayer].statManaMax >= 200) {
+				if (Main.player[Main.myPlayer].ConsumedManaCrystals == Player.ManaCrystalMax) {
 					array[num].SetDefaults(1978);
 					num++;
 				}
@@ -2996,7 +_,30 @@
 		}
 	}
 
+	// Added by tML
+	public void SetupShop(string shopName, NPC npc)
+	{
+		Array.Fill(item, null);
+
+		if (NPCShopDatabase.TryGetNPCShop(shopName, out var shop)) {
+			shop.FillShop(item, npc, out bool overflow);
+			if (overflow) {
+				Main.NewText(Language.GetTextValue("tModLoader.ShopOverflow"), Color.Orange);
+				Logging.tML.Warn($"Unable to fit all item in the shop {shopName}");
+			}
+		}
+
+		if (npc != null) // not that it's valid to call SetupShop without an npc, except when testing
+			NPCLoader.ModifyActiveShop(npc, shopName, item);
+
+		foreach (ref var item in item.AsSpan()) {
+			item ??= new Item();
+			item.isAShopItem = true;
+		}
+	}
+
+	// TML: Made internal
-	private static bool BestiaryGirl_IsFairyTorchAvailable()
+	internal static bool BestiaryGirl_IsFairyTorchAvailable()
 	{
 		if (!DidDiscoverBestiaryEntry(585))
 			return false;
@@ -3012,6 +_,11 @@
 
 	private static bool DidDiscoverBestiaryEntry(int npcId) => Main.BestiaryDB.FindEntryByNPCID(npcId).UIInfoProvider.GetEntryUICollectionInfo().UnlockState > BestiaryEntryUnlockState.NotKnownAtAll_0;
 
+	/// <summary>
+	/// Visually opens the chest at <paramref name="worldPosition"/> for <paramref name="duration"/> ticks.
+	/// </summary>
+	/// <param name="worldPosition">The position of the chest to ask, in tile coordinates.</param>
+	/// <param name="duration">The duration of the eating animation in ticks.</param>
 	public static void AskForChestToEatItem(Vector2 worldPosition, int duration)
 	{
 		Point point = worldPosition.ToTileCoordinates();
@@ -3020,6 +_,10 @@
 			Main.chest[num].eatingAnimationTime = duration;
 	}
 
+	/// <summary>
+	/// Visually updates all chests' frames.
+	/// <br/> Chests that are being used (<see cref="GetCurrentlyOpenChests"/>) or eating an item (<see cref="eatingAnimationTime"/>) will not be opened.
+	/// </summary>
 	public static void UpdateChestFrames()
 	{
 		int num = 8000;
@@ -3063,6 +_,9 @@
 		}
 	}
 
+	/// <summary>
+	/// Calls <see cref="Item.FixAgainstExploit"/> on all of this chest's items.
+	/// </summary>
 	public void FixLoadedData()
 	{
 		Item[] array = item;<|MERGE_RESOLUTION|>--- conflicted
+++ resolved
@@ -5,13 +5,12 @@
  using System.Collections.Generic;
  using Microsoft.Xna.Framework;
  using Terraria.Audio;
-@@ -8,34 +_,131 @@
+@@ -8,34 +_,130 @@
  using Terraria.GameContent.Drawing;
  using Terraria.GameContent.Events;
  using Terraria.ID;
 +using Terraria.Localization;
 +using Terraria.ModLoader;
-+using Terraria.ModLoader.Annotations;
  using Terraria.ObjectData;
  
  namespace Terraria;
@@ -224,7 +223,7 @@
 +					if (!ItemLoader.TryStackItems(Main.chest[i].item[j], item, out int numTransfered))
 +						continue;
 +
-+					if (numTransfered > 0)
++					if(numTransfered > 0)
 +						VisualizeChestTransfer(position, vector, item, numTransfered);
 +
 +					if (item.stack <= 0) {
@@ -321,7 +320,7 @@
  				return false;
  		}
  
-+	PostVanillaChests:
++		PostVanillaChests:
 +
  		SoundEngine.PlaySound(22, X * 16, Y * 16);
  		for (int i = X; i <= X + 1; i++) {
@@ -376,7 +375,7 @@
  				return false;
  		}
  
-+	PostVanillaChests:
++		PostVanillaChests:
 +
  		SoundEngine.PlaySound(22, X * 16, Y * 16);
  		for (int i = X; i <= X + 1; i++) {
@@ -608,15 +607,11 @@
 +			if (item[i] == null || item[i].type == 0 || i == 38) {
  				item[i] = newItem.Clone();
  				item[i].favorited = false;
-<<<<<<< HEAD
-@@ -651,12 +_,18 @@
-=======
  				item[i].buyOnce = true;
->>>>>>> a2b48a7c
  				item[i].stack -= num;
  				_ = item[i].value;
  				_ = 0;
-+
++				
 +				/*
  				break;
 +				*/
@@ -627,20 +622,7 @@
 +		return 0;
  	}
  
--	public static void SetupTravelShop_AddToShop(int it, ref int added, ref int count)
-+	public static void SetupTravelShop_AddToShop([IDType(IDTypeAttribute.Item)] int it, ref int added, ref int count)
- 	{
- 		if (it == 0)
- 			return;
-@@ -735,7 +_,7 @@
- 		}
- 	}
- 
--	public static bool SetupTravelShop_CanAddItemToShop(int it)
-+	public static bool SetupTravelShop_CanAddItemToShop([IDType(IDTypeAttribute.Item)] int it)
- 	{
- 		if (it == 0)
- 			return false;
+ 	public static void SetupTravelShop_AddToShop(int it, ref int added, ref int count)
 @@ -1077,6 +_,9 @@
  		}
  	}
