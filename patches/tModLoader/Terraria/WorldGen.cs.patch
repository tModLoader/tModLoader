--- src/TerrariaNetCore/Terraria/WorldGen.cs
+++ src/tModLoader/Terraria/WorldGen.cs
@@ -22,13 +_,15 @@
 using Terraria.IO;
 using Terraria.Localization;
 using Terraria.Map;
+using Terraria.ModLoader;
+using Terraria.ModLoader.IO;
 using Terraria.ObjectData;
 using Terraria.Utilities;
 using Terraria.WorldBuilding;
 
 namespace Terraria;
 
-public class WorldGen
+public partial class WorldGen
 {
 	public static class WorldSize
 	{
@@ -810,13 +_,15 @@
 	public static bool worldCleared;
 	public static bool worldBackup;
 	public static bool loadBackup = false;
+	// Made public: [[
-	private static int lastMaxTilesX;
+	public static int lastMaxTilesX;
-	private static int lastMaxTilesY;
+	public static int lastMaxTilesY;
-	private static bool mergeUp;
+	public static bool mergeUp;
-	private static bool mergeDown;
+	public static bool mergeDown;
-	private static bool mergeLeft;
+	public static bool mergeLeft;
-	private static bool mergeRight;
+	public static bool mergeRight;
-	private static bool stopDrops;
+	public static bool stopDrops;
+	// ]]
 	public static bool noLiquidCheck;
 	public static bool AllowedToSpreadInfections = true;
 	[ThreadStatic]
@@ -866,8 +_,10 @@
 	public static readonly int cactusWaterHeight = 25;
 	public static readonly int cactusWaterLimit = 25;
 	public static MysticLogFairiesEvent mysticLogsEvent = new MysticLogFairiesEvent();
+	// Made public: [[
-	private static bool currentlyTryingToUseAlternateHousingSpot;
+	public static bool currentlyTryingToUseAlternateHousingSpot;
-	private static int sharedRoomX;
+	public static int sharedRoomX;
+	// ]]
 	public static TownNPCRoomCheckFailureReason roomCheckFailureReason = TownNPCRoomCheckFailureReason.None;
 	public const int WorldSizeSmallX = 4200;
 	public const int WorldSizeSmallY = 1200;
@@ -877,14 +_,16 @@
 	public const int WorldSizeLargeY = 2400;
 	public const int InfectionAndGrassSpreadOuterWorldBuffer = 10;
 	public static bool generatingWorld = false;
+	// Made public: [[
-	private static int[,] trapDiag = new int[4, 2];
+	public static int[,] trapDiag = new int[4, 2];
-	private static bool[] gem = new bool[6];
+	public static bool[] gem = new bool[6];
-	private static int[] mossType = new int[3];
+	public static int[] mossType = new int[3];
-	private static ushort neonMossType;
+	public static ushort neonMossType;
-	private static int tileCounterNum;
+	public static int tileCounterNum;
-	private static int tileCounterMax = 20;
+	public static int tileCounterMax = 20;
-	private static int[] tileCounterX = new int[tileCounterMax];
+	public static int[] tileCounterX = new int[tileCounterMax];
-	private static int[] tileCounterY = new int[tileCounterMax];
+	public static int[] tileCounterY = new int[tileCounterMax];
+	// ]]
 	private static WorldGenerator _generator;
 	public static int SmallConsecutivesFound = 0;
 	public static int SmallConsecutivesEliminated = 0;
@@ -1284,7 +_,7 @@
 			}
 		}
 
-		for (int j = 0; j < NPCID.Count; j++) {
+		for (int j = 0; j < NPCLoader.NPCCount; j++) {
 			if (!Main.townNPCCanSpawn[j] || !CheckSpecialTownNPCSpawningConditions(j))
 				continue;
 
@@ -1325,7 +_,7 @@
 		}
 
 		int num2 = -1;
-		for (int j = 0; j < NPCID.Count; j++) {
+		for (int j = 0; j < Main.townNPCCanSpawn.Length; j++) {
 			if (!Main.townNPCCanSpawn[j] || !CheckSpecialTownNPCSpawningConditions(j))
 				continue;
 
@@ -1352,6 +_,9 @@
 
 	public static bool CheckSpecialTownNPCSpawningConditions(int type)
 	{
+		if (!NPCLoader.CheckConditions(type))
+			return false;
+
 		if (type == 160) {
 			if (!NPC.unlockedTruffleSpawn && (double)roomY2 > Main.worldSurface)
 				return false;
@@ -1932,7 +_,7 @@
 		int num = 0;
 		int num2 = 50;
 		Housing_GetTestedRoomBounds(out var startX, out var endX, out var startY, out var endY);
-		int[] tileTypeCounts = new int[TileID.Count];
+		int[] tileTypeCounts = new int[TileLoader.TileCount];
 		CountTileTypesInArea(tileTypeCounts, startX + 1, endX - 1, startY + 2, endY + 1);
 		int num3 = -GetTileTypeCountByCategory(tileTypeCounts, TileScanGroup.TotalGoodEvil);
 		if (num3 < 50)
@@ -2093,7 +_,7 @@
 		roomY2 = y;
 		numRoomTiles = 0;
 		roomCeilingsCount = 0;
-		for (int i = 0; i < TileID.Count; i++) {
+		for (int i = 0; i < houseTile.Length; i++) {
 			houseTile[i] = false;
 		}
 
@@ -2167,6 +_,10 @@
 			houseTile[Main.tile[x, y].type] = true;
 			if (Main.tileSolid[Main.tile[x, y].type] || (Main.tile[x, y].type == 11 && (Main.tile[x, y].frameX == 0 || Main.tile[x, y].frameX == 54 || Main.tile[x, y].frameX == 72 || Main.tile[x, y].frameX == 126)) || Main.tile[x, y].type == 389 || (Main.tile[x, y].type == 386 && ((Main.tile[x, y].frameX < 36 && Main.tile[x, y].frameY == 18) || (Main.tile[x, y].frameX >= 36 && Main.tile[x, y].frameY == 0))))
 				return;
+
+			//TML: Handle modded closed doors. Mimics the above if statement.
+			if (TileLoader.CloseDoorID(Main.tile[x, y]) >= 0 && (Main.tile[x, y].frameX == 0 || Main.tile[x, y].frameX == 54 || Main.tile[x, y].frameX == 72 || Main.tile[x, y].frameX == 126))
+				return;
 		}
 
 		if (x < roomX1)
@@ -2323,11 +_,14 @@
 						return false;
 
 					switch (Main.tile[m, n].type) {
+						case ushort _ when TileID.Sets.AvoidedByMeteorLanding[Main.tile[m, n].type]:
+						/*
 						case 226:
 						case 470:
 						case 475:
 						case 488:
 						case 597:
+						*/
 							return false;
 					}
 				}
@@ -2440,8 +_,13 @@
 	{
 		Main.bottomWorld = Main.maxTilesY * 16;
 		Main.rightWorld = Main.maxTilesX * 16;
+
+		/*
 		Main.maxSectionsX = Main.maxTilesX / 200;
 		Main.maxSectionsY = Main.maxTilesY / 150;
+		*/
+		Main.maxSectionsX = (Main.maxTilesX - 1) / Main.sectionWidth + 1;
+		Main.maxSectionsY = (Main.maxTilesY - 1) / Main.sectionHeight + 1;
 	}
 
 	public static int GetWorldSize()
@@ -2457,10 +_,23 @@
 
 	public static void worldGenCallback(object threadContext)
 	{
+		try {
+			do_worldGenCallBack(threadContext);
+		}
+		catch (Exception e) {
+			Logging.Terraria.Error(Language.GetTextValue("tModLoader.WorldGenError"), e);
+		}
+	}
+
+	public static void do_worldGenCallBack(object threadContext)
+	{
 		SoundEngine.PlaySound(10);
 		clearWorld();
 		GenerateWorld(Main.ActiveWorldFileData.Seed, threadContext as GenerationProgress);
 		WorldFile.SaveWorld(Main.ActiveWorldFileData.IsCloudSave, resetTime: true);
+
+		BackupIO.archiveLock = false;
+
 		if (Main.menuMode == 10 || Main.menuMode == 888)
 			Main.menuMode = 6;
 
@@ -2485,12 +_,20 @@
 
 	public static void JustQuit()
 	{
+		/*
 		try {
 			SoundEngine.PlaySound(34, -1, -1, 0);
 			SoundEngine.PlaySound(35, -1, -1, 0);
 		}
 		catch {
 		}
+		*/
+
+		// Properly stop waterfall/lava(fall) sounds.
+		// The above wouldn't do anything in the new sound system.
+		Main.ambientWaterfallStrength = 0f;
+		Main.ambientLavafallStrength = 0f;
+		Main.ambientLavaStrength = 0f;
 
 		Main.invasionProgress = -1;
 		Main.invasionProgressDisplayLeft = 0;
@@ -2499,6 +_,14 @@
 		Main.menuMode = 10;
 		Main.gameMenu = true;
 		SoundEngine.StopTrackedSounds();
+
+		try {
+			// This has been moved here out of WorldGen.SaveAndQuit, so that the "menu close" sound plays AFTER all sounds have stopped
+			SoundEngine.PlaySound(11);
+		}
+		catch {
+		}
+
 		CaptureInterface.ResetFocus();
 		Main.ActivePlayerFileData.StopPlayTimer();
 		Main.fastForwardTimeToDawn = false;
@@ -2518,12 +_,20 @@
 	public static void SaveAndQuitCallBack(object threadContext)
 	{
 		int netMode = Main.netMode;
+
+		/*
 		try {
 			SoundEngine.PlaySound(34, -1, -1, 0);
 			SoundEngine.PlaySound(35, -1, -1, 0);
 		}
 		catch {
 		}
+		*/
+		
+		// Properly stop waterfall/lavafall sounds.
+		// The above wouldn't do anything in the new sound system.
+		Main.ambientWaterfallStrength = 0f;
+		Main.ambientLavafallStrength = 0f;
 
 		if (netMode == 0)
 			WorldFile.CacheSaveTime();
@@ -2535,6 +_,14 @@
 		Main.menuMode = 10;
 		Main.gameMenu = true;
 		SoundEngine.StopTrackedSounds();
+
+		try {
+			// Delay playing the "menu close" sound until AFTER all sounds have stopped
+			SoundEngine.PlaySound(11);
+		}
+		catch {
+		}
+		
 		CaptureInterface.ResetFocus();
 		Main.ActivePlayerFileData.StopPlayTimer();
 		Player.SavePlayer(Main.ActivePlayerFileData);
@@ -2544,10 +_,15 @@
 			WorldFile.SaveWorld();
 			SoundEngine.PlaySound(10);
 		}
+		// Extra patch context.
 		else {
 			Netplay.Disconnect = true;
 			Main.netMode = 0;
 		}
+
+		// This is only called in case of a manual quit or disconnect.
+		// There is a less common (client) call to this in Netplay.InnerClientLoop.
+		SystemLoader.OnWorldUnload();
 
 		Main.fastForwardTimeToDawn = false;
 		Main.fastForwardTimeToDusk = false;
@@ -2559,7 +_,10 @@
 
 	public static void SaveAndQuit(Action callback = null)
 	{
+		//TML: Moved to WorldGen.JustQuit(), see the comment there.
+		/*
 		SoundEngine.PlaySound(11);
+		*/
 		ThreadPool.QueueUserWorkItem(SaveAndQuitCallBack, callback);
 	}
 
@@ -2603,6 +_,8 @@
 
 	public static void playWorldCallBack(object threadContext)
 	{
+		Logging.Terraria.InfoFormat("Loading World: {0}, IsCloud={1}, Width: {2}, Height: {3}, Evil: {4}, GameMode: {5}", Main.ActiveWorldFileData.Name, Main.ActiveWorldFileData.IsCloudSave, Main.ActiveWorldFileData.WorldSizeX, Main.ActiveWorldFileData.WorldSizeY, Main.ActiveWorldFileData.HasCrimson.ToInt(), Main.ActiveWorldFileData.GameMode);
+
 		if (Main.rand == null)
 			Main.rand = new UnifiedRandom((int)DateTime.Now.Ticks);
 
@@ -2633,21 +_,48 @@
 				}
 
 				if (!worldBackup) {
+					/*
 					Console.WriteLine(Language.GetTextValue("Error.LoadFailedNoBackup"));
+					*/
+					string message = Language.GetTextValue("Error.LoadFailedNoBackup");
+
+					if (WorldIO.customDataFail != null) {
+						message = WorldIO.customDataFail.modName + " " + message;
+						message += "\n" + WorldIO.customDataFail.InnerException;
+					}
+
+					Console.WriteLine(message);
 					return;
 				}
 
 				FileUtilities.Copy(Main.worldPathName, Main.worldPathName + ".bad", isCloudSave);
 				FileUtilities.Copy(Main.worldPathName + ".bak", Main.worldPathName, isCloudSave);
 				FileUtilities.Delete(Main.worldPathName + ".bak", isCloudSave);
+
+				WorldIO.LoadDedServBackup(Main.worldPathName, isCloudSave);
+
 				WorldFile.LoadWorld(Main.ActiveWorldFileData.IsCloudSave);
 				if (loadFailed || !loadSuccess) {
 					WorldFile.LoadWorld(Main.ActiveWorldFileData.IsCloudSave);
+
+					// Patch context/merge.
 					if (loadFailed || !loadSuccess) {
 						FileUtilities.Copy(Main.worldPathName, Main.worldPathName + ".bak", isCloudSave);
 						FileUtilities.Copy(Main.worldPathName + ".bad", Main.worldPathName, isCloudSave);
 						FileUtilities.Delete(Main.worldPathName + ".bad", isCloudSave);
+
+						WorldIO.RevertDedServBackup(Main.worldPathName, isCloudSave);
+
+						/*
 						Console.WriteLine(Language.GetTextValue("Error.LoadFailed"));
+						*/
+						string message = Language.GetTextValue("Error.LoadFailed");
+
+						if (WorldIO.customDataFail != null) {
+							message = $"{WorldIO.customDataFail.modName} {message}\r\n{WorldIO.customDataFail.InnerException}";
+						}
+
+						Console.WriteLine(message);
 						return;
 					}
 				}
@@ -2674,6 +_,12 @@
 		if (Main.netMode == 0 && Main.anglerWhoFinishedToday.Contains(Main.player[Main.myPlayer].name))
 			Main.anglerQuestFinished = true;
 
+		// TML: Move rest of method to main thread to fix concurrent modification exceptions
+		Main.QueueMainThreadAction(FinishPlayWorld);
+	}
+
+	internal static void FinishPlayWorld()
+	{
 		Main.player[Main.myPlayer].Spawn(PlayerSpawnContext.SpawningIntoWorld);
 		_lastSeed = Main.ActiveWorldFileData.Seed;
 		WorldFile.SetOngoingToTemps();
@@ -2709,6 +_,8 @@
 
 	public static void serverLoadWorldCallBack()
 	{
+		Logging.Terraria.InfoFormat("Loading World: {0}, IsCloud={1}, Width: {2}, Height: {3}, Evil: {4}, GameMode: {5}", Main.ActiveWorldFileData.Name, Main.ActiveWorldFileData.IsCloudSave, Main.ActiveWorldFileData.WorldSizeX, Main.ActiveWorldFileData.WorldSizeY, Main.ActiveWorldFileData.HasCrimson.ToInt(), Main.ActiveWorldFileData.GameMode);
+
 		Main.rand = new UnifiedRandom((int)DateTime.Now.Ticks);
 		WorldFile.LoadWorld(Main.ActiveWorldFileData.IsCloudSave);
 		if (loadFailed || !loadSuccess) {
@@ -2949,6 +_,9 @@
 		noLiquidCheck = false;
 		Liquid.numLiquid = 0;
 		LiquidBuffer.numLiquidBuffer = 0;
+
+		// TileMap.ClearEverything() is instead called below.
+		/*
 		if (Main.netMode == 1 || lastMaxTilesX > Main.maxTilesX || lastMaxTilesY > Main.maxTilesY) {
 			for (int j = 0; j < lastMaxTilesX; j++) {
 				float num = (float)j / (float)lastMaxTilesX;
@@ -2958,12 +_,18 @@
 				}
 			}
 		}
+		*/
 
 		lastMaxTilesX = Main.maxTilesX;
 		lastMaxTilesY = Main.maxTilesY;
+
 		if (Main.netMode != 2)
+			/*
 			Main.sectionManager = new WorldSections(Main.maxTilesX / 200, Main.maxTilesY / 150);
+			*/
+			Main.sectionManager = new WorldSections((Main.maxTilesX - 1) / Main.sectionWidth + 1, (Main.maxTilesY - 1) / Main.sectionHeight + 1);
 
+		/*
 		if (Main.netMode != 1) {
 			for (int l = 0; l < Main.maxTilesX; l++) {
 				float num2 = (float)l / (float)Main.maxTilesX;
@@ -2976,6 +_,8 @@
 				}
 			}
 		}
+		*/
+		Main.tile.ClearEverything();
 
 		for (int n = 0; n < Main.countsAsHostForGameplay.Length; n++) {
 			Main.countsAsHostForGameplay[n] = false;
@@ -3026,6 +_,9 @@
 
 		setWorldSize();
 		Star.SpawnStars();
+
+		TileIO.ClearWorld();
+
 		worldCleared = true;
 	}
 
@@ -5972,6 +_,9 @@
 
 	public static void GenerateWorld(int seed, GenerationProgress customProgressObject = null)
 	{
+		// For timing logging, used below.
+		var generationStopwatch = Stopwatch.StartNew();
+
 		remixWorldGen = tempRemixWorldGen;
 		tenthAnniversaryWorldGen = tempTenthAnniversaryWorldGen;
 		drunkWorldGen = false;
@@ -6030,10 +_,13 @@
 		}
 
 		Main.zenithWorld = everythingWorldGen;
-		Console.WriteLine("Creating world - Seed: {0} Width: {1}, Height: {2}, Evil: {3}, IsExpert: {4}", seed, Main.maxTilesX, Main.maxTilesY, WorldGenParam_Evil, Main.expertMode);
+		Utils.LogAndConsoleInfoMessageFormat("Creating world - Seed: {0}, Width: {1}, Height: {2}, Evil: {3}, IsExpert: {4}", seed, Main.maxTilesX, Main.maxTilesY, WorldGenParam_Evil, Main.expertMode);
 		Main.lockMenuBGChange = true;
 		GenVars.configuration = WorldGenConfiguration.FromEmbeddedPath("Terraria.GameContent.WorldBuilding.Configuration.json");
 		Hooks.ProcessWorldGenConfig(ref GenVars.configuration);
+
+		Logging.Terraria.InfoFormat("Generating World: {0}", Main.ActiveWorldFileData.Name);
+
 		_lastSeed = seed;
 		_generator = new WorldGenerator(seed, GenVars.configuration);
 		_genRand = new UnifiedRandom(seed);
@@ -6097,6 +_,9 @@
 		GenVars.logX = -1;
 		GenVars.logY = -1;
 		GenVars.dungeonLocation = 0;
+
+		SystemLoader.PreWorldGen();
+
 		if (everythingWorldGen)
 			Main.starGame = true;
 
@@ -7904,7 +_,10 @@
 					}
 
 					for (int num861 = num857; num861 < Main.maxTilesY; num861++) {
+						/*
 						Main.tile[num856, num861] = new Tile();
+						*/
+						Main.tile[num856, num861].Clear(TileDataType.All);
 						Main.tile[num856, num861].active(active: true);
 						Main.tile[num856, num861].type = 57;
 					}
@@ -9368,10 +_,11 @@
 						int num627 = 0;
 						while (!flag37 && num627 < 100) {
 							num627++;
+							// Extra patch context.
 							int num628 = genRand.Next(num613 - num618, num613 + num618 + 1);
 							int num629 = genRand.Next(num614 - num619, num614 + num619 - 2);
 							PlaceTile(num628, num629, 4, mute: true, forced: false, -1, 3);
-							if (Main.tile[num628, num629].type == 4)
+							if (TileID.Sets.Torch[Main.tile[num628, num629].type])
 								flag37 = true;
 						}
 
@@ -13065,12 +_,17 @@
 					if (TileID.Sets.BasicChest[Main.tile[num64, num65].type]) {
 						int num104 = Main.tile[num64, num65].frameX / 18;
 						int num105 = 0;
+						// Extra patch context.
 						ushort type2 = 21;
 						int num106 = num64;
 						int num107 = num65 - Main.tile[num64, num65].frameY / 18;
 						if (Main.tile[num64, num65].type == 467)
 							type2 = 467;
 
+						// Added to allow automatic fixing of modded chests
+						if (TileID.Sets.BasicChest[Main.tile[num64, num65].type])
+							type2 = Main.tile[num64, num65].type;
+
 						while (num104 >= 2) {
 							num105++;
 							num104 -= 2;
@@ -13255,12 +_,13 @@
 		});
 
 		AddGenerationPass("Micro Biomes", delegate (GenerationProgress progress, GameConfiguration passConfig) {
-			progress.Message = Lang.gen[76].Value;
+			progress.Message = Lang.gen[76].Value + "..Dead Man's Chests";
 			_ = (double)(Main.maxTilesX * Main.maxTilesY) / 5040000.0;
 			double num36 = 10.0;
 			if (getGoodWorldGen || noTrapsWorldGen)
 				num36 *= 3.0;
 
+			// Extra patch context.
 			DeadMansChestBiome deadMansChestBiome = GenVars.configuration.CreateBiome<DeadMansChestBiome>();
 			List<int> possibleChestsToTrapify = deadMansChestBiome.GetPossibleChestsToTrapify(GenVars.structures);
 			int random = passConfig.Get<WorldGenRange>("DeadManChests").GetRandom(genRand);
@@ -13278,6 +_,7 @@
 				possibleChestsToTrapify.Remove(num39);
 			}
 
+			progress.Message = Lang.gen[76].Value + "..Thin Ice";
 			progress.Set(1.0 / num36);
 			if (!notTheBees || remixWorldGen) {
 				ThinIceBiome thinIceBiome = GenVars.configuration.CreateBiome<ThinIceBiome>();
@@ -13300,6 +_,7 @@
 				}
 			}
 
+			progress.Message = Lang.gen[76].Value + "..Sword Shrines";
 			progress.Set(0.1);
 			progress.Set(2.0 / num36);
 			EnchantedSwordBiome enchantedSwordBiome = GenVars.configuration.CreateBiome<EnchantedSwordBiome>();
@@ -13327,9 +_,11 @@
 				}
 			}
 
+			progress.Message = Lang.gen[76].Value + "..Campsites";
 			progress.Set(0.2);
 			progress.Set(3.0 / num36);
 			if (!notTheBees || remixWorldGen) {
+				// Extra patch context.
 				CampsiteBiome campsiteBiome = GenVars.configuration.CreateBiome<CampsiteBiome>();
 				int random3 = passConfig.Get<WorldGenRange>("CampsiteCount").GetRandom(genRand);
 				num38 = 1000;
@@ -13344,6 +_,7 @@
 				}
 			}
 
+			progress.Message = Lang.gen[76].Value + "..Explosive Traps";
 			progress.Set(4.0 / num36);
 			if (!notTheBees || remixWorldGen) {
 				MiningExplosivesBiome miningExplosivesBiome = GenVars.configuration.CreateBiome<MiningExplosivesBiome>();
@@ -13368,6 +_,7 @@
 				}
 			}
 
+			progress.Message = Lang.gen[76].Value + "..Living Trees";
 			progress.Set(0.3);
 			progress.Set(5.0 / num36);
 			MahoganyTreeBiome mahoganyTreeBiome = GenVars.configuration.CreateBiome<MahoganyTreeBiome>();
@@ -13381,9 +_,11 @@
 				num51++;
 			}
 
+			progress.Message = Lang.gen[76].Value + "..Long Minecart Tracks";
 			progress.Set(0.4);
 			progress.Set(6.0 / num36);
 			progress.Set(7.0 / num36);
+			// Extra patch context.
 			TrackGenerator trackGenerator = new TrackGenerator();
 			int random5 = passConfig.Get<WorldGenRange>("LongTrackCount").GetRandom(genRand);
 			WorldGenRange worldGenRange = passConfig.Get<WorldGenRange>("LongTrackLength");
@@ -13404,6 +_,7 @@
 				}
 			}
 
+			progress.Message = Lang.gen[76].Value + "..Standard Minecart Tracks";
 			progress.Set(8.0 / num36);
 			random5 = passConfig.Get<WorldGenRange>("StandardTrackCount").GetRandom(genRand);
 			worldGenRange = passConfig.Get<WorldGenRange>("StandardTrackLength");
@@ -13423,11 +_,13 @@
 				}
 			}
 
+			progress.Message = Lang.gen[76].Value + "..Lava Traps";
 			progress.Set(9.0 / num36);
 			if (!notTheBees) {
 				double num55 = (double)Main.maxTilesX * 0.02;
 				if (noTrapsWorldGen)
 					num36 *= 5.0;
+				// Extra patch context.
 				else if (getGoodWorldGen)
 					num36 *= 2.0;
 
@@ -13850,11 +_,22 @@
 			progress.Message = Lang.gen[87].Value;
 		});
 
+		SystemLoader.ModifyWorldGenTasks(_generator._passes, ref _generator._totalLoadWeight);
+
 		_generator.GenerateWorld(customProgressObject);
 		ConsumePostGenActions(GenVars.structures);
+
+		SystemLoader.PostWorldGen();
+
 		Main.WorldFileMetadata = FileMetadata.FromCurrentSettings(FileType.World);
 		Main.NotifyOfEvent(GameNotificationType.WorldGen);
 		drunkWorldGenText = false;
+
+		BackupIO.archiveLock = true;
+
+		generationStopwatch.Stop();
+
+		Logging.tML.Info($"Generation of {Main.maxTilesX}x{Main.maxTilesY} {(crimson ? "Crimson" : "Corruption")} world with seed {seed} completed in {generationStopwatch.Elapsed:m'm 's's 'fff'ms'}");
 	}
 
 	private static Point GetAdjustedFloorPosition(int x, int y)
@@ -14265,7 +_,7 @@
 
 	private static void PrefixItemFromOptions(Item item, int[] options)
 	{
-		byte prefix = item.prefix;
+		int prefix = item.prefix;
 		if (!item.Prefix(-3))
 			return;
 
@@ -15357,7 +_,7 @@
 		if (!InWorld(i, y))
 			return false;
 
-		while (Main.tile[i, num].type == 20) {
+		while (TileID.Sets.TreeSapling[Main.tile[i, num].type]) {
 			num++;
 			if (Main.tile[i, num] == null)
 				return false;
@@ -15377,7 +_,11 @@
 		if (tile2.wall != 0 || tile2.liquid != 0)
 			return false;
 
+		bool vanillaCanGrow = true;
 		if (tile.type != 53 && tile.type != 234 && tile.type != 116 && tile.type != 112)
+			vanillaCanGrow = false;
+		
+		if (!vanillaCanGrow && !TileLoader.CanGrowModPalmTree(tile.type))
 			return false;
 
 		if (!EmptyTileCheck(i, i, num - 2, num - 1, 20))
@@ -15442,10 +_,11 @@
 	public static bool GrowEpicTree(int i, int y)
 	{
 		int j;
-		for (j = y; Main.tile[i, j].type == 20; j++) {
+		for (j = y; TileID.Sets.TreeSapling[Main.tile[i, j].type]; j++) {
 		}
 
+		//TML: Two CanGrowModTree inserted as ORs after 'type == 23'.
-		if (Main.tile[i, j].active() && !Main.tile[i, j].halfBrick() && Main.tile[i, j].slope() == 0 && Main.tile[i, j].type == 2 && Main.tile[i, j - 1].wall == 0 && Main.tile[i, j - 1].liquid == 0 && ((Main.tile[i - 1, j].active() && (Main.tile[i - 1, j].type == 2 || Main.tile[i - 1, j].type == 23 || Main.tile[i - 1, j].type == 60 || Main.tile[i - 1, j].type == 109)) || (Main.tile[i + 1, j].active() && (Main.tile[i + 1, j].type == 2 || Main.tile[i + 1, j].type == 23 || Main.tile[i + 1, j].type == 60 || Main.tile[i + 1, j].type == 109)))) {
+		if (Main.tile[i, j].active() && !Main.tile[i, j].halfBrick() && Main.tile[i, j].slope() == 0 && Main.tile[i, j].type == 2 && Main.tile[i, j - 1].wall == 0 && Main.tile[i, j - 1].liquid == 0 && ((Main.tile[i - 1, j].active() && (Main.tile[i - 1, j].type == 2 || Main.tile[i - 1, j].type == 23 || Main.tile[i - 1, j].type == 60 || Main.tile[i - 1, j].type == 109 || TileLoader.CanGrowModTree(Main.tile[i - 1, j].type))) || (Main.tile[i + 1, j].active() && (Main.tile[i + 1, j].type == 2 || Main.tile[i + 1, j].type == 23 || Main.tile[i + 1, j].type == 60 || Main.tile[i + 1, j].type == 109 || TileLoader.CanGrowModTree(Main.tile[i + 1, j].type))))) {
 			int num = 2;
 			if (EmptyTileCheck(i - num, i + num, j - 55, j - 1, 20)) {
 				bool flag = false;
@@ -15672,10 +_,12 @@
 				int num5 = genRand.Next(3);
 				bool flag3 = false;
 				bool flag4 = false;
+
+				//TML: Again, two CanGrowModTree inserted as ORs after 'type == 23'.
-				if (Main.tile[i - 1, j].active() && !Main.tile[i - 1, j].halfBrick() && Main.tile[i - 1, j].slope() == 0 && (Main.tile[i - 1, j].type == 2 || Main.tile[i - 1, j].type == 23 || Main.tile[i - 1, j].type == 60 || Main.tile[i - 1, j].type == 109))
+				if (Main.tile[i - 1, j].active() && !Main.tile[i - 1, j].halfBrick() && Main.tile[i - 1, j].slope() == 0 && (Main.tile[i - 1, j].type == 2 || Main.tile[i - 1, j].type == 23 || Main.tile[i - 1, j].type == 60 || Main.tile[i - 1, j].type == 109 || TileLoader.CanGrowModTree(Main.tile[i - 1, j].type)))
 					flag3 = true;
 
-				if (Main.tile[i + 1, j].active() && !Main.tile[i + 1, j].halfBrick() && Main.tile[i + 1, j].slope() == 0 && (Main.tile[i + 1, j].type == 2 || Main.tile[i + 1, j].type == 23 || Main.tile[i + 1, j].type == 60 || Main.tile[i + 1, j].type == 109))
+				if (Main.tile[i + 1, j].active() && !Main.tile[i + 1, j].halfBrick() && Main.tile[i + 1, j].slope() == 0 && (Main.tile[i + 1, j].type == 2 || Main.tile[i + 1, j].type == 23 || Main.tile[i + 1, j].type == 60 || Main.tile[i + 1, j].type == 109 || TileLoader.CanGrowModTree(Main.tile[i + 1, j].type)))
 					flag4 = true;
 
 				if (!flag3) {
@@ -17443,7 +_,7 @@
 	{
 		int treeHeight = 1;
 		int passStyle = -1;
-		Tile topTile = null;
+		Tile topTile = default;
 		for (int num = -1; num > -100; num--) {
 			Tile tile = Main.tile[x, y + num];
 			if (!tile.active() || !TileID.Sets.GetsCheckedForLeaves[tile.type])
@@ -17655,14 +_,18 @@
 						case 17:
 							passStyle = num2 + 8;
 							break;
+							// Extra extra patch context.
 					}
 				}
 
 				passStyle += num;
 				treeHeight += 5;
+				// Extra patch context.
 				break;
 			}
 		}
+
+		PlantLoader.GetTreeLeaf(t.type, ref passStyle);
 	}
 
 	public static void TreeGrowFX(int x, int y, int height, int treeGore, bool hitTree = false)
@@ -17752,14 +_,17 @@
 			case 662:
 				return true;
 			default:
+				/*
 				return false;
+				*/
+				return TileLoader.CanGrowModTree(type);
 		}
 	}
 
 	public static bool GrowTree(int i, int y)
 	{
 		int j;
-		for (j = y; Main.tile[i, j].type == 20; j++) {
+		for (j = y; TileID.Sets.TreeSapling[Main.tile[i, j].type]; j++) {
 		}
 
 		if ((Main.tile[i - 1, j - 1].liquid != 0 || Main.tile[i, j - 1].liquid != 0 || Main.tile[i + 1, j - 1].liquid != 0) && !notTheBees)
@@ -18921,10 +_,12 @@
 		int num6 = genRand.Next(3);
 		bool flag3 = false;
 		bool flag4 = false;
+
+		//TML: Again, two CanGrowModTree inserted as ORs after 'type == 23'.
-		if (Main.tile[i - 1, y].nactive() && !Main.tile[i - 1, y].halfBrick() && Main.tile[i - 1, y].slope() == 0 && (Main.tile[i - 1, y].type == 2 || Main.tile[i - 1, y].type == 23 || Main.tile[i - 1, y].type == 60 || Main.tile[i - 1, y].type == 109 || Main.tile[i - 1, y].type == 147))
+		if (Main.tile[i - 1, y].nactive() && !Main.tile[i - 1, y].halfBrick() && Main.tile[i - 1, y].slope() == 0 && (Main.tile[i - 1, y].type == 2 || Main.tile[i - 1, y].type == 23 || Main.tile[i - 1, y].type == 60 || Main.tile[i - 1, y].type == 109 || Main.tile[i - 1, y].type == 147 || TileLoader.CanGrowModTree(Main.tile[i - 1, y].type)))
 			flag3 = true;
 
-		if (Main.tile[i + 1, y].nactive() && !Main.tile[i + 1, y].halfBrick() && Main.tile[i + 1, y].slope() == 0 && (Main.tile[i + 1, y].type == 2 || Main.tile[i + 1, y].type == 23 || Main.tile[i + 1, y].type == 60 || Main.tile[i + 1, y].type == 109 || Main.tile[i + 1, y].type == 147))
+		if (Main.tile[i + 1, y].nactive() && !Main.tile[i + 1, y].halfBrick() && Main.tile[i + 1, y].slope() == 0 && (Main.tile[i + 1, y].type == 2 || Main.tile[i + 1, y].type == 23 || Main.tile[i + 1, y].type == 60 || Main.tile[i + 1, y].type == 109 || Main.tile[i + 1, y].type == 147 || TileLoader.CanGrowModTree(Main.tile[i + 1, y].type)))
 			flag4 = true;
 
 		if (!flag3) {
@@ -19251,9 +_,11 @@
 				}
 
 				if (flag) {
+					// Extra patch context.
 					if (TileID.Sets.CommonSapling[Main.tile[i, j].type])
 						break;
 
+					/*
 					switch (Main.tile[i, j].type) {
 						case 3:
 						case 24:
@@ -19280,6 +_,11 @@
 						case 655:
 							continue;
 					}
+					*/
+
+					// Be sure to keep this set updated with IDs from the above.
+					if (TileID.Sets.IgnoredByGrowingSaplings[Main.tile[i, j].type])
+						continue;
 
 					return false;
 				}
@@ -19325,6 +_,9 @@
 
 	public static void smCallBack(object threadContext)
 	{
+		// Parts of this method will be converted to tasks/passes.
+		var hardmodeTasks = new List<GenPass>();
+
 		IsGeneratingHardMode = true;
 		TryProtectingSpawnedItems();
 		if (Main.rand == null)
@@ -19383,10 +_,30 @@
 			}
 		}
 		else {
+			hardmodeTasks.Add(new PassLegacy("Hardmode Good", HardmodeGoodTask));
+			hardmodeTasks.Add(new PassLegacy("Hardmode Evil", HardmodeEvilTask));
+		}
+
+		void HardmodeGoodTask(GenerationProgress progress, GameConfiguration configuration)
+		{
 			GERunner(num3, 0, 3 * num5, 5.0);
+		}
+		
+		void HardmodeEvilTask(GenerationProgress progress, GameConfiguration configuration)
+		{
 			GERunner(num4, 0, 3 * -num5, 5.0, good: false);
 		}
 
+		hardmodeTasks.Add(new PassLegacy("Hardmode Walls", HardmodeWallsTask));
+		hardmodeTasks.Add(new PassLegacy("Hardmode Announcement", HardmodeAnnouncementTask));
+
+		// Call the split end portion of the method.
+		smCallback_End(hardmodeTasks);
+	}
+
+	// Split from smCallback
+	private static void HardmodeWallsTask(GenerationProgress progress, GameConfiguration configuration)
+	{
 		double num9 = (double)Main.maxTilesX / 4200.0;
 		int num10 = (int)(25.0 * num9);
 		ShapeData shapeData = new ShapeData();
@@ -19416,13 +_,28 @@
 				shapeData.Clear();
 			}
 		}
+	}
 
+	// Split from smCallback
+	private static void HardmodeAnnouncementTask(GenerationProgress progress, GameConfiguration configuration)
+	{
 		if (Main.netMode == 0)
 			Main.NewText(Lang.misc[15].Value, 50, byte.MaxValue, 130);
 		else if (Main.netMode == 2)
 			ChatHelper.BroadcastChatMessage(NetworkText.FromKey(Lang.misc[15].Key), new Color(50, 255, 130));
 
 		AchievementsHelper.NotifyProgressionEvent(9);
+	}
+
+	// Split from smCallback
+	private static void smCallback_End(List<GenPass> hardmodeTasks)
+	{
+		SystemLoader.ModifyHardmodeTasks(hardmodeTasks);
+
+		foreach (GenPass task in hardmodeTasks) {
+			task.Apply(null, null);
+		}
+
 		if (Main.netMode == 2)
 			Netplay.ResetSections();
 
@@ -19470,7 +_,7 @@
 
 		int frameX = Main.tile[i, j].frameX;
 		Tile tile = Main.tile[i, j];
-		if (tile.type != 11)
+		if (TileLoader.CloseDoorID(Main.tile[i, j]) < 0)
 			return false;
 
 		int num4 = tile.frameY;
@@ -19517,13 +_,15 @@
 			}
 		}
 
+		ushort closeDoorID = (ushort)TileLoader.CloseDoorID(tile);
+
 		for (int l = num7; l < num7 + 2; l++) {
 			for (int m = num3; m < num3 + 3; m++) {
 				if (l == num2) {
 					if (Main.tile[l, m] == null)
 						Main.tile[l, m] = new Tile();
 
-					Main.tile[l, m].type = 10;
+					Main.tile[l, m].type = closeDoorID;
 					Main.tile[l, m].frameX = (short)(genRand.Next(3) * 18 + num6);
 				}
 				else {
@@ -19693,7 +_,7 @@
 						bool flag2 = false;
 						for (int k = num6 - 8; k < num6 + 8; k++) {
 							for (int l = num7 - 8; l < num7 + 8; l++) {
-								if (Main.tile[k, l].active() && Main.tile[k, l].type == 4) {
+								if (Main.tile[k, l].active() && TileID.Sets.Torch[Main.tile[k, l].type]) {
 									flag2 = true;
 									break;
 								}
@@ -26845,9 +_,10 @@
 			Main.tile[i, j] = new Tile();
 
 		Tile tile = Main.tile[i, j];
-		if (tile.type != 10)
+		if (TileLoader.OpenDoorID(tile) < 0)
 			return false;
 
+		// Extra patch context.
 		if (IsLockedDoor(tile))
 			return false;
 
@@ -26910,8 +_,12 @@
 
 		int num8 = num4 % 36 * 54;
 		SoundEngine.PlaySound(8, i * 16, j * 16);
+
+		// All instances of type 11 are replaced with this below.
+		ushort openDoorID = (ushort)TileLoader.OpenDoorID(Main.tile[i, j]);
+
 		Main.tile[num6, num].active(active: true);
-		Main.tile[num6, num].type = 11;
+		Main.tile[num6, num].type = openDoorID;
 		Main.tile[num6, num].frameY = (short)num8;
 		Main.tile[num6, num].frameX = num2;
 		Main.tile[num6, num].UseBlockColors(cache);
@@ -26919,7 +_,7 @@
 			Main.tile[num6 + 1, num] = new Tile();
 
 		Main.tile[num6 + 1, num].active(active: true);
-		Main.tile[num6 + 1, num].type = 11;
+		Main.tile[num6 + 1, num].type = openDoorID;
 		Main.tile[num6 + 1, num].frameY = (short)num8;
 		Main.tile[num6 + 1, num].frameX = (short)(num2 + 18);
 		Main.tile[num6 + 1, num].UseBlockColors(cache);
@@ -26927,7 +_,7 @@
 			Main.tile[num6, num + 1] = new Tile();
 
 		Main.tile[num6, num + 1].active(active: true);
-		Main.tile[num6, num + 1].type = 11;
+		Main.tile[num6, num + 1].type = openDoorID;
 		Main.tile[num6, num + 1].frameY = (short)(num8 + 18);
 		Main.tile[num6, num + 1].frameX = num2;
 		Main.tile[num6, num + 1].UseBlockColors(cache2);
@@ -26935,7 +_,7 @@
 			Main.tile[num6 + 1, num + 1] = new Tile();
 
 		Main.tile[num6 + 1, num + 1].active(active: true);
-		Main.tile[num6 + 1, num + 1].type = 11;
+		Main.tile[num6 + 1, num + 1].type = openDoorID;
 		Main.tile[num6 + 1, num + 1].frameY = (short)(num8 + 18);
 		Main.tile[num6 + 1, num + 1].frameX = (short)(num2 + 18);
 		Main.tile[num6 + 1, num + 1].UseBlockColors(cache2);
@@ -26943,7 +_,7 @@
 			Main.tile[num6, num + 2] = new Tile();
 
 		Main.tile[num6, num + 2].active(active: true);
-		Main.tile[num6, num + 2].type = 11;
+		Main.tile[num6, num + 2].type = openDoorID;
 		Main.tile[num6, num + 2].frameY = (short)(num8 + 36);
 		Main.tile[num6, num + 2].frameX = num2;
 		Main.tile[num6, num + 2].UseBlockColors(cache3);
@@ -26951,7 +_,7 @@
 			Main.tile[num6 + 1, num + 2] = new Tile();
 
 		Main.tile[num6 + 1, num + 2].active(active: true);
-		Main.tile[num6 + 1, num + 2].type = 11;
+		Main.tile[num6 + 1, num + 2].type = openDoorID;
 		Main.tile[num6 + 1, num + 2].frameY = (short)(num8 + 36);
 		Main.tile[num6 + 1, num + 2].frameX = (short)(num2 + 18);
 		Main.tile[num6 + 1, num + 2].UseBlockColors(cache3);
@@ -27008,11 +_,15 @@
 			return;
 
 		destroyObject = true;
+		// Extra context.
 		for (int k = 0; k < num; k++) {
 			if (Main.tile[x, num5 + k].type == type)
 				KillTile(x, num5 + k);
 		}
 
+		if (!TileLoader.Drop(x, j, type))
+			goto SkipDrops;
+
 		if (type == 92)
 			Item.NewItem(GetItemSource_FromTileBreak(x, j), x * 16, j * 16, 32, 32, 341);
 
@@ -27126,11 +_,13 @@
 							break;
 					}
 					break;
+					// Extra patch context.
 			}
 
 			Item.NewItem(GetItemSource_FromTileBreak(x, j), x * 16, j * 16, 32, 32, type2);
 		}
 
+		SkipDrops:
 		destroyObject = false;
 	}
 
@@ -27247,6 +_,9 @@
 				KillTile(num + 1, num6 + m);
 		}
 
+		if (!TileLoader.Drop(i, j, type))
+			goto SkipDrops;
+
 		if (type == 104) {
 			int num7 = frameX / 36;
 			int num8 = 0;
@@ -27541,6 +_,7 @@
 		if (type == 592)
 			Item.NewItem(GetItemSource_FromTileBreak(num, j), num * 16, j * 16, 32, 32, 4867);
 
+		SkipDrops:
 		destroyObject = false;
 	}
 
@@ -28474,7 +_,12 @@
 			}
 		}
 
+		if (!TileLoader.Drop(x, y, TileID.ChristmasTree))
+			goto SkipDrops;
+
 		Item.NewItem(GetItemSource_FromTileBreak(x, y), x * 16, y * 16, 32, 32, 1873);
+
+		SkipDrops:
 		destroyObject = false;
 	}
 
@@ -28819,7 +_,9 @@
 		if (!SolidTileAllowBottomSlope(x, num + 2) && !TileID.Sets.Platforms[Main.tile[x, num + 2].type])
 			flag = true;
 
-		if (Main.tile[x, num].type == 20) {
+		if (TileID.Sets.TreeSapling[Main.tile[x, num].type]) {
+			int originalType = Main.tile[x, num].type;
+			int newType = TileID.Saplings;
 			int num5 = Main.tile[x, num].frameX / 54;
 			int type2 = Main.tile[x, num + 2].type;
 			int num6 = -1;
@@ -28861,12 +_,21 @@
 				case 633:
 					num6 = 10;
 					break;
+				case int _ when TileLoader.SaplingGrowthType(type2, ref newType, ref num6):
+					break;
 				default:
 					flag = true;
 					break;
 			}
 
+			/*
 			if (!flag && num5 != num6) {
+			*/
+			if (!flag && (originalType != newType || num5 != num6)) {
+				// Added by TML:
+				Main.tile[x, num].type = (ushort)newType;
+				Main.tile[x, num + 1].type = (ushort)newType;
+
 				int num7 = 54 * num6;
 				num7 += genRand.Next(3) * 18;
 				Main.tile[x, num].frameX = (short)num7;
@@ -28884,6 +_,9 @@
 		if (Main.tile[x, num + 1].type == type)
 			KillTile(x, num + 1);
 
+		if (!TileLoader.Drop(x, j, type))
+			goto skipDrop;
+
 		if (type == 216)
 			Item.NewItem(GetItemSource_FromTileBreak(x, num), x * 16, num * 16, 32, 32, 970 + num3);
 
@@ -28936,9 +_,11 @@
 					Item.NewItem(GetItemSource_FromTileBreak(x, num), x * 16, num * 16, 32, 32, 1220);
 				else
 					Item.NewItem(GetItemSource_FromTileBreak(x, num), x * 16, num * 16, 32, 32, 525);
+				// Extra patch context.
 				break;
 		}
 
+		skipDrop:
 		destroyObject = false;
 	}
 
@@ -29077,6 +_,8 @@
 			if (type != 395)
 				Sign.KillSign(num7, num8);
 
+			bool skipDrop = !TileLoader.Drop(x, y, type);
+
 			switch (type) {
 				case 85: {
 					int type2 = 321;
@@ -29085,7 +_,8 @@
 					else if (num12 >= 1 && num12 <= 5)
 						type2 = 1173 + num12 - 1;
 
+					if(!skipDrop)
-					Item.NewItem(GetItemSource_FromTileBreak(x, y), x * 16, y * 16, 32, 32, type2);
+						Item.NewItem(GetItemSource_FromTileBreak(x, y), x * 16, y * 16, 32, 32, type2);
 					if (Main.netMode != 1 && genRand.Next(2) == 0 && NPC.CountNPCS(316) < 2) {
 						int num14 = Player.FindClosest(new Vector2(x * 16, y * 16), 16, 16);
 						if (Main.player[num14].ZoneGraveyard || !Main.dayTime || (double)y > Main.worldSurface)
@@ -29095,26 +_,34 @@
 					break;
 				}
 				case 395:
+					if (!skipDrop)
-					Item.NewItem(GetItemSource_FromTileBreak(num7, num8), num7 * 16, num8 * 16, 32, 32, 3270);
+						Item.NewItem(GetItemSource_FromTileBreak(num7, num8), num7 * 16, num8 * 16, 32, 32, 3270);
 					TEItemFrame.Kill(num7, num8);
 					break;
 				case 425:
+					if (!skipDrop)
-					Item.NewItem(GetItemSource_FromTileBreak(num7, num8), num7 * 16, num8 * 16, 32, 32, 3617);
+						Item.NewItem(GetItemSource_FromTileBreak(num7, num8), num7 * 16, num8 * 16, 32, 32, 3617);
 					break;
 				case 573:
+					if (!skipDrop)
-					Item.NewItem(GetItemSource_FromTileBreak(num7, num8), num7 * 16, num8 * 16, 32, 32, 4710);
+						Item.NewItem(GetItemSource_FromTileBreak(num7, num8), num7 * 16, num8 * 16, 32, 32, 4710);
 					break;
 				case 511:
+					if (!skipDrop)
-					Item.NewItem(GetItemSource_FromTileBreak(num7, num8), num7 * 16, num8 * 16, 32, 32, 4320);
+						Item.NewItem(GetItemSource_FromTileBreak(num7, num8), num7 * 16, num8 * 16, 32, 32, 4320);
 					break;
 				case 510:
+					if (!skipDrop)
-					Item.NewItem(GetItemSource_FromTileBreak(num7, num8), num7 * 16, num8 * 16, 32, 32, 4319);
+						Item.NewItem(GetItemSource_FromTileBreak(num7, num8), num7 * 16, num8 * 16, 32, 32, 4319);
 					break;
+				// Extra patch context.
 				default:
+					if (!skipDrop)
-					Item.NewItem(GetItemSource_FromTileBreak(x, y), x * 16, y * 16, 32, 32, 171);
+						Item.NewItem(GetItemSource_FromTileBreak(x, y), x * 16, y * 16, 32, 32, 171);
 					break;
 			}
 
+			skipDrop:
 			destroyObject = false;
 			return;
 		}
@@ -29621,6 +_,9 @@
 			}
 		}
 
+		if (!TileLoader.Drop(x, y, type))
+			goto skipDrop;
+
 		switch (type) {
 			case 240:
 				num += num2 * 36;
@@ -29792,6 +_,7 @@
 			}
 		}
 
+		skipDrop:
 		destroyObject = false;
 	}
 
@@ -29860,6 +_,9 @@
 			}
 		}
 
+		if (!TileLoader.Drop(x, y, type))
+			goto skipDrop;
+
 		if (type == 245) {
 			if (num >= 19 && num <= 28) {
 				Item.NewItem(GetItemSource_FromTileBreak(x, y), x * 16, y * 16, 32, 32, 5248 + num - 19);
@@ -29906,6 +_,7 @@
 			}
 		}
 
+		skipDrop:
 		destroyObject = false;
 	}
 
@@ -29974,6 +_,9 @@
 			}
 		}
 
+		if (!TileLoader.Drop(x, y, type))
+			goto skipDrop;
+
 		if (type == 246) {
 			switch (num) {
 				case 16:
@@ -30015,6 +_,7 @@
 			}
 		}
 
+		skipDrop:
 		destroyObject = false;
 	}
 
@@ -30084,9 +_,13 @@
 			}
 		}
 
+		if (!TileLoader.Drop(x, y, type))
+			goto skipDrop;
+
 		if (type == 241)
 			Item.NewItem(GetItemSource_FromTileBreak(x, y), x * 16, y * 16, 32, 32, 1417);
 
+		skipDrop:
 		destroyObject = false;
 	}
 
@@ -30157,6 +_,9 @@
 			}
 		}
 
+		if (!TileLoader.Drop(x, y, type))
+			goto skipDrop;
+
 		if (type == 242) {
 			switch (num) {
 				case 30:
@@ -30240,6 +_,7 @@
 			}
 		}
 
+		skipDrop:
 		destroyObject = false;
 	}
 
@@ -30928,6 +_,9 @@
 				KillTile(x, num + k);
 		}
 
+		if (!TileLoader.Drop(x, j, type))
+			goto SkipDrops;
+
 		if (type == 91) {
 			int num4 = frameX / 18;
 			num4 += num2 * 111;
@@ -30965,8 +_,10 @@
 				Item.NewItem(GetItemSource_FromTileBreak(x, num + 1), x * 16, (num + 1) * 16, 32, 32, 785 + num4);
 			else
 				Item.NewItem(GetItemSource_FromTileBreak(x, num + 1), x * 16, (num + 1) * 16, 32, 32, 337 + num4);
+			// Extra patch context.
 		}
 
+		SkipDrops:
 		destroyObject = false;
 	}
 
@@ -31140,7 +_,13 @@
 		}
 
 		destroyObject = true;
+
+		if (!TileLoader.Drop(i, j, Main.tile[i, j].type))
+			goto SkipDrops;
+
 		Item.NewItem(GetItemSource_FromTileBreak(i, j), i * 16, j * 16, 48, 48, 2699);
+		SkipDrops:
+
 		TEWeaponsRack.Kill(num, num2);
 		for (int m = 0; m < 3; m++) {
 			for (int n = 0; n < 3; n++) {
@@ -31247,7 +_,13 @@
 			return;
 
 		destroyObject = true;
+
+		if (!TileLoader.Drop(i, j, Main.tile[i, j].type))
+			goto SkipDrops;
+
 		Item.NewItem(GetItemSource_FromTileBreak(i, j), i * 16, j * 16, 32, 32, 498);
+		SkipDrops:
+
 		for (int m = 0; m <= 1; m++) {
 			for (int n = 0; n <= 2; n++) {
 				int num7 = num + m;
@@ -31300,7 +_,13 @@
 			return;
 
 		destroyObject = true;
+
+		if (!TileLoader.Drop(i, j, Main.tile[i, j].type))
+			goto SkipDrops;
+
 		Item.NewItem(GetItemSource_FromTileBreak(i, j), i * 16, j * 16, 32, 32, 1989);
+		SkipDrops:
+
 		for (int m = 0; m <= 1; m++) {
 			for (int n = 0; n <= 2; n++) {
 				int num7 = num + m;
@@ -31316,7 +_,7 @@
 	public static void Place1x2(int x, int y, ushort type, int style)
 	{
 		short frameX = 0;
-		if (type == 20)
+		if (TileID.Sets.TreeSapling[type])
 			frameX = (short)(genRand.Next(3) * 18);
 
 		if (Main.tile[x, y - 1] == null)
@@ -31417,6 +_,9 @@
 		if (Main.tile[x, num + 1].type == type)
 			KillTile(x, num + 1);
 
+		if (!TileLoader.Drop(x, j, type))
+			goto SkipDrops;
+
 		switch (type) {
 			case 42: {
 				int type2 = 0;
@@ -31570,11 +_,13 @@
 			case 660:
 				Item.NewItem(GetItemSource_FromTileBreak(x, num), x * 16, num * 16, 32, 32, 5351);
 				break;
+			// Extra patch context.
 			case 572:
 				Item.NewItem(GetItemSource_FromTileBreak(x, num), x * 16, num * 16, 32, 32, 4695 + num3);
 				break;
 		}
 
+		SkipDrops:
 		destroyObject = false;
 	}
 
@@ -31810,6 +_,9 @@
 		if (Main.tile[num + 1, y].type == type)
 			KillTile(num + 1, y);
 
+		if (!TileLoader.Drop(i, y, type))
+			goto SkipDrops;
+
 		if (type == 16) {
 			if (num3 == 1)
 				Item.NewItem(GetItemSource_FromTileBreak(num, y), num * 16, y * 16, 32, 32, 716);
@@ -32087,10 +_,12 @@
 				if (num6 != 0)
 					Item.NewItem(GetItemSource_FromTileBreak(num, y), num * 16, y * 16, 32, 32, num6);
 
+				// Extra patch context.
 				break;
 			}
 		}
 
+		SkipDrops:
 		destroyObject = false;
 		SquareTileFrame(num, y);
 		SquareTileFrame(num + 1, y);
@@ -32183,9 +_,13 @@
 		for (int m = num; m < num + 4; m++) {
 			for (int n = num2; n < num2 + 3; n++) {
 				if (Main.tile[m, n].type == type && Main.tile[m, n].active())
+					// Extra patch context.
 					KillTile(m, n);
 			}
 		}
+
+		if (!TileLoader.Drop(i, j, type))
+			goto SkipDrops;
 
 		if (type == 79) {
 			int num6 = 0;
@@ -32409,9 +_,11 @@
 			Item.NewItem(GetItemSource_FromTileBreak(i, j), i * 16, j * 16, 32, 32, type2);
 		}
 
+		SkipDrops:
 		destroyObject = false;
 		for (int num7 = num - 1; num7 < num + 4; num7++) {
 			for (int num8 = num2 - 1; num8 < num2 + 4; num8++) {
+				// Extra patch context.
 				TileFrame(num7, num8);
 			}
 		}
@@ -32560,8 +_,18 @@
 		}
 	}
 
+	// Overload added by TML. Least amount of parameters.
+	public static void GetCactusType(int tileX, int tileY, int frameX, int frameY, out int type)
+		=> GetCactusType(tileX, tileY, frameX, frameY, out _, out _, out _, out type);
+
 	public static void GetCactusType(int tileX, int tileY, int frameX, int frameY, out bool evil, out bool good, out bool crimson)
+		=> GetCactusType(tileX, tileY, frameX, frameY, out evil, out good, out crimson, out _);
+
+	//TML: Method split and a new overload with the 'type' parameter added in.
+	public static void GetCactusType(int tileX, int tileY, int frameX, int frameY, out bool evil, out bool good, out bool crimson, out int type)
 	{
+		type = 0;
+
 		evil = false;
 		good = false;
 		crimson = false;
@@ -32595,6 +_,8 @@
 			tile = Main.tile[num, num2];
 		}
 
+		type = tile.type;
+
 		if (tile.type == 112)
 			evil = true;
 
@@ -32793,6 +_,9 @@
 			if (!flag)
 				return;
 
+			if (!TileLoader.Drop(i, j, type))
+				goto SkipDrops;
+
 			if (type == 238) {
 				float num6 = i * 16;
 				float num7 = j * 16;
@@ -32813,10 +_,12 @@
 			if (type == 236)
 				Item.NewItem(GetItemSource_FromTileBreak(i, j), i * 16, j * 16, 32, 32, 1291);
 
+			SkipDrops:
 			_ = Main.tile[i, j].frameX;
 			destroyObject = true;
 			for (int n = num; n < num + 2; n++) {
 				for (int num10 = num4; num10 < num4 + 2; num10++) {
+					// Extra patch context.
 					if (Main.tile[n, num10] == null)
 						Main.tile[n, num10] = new Tile();
 
@@ -33107,9 +_,15 @@
 		if (type == 444 && Main.netMode != 1 && !flag6)
 			Projectile.NewProjectile(GetProjectileSource_TileBreak(num2, num3), num2 * 16 + 16, num3 * 16 + 16, 0f, 0f, 655, 0, 0f, Main.myPlayer);
 
+		// FishingCrate, GeyserTrap, AntlionLarva, and BeeHive
+		// geyser is 2x1
+		if (!TileLoader.Drop(x, y, type))
+			goto SkipDrops;
+		
 		if (num13 != 0)
 			Item.NewItem(GetItemSource_FromTileBreak(num2, num3), num2 * 16, num3 * 16, tileData.CoordinateFullWidth, tileData.CoordinateFullHeight, num13);
 
+		SkipDrops:
 		destroyObject = false;
 		for (int num18 = -1; num18 < width + 1; num18++) {
 			for (int num19 = -1; num19 < height + 1; num19++) {
@@ -33181,7 +_,7 @@
 
 			ushort type2 = Main.tile[num2, num6 - 1].type;
 			ushort type3 = Main.tile[num2 + 1, num6 - 1].type;
-			if (!TileID.Sets.BasicChest[type2] && !TileID.Sets.BasicChest[type3] && type2 != 88 && type3 != 88 && !TileID.Sets.BasicChestFake[type2] && !TileID.Sets.BasicChestFake[type3] && type2 != 470 && type3 != 470 && type2 != 475 && type3 != 475 && !SolidTileAllowBottomSlope(num2, num6 + 2) && !SolidTileAllowBottomSlope(num2 + 1, num6 + 2))
+			if (!TileID.Sets.BasicChest[type2] && !TileID.Sets.BasicChest[type3] && !TileID.Sets.BasicDresser[type2] && !TileID.Sets.BasicDresser[type3] && !TileID.Sets.BasicChestFake[type2] && !TileID.Sets.BasicChestFake[type3] && type2 != 470 && type3 != 470 && type2 != 475 && type3 != 475 && !SolidTileAllowBottomSlope(num2, num6 + 2) && !SolidTileAllowBottomSlope(num2 + 1, num6 + 2))
 				flag = true;
 		}
 		else if (type == 132) {
@@ -33545,9 +_,13 @@
 			}
 		}
 
+		if (!TileLoader.Drop(i, j, type))
+			goto SkipDrops;
+
 		if (num14 != 0)
 			Item.NewItem(GetItemSource_FromTileBreak(i, j), i * 16, j * 16, 32, 32, num14);
 
+		SkipDrops:
 		if (!gen && Main.netMode != 1) {
 			switch (type) {
 				case 138:
@@ -33636,7 +_,13 @@
 
 			for (int k = num3; k < num4; k++) {
 				for (int l = num5; l < num6; l++) {
+					// TML:
+					// Implementation of TileID.Sets.CanBeClearedDuringOreRunner,
+					// Be sure to keep it up to date via this awfully horizontal patch.
+					/*
 					if (Math.Abs((double)k - vector2D.X) + Math.Abs((double)l - vector2D.Y) < strength * 0.5 * (1.0 + (double)genRand.Next(-10, 11) * 0.015) && Main.tile[k, l].active() && (Main.tile[k, l].type == 0 || Main.tile[k, l].type == 1 || Main.tile[k, l].type == 23 || Main.tile[k, l].type == 25 || Main.tile[k, l].type == 40 || Main.tile[k, l].type == 53 || Main.tile[k, l].type == 57 || Main.tile[k, l].type == 59 || Main.tile[k, l].type == 60 || Main.tile[k, l].type == 70 || Main.tile[k, l].type == 109 || Main.tile[k, l].type == 112 || Main.tile[k, l].type == 116 || Main.tile[k, l].type == 117 || Main.tile[k, l].type == 147 || Main.tile[k, l].type == 161 || Main.tile[k, l].type == 163 || Main.tile[k, l].type == 164 || Main.tileMoss[Main.tile[k, l].type] || Main.tile[k, l].type == 199 || Main.tile[k, l].type == 200 || Main.tile[k, l].type == 203 || Main.tile[k, l].type == 234 || Main.tile[k, l].type == 396 || Main.tile[k, l].type == 397 || Main.tile[k, l].type == 401 || Main.tile[k, l].type == 403 || Main.tile[k, l].type == 400 || Main.tile[k, l].type == 398 || Main.tile[k, l].type == 399 || Main.tile[k, l].type == 402 || (Main.remixWorld && Main.tile[k, l].type == 230) || (Main.tile[k, l].type == 225 && Main.tile[k, l].wall != 108))) {
+					*/
+					if (Math.Abs((double)k - vector2D.X) + Math.Abs((double)l - vector2D.Y) < strength * 0.5 * (1.0 + (double)genRand.Next(-10, 11) * 0.015) && Main.tile[k, l].active() && (TileID.Sets.CanBeClearedDuringOreRunner[Main.tile[k, l].type] || (Main.remixWorld && Main.tile[k, l].type == 230) || (Main.tile[k, l].type == 225 && Main.tile[k, l].wall != 108))) {
 						Main.tile[k, l].type = type;
 						Main.tile[k, l].ClearBlockPaintAndCoating();
 						SquareTileFrame(k, l);
@@ -33829,7 +_,7 @@
 			if (Main.tile[k, j - 1] == null)
 				Main.tile[k, j - 1] = new Tile();
 
-			if (Main.tile[k, j - 1].active() && (TileID.Sets.BasicChest[Main.tile[k, j - 1].type] || TileID.Sets.BasicChestFake[Main.tile[k, j - 1].type] || Main.tile[k, j - 1].type == 88 || Main.tile[k, j - 1].type == 470 || Main.tile[k, j - 1].type == 475 || Main.tile[k, j - 1].type == 597))
+			if (Main.tile[k, j - 1].active() && (TileID.Sets.BasicChest[Main.tile[k, j - 1].type] || TileID.Sets.BasicChestFake[Main.tile[k, j - 1].type] || TileID.Sets.BasicDresser[Main.tile[k, j - 1].type]  || Main.tile[k, j - 1].type == 470 || Main.tile[k, j - 1].type == 475 || Main.tile[k, j - 1].type == 597))
 				return;
 
 			if (!SolidTileAllowBottomSlope(k, j + 1))
@@ -33841,9 +_,14 @@
 
 		_ = Main.tile[i, j].frameX;
 		destroyObject = true;
+
+		if (!TileLoader.Drop(i, j, type))
+			goto SkipDrops;
+
 		if (type == 235)
 			Item.NewItem(GetItemSource_FromTileBreak(i, j), i * 16, j * 16, 32, 32, 1263);
 
+		SkipDrops:
 		for (int l = num; l < num + 3; l++) {
 			if (Main.tile[l, j] == null)
 				Main.tile[l, j] = new Tile();
@@ -34048,6 +_,9 @@
 			}
 		}
 
+		if (!TileLoader.Drop(i, j, type))
+			goto SkipDrops;
+
 		if (type == 14) {
 			int type2;
 			if (num6 >= 1 && num6 <= 3) {
@@ -34560,6 +_,7 @@
 				break;
 		}
 
+		SkipDrops:
 		destroyObject = false;
 		for (int num15 = num5 - 1; num15 < num5 + 4; num15++) {
 			for (int num16 = num - 1; num16 < num + 4; num16++) {
@@ -34736,13 +_,18 @@
 		destroyObject = true;
 		for (int m = num; m < num + 3; m++) {
 			for (int n = num2; n < num2 + 4; n++) {
+				// Extra patch context.
 				if (Main.tile[m, n].type == type && Main.tile[m, n].active())
 					KillTile(m, n);
 			}
 		}
+
+		if (!TileLoader.Drop(i, j, type))
+			goto SkipDrops;
 
 		switch (type) {
 			case 101: {
+				// Extra patch context.
 				int type4;
 				switch (num3) {
 					case 1:
@@ -34898,9 +_,11 @@
 				break;
 		}
 
+		SkipDrops:
 		destroyObject = false;
 		for (int num7 = num - 1; num7 < num + 4; num7++) {
 			for (int num8 = num2 - 1; num8 < num2 + 4; num8++) {
+				// Extra patch context.
 				TileFrame(num7, num8);
 			}
 		}
@@ -34949,12 +_,16 @@
 			}
 		}
 
+		if (!TileLoader.Drop(i, j, type))
+			goto SkipDrops;
+
 		if (type == 464)
 			Item.NewItem(GetItemSource_FromTileBreak(i, j), i * 16, j * 16, 32, 32, 3814);
 
 		if (type == 466)
 			Item.NewItem(GetItemSource_FromTileBreak(i, j), i * 16, j * 16, 32, 32, 3816);
 
+		SkipDrops:
 		destroyObject = false;
 		for (int num5 = num - 1; num5 < num + 6; num5++) {
 			for (int num6 = num2 - 1; num6 < num2 + 5; num6++) {
@@ -35001,6 +_,9 @@
 			}
 		}
 
+		if (!TileLoader.Drop(i, j, type))
+			goto SkipDrops;
+
 		if (type == 275)
 			Item.NewItem(GetItemSource_FromTileBreak(i, j), i * 16, j * 16, 32, 32, 2162);
 
@@ -35121,9 +_,11 @@
 		if (type == 645)
 			Item.NewItem(GetItemSource_FromTileBreak(i, j), i * 16, j * 16, 32, 32, 5316);
 
+		SkipDrops:
 		destroyObject = false;
 		for (int num4 = num - 1; num4 < num + 7; num4++) {
 			for (int num5 = num2 - 1; num5 < num2 + 4; num5++) {
+				// Extra patch context.
 				TileFrame(num4, num5);
 			}
 		}
@@ -35451,9 +_,13 @@
 			}
 		}
 
+		if (!TileLoader.Drop(i, j, type))
+			goto SkipDrops;
+
 		int type2 = 928;
 		switch (num2) {
 			case 1:
+				// Extra patch context.
 				type2 = 1337;
 				break;
 			case 2:
@@ -35466,9 +_,12 @@
 		}
 
 		Item.NewItem(GetItemSource_FromTileBreak(i, j), i * 16, j * 16, 32, 32, type2);
+
+		SkipDrops:
 		destroyObject = false;
 		for (int num7 = num; num7 < num + 4; num7++) {
 			for (int num8 = num3; num8 < num3 + 3; num8++) {
+				// Extra patch context.
 				TileFrame(num7, num8);
 			}
 		}
@@ -35569,7 +_,7 @@
 				if (Main.tile[k, l] == null)
 					Main.tile[k, l] = new Tile();
 
-				if (Main.tile[k, l].active() && (Main.tile[k, l].type == 139 || Main.tile[k, l].type == 35)) {
+				if (Main.tile[k, l].active() && (Main.tile[k, l].type == 139 || Main.tile[k, l].type == 35 || TileLoader.IsModMusicBox(Main.tile[k, l]))) {
 					if (Main.tile[k, l].frameX < 36)
 						Main.tile[k, l].frameX += 36;
 					else
@@ -35749,6 +_,10 @@
 			}
 		}
 
+		// size ???
+		if (!TileLoader.Drop(i, j, type))
+			goto SkipDrops;
+
 		if (type == 35)
 			Item.NewItem(GetItemSource_FromTileBreak(i, j), i * 16, j * 16, 32, 32, 1813);
 		else if (num3 == 28)
@@ -35873,9 +_,11 @@
 			Item.NewItem(GetItemSource_FromTileBreak(i, j), i * 16, j * 16, 32, 32, 5362);
 		else if (num3 >= 13)
 			Item.NewItem(GetItemSource_FromTileBreak(i, j), i * 16, j * 16, 32, 32, 1596 + num3 - 13);
+			// Extra patch context.
 		else
 			Item.NewItem(GetItemSource_FromTileBreak(i, j), i * 16, j * 16, 32, 32, 562 + num3);
 
+		SkipDrops:
 		for (int num7 = num - 1; num7 < num + 3; num7++) {
 			for (int num8 = num2 - 1; num8 < num2 + 3; num8++) {
 				TileFrame(num7, num8);
@@ -36004,8 +_,10 @@
 
 	public static bool PlaceObject(int x, int y, int type, bool mute = false, int style = 0, int alternate = 0, int random = -1, int direction = -1)
 	{
+		/*
 		if (type >= TileID.Count)
 			return false;
+		*/
 
 		if (!TileObject.CanPlace(x, y, type, style, direction, out var objectData))
 			return false;
@@ -36182,7 +_,12 @@
 		if (point.Y == 0)
 			type2 = 3239;
 
+		if (!TileLoader.Drop(x, y, type))
+			goto SkipDrops;
+
 		Item.NewItem(GetItemSource_FromTileBreak(x, y), x * 16, y * 16, num * 16, num2 * 16, type2);
+		SkipDrops:
+
 		for (int k = x - 1; k < x + num + 1; k++) {
 			for (int l = y - 1; l < y + num2 + 1; l++) {
 				TileFrame(k, l);
@@ -36236,7 +_,12 @@
 		if (point.Y == 0)
 			type2 = 3240;
 
+		if (!TileLoader.Drop(x, y, type))
+			goto SkipDrops;
+
 		Item.NewItem(GetItemSource_FromTileBreak(x, y), x * 16, y * 16, width * 16, height * 16, type2);
+		SkipDrops:
+
 		for (int m = x - 1; m < x + width + 1; m++) {
 			for (int n = y - 1; n < y + height + 1; n++) {
 				TileFrame(m, n);
@@ -36589,7 +_,7 @@
 			}
 		}
 
-		if (type == 88) {
+		if (TileID.Sets.BasicDresser[type]) {
 			if (Chest.CreateChest(x - 1, y - 1) == -1)
 				flag2 = false;
 			else if (Main.netMode == 1)
@@ -36781,6 +_,9 @@
 			}
 		}
 
+		if (!TileLoader.Drop(i, j, type))
+			goto SkipDrops;
+
 		switch (type) {
 			case 254:
 				if (frameX < 72)
@@ -37001,6 +_,7 @@
 			}
 		}
 
+		SkipDrops:
 		destroyObject = false;
 		for (int num8 = num3 - 1; num8 < num3 + 3; num8++) {
 			for (int num9 = num - 1; num9 < num + 3; num9++) {
@@ -37373,6 +_,9 @@
 			}
 		}
 
+		if (!TileLoader.Drop(i, j, type))
+			goto skipDrop;
+
 		if (type == 454) {
 			switch (Main.rand.Next(9)) {
 				case 2:
@@ -37581,12 +_,16 @@
 					break;
 			}
 
+			// Extra patch context.
 			Item.NewItem(GetItemSource_FromTileBreak(i, j), i * 16, j * 16, 32, 32, type2);
 		}
+
+		skipDrop:
 
 		destroyObject = false;
 		for (int num19 = num - 1; num19 < num + num3 + 1; num19++) {
 			for (int num20 = num2 - 1; num20 < num2 + 4; num20++) {
+				// Extra patch context.
 				TileFrame(num19, num20);
 			}
 		}
@@ -37653,8 +_,13 @@
 			for (int num8 = num2; num8 < num2 + 3; num8++) {
 				if (Main.tile[n, num8].type == type && Main.tile[n, num8].active())
 					KillTile(n, num8);
+
+				// Extra patch context.
 			}
 		}
+
+		if (!TileLoader.Drop(i, j, type))
+			goto skipDrop;
 
 		switch (type) {
 			case 106:
@@ -37754,9 +_,12 @@
 				break;
 		}
 
+		skipDrop:
+
 		destroyObject = false;
 		for (int num16 = num - 1; num16 < num + 4; num16++) {
 			for (int num17 = num2 - 1; num17 < num2 + 4; num17++) {
+				// Extra patch context.
 				TileFrame(num16, num17);
 			}
 		}
@@ -37816,6 +_,9 @@
 			}
 		}
 
+		if (!TileLoader.Drop(i, j, type))
+			goto skipDrop;
+
 		switch (type) {
 			case 547:
 				Item.NewItem(GetItemSource_FromTileBreak(i, j), i * 16, j * 16, 32, 32, 4430 + num3);
@@ -37825,6 +_,7 @@
 				break;
 		}
 
+		skipDrop:
 		destroyObject = false;
 		for (int num8 = num - 1; num8 < num + 3; num8++) {
 			for (int num9 = num2 - 1; num9 < num2 + 6; num9++) {
@@ -37887,9 +_,13 @@
 			}
 		}
 
+		if (!TileLoader.Drop(i, j, type))
+			goto skipDrop;
+
 		if (type == 613)
 			Item.NewItem(GetItemSource_FromTileBreak(i, j), i * 16, j * 16, 32, 32, 4904 + num3);
 
+		skipDrop:
 		destroyObject = false;
 		for (int num8 = num - 1; num8 < num + 4; num8++) {
 			for (int num9 = num2 - 1; num9 < num2 + 6; num9++) {
@@ -37952,6 +_,9 @@
 			}
 		}
 
+		if (!TileLoader.Drop(i, j, type))
+			goto skipDrop;
+
 		if (type == 548) {
 			if (num3 >= 7)
 				Item.NewItem(GetItemSource_FromTileBreak(i, j), i * 16, j * 16, 32, 32, 4902 + num3 - 7);
@@ -37962,6 +_,7 @@
 		if (type == 614)
 			Item.NewItem(GetItemSource_FromTileBreak(i, j), i * 16, j * 16, 32, 32, 4906);
 
+		skipDrop:
 		destroyObject = false;
 		for (int num8 = num - 1; num8 < num + 4; num8++) {
 			for (int num9 = num2 - 1; num9 < num2 + 7; num9++) {
@@ -38182,7 +_,11 @@
 			}
 		}
 
+		if (!TileLoader.Drop(i, j, type))
+			goto skipDrop;
+
 		Item.NewItem(GetItemSource_FromTileBreak(i, j), i * 16, j * 16, 32, 32, 63);
+		skipDrop:
 		destroyObject = false;
 	}
 
@@ -38279,7 +_,11 @@
 			if (tileSafely2.type == num)
 				KillTile(x, num2 + 1);
 
+			if (!TileLoader.Drop(x, j, num))
+				goto skipDrop;
+
 			Item.NewItem(GetItemSource_FromTileBreak(x, num2), x * 16, num2 * 16, 16, 32, 4609);
+			skipDrop:
 			destroyObject = false;
 		}
 	}
@@ -38407,7 +_,7 @@
 			}
 		}
 
-		if (!Main.tile[num2, num].nactive() || Main.tile[num2, num].halfBrick() || Main.tile[num2, num].slope() != 0 || (Main.tile[num2, num].type != 53 && Main.tile[num2, num].type != 112 && Main.tile[num2, num].type != 116 && Main.tile[num2, num].type != 234)) {
+		if (!Main.tile[num2, num].nactive() || Main.tile[num2, num].halfBrick() || Main.tile[num2, num].slope() != 0 || (Main.tile[num2, num].type != 53 && Main.tile[num2, num].type != 112 && Main.tile[num2, num].type != 116 && Main.tile[num2, num].type != 234 && !TileLoader.CanGrowModCactus(Main.tile[num2, num].type))) {
 			KillTile(i, j);
 			return true;
 		}
@@ -38418,7 +_,7 @@
 				return true;
 			}
 		}
-		else if (i == num2 && (!Main.tile[i, j + 1].active() || (Main.tile[i, j + 1].type != 80 && Main.tile[i, j + 1].type != 53 && Main.tile[i, j + 1].type != 112 && Main.tile[i, j + 1].type != 116 && Main.tile[i, j + 1].type != 234))) {
+		else if (i == num2 && (!Main.tile[i, j + 1].active() || (Main.tile[i, j + 1].type != 80 && Main.tile[i, j + 1].type != 53 && Main.tile[i, j + 1].type != 112 && Main.tile[i, j + 1].type != 116 && Main.tile[i, j + 1].type != 234 && !TileLoader.CanGrowModCactus(Main.tile[i, j + 1].type)))) {
 			KillTile(i, j);
 			return true;
 		}
@@ -38481,18 +_,26 @@
 			for (int n = num2; n < num2 + 2; n++) {
 				if (Main.tile[m, n] != null && Main.tile[m, n].type == type)
 					KillTile(m, n);
+
+				// Extra patch context.
 			}
 		}
 
 		if (Main.netMode != 1 && !noTileActions) {
+			bool skipDrop = !TileLoader.Drop(i, j, type);
 			switch (type) {
 				case 12:
+					if(!skipDrop)
-					Item.NewItem(GetItemSource_FromTileBreak(num, num2), num * 16, num2 * 16, 32, 32, 29);
+						Item.NewItem(GetItemSource_FromTileBreak(num, num2), num * 16, num2 * 16, 32, 32, 29);
 					break;
+				// Extra patch context.
 				case 639:
+					if (!skipDrop)
-					Item.NewItem(GetItemSource_FromTileBreak(num, num2), num * 16, num2 * 16, 32, 32, 109);
+						Item.NewItem(GetItemSource_FromTileBreak(num, num2), num * 16, num2 * 16, 32, 32, 109);
 					break;
 				case 31:
+					if (skipDrop)
+						goto skipOrbDrop;
 					if (flag) {
 						int num3 = Main.rand.Next(5);
 						if (!shadowOrbSmashed)
@@ -38545,6 +_,8 @@
 								break;
 						}
 					}
+
+					skipOrbDrop:
 					shadowOrbSmashed = true;
 					shadowOrbCount++;
 					if (shadowOrbCount >= 3) {
@@ -38616,6 +_,9 @@
 		if (num2 == 112)
 			num2 = 53;
 
+		if (TileLoader.CanGrowModPalmTree(num2))
+			num2 = 53;
+
 		if (num2 != 53 && num2 != type)
 			KillTile(i, j);
 
@@ -39001,6 +_,9 @@
 		if (num4 == 492)
 			num4 = 2;
 
+		if (TileLoader.CanGrowModTree(num4))
+			num4 = 2;
+
 		if (num4 != 2 && num4 != type && ((Main.tile[i, j].frameX == 0 && Main.tile[i, j].frameY <= 130) || (Main.tile[i, j].frameX == 22 && Main.tile[i, j].frameY <= 130) || (Main.tile[i, j].frameX == 44 && Main.tile[i, j].frameY <= 130)))
 			KillTile(i, j);
 
@@ -39342,6 +_,28 @@
 		return true;
 	}
 
+	/// <summary>
+	/// Converts biome variant tiles and walls to a target biome.<br/>
+	/// Converts a 9x9 square by default, but can be adjusted with the <paramref name="size"/> parameter.
+	/// </summary>
+	/// <remarks>
+	/// For an easily-viewable usage example, refer to the code for projectile AI style 31 (used for the Clentaminator's solutions).
+	/// </remarks>
+	/// <param name="i">The X coordinate of the target tile.</param>
+	/// <param name="j">The Y coordinate of the target tile.</param>
+	/// <param name="conversionType">The biome that you wish to convert to. See <see cref="BiomeConversionID"/>
+	/// Setting this to 0 (Purity) returns affected tiles to their default states (e.g. Ebonstone, Crimstone, and Pearlstone will be converted back into normal Stone Blocks).<br/>
+	/// </param>
+	/// <param name="size">
+	/// When using this method to convert tiles, a square centered on the target tile is converted into those of the target biome.<br/>
+	/// This optional parameter, which defaults to 4, determines the "radius" of that square in tiles, counting outward from the central tile.<br/>
+	/// Set to 0 if you only want to convert a single tile. In other cases, use this parameter wisely.
+	/// </param>
+	/*
+	TO-DO:
+	- ConvertTIle utility method which consolidates the three lines used for most conversions into a single call
+	- modder-friendliness extension; see #2738
+	*/
 	public static void Convert(int i, int j, int conversionType, int size = 4)
 	{
 		for (int k = i - size; k <= i + size; k++) {
@@ -39354,7 +_,7 @@
 				int wall = tile.wall;
 				switch (conversionType) {
 					case 4:
-						if (type <= TileID.Count && wall <= WallID.Count) {
+						if (true || type <= TileID.Count && wall <= WallID.Count) {
 							if (WallID.Sets.Conversion.Grass[wall] && wall != 81) {
 								tile.wall = 81;
 								SquareWallFrame(k, l);
@@ -39444,8 +_,10 @@
 						}
 						continue;
 					case 2:
+						/*
 						if (type > TileID.Count || wall > WallID.Count)
 							continue;
+						*/
 						if (WallID.Sets.Conversion.Grass[wall] && wall != 70) {
 							tile.wall = 70;
 							SquareWallFrame(k, l);
@@ -39538,7 +_,7 @@
 						}
 						continue;
 					case 1:
-						if (type <= TileID.Count && wall <= WallID.Count) {
+						if (true || type <= TileID.Count && wall <= WallID.Count) {
 							if (WallID.Sets.Conversion.Grass[wall] && wall != 69) {
 								tile.wall = 69;
 								SquareWallFrame(k, l);
@@ -40114,7 +_,7 @@
 		if ((!Main.remixWorld || !((double)j > Main.worldSurface)) && num3 / 255 > cactusWaterLimit)
 			return;
 
-		if (Main.tile[i, j].type == 53 || Main.tile[i, j].type == 112 || Main.tile[i, j].type == 116 || Main.tile[i, j].type == 234) {
+		if (Main.tile[i, j].type == 53 || Main.tile[i, j].type == 112 || Main.tile[i, j].type == 116 || Main.tile[i, j].type == 234 || TileLoader.CanGrowModCactus(Main.tile[i, j].type)) {
 			if (Main.tile[i, j - 1].active() || Main.tile[i - 1, j - 1].active() || Main.tile[i + 1, j - 1].active())
 				return;
 
@@ -40132,7 +_,7 @@
 								return;
 						}
 
-						if (Main.tile[m, n].type == 53 || Main.tile[m, n].type == 112 || Main.tile[m, n].type == 116 || Main.tile[m, n].type == 234)
+						if (Main.tile[m, n].type == 53 || Main.tile[m, n].type == 112 || Main.tile[m, n].type == 116 || Main.tile[m, n].type == 234 || TileLoader.CanGrowModCactus(Main.tile[m, n].type))
 							num5++;
 					}
 					catch {
@@ -40383,9 +_,14 @@
 				break;
 		}
 
+		// size ???
+		if (!TileLoader.Drop(i, j, type))
+			goto SkipDrops;
+
 		if (Main.netMode != 1 && type != 653)
 			SpawnThingsFromPot(i, j, num, num2, num4);
 
+		SkipDrops:
 		destroyObject = false;
 	}
 
@@ -40953,6 +_,10 @@
 		if (num != -1 && Main.netMode == 1 && type == 467)
 			NetMessage.SendData(34, -1, -1, null, 4, x, y, style);
 
+		// Mod chest sync?
+		if (num != 1 && Main.netMode == 1 && type >= TileID.Count && TileID.Sets.BasicChest[type])
+			NetMessage.SendData(34, -1, -1, null, 100, x, y, style, 0, type, 0);
+
 		return num;
 	}
 
@@ -41075,7 +_,11 @@
 			}
 		}
 
+		if (!TileLoader.Drop(i, j, type))
+			goto skipDrop;
+
 		Item.NewItem(GetItemSource_FromTileBreak(i, j), i * 16, j * 16, 32, 32, chestItemDrop);
+		skipDrop:
 		destroyObject = false;
 	}
 
@@ -42137,8 +_,10 @@
 		if (gen && Main.tile[i, j].active() && Main.tile[i, j].type == 488)
 			return false;
 
+		/*
 		if (num >= TileID.Count)
 			return false;
+		*/
 
 		bool result = false;
 		if (i >= 0 && j >= 0 && i < Main.maxTilesX && j < Main.maxTilesY) {
@@ -42239,7 +_,7 @@
 								return false;
 							break;
 						case 3:
-						case 20:
+						case int _ when TileID.Sets.TreeSapling[num]:
 						case 24:
 						case 27:
 						case 32:
@@ -42505,7 +_,7 @@
 						SquareTileFrame(i, j);
 					}
 				}
-				else if (num == 4) {
+				else if (TileID.Sets.Torch[num]) {
 					if (Main.tile[i - 1, j] == null)
 						Main.tile[i - 1, j] = new Tile();
 
@@ -42641,7 +_,7 @@
 						case 26:
 						case 86:
 						case 87:
-						case 88:
+						case int _ when TileID.Sets.BasicDresser[num]:
 						case 89:
 						case 114:
 						case 186:
@@ -42662,13 +_,15 @@
 							PlaceJunglePlant(i, j, (ushort)num, 0, 0);
 							SquareTileFrame(i, j);
 							break;
-						case 20: {
+						case int _ when TileID.Sets.TreeSapling[num]: {
 							if (Main.tile[i, j + 1] == null)
 								Main.tile[i, j + 1] = new Tile();
 
 							int type = Main.tile[i, j + 1].type;
+							int dummyType = TileID.Saplings;
+							int dummyStyle = 0;
-							if (Main.tile[i, j + 1].active() && (type == 2 || type == 109 || type == 147 || type == 60 || type == 23 || type == 199 || type == 661 || type == 662 || type == 53 || type == 234 || type == 116 || type == 112)) {
+							if (Main.tile[i, j + 1].active() && (type == 2 || type == 109 || type == 147 || type == 60 || type == 23 || type == 199 || type == 661 || type == 662 || type == 53 || type == 234 || type == 116 || type == 112 || TileLoader.SaplingGrowthType(type, ref dummyType, ref dummyStyle))) {
-								Place1x2(i, j, (ushort)num, style);
+								Place1x2(i, j, (ushort)dummyType, dummyStyle);
 								SquareTileFrame(i, j);
 							}
 
@@ -42866,6 +_,9 @@
 										case 314:
 											Minecart.PlaceTrack(tile, style);
 											break;
+										case int _ when num >= TileID.Count && TileObjectData.GetTileData(num, style) != null:
+											PlaceObject(i, j, (ushort)num, mute, style);
+											break;
 										default:
 											tile.active(active: true);
 											tile.type = (ushort)num;
@@ -42885,7 +_,8 @@
 
 					SquareTileFrame(i, j);
 					result = true;
-					if (!mute) {
+					//TML: To fix a number of errors post-sound-rework, tile placements are now automagically muted during initial worldgen.
+					if (!mute && !generatingWorld) {
 						switch (num) {
 							case 127:
 								SoundEngine.PlaySound(SoundID.Item30, i * 16, j * 16);
@@ -42932,10 +_,15 @@
 			return;
 
 		fail = KillWall_CheckFailure(fail, tile);
+
+		WallLoader.KillWall(i, j, tile.wall, ref fail);
+
-		KillWall_PlaySounds(i, j, tile);
+		KillWall_PlaySounds(i, j, tile, fail);
 		int num = 10;
 		if (fail)
 			num = 3;
+
+		WallLoader.NumDust(i, j, tile.wall, fail, ref num);
 
 		for (int k = 0; k < num; k++) {
 			KillWall_MakeWallDust(i, j, tile);
@@ -42950,7 +_,7 @@
 		tile.wall = 0;
 		tile.ClearWallPaintAndCoating();
 		SquareWallFrame(i, j);
-		if (tile.type >= 0 && tile.type < TileID.Count && TileID.Sets.FramesOnKillWall[tile.type])
+		if (tile.type >= 0 && TileID.Sets.FramesOnKillWall[tile.type])
 			TileFrame(i, j);
 	}
 
@@ -42965,8 +_,12 @@
 		return fail;
 	}
 
-	private static void KillWall_PlaySounds(int i, int j, Tile tileCache)
+	//TML: Added 'fail' parameter.
+	private static void KillWall_PlaySounds(int i, int j, Tile tileCache, bool fail = false)
 	{
+		if (!WallLoader.KillSound(i, j, tileCache.wall, fail))
+			return;
+
 		if (tileCache.wall == 241 || (tileCache.wall >= 88 && tileCache.wall <= 93) || tileCache.wall == 21 || tileCache.wall == 186 || tileCache.wall == 136 || tileCache.wall == 137 || tileCache.wall == 168 || tileCache.wall == 169 || tileCache.wall == 172 || tileCache.wall == 226 || tileCache.wall == 227 || tileCache.wall == 242 || tileCache.wall == 243)
 			SoundEngine.PlaySound(13, i * 16, j * 16);
 		else if ((tileCache.wall >= 63 && tileCache.wall <= 70) || tileCache.wall == 264 || tileCache.wall == 268 || tileCache.wall == 265)
@@ -42978,7 +_,7 @@
 	private static void KillWall_DropItems(int i, int j, Tile tileCache)
 	{
 		int num = KillWall_GetItemDrops(tileCache);
-		if (num > 0)
+		if (WallLoader.Drop(i, j, Main.tile[i,j].wall, ref num) && num > 0)
 			Item.NewItem(GetItemSource_FromWallBreak(i, j), i * 16, j * 16, 16, 16, num);
 	}
 
@@ -44268,6 +_,12 @@
 		if (tileCache.wall == 245)
 			num = 195;
 
+		if (WallLoader.GetWall(tileCache.wall) is ModWall modWall)
+			num = modWall.DustType;
+
+		if (!WallLoader.CreateDust(i, j, tileCache.wall, ref num))
+			return;
+
 		if (tileCache.wall == 44 || tileCache.wall == 346) {
 			int num2 = Dust.NewDust(new Vector2(i * 16, j * 16), 16, 16, 66, 0f, 0f, 100, new Color(Main.DiscoR, Main.DiscoG, Main.DiscoB), 0.75f);
 			Main.dust[num2].noGravity = true;
@@ -44346,11 +_,14 @@
 			return false;
 
 		Tile tile = Main.tile[i, j];
-		Tile tile2 = null;
+		Tile tile2 = default;
 		if (tile == null)
 			return false;
 
 		if (!tile.active())
+			return false;
+
+		if (!TileLoader.CanKillTile(i, j, tile.type, ref blockDamaged))
 			return false;
 
 		if (j >= 1)
@@ -44373,6 +_,8 @@
 				case 88:
 				case 467:
 				case 488:
+				case int _ when TileID.Sets.BasicDresser[type]:
+				case int _ when TileID.Sets.BasicChest[type]:
 					if (tile.type != type)
 						return false;
 					break;
@@ -44410,12 +_,18 @@
 
 				break;
 			}
+			/*
 			case 21:
 			case 467:
+			*/
+			case var t when TileID.Sets.BasicChest[t]:
 				if (!Chest.CanDestroyChest(i - tile.frameX / 18 % 2, j - tile.frameY / 18))
 					return false;
 				break;
+			/*
 			case 88:
+			*/
+			case var t when TileID.Sets.BasicDresser[t]:
 				if (!Chest.CanDestroyChest(i - tile.frameX / 18 % 3, j - tile.frameY / 18))
 					return false;
 				break;
@@ -44553,7 +_,7 @@
 				return true;
 		}
 
-		if (tile.type == 88) {
+		if (TileID.Sets.BasicDresser[tile.type]) {
 			int num2 = tile.frameX / 18;
 			int y3 = y - tile.frameY / 18;
 			num2 %= 3;
@@ -44573,7 +_,7 @@
 
 	public static bool ReplaceWall(int x, int y, ushort targetWall)
 	{
-		if (targetWall >= WallID.Count)
+		if (targetWall >= WallLoader.WallCount)
 			return false;
 
 		Tile tile = Main.tile[x, y];
@@ -44606,7 +_,7 @@
 			return false;
 
 		MoveReplaceTileAnchor(ref x, ref y, targetType, tileSafely);
-		int num = KillTile_GetTileDustAmount(fail: false, tileSafely);
+		int num = KillTile_GetTileDustAmount(fail: false, tileSafely, x, y);
 		for (int i = 0; i < num; i++) {
 			KillTile_MakeTileDust(x, y, tileSafely);
 		}
<<<<<<< HEAD
@@ -44647,7 +_,7 @@
 		if (TileID.Sets.Platforms[t.type])
 			t.frameY = (short)(targetStyle * 18);
 
-		if (t.type == 4)
+		if (TileID.Sets.Torch[t.type])
 			t.frameY = (short)(targetStyle * 22);
 
 		t.ClearBlockPaintAndCoating();
=======
@@ -44663,6 +_,7 @@
 		if (Main.tenthAnniversaryWorld && !Main.remixWorld && (targetType == 53 || targetType == 396 || targetType == 397))
 			t.color(7);
 
+		TileFrame(topLeftX, topLeftY); // Fix #2835: block to platform swap under chest using old frameX and breaking chest because it sees the platform as a stair.
 		SquareTileFrame(topLeftX, topLeftY);
 	}
 
>>>>>>> 6243f526
@@ -44729,7 +_,7 @@
 	public static bool WouldTileReplacementWork(ushort attemptingToReplaceWith, int x, int y)
 	{
 		Tile tile = Main.tile[x, y];
-		if (attemptingToReplaceWith >= TileID.Count)
+		if (attemptingToReplaceWith >= TileLoader.TileCount)
 			return false;
 
 		if (TileID.Sets.Conversion.Grass[attemptingToReplaceWith] || attemptingToReplaceWith == 633)
@@ -44750,7 +_,7 @@
 		bool flag3 = !ReplaceTile_IsValidCampfire(attemptingToReplaceWith) || !ReplaceTile_IsValidCampfire(tile.type);
 		bool num = !ReplaceTile_IsValidPlatform(attemptingToReplaceWith) || !ReplaceTile_IsValidPlatform(tile.type);
 		bool flag4 = (!ReplaceTile_IsValidSolid(attemptingToReplaceWith) && !ReplaceTile_IsValidPlatform(attemptingToReplaceWith)) || (!ReplaceTile_IsValidSolid(tile.type) && !ReplaceTile_IsValidPlatform(tile.type));
-		bool flag5 = !ReplaceTile_IsValidChest(attemptingToReplaceWith) || !ReplaceTile_IsValidChest(tile.type) || Chest.IsLocked(tile);
+		bool flag5 = !ReplaceTile_IsValidChest(attemptingToReplaceWith) || !ReplaceTile_IsValidChest(tile.type) || Chest.IsLocked(x, y, tile);
 		bool flag6 = !ReplaceTile_IsValidDresser(attemptingToReplaceWith) || !ReplaceTile_IsValidDresser(tile.type);
 		return !(num && flag2 && flag3 && flag && flag4 && flag5 && flag6);
 	}
@@ -44767,7 +_,7 @@
 		return false;
 	}
 
-	private static bool ReplaceTile_IsValidTorch(int type) => type == 4;
+	private static bool ReplaceTile_IsValidTorch(int type) => TileID.Sets.Torch[type];
 	private static bool ReplaceTile_IsValidCampfire(int type) => type == 215;
 	private static bool ReplaceTile_IsValidChest(int type) => TileID.Sets.BasicChest[type];
 	private static bool ReplaceTile_IsValidDresser(int type) => TileID.Sets.BasicDresser[type];
@@ -44973,14 +_,26 @@
 					else if (i % 3 == 1) {
 						treeFrame += 3;
 					}
+					// Extra patch context.
 					else if (i % 3 == 2) {
 						treeFrame += 6;
 					}
 
 					return true;
 				}
+				default:
+					var tree = PlantLoader.Get<ModTree>(TileID.Trees, tile.type);
+					if (tree != null) {
+						tree.SetTreeFoliageSettings(tile, ref xoffset, ref treeFrame, ref floorY, ref topTextureFrameWidth, ref topTextureFrameHeight);
+						treeStyle = tile.type + ModTree.VanillaTopTextureCount;
+						return true;
+					}
+
+					break;
 			}
 		}
+
+		// Extra patch context.
 
 		return false;
 	}
@@ -45012,6 +_,10 @@
 
 	public static TreeTypes GetTreeType(int tileType)
 	{
+		TreeTypes modType = PlantLoader.GetModTreeType(tileType);
+		if (modType != TreeTypes.None)
+			return modType;
+
 		switch (tileType) {
 			case 2:
 			case 477:
@@ -45086,6 +_,9 @@
 		if (!IsTileALeafyTreeTop(x, y) || Collision.SolidTiles(x - 2, x + 2, y - 2, y + 2))
 			return;
 
+		bool flag = false;
+
+		if (!PlantLoader.ShakeTree(x, y, Main.tile[x, y].type, ref flag)) { } else
 		if (Main.getGoodWorld && genRand.Next(17) == 0) {
 			Projectile.NewProjectile(GetProjectileSource_ShakeTree(x, y), x * 16, y * 16, (float)Main.rand.Next(-100, 101) * 0.002f, 0f, 28, 0, 0f, Main.myPlayer, 16f, 16f);
 		}
@@ -45415,11 +_,15 @@
 			Main.tile[i, j - 1] = new Tile();
 
 		int num = CheckTileBreakability(i, j);
+		// Extra patch context.
 		if (num == 1)
 			fail = true;
 
 		if (num == 2)
 			return;
+
+		// Placed before gen check on purpose.
+		TileLoader.KillTile(i, j, tile.type, ref fail, ref effectOnly, ref noItem);
 
 		if (gen)
 			noItem = true;
@@ -45562,7 +_,7 @@
 		if ((tile.type == 470 && (CheckTileBreakability2_ShouldTileSurvive(i, j) || fail)) || (tile.type == 475 && (CheckTileBreakability2_ShouldTileSurvive(i, j) || fail)))
 			return;
 
-		int num16 = KillTile_GetTileDustAmount(fail, tile);
+		int num16 = KillTile_GetTileDustAmount(fail, tile, i, j);
 		for (int k = 0; k < num16; k++) {
 			KillTile_MakeTileDust(i, j, tile);
 		}
@@ -45756,9 +_,16 @@
 
 	private static Player GetPlayerForTile(int x, int y) => Main.player[Player.FindClosest(new Vector2(x, y) * 16f, 16, 16)];
 
-	private static void KillTile_DropItems(int x, int y, Tile tileCache, bool includeLargeObjectDrops = false)
+	internal static void KillTile_DropItems(int x, int y, Tile tileCache, bool includeLargeObjectDrops = false, bool includeAllModdedLargeObjectDrops = false)
 	{
+		if (!TileLoader.Drop(x, y, Main.tile[x, y].type))
+			return;
+
 		KillTile_GetItemDrops(x, y, tileCache, out var dropItem, out var dropItemStack, out var secondaryItem, out var secondaryItemStack, includeLargeObjectDrops);
+
+		TileLoader.GetItemDrops(x, y, tileCache, ref dropItem, ref dropItemStack, includeLargeObjectDrops, includeAllModdedLargeObjectDrops);
+
+		// TODO: support centering spawn location for multitiles? Vanilla code is inconsistent in doing this.
 		if (!Main.getGoodWorld || tileCache.active()) {
 			if (dropItem > 0) {
 				int num = Item.NewItem(GetItemSource_FromTileBreak(x, y), x * 16, y * 16, 16, 16, dropItem, dropItemStack, noBroadcast: false, -1);
@@ -45772,7 +_,8 @@
 		}
 	}
 
+	// tML: Made internal because despite appearing pure, this method does have side effects. ItemDrops can't be safely queried unless more work is done.
-	public static void KillTile_GetItemDrops(int x, int y, Tile tileCache, out int dropItem, out int dropItemStack, out int secondaryItem, out int secondaryItemStack, bool includeLargeObjectDrops = false)
+	internal static void KillTile_GetItemDrops(int x, int y, Tile tileCache, out int dropItem, out int dropItemStack, out int secondaryItem, out int secondaryItemStack, bool includeLargeObjectDrops = false)
 	{
 		dropItem = 0;
 		dropItemStack = 1;
@@ -46858,13 +_,17 @@
 						case 234:
 							dropItem = 911;
 							break;
+						// Extra extra patch context.
 						case 116:
 							dropItem = 621;
 							break;
+						// Extra patch context.
 						case 112:
 							dropItem = 619;
 							break;
 					}
+
+					TileLoader.DropPalmTreeWood(Main.tile[x, j].type, ref dropItem);
 				}
 
 				break;
@@ -47881,7 +_,12 @@
 
 					if (Main.tile[i, k] != null) {
 						Tile tile = Main.tile[i, k];
+						bool vanillaResult = false;
 						if (tile.type == 2 || tile.type == 109 || tile.type == 477 || tile.type == 492 || tile.type == 147 || tile.type == 199 || tile.type == 23 || tile.type == 633) {
+							vanillaResult = true;
+						}
+						
+						if (vanillaResult || TileLoader.CanDropAcorn(tile.type)) {
 							dropItem = 9;
 							secondaryItem = 27;
 						}
@@ -47929,10 +_,13 @@
 					else
 						dropItem = 0;
 					break;
+				// Extra patch context.
 				case 147:
 					dropItem = 2503;
 					break;
 			}
+
+			TileLoader.DropTreeWood(Main.tile[x,y].type, ref dropItem);
 		}
 
 		int num = Player.FindClosest(new Vector2(x * 16, y * 16), 16, 16);
@@ -47959,6 +_,7 @@
 
 		if (tileCache.type == 73) {
 			num = 200;
+			// Patch note: this is 'grassHopperChance'
 			num2 = 50;
 			if (Main.player[num5].flowerBoots && tileCache.frameX >= 108) {
 				num *= 10000;
@@ -48003,9 +_,11 @@
 				num = 6;
 
 			if (tileCache.frameX <= 322)
+				// Patch note: this is 'wormChance'
 				num = 6;
 		}
 		else if (tileCache.type == 233) {
+			// Patch note: this is 'jungleGrubChance'
 			num3 = 10;
 		}
 
@@ -48013,6 +_,8 @@
 		if (Main.player[num5].ZoneGraveyard)
 			num6 = 606;
 
+		TileLoader.DropCritterChance(i, j, tileCache.type, ref num, ref num2, ref num3);
+
 		if (num > 0 && NPC.CountNPCS(num6) < 5 && genRand.Next(num) == 0) {
 			int type = num6;
 			if (num6 == 357 && Player.GetClosestRollLuck(i, j, NPC.goldCritterChance) == 0f)
@@ -48075,6 +_,10 @@
 			return;
 
 		int type = tileCache.type;
+
+		if (!TileLoader.KillSound(i, j, type, fail))
+			return;
+
 		if (type == 127 || type == 623) {
 			SoundEngine.PlaySound(SoundID.Item27, i * 16, j * 16);
 		}
@@ -48207,7 +_,16 @@
 		return value;
 	}
 
+	public static int KillTile_GetTileDustAmount(bool fail, Tile tileCache, int x, int y)
+	{
+		int result = KillTile_GetTileDustAmount_Vanilla(fail, tileCache);
+
+		TileLoader.NumDust(x, y, tileCache.type, fail, ref result);
+
+		return result;
+	}
+
-	public static int KillTile_GetTileDustAmount(bool fail, Tile tileCache)
+	private static int KillTile_GetTileDustAmount_Vanilla(bool fail, Tile tileCache)
 	{
 		switch (tileCache.type) {
 			default:
@@ -49474,8 +_,11 @@
 					if (Main.tile[num15, k].active() && Main.tile[num15, k].type == 662)
 						num = 121;
 
+					// Extra patch context.
 					if (Main.tile[num15, k].active() && Main.tile[num15, k].type == 147)
 						num = 122;
+
+					TileLoader.TreeDust(Main.tile[num15, k], ref num);
 				}
 			}
 		}
@@ -49494,8 +_,11 @@
 					if (Main.tile[i, l].active() && Main.tile[i, l].type == 116)
 						num = 79;
 
+					// Extra patch context.
 					if (Main.tile[i, l].active() && Main.tile[i, l].type == 112)
 						num = 77;
+
+					TileLoader.PalmTreeDust(Main.tile[i, l], ref num);
 				}
 			}
 		}
@@ -50136,7 +_,10 @@
 		if (type == 178 || (uint)(type - 426) <= 1u || (uint)(type - 430) <= 10u)
 			flag = true;
 
-		if (num >= 0) {
+		if (TileLoader.GetTile(tileCache.type) is ModTile modTile)
+			num = modTile.DustType;
+
+		if (TileLoader.CreateDust(i, j, tileCache.type, ref num) && num >= 0) {
 			if (tileCache.type == 627 || tileCache.type == 628 || (tileCache.type == 184 && tileCache.frameX / 22 == 10)) {
 				int num18 = Dust.NewDust(new Vector2(i * 16, j * 16), 16, 16, num, 0f, 0f, 0, new Color(Main.DiscoR, Main.DiscoG, Main.DiscoB));
 				Main.dust[num18].noGravity = true;
@@ -50236,6 +_,10 @@
 		if (t.type == 10 && t.frameY >= 594 && t.frameY <= 646)
 			return t.frameX < 54;
 
+		// something might be meant to go here but it's not this - Chicken Bones (I don't know what a "locked door" even is)
+		//if (TileLoader.OpenDoorID(t) < 0)
+		//	return true;
+
 		return false;
 	}
 
@@ -52049,9 +_,20 @@
 
 	public static void UpdateWorld()
 	{
+		// Extra patch context.
 		if (gen)
 			return;
 
+		SystemLoader.PreUpdateWorld();
+
+		UpdateWorld_Inner();
+
+		SystemLoader.PostUpdateWorld();
+	}
+
+	//TML: A split, obviously.
+	private static void UpdateWorld_Inner()
+	{
 		AllowedToSpreadInfections = true;
 		CreativePowers.StopBiomeSpreadPower power = CreativePowerManager.Instance.GetPower<CreativePowers.StopBiomeSpreadPower>();
 		if (power != null && power.GetIsUnlocked())
@@ -52083,7 +_,7 @@
 			Liquid.skipCount = 0;
 		}
 
-		int worldUpdateRate = GetWorldUpdateRate();
+		double worldUpdateRate = GetWorldUpdateRate();
 		if (worldUpdateRate == 0)
 			return;
 
@@ -52101,6 +_,9 @@
 			if (prioritizedTownNPCType != 37) {
 				for (int i = 0; i < 200; i++) {
 					if (Main.npc[i].active && Main.npc[i].homeless && Main.npc[i].townNPC && Main.npc[i].type != 368) {
+						if (Main.npc[i].ModNPC?.TownNPCStayingHomeless is true)
+							continue;
+
 						prioritizedTownNPCType = Main.npc[i].type;
 						break;
 					}
@@ -52141,7 +_,12 @@
 		if (Main.dayTime && !Main.remixWorld)
 			return;
 
+		_timePass += Main.desiredWorldEventsUpdateRate;
+
+		/*
 		for (int m = 0; m < Main.dayRate; m++) {
+		*/
+		for (int m = 1; m <= (int)_timePass; m++) {
 			double num7 = (double)Main.maxTilesX / 4200.0;
 			num7 *= (double)Star.starfallBoost;
 			if (!((double)Main.rand.Next(8000) < 10.0 * num7))
@@ -52170,14 +_,25 @@
 				num16 = (float)num8 / num16;
 				num14 *= num16;
 				num15 *= num16;
+
+				/*
 				Projectile.NewProjectile(new EntitySource_ByProjectileSourceId(11), position.X, position.Y, num14, num15, 720, 0, 0f, Main.myPlayer, 0f, num11);
+				*/
+				var source = new EntitySource_Misc(nameof(ProjectileSourceID.FallingStar));
+
+				Projectile.NewProjectile(source, position.X, position.Y, num14, num15, 720, 0, 0f, Main.myPlayer, 0f, num11);
+
+				// Extra patch context.
 			}
 		}
+
+		_timePass %= 1.0;
 	}
 
+	//TML: Changed return value from 'int' to 'double'.
-	public static int GetWorldUpdateRate()
+	public static double GetWorldUpdateRate()
 	{
-		int result = Math.Min(Main.desiredWorldTilesUpdateRate, 24);
+		double result = Math.Min(Main.desiredWorldTilesUpdateRate, 24);
 		if (CreativePowerManager.Instance.GetPower<CreativePowers.FreezeTime>().Enabled)
 			result = 0;
 
@@ -52186,6 +_,9 @@
 
 	private static void UpdateWorld_OvergroundTile(int i, int j, bool checkNPCSpawns, int wallDist)
 	{
+		TileLoader.RandomUpdate(i, j, Main.tile[i, j].type);
+		WallLoader.RandomUpdate(i, j, Main.tile[i, j].wall);
+
 		int num = i - 1;
 		int num2 = i + 2;
 		int num3 = j - 1;
@@ -53111,6 +_,9 @@
 
 	private static void UpdateWorld_UndergroundTile(int i, int j, bool checkNPCSpawns, int wallDist)
 	{
+		TileLoader.RandomUpdate(i, j, Main.tile[i, j].type);
+		WallLoader.RandomUpdate(i, j, Main.tile[i, j].wall);
+
 		int num = i - 1;
 		int num2 = i + 2;
 		int num3 = j - 1;
@@ -58764,6 +_,7 @@
 				}
 				if (Main.tile[x, y - 1].active()) {
 					switch (Main.tile[x, y - 1].type) {
+						case var t when TileID.Sets.BasicChest[t] || TileID.Sets.BasicDresser[t]:
 						case 21:
 						case 26:
 						case 77:
@@ -59247,7 +_,10 @@
 					Liquid.AddWater(i, j);
 
 				if (tile.active()) {
-					if (noBreak && Main.tileFrameImportant[tile.type] && tile.type != 4)
+					if (!TileLoader.TileFrame(i, j, tile.type, ref resetFrame, ref noBreak))
+						return;
+
+					if (noBreak && Main.tileFrameImportant[tile.type] && !TileID.Sets.Torch[tile.type])
 						return;
 
 					int num = tile.type;
@@ -59271,7 +_,10 @@
 							case 571:
 								CheckBamboo(i, j);
 								break;
+							/*
 							case 4:
+							*/
+							case int _ when TileID.Sets.Torch[num]:
 								CheckTorch(i, j);
 								break;
 							case 442:
@@ -59791,7 +_,10 @@
 														if (num != 354 && num != 406 && num != 412 && num != 355 && num != 452 && num != 455 && num != 491 && num != 499 && num != 642) {
 															switch (num) {
 																case 15:
+																/*
 																case 20:
+																*/
+																case int _ when TileID.Sets.TreeSapling[num]:
 																case 216:
 																case 338:
 																case 390:
@@ -59868,7 +_,10 @@
 																				CheckOnTable1x1(i, j, num);
 																				return;
 																			default:
+																				/*
 																				if (TileID.Sets.BasicChest[num]) {
+																				*/
+																				if (TileID.Sets.BasicChest[num] && num < TileID.Count) {
 																					CheckChest(i, j, num);
 																					return;
 																				}
@@ -60128,14 +_,20 @@
 																													case 323:
 																														CheckPalmTree(i, j);
 																														break;
+																													// Extra extra patch context
 																													case 567:
 																														CheckGnome(i, j);
 																														break;
+																													// Extra patch context
 																													case 630:
 																													case 631:
 																														CheckStinkbugBlocker(i, j);
 																														break;
 																												}
+
+																												//TODO: Test this. Not sure this is still correct.
+																												TileLoader.CheckModTile(i, j, num);
+
 																												return;
 																										}
 																									}
@@ -60345,13 +_,19 @@
 
 								TileMergeAttempt(0, TileID.Sets.Dirt, ref up, ref down, ref left, ref right, ref upLeft, ref upRight, ref downLeft, ref downRight);
 								switch (num) {
+									/*
 									case 147:
+									*/
+									case int _ when TileID.Sets.Snow[num]:
 										TileMergeAttempt(num, Main.tileBrick, TileID.Sets.Ices, ref up, ref down, ref left, ref right, ref upLeft, ref upRight, ref downLeft, ref downRight);
 										break;
+									/*
 									case 161:
 									case 163:
 									case 164:
 									case 200:
+									*/
+									case int _ when TileID.Sets.Ices[num]:
 										TileMergeAttempt(num, Main.tileBrick, TileID.Sets.Snow, ref up, ref down, ref left, ref right, ref upLeft, ref upRight, ref downLeft, ref downRight);
 										break;
 									case 162:
@@ -60360,10 +_,13 @@
 									default:
 										if (Main.tileBrick[num]) {
 											switch (num) {
+												/*
 												case 60:
 												case 70:
 												case 661:
 												case 662:
+												*/
+												case int _ when TileID.Sets.GrassSpecial[num]:
 													TileMergeAttempt(num, Main.tileBrick, TileID.Sets.Mud, ref up, ref down, ref left, ref right, ref upLeft, ref upRight, ref downLeft, ref downRight);
 													break;
 												case 633:
@@ -60380,14 +_,20 @@
 										break;
 								}
 
+								/*
 								if ((num == 1 || Main.tileMoss[num] || num == 117 || num == 25 || num == 203) && down == 165) {
+								*/
+								if ((TileID.Sets.Stone[num] || Main.tileMoss[num]) && down == 165) {
 									if (tile3 != null && tile3.frameY == 72)
 										down = num;
 									else if (tile3 != null && tile3.frameY == 0)
 										down = num;
 								}
 
+								/*
 								if ((num == 1 || Main.tileMoss[num] || num == 117 || num == 25 || num == 203) && up == 165) {
+								*/
+								if ((TileID.Sets.Stone[num] || Main.tileMoss[num]) && up == 165) {
 									if (tile2 != null && tile2.frameY == 90)
 										up = num;
 									else if (tile2 != null && tile2.frameY == 54)
@@ -60402,7 +_,10 @@
 										up = num;
 								}
 
+								/*
 								if ((num == 200 || num == 161 || num == 147 || num == 163 || num == 164) && down == 165)
+								*/
+								if ((TileID.Sets.Ices[num] || num == 147) && down == 165)
 									down = num;
 
 								if ((tile.slope() == 1 || tile.slope() == 2) && down > -1 && !TileID.Sets.Platforms[down])
@@ -60527,7 +_,10 @@
 										if (mergeDown)
 											up = num;
 									}
+									/*
 									else if (up == 147) {
+									*/
+									else if (up >= 0 && TileID.Sets.Snow[up]) {
 										TileFrame(i, j - 1);
 										if (mergeDown)
 											up = num;
@@ -60538,7 +_,10 @@
 										if (mergeUp)
 											down = num;
 									}
+									/*
 									else if (down == 147) {
+									*/
+									else if (down >= 0 && TileID.Sets.Snow[down]) {
 										TileFrame(i, j + 1);
 										if (mergeUp)
 											down = num;
@@ -60549,7 +_,10 @@
 										if (mergeRight)
 											left = num;
 									}
+									/*
 									else if (left == 147) {
+									*/
+									else if (left >= 0 && TileID.Sets.Snow[left]) {
 										TileFrame(i - 1, j);
 										if (mergeRight)
 											left = num;
@@ -60679,9 +_,12 @@
 								}
 								else {
 									switch (num) {
+										/*
 										case 58:
 										case 75:
 										case 76:
+										*/
+										case int _ when TileID.Sets.HellSpecial[num]:
 											TileMergeAttempt(-2, TileID.Sets.Ash, ref up, ref down, ref left, ref right, ref upLeft, ref upRight, ref downLeft, ref downRight);
 											break;
 										case 57:
@@ -60689,7 +_,10 @@
 											TileMergeAttempt(num, 633, ref up, ref down, ref left, ref right, ref upLeft, ref upRight, ref downLeft, ref downRight);
 											TileMergeAttemptFrametest(i, j, num, TileID.Sets.HellSpecial, ref up, ref down, ref left, ref right, ref upLeft, ref upRight, ref downLeft, ref downRight);
 											break;
+										/*
 										case 59:
+										*/
+										case int _ when TileID.Sets.Mud[num]:
 											if ((double)j > Main.rockLayer)
 												TileMergeAttempt(-2, 1, ref up, ref down, ref left, ref right, ref upLeft, ref upRight, ref downLeft, ref downRight);
 											TileMergeAttempt(num, TileID.Sets.GrassSpecial, ref up, ref down, ref left, ref right, ref upLeft, ref upRight, ref downLeft, ref downRight);
@@ -60721,14 +_,20 @@
 											TileMergeAttempt(-2, 189, ref up, ref down, ref left, ref right, ref upLeft, ref upRight, ref downLeft, ref downRight);
 											TileMergeAttempt(num, 196, ref up, ref down, ref left, ref right, ref upLeft, ref upRight, ref downLeft, ref downRight);
 											break;
+										/*
 										case 147:
+										*/
+										case int _ when TileID.Sets.Snow[num]:
 											TileMergeAttemptFrametest(i, j, num, TileID.Sets.IcesSlush, ref up, ref down, ref left, ref right, ref upLeft, ref upRight, ref downLeft, ref downRight);
 											break;
+										/*
 										case 161:
 										case 163:
 										case 164:
 										case 200:
 										case 224:
+										*/
+										case int _ when TileID.Sets.IcesSlush[num]:
 											TileMergeAttempt(-2, 147, ref up, ref down, ref left, ref right, ref upLeft, ref upRight, ref downLeft, ref downRight);
 											break;
 										case 162:
@@ -60848,11 +_,18 @@
 									tileMergeCullCache.CullBottomRight |= tile7 != null && tile7.invisibleBlock() != flag2;
 								}
 
+								/*
 								if (num == 2 || num == 23 || num == 661 || num == 662 || num == 60 || num == 477 || num == 492 || num == 70 || num == 109 || num == 199 || Main.tileMoss[num] || TileID.Sets.NeedsGrassFraming[num] || TileID.Sets.tileMossBrick[num]) {
+								*/
+								if (TileID.Sets.Grass[num] || TileID.Sets.GrassSpecial[num] || Main.tileMoss[num] || TileID.Sets.NeedsGrassFraming[num] || TileID.Sets.tileMossBrick[num]) {
 									flag = true;
 									TileMergeAttemptWeird(num, -1, Main.tileSolid, ref up, ref down, ref left, ref right, ref upLeft, ref upRight, ref downLeft, ref downRight);
 									int num32 = TileID.Sets.NeedsGrassFramingDirt[num];
+
+									/*
 									if (num == 60 || num == 70 || num == 661 || num == 662) {
+									*/
+									if (TileID.Sets.GrassSpecial[num]) {
 										num32 = 59;
 									}
 									else if (Main.tileMoss[num]) {
@@ -62292,7 +_,10 @@
 										}
 									}
 									else {
+										/*
 										if (num != 2 && num != 23 && num != 60 && num != 70 && num != 109 && num != 199 && num != 477 && num != 492 && num != 633 && num != 661 && num != 662) {
+										*/
+										if (!TileID.Sets.Grass[num] && !TileID.Sets.GrassSpecial[num]) {
 											if (up == -1 && down == -2 && left == num && right == num) {
 												switch (num27) {
 													case 0:
@@ -62842,7 +_,10 @@
 										tileMergeCullCache.Cull(ref up, ref down, ref left, ref right, ref upLeft, ref upRight, ref downLeft, ref downRight);
 									}
 
+									/*
 									if (num == 2 || num == 23 || num == 60 || num == 70 || num == 109 || num == 199 || num == 477 || num == 492 || num == 633 || num == 661 || num == 662 || Main.tileMoss[num] || TileID.Sets.tileMossBrick[num]) {
+									*/
+									if (TileID.Sets.Grass[num] || TileID.Sets.GrassSpecial[num] || Main.tileMoss[num] || TileID.Sets.tileMossBrick[num]) {
 										TileMergeAttempt(num, -2, ref up, ref down, ref left, ref right, ref upLeft, ref upRight, ref downLeft, ref downRight);
 										tileMergeCullCache.Cull(ref up, ref down, ref left, ref right, ref upLeft, ref upRight, ref downLeft, ref downRight);
 									}
@@ -63615,7 +_,8 @@
 		if (!SolidTile(tile) || !SolidTile(tile2)) {
 			flag = true;
 			destroyObject = true;
+			if (TileLoader.Drop(i, j, tileCache.type))
-			DropDoorItem(i, j, num4);
+				DropDoorItem(i, j, num4);
 		}
 
 		int num5 = num2;
@@ -63628,7 +_,8 @@
 					Tile tile3 = Main.tile[k, l];
 					if (!tile3.active() || tile3.type != 11) {
 						destroyObject = true;
+						if (TileLoader.Drop(i, j, tileCache.type))
-						DropDoorItem(i, j, num4);
+							DropDoorItem(i, j, num4);
 						flag = true;
 						k = num5;
 						l = num3;
@@ -63702,7 +_,8 @@
 				KillTile(i, num);
 				KillTile(i, num + 1);
 				KillTile(i, num + 2);
+				if (TileLoader.Drop(i, j, type))
-				DropDoorItem(i, j, num2);
+					DropDoorItem(i, j, num2);
 			}
 
 			destroyObject = false;
@@ -63800,7 +_,7 @@
 			return false;
 
 		bool result = true;
-		if (tileTopCache.active() && (TileID.Sets.BasicChest[tileTopCache.type] || TileID.Sets.BasicChestFake[tileTopCache.type] || tileTopCache.type == 323 || tileTopCache.type == 88 || tileTopCache.type == 80 || tileTopCache.type == 77 || tileTopCache.type == 26 || tileTopCache.type == 475 || tileTopCache.type == 470 || tileTopCache.type == 597))
+		if (tileTopCache.active() && (TileID.Sets.BasicChest[tileTopCache.type] || TileID.Sets.BasicChestFake[tileTopCache.type] || TileID.Sets.BasicDresser[tileTopCache.type] || TileID.Sets.PreventsSandfall[tileTopCache.type]))
 			result = false;
 
 		return result;<|MERGE_RESOLUTION|>--- conflicted
+++ resolved
@@ -2203,7 +2203,6 @@
  		for (int i = 0; i < num; i++) {
  			KillTile_MakeTileDust(x, y, tileSafely);
  		}
-<<<<<<< HEAD
 @@ -44647,7 +_,7 @@
  		if (TileID.Sets.Platforms[t.type])
  			t.frameY = (short)(targetStyle * 18);
@@ -2213,7 +2212,6 @@
  			t.frameY = (short)(targetStyle * 22);
  
  		t.ClearBlockPaintAndCoating();
-=======
 @@ -44663,6 +_,7 @@
  		if (Main.tenthAnniversaryWorld && !Main.remixWorld && (targetType == 53 || targetType == 396 || targetType == 397))
  			t.color(7);
@@ -2222,7 +2220,6 @@
  		SquareTileFrame(topLeftX, topLeftY);
  	}
  
->>>>>>> 6243f526
 @@ -44729,7 +_,7 @@
  	public static bool WouldTileReplacementWork(ushort attemptingToReplaceWith, int x, int y)
  	{
