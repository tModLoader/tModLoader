using Microsoft.Xna.Framework;
using Microsoft.Xna.Framework.Graphics;
using System;
using System.Collections.Generic;
using System.IO;
using System.Linq;
using System.Linq.Expressions;
using System.Reflection;
using Terraria.DataStructures;
using Terraria.GameInput;
using Terraria.ID;
using Terraria.ModLoader.Default;
using Terraria.ModLoader.IO;

namespace Terraria.ModLoader
{
	//todo: further documentation
	/// <summary>
	/// This is where all ModPlayer hooks are gathered and called.
	/// </summary>
	public static class PlayerLoader
	{
		private static readonly IList<ModPlayer> players = new List<ModPlayer>();

		private class HookList
		{
			public int[] arr = new int[0];
			public readonly MethodInfo method;

			public HookList(MethodInfo method) {
				this.method = method;
			}
		}

		private static List<HookList> hooks = new List<HookList>();

		private static HookList AddHook<F>(Expression<Func<ModPlayer, F>> func) {
			var hook = new HookList(ModLoader.Method(func));
			hooks.Add(hook);
			return hook;
		}

		internal static void Add(ModPlayer player) {
			player.index = players.Count;
			players.Add(player);
		}

		internal static void RebuildHooks() {
			foreach (var hook in hooks) {
				hook.arr = ModLoader.BuildGlobalHook(players, hook.method).Select(p => p.index).ToArray();
			}
		}

		internal static void Unload() {
			players.Clear();
		}

		internal static void SetupPlayer(Player player) {
			player.modPlayers = players.Select(modPlayer => modPlayer.CreateFor(player)).ToArray();
		}

		private static HookList HookResetEffects = AddHook<Action>(p => p.ResetEffects);

		public static void ResetEffects(Player player) {
			foreach (int index in HookResetEffects.arr) {
				player.modPlayers[index].ResetEffects();
			}
		}

		private static HookList HookUpdateDead = AddHook<Action>(p => p.UpdateDead);

		public static void UpdateDead(Player player) {
			foreach (int index in HookUpdateDead.arr) {
				player.modPlayers[index].UpdateDead();
			}
		}

		public static void SetStartInventory(Player player, IList<Item> items) {
			if (items.Count <= 50) {
				for (int k = 0; k < items.Count && k < 49; k++)
					player.inventory[k] = items[k];
			}
			else {
				for (int k = 0; k < 49; k++) {
					player.inventory[k] = items[k];
				}
				Item bag = new Item();
				bag.SetDefaults(ModContent.ItemType<StartBag>());
				for (int k = 49; k < items.Count; k++) {
					((StartBag)bag.ModItem).AddItem(items[k]);
				}
				player.inventory[49] = bag;
			}
		}

		private static HookList HookPreSavePlayer = AddHook<Action>(p => p.PreSavePlayer);

		public static void PreSavePlayer(Player player) {
			foreach (int index in HookPreSavePlayer.arr) {
				player.modPlayers[index].PreSavePlayer();
			}
		}

		private static HookList HookPostSavePlayer = AddHook<Action>(p => p.PostSavePlayer);

		public static void PostSavePlayer(Player player) {
			foreach (int index in HookPostSavePlayer.arr) {
				player.modPlayers[index].PostSavePlayer();
			}
		}

		private static HookList HookClientClone = AddHook<Action<ModPlayer>>(p => p.clientClone);

		public static void clientClone(Player player, Player clientClone) {
			foreach (int index in HookClientClone.arr) {
				player.modPlayers[index].clientClone(clientClone.modPlayers[index]);
			}
		}

		private static HookList HookSyncPlayer = AddHook<Action<int, int, bool>>(p => p.SyncPlayer);

		public static void SyncPlayer(Player player, int toWho, int fromWho, bool newPlayer) {
			foreach (int index in HookSyncPlayer.arr) {
				player.modPlayers[index].SyncPlayer(toWho, fromWho, newPlayer);
			}
		}

		private static HookList HookSendClientChanges = AddHook<Action<ModPlayer>>(p => p.SendClientChanges);

		public static void SendClientChanges(Player player, Player clientPlayer) {
			foreach (int index in HookSendClientChanges.arr) {
				player.modPlayers[index].SendClientChanges(clientPlayer.modPlayers[index]);
			}
		}

		private static HookList HookGetMapBackgroundImage = AddHook<Func<Texture2D>>(p => p.GetMapBackgroundImage);

		public static Texture2D GetMapBackgroundImage(Player player) {
			Texture2D texture = null;
			foreach (int index in HookGetMapBackgroundImage.arr) {
				texture = player.modPlayers[index].GetMapBackgroundImage();
				if (texture != null) {
					return texture;
				}
			}
			return texture;
		}

		private static HookList HookUpdateBadLifeRegen = AddHook<Action>(p => p.UpdateBadLifeRegen);

		public static void UpdateBadLifeRegen(Player player) {
			foreach (int index in HookUpdateBadLifeRegen.arr) {
				player.modPlayers[index].UpdateBadLifeRegen();
			}
		}

		private static HookList HookUpdateLifeRegen = AddHook<Action>(p => p.UpdateLifeRegen);

		public static void UpdateLifeRegen(Player player) {
			foreach (int index in HookUpdateLifeRegen.arr) {
				player.modPlayers[index].UpdateLifeRegen();
			}
		}

		private delegate void DelegateNaturalLifeRegen(ref float regen);
		private static HookList HookNaturalLifeRegen = AddHook<DelegateNaturalLifeRegen>(p => p.NaturalLifeRegen);

		public static void NaturalLifeRegen(Player player, ref float regen) {
			foreach (int index in HookNaturalLifeRegen.arr) {
				player.modPlayers[index].NaturalLifeRegen(ref regen);
			}
		}

		private static HookList HookUpdateAutopause = AddHook<Action>(p => p.UpdateAutopause);

		public static void UpdateAutopause(Player player) {
			foreach (int index in HookUpdateAutopause.arr) {
				player.modPlayers[index].UpdateAutopause();
			}
		}

		private static HookList HookPreUpdate = AddHook<Action>(p => p.PreUpdate);

		public static void PreUpdate(Player player) {
			foreach (int index in HookPreUpdate.arr) {
				player.modPlayers[index].PreUpdate();
			}
		}

		private static HookList HookSetControls = AddHook<Action>(p => p.SetControls);

		public static void SetControls(Player player) {
			foreach (int index in HookSetControls.arr) {
				player.modPlayers[index].SetControls();
			}
		}

		private static HookList HookPreUpdateBuffs = AddHook<Action>(p => p.PreUpdateBuffs);

		public static void PreUpdateBuffs(Player player) {
			foreach (int index in HookPreUpdateBuffs.arr) {
				player.modPlayers[index].PreUpdateBuffs();
			}
		}

		private static HookList HookPostUpdateBuffs = AddHook<Action>(p => p.PostUpdateBuffs);

		public static void PostUpdateBuffs(Player player) {
			foreach (int index in HookPostUpdateBuffs.arr) {
				player.modPlayers[index].PostUpdateBuffs();
			}
		}

		private delegate void DelegateUpdateEquips();
		private static HookList HookUpdateEquips = AddHook<DelegateUpdateEquips>(p => p.UpdateEquips);

		public static void UpdateEquips(Player player) {
			foreach (int index in HookUpdateEquips.arr) {
				player.modPlayers[index].UpdateEquips();
			}
		}

		private static HookList HookUpdateVanityAccessories = AddHook<Action>(p => p.UpdateVanityAccessories);

		public static void UpdateVanityAccessories(Player player) {
			foreach (int index in HookUpdateVanityAccessories.arr) {
				player.modPlayers[index].UpdateVanityAccessories();
			}
		}

		private static HookList HookPostUpdateEquips = AddHook<Action>(p => p.PostUpdateEquips);

		public static void PostUpdateEquips(Player player) {
			foreach (int index in HookPostUpdateEquips.arr) {
				player.modPlayers[index].PostUpdateEquips();
			}
		}

		private static HookList HookPostUpdateMiscEffects = AddHook<Action>(p => p.PostUpdateMiscEffects);

		public static void PostUpdateMiscEffects(Player player) {
			foreach (int index in HookPostUpdateMiscEffects.arr) {
				player.modPlayers[index].PostUpdateMiscEffects();
			}
		}

		private static HookList HookPostUpdateRunSpeeds = AddHook<Action>(p => p.PostUpdateRunSpeeds);

		public static void PostUpdateRunSpeeds(Player player) {
			foreach (int index in HookPostUpdateRunSpeeds.arr) {
				player.modPlayers[index].PostUpdateRunSpeeds();
			}
		}

		private static HookList HookPreUpdateMovement = AddHook<Action>(p => p.PreUpdateMovement);

		public static void PreUpdateMovement(Player player) {
			foreach (int index in HookPreUpdateMovement.arr) {
				player.modPlayers[index].PreUpdateMovement();
			}
		}

		private static HookList HookPostUpdate = AddHook<Action>(p => p.PostUpdate);

		public static void PostUpdate(Player player) {
			foreach (int index in HookPostUpdate.arr) {
				player.modPlayers[index].PostUpdate();
			}
		}

		private static HookList HookFrameEffects = AddHook<Action>(p => p.FrameEffects);

		public static void FrameEffects(Player player) {
			foreach (int index in HookFrameEffects.arr) {
				player.modPlayers[index].FrameEffects();
			}
		}

		private delegate bool DelegatePreHurt(bool pvp, bool quiet, ref int damage, ref int hitDirection,
			ref bool crit, ref bool customDamage, ref bool playSound, ref bool genGore, ref PlayerDeathReason damageSource);
		private static HookList HookPreHurt = AddHook<DelegatePreHurt>(p => p.PreHurt);

		public static bool PreHurt(Player player, bool pvp, bool quiet, ref int damage, ref int hitDirection,
			ref bool crit, ref bool customDamage, ref bool playSound, ref bool genGore, ref PlayerDeathReason damageSource) {
			bool flag = true;
			foreach (int index in HookPreHurt.arr) {
				if (!player.modPlayers[index].PreHurt(pvp, quiet, ref damage, ref hitDirection, ref crit, ref customDamage,
						ref playSound, ref genGore, ref damageSource)) {
					flag = false;
				}
			}
			return flag;
		}

		private static HookList HookHurt = AddHook<Action<bool, bool, double, int, bool>>(p => p.Hurt);

		public static void Hurt(Player player, bool pvp, bool quiet, double damage, int hitDirection, bool crit) {
			foreach (int index in HookHurt.arr) {
				player.modPlayers[index].Hurt(pvp, quiet, damage, hitDirection, crit);
			}
		}

		private static HookList HookPostHurt = AddHook<Action<bool, bool, double, int, bool>>(p => p.PostHurt);

		public static void PostHurt(Player player, bool pvp, bool quiet, double damage, int hitDirection, bool crit) {
			foreach (int index in HookPostHurt.arr) {
				player.modPlayers[index].PostHurt(pvp, quiet, damage, hitDirection, crit);
			}
		}

		private delegate bool DelegatePreKill(double damage, int hitDirection, bool pvp, ref bool playSound,
			ref bool genGore, ref PlayerDeathReason damageSource);
		private static HookList HookPreKill = AddHook<DelegatePreKill>(p => p.PreKill);

		public static bool PreKill(Player player, double damage, int hitDirection, bool pvp, ref bool playSound,
			ref bool genGore, ref PlayerDeathReason damageSource) {
			bool flag = true;
			foreach (int index in HookPreKill.arr) {
				if (!player.modPlayers[index].PreKill(damage, hitDirection, pvp, ref playSound, ref genGore, ref damageSource)) {
					flag = false;
				}
			}
			return flag;
		}

		private static HookList HookKill = AddHook<Action<double, int, bool, PlayerDeathReason>>(p => p.Kill);

		public static void Kill(Player player, double damage, int hitDirection, bool pvp, PlayerDeathReason damageSource) {
			foreach (int index in HookKill.arr) {
				player.modPlayers[index].Kill(damage, hitDirection, pvp, damageSource);
			}
		}

		private delegate bool DelegatePreModifyLuck(ref float luck);
		private static HookList HookPreModifyLuck = AddHook<DelegatePreModifyLuck>(p => p.PreModifyLuck);

		public static bool PreModifyLuck(Player player, ref float luck) {
			bool flag = true;
			foreach (int index in HookPreModifyLuck.arr) {
				if (!player.modPlayers[index].PreModifyLuck(ref luck)) {
					flag = false;
				}
			}
			return flag;
		}

		private delegate void DelegateModifyLuck(ref float luck);
		private static HookList HookModifyLuck = AddHook<DelegateModifyLuck>(p => p.ModifyLuck);

		public static void ModifyLuck(Player player, ref float luck) {
			foreach (int index in HookModifyLuck.arr) {
				player.modPlayers[index].ModifyLuck(ref luck);
			}
		}

		private static HookList HookPreItemCheck = AddHook<Func<bool>>(p => p.PreItemCheck);

		public static bool PreItemCheck(Player player) {
			bool result = true;
			foreach (int index in HookPreItemCheck.arr) {
				result &= player.modPlayers[index].PreItemCheck();
			}
			return result;
		}

		private static HookList HookPostItemCheck = AddHook<Action>(p => p.PostItemCheck);

		public static void PostItemCheck(Player player) {
			foreach (int index in HookPostItemCheck.arr) {
				player.modPlayers[index].PostItemCheck();
			}
		}

		private static HookList HookUseTimeMultiplier = AddHook<Func<Item, float>>(p => p.UseTimeMultiplier);

		public static float UseTimeMultiplier(Player player, Item item) {
			float multiplier = 1f;

			if (item.IsAir)
				return multiplier;

			foreach (int index in HookUseTimeMultiplier.arr) {
				multiplier *= player.modPlayers[index].UseTimeMultiplier(item);
			}

			return multiplier;
		}

		private static HookList HookUseAnimationMultiplier = AddHook<Func<Item, float>>(p => p.UseAnimationMultiplier);

		public static float UseAnimationMultiplier(Player player, Item item) {
			float multiplier = 1f;

			if (item.IsAir)
				return multiplier;

			foreach (int index in HookUseAnimationMultiplier.arr) {
				multiplier *= player.modPlayers[index].UseAnimationMultiplier(item);
			}

			return multiplier;
		}

		private static HookList HookUseSpeedMultiplier = AddHook<Func<Item, float>>(p => p.UseSpeedMultiplier);

		public static float UseSpeedMultiplier(Player player, Item item) {
			float multiplier = 1f;

			if (item.IsAir)
				return multiplier;

			foreach (int index in HookUseSpeedMultiplier.arr) {
				multiplier *= player.modPlayers[index].UseSpeedMultiplier(item);
			}

			return multiplier;
		}

		private delegate void DelegateGetHealLife(Item item, bool quickHeal, ref int healValue);
		private static HookList HookGetHealLife = AddHook<DelegateGetHealLife>(p => p.GetHealLife);

		public static void GetHealLife(Player player, Item item, bool quickHeal, ref int healValue) {
			if (item.IsAir)
				return;

			foreach (int index in HookGetHealLife.arr) {
				player.modPlayers[index].GetHealLife(item, quickHeal, ref healValue);
			}
		}

		private delegate void DelegateGetHealMana(Item item, bool quickHeal, ref int healValue);
		private static HookList HookGetHealMana = AddHook<DelegateGetHealMana>(p => p.GetHealMana);

		public static void GetHealMana(Player player, Item item, bool quickHeal, ref int healValue) {
			if (item.IsAir)
				return;

			foreach (int index in HookGetHealMana.arr) {
				player.modPlayers[index].GetHealMana(item, quickHeal, ref healValue);
			}
		}

		private delegate void DelegateModifyManaCost(Item item, ref float reduce, ref float mult);
		private static HookList HookModifyManaCost = AddHook<DelegateModifyManaCost>(p => p.ModifyManaCost);

		public static void ModifyManaCost(Player player, Item item, ref float reduce, ref float mult) {
			if (item.IsAir)
				return;
			
			foreach (int index in HookModifyManaCost.arr) {
				player.modPlayers[index].ModifyManaCost(item, ref reduce, ref mult);
			}
		}

		private static HookList HookOnMissingMana = AddHook<Action<Item, int>>(p => p.OnMissingMana);

		public static void OnMissingMana(Player player, Item item, int manaNeeded) {
			if (item.IsAir)
				return;
			
			foreach (int index in HookOnMissingMana.arr) {
				player.modPlayers[index].OnMissingMana(item, manaNeeded);
			}
		}

		private static HookList HookOnConsumeMana = AddHook<Action<Item, int>>(p => p.OnConsumeMana);

		public static void OnConsumeMana(Player player, Item item, int manaConsumed) {
			if (item.IsAir)
				return;
			
			foreach (int index in HookOnConsumeMana.arr) {
				player.modPlayers[index].OnConsumeMana(item, manaConsumed);
			}
		}

		private delegate void DelegateModifyWeaponDamage(Item item, ref StatModifier damage, ref float flat);
		private static HookList HookModifyWeaponDamage = AddHook<DelegateModifyWeaponDamage>(p => p.ModifyWeaponDamage);
		/// <summary>
		/// Calls ModItem.HookModifyWeaponDamage, then all GlobalItem.HookModifyWeaponDamage hooks.
		/// </summary>
		public static void ModifyWeaponDamage(Player player, Item item, ref StatModifier damage, ref float flat) {
			if (item.IsAir)
				return;

			foreach (int index in HookModifyWeaponDamage.arr) {
				player.modPlayers[index].ModifyWeaponDamage(item, ref damage, ref flat);
			}
		}

		private static HookList HookProcessTriggers = AddHook<Action<TriggersSet>>(p => p.ProcessTriggers);

		public static void ProcessTriggers(Player player, TriggersSet triggersSet) {
			foreach (int index in HookProcessTriggers.arr) {
				player.modPlayers[index].ProcessTriggers(triggersSet);
			}
		}

		private delegate void DelegateModifyWeaponKnockback(Item item, ref StatModifier knockback, ref float flat);
		private static HookList HookModifyWeaponKnockback = AddHook<DelegateModifyWeaponKnockback>(p => p.ModifyWeaponKnockback);

		public static void ModifyWeaponKnockback(Player player, Item item, ref StatModifier knockback, ref float flat) {
			if (item.IsAir)
				return;

			foreach (int index in HookModifyWeaponKnockback.arr) {
				player.modPlayers[index].ModifyWeaponKnockback(item, ref knockback, ref flat);
			}
		}

		private delegate void DelegateModifyWeaponCrit(Item item, ref int crit);
		private static HookList HookModifyWeaponCrit = AddHook<DelegateModifyWeaponCrit>(p => p.ModifyWeaponCrit);

		public static void ModifyWeaponCrit(Player player, Item item, ref int crit) {
			if (item.IsAir) return;
			foreach (int index in HookModifyWeaponCrit.arr) {
				player.modPlayers[index].ModifyWeaponCrit(item, ref crit);
			}
		}

		private static HookList HookConsumeAmmo = AddHook<Func<Item, Item, bool>>(p => p.ConsumeAmmo);

		public static bool ConsumeAmmo(Player player, Item weapon, Item ammo) {
			foreach (int index in HookConsumeAmmo.arr) {
				if (!player.modPlayers[index].ConsumeAmmo(weapon, ammo)) {
					return false;
				}
			}
			return true;
		}

		private static HookList HookOnConsumeAmmo = AddHook<Action<Item, Item>>(p => p.OnConsumeAmmo);

		public static void OnConsumeAmmo(Player player, Item weapon, Item ammo) {
			foreach (int index in HookOnConsumeAmmo.arr)
				player.modPlayers[index].OnConsumeAmmo(weapon, ammo);
		}

		private static HookList HookCanShoot = AddHook<Func<Item, bool>>(p => p.CanShoot);

		public static bool CanShoot(Player player, Item item) {
			foreach (int index in HookCanShoot.arr) {
				if (!player.modPlayers[index].CanShoot(item))
					return false;
			}

			return true;
		}

		private delegate void DelegateModifyShootStats(Item item, ref Vector2 position, ref Vector2 velocity, ref int type, ref int damage, ref float knockback);
		private static HookList HookModifyShootStats = AddHook<DelegateModifyShootStats>(p => p.ModifyShootStats);

		public static void ModifyShootStats(Player player, Item item, ref Vector2 position, ref Vector2 velocity, ref int type, ref int damage, ref float knockback) {
			foreach (int index in HookModifyShootStats.arr) {
				player.modPlayers[index].ModifyShootStats(item, ref position, ref velocity, ref type, ref damage, ref knockback);
			}
		}

		private static HookList HookShoot = AddHook<Func<Item, ProjectileSource_Item_WithAmmo, Vector2, Vector2, int, int, float, bool>>(p => p.Shoot);

		public static bool Shoot(Player player, Item item, ProjectileSource_Item_WithAmmo source, Vector2 position, Vector2 velocity, int type, int damage, float knockback) {
			bool defaultResult = true;

			foreach (int index in HookShoot.arr) {
				defaultResult &= player.modPlayers[index].Shoot(item, source, position, velocity, type, damage, knockback);
			}

			return defaultResult;
		}

		private static HookList HookMeleeEffects = AddHook<Action<Item, Rectangle>>(p => p.MeleeEffects);

		public static void MeleeEffects(Player player, Item item, Rectangle hitbox) {
			foreach (int index in HookMeleeEffects.arr) {
				player.modPlayers[index].MeleeEffects(item, hitbox);
			}
		}

		private static HookList HookOnHitAnything = AddHook<Action<float, float, Entity>>(p => p.OnHitAnything);

		public static void OnHitAnything(Player player, float x, float y, Entity victim) {
			foreach (int index in HookOnHitAnything.arr) {
				player.modPlayers[index].OnHitAnything(x, y, victim);
			}
		}

		private static HookList HookCanHitNPC = AddHook<Func<Item, NPC, bool?>>(p => p.CanHitNPC);

		public static bool? CanHitNPC(Player player, Item item, NPC target) {
			bool? flag = null;

			foreach (int index in HookCanHitNPC.arr) {
				bool? canHit = player.modPlayers[index].CanHitNPC(item, target);

				if (canHit.HasValue) {
					if (!canHit.Value) {
						return false;
					}

					flag = true;
				}
			}

			return flag;
		}

		private delegate void DelegateModifyHitNPC(Item item, NPC target, ref int damage, ref float knockback, ref bool crit);
		private static HookList HookModifyHitNPC = AddHook<DelegateModifyHitNPC>(p => p.ModifyHitNPC);

		public static void ModifyHitNPC(Player player, Item item, NPC target, ref int damage, ref float knockback, ref bool crit) {
			foreach (int index in HookModifyHitNPC.arr) {
				player.modPlayers[index].ModifyHitNPC(item, target, ref damage, ref knockback, ref crit);
			}
		}

		private static HookList HookOnHitNPC = AddHook<Action<Item, NPC, int, float, bool>>(p => p.OnHitNPC);

		public static void OnHitNPC(Player player, Item item, NPC target, int damage, float knockback, bool crit) {
			foreach (int index in HookOnHitNPC.arr) {
				player.modPlayers[index].OnHitNPC(item, target, damage, knockback, crit);
			}
		}

		private static HookList HookCanHitNPCWithProj = AddHook<Func<Projectile, NPC, bool?>>(p => p.CanHitNPCWithProj);

		public static bool? CanHitNPCWithProj(Projectile proj, NPC target) {
			if (proj.npcProj || proj.trap) {
				return null;
			}
			Player player = Main.player[proj.owner];
			bool? flag = null;
			foreach (int index in HookCanHitNPCWithProj.arr) {
				bool? canHit = player.modPlayers[index].CanHitNPCWithProj(proj, target);
				if (canHit.HasValue && !canHit.Value) {
					return false;
				}
				if (canHit.HasValue) {
					flag = canHit.Value;
				}
			}
			return flag;
		}

		private delegate void DelegateModifyHitNPCWithProj(Projectile proj, NPC target, ref int damage, ref float knockback, ref bool crit, ref int hitDirection);
		private static HookList HookModifyHitNPCWithProj = AddHook<DelegateModifyHitNPCWithProj>(p => p.ModifyHitNPCWithProj);

		public static void ModifyHitNPCWithProj(Projectile proj, NPC target, ref int damage, ref float knockback, ref bool crit, ref int hitDirection) {
			if (proj.npcProj || proj.trap) {
				return;
			}
			Player player = Main.player[proj.owner];
			foreach (int index in HookModifyHitNPCWithProj.arr) {
				player.modPlayers[index].ModifyHitNPCWithProj(proj, target, ref damage, ref knockback, ref crit, ref hitDirection);
			}
		}

		private static HookList HookOnHitNPCWithProj = AddHook<Action<Projectile, NPC, int, float, bool>>(p => p.OnHitNPCWithProj);

		public static void OnHitNPCWithProj(Projectile proj, NPC target, int damage, float knockback, bool crit) {
			if (proj.npcProj || proj.trap) {
				return;
			}
			Player player = Main.player[proj.owner];
			foreach (int index in HookOnHitNPCWithProj.arr) {
				player.modPlayers[index].OnHitNPCWithProj(proj, target, damage, knockback, crit);
			}
		}

		private static HookList HookCanHitPvp = AddHook<Func<Item, Player, bool>>(p => p.CanHitPvp);

		public static bool CanHitPvp(Player player, Item item, Player target) {
			foreach (int index in HookCanHitPvp.arr) {
				if (!player.modPlayers[index].CanHitPvp(item, target)) {
					return false;
				}
			}
			return true;
		}

		private delegate void DelegateModifyHitPvp(Item item, Player target, ref int damage, ref bool crit);
		private static HookList HookModifyHitPvp = AddHook<DelegateModifyHitPvp>(p => p.ModifyHitPvp);

		public static void ModifyHitPvp(Player player, Item item, Player target, ref int damage, ref bool crit) {
			foreach (int index in HookModifyHitPvp.arr) {
				player.modPlayers[index].ModifyHitPvp(item, target, ref damage, ref crit);
			}
		}

		private static HookList HookOnHitPvp = AddHook<Action<Item, Player, int, bool>>(p => p.OnHitPvp);

		public static void OnHitPvp(Player player, Item item, Player target, int damage, bool crit) {
			foreach (int index in HookOnHitPvp.arr) {
				player.modPlayers[index].OnHitPvp(item, target, damage, crit);
			}
		}

		private static HookList HookCanHitPvpWithProj = AddHook<Func<Projectile, Player, bool>>(p => p.CanHitPvpWithProj);

		public static bool CanHitPvpWithProj(Projectile proj, Player target) {
			Player player = Main.player[proj.owner];
			foreach (int index in HookCanHitPvpWithProj.arr) {
				if (!player.modPlayers[index].CanHitPvpWithProj(proj, target)) {
					return false;
				}
			}
			return true;
		}

		private delegate void DelegateModifyHitPvpWithProj(Projectile proj, Player target, ref int damage, ref bool crit);
		private static HookList HookModifyHitPvpWithProj = AddHook<DelegateModifyHitPvpWithProj>(p => p.ModifyHitPvpWithProj);

		public static void ModifyHitPvpWithProj(Projectile proj, Player target, ref int damage, ref bool crit) {
			Player player = Main.player[proj.owner];
			foreach (int index in HookModifyHitPvpWithProj.arr) {
				player.modPlayers[index].ModifyHitPvpWithProj(proj, target, ref damage, ref crit);
			}
		}

		private static HookList HookOnHitPvpWithProj = AddHook<Action<Projectile, Player, int, bool>>(p => p.OnHitPvpWithProj);

		public static void OnHitPvpWithProj(Projectile proj, Player target, int damage, bool crit) {
			Player player = Main.player[proj.owner];
			foreach (int index in HookOnHitPvpWithProj.arr) {
				player.modPlayers[index].OnHitPvpWithProj(proj, target, damage, crit);
			}
		}

		private delegate bool DelegateCanBeHitByNPC(NPC npc, ref int cooldownSlot);
		private static HookList HookCanBeHitByNPC = AddHook<DelegateCanBeHitByNPC>(p => p.CanBeHitByNPC);

		public static bool CanBeHitByNPC(Player player, NPC npc, ref int cooldownSlot) {
			foreach (int index in HookCanBeHitByNPC.arr) {
				if (!player.modPlayers[index].CanBeHitByNPC(npc, ref cooldownSlot)) {
					return false;
				}
			}
			return true;
		}

		private delegate void DelegateModifyHitByNPC(NPC npc, ref int damage, ref bool crit);
		private static HookList HookModifyHitByNPC = AddHook<DelegateModifyHitByNPC>(p => p.ModifyHitByNPC);

		public static void ModifyHitByNPC(Player player, NPC npc, ref int damage, ref bool crit) {
			foreach (int index in HookModifyHitByNPC.arr) {
				player.modPlayers[index].ModifyHitByNPC(npc, ref damage, ref crit);
			}
		}

		private static HookList HookOnHitByNPC = AddHook<Action<NPC, int, bool>>(p => p.OnHitByNPC);

		public static void OnHitByNPC(Player player, NPC npc, int damage, bool crit) {
			foreach (int index in HookOnHitByNPC.arr) {
				player.modPlayers[index].OnHitByNPC(npc, damage, crit);
			}
		}

		private static HookList HookCanBeHitByProjectile = AddHook<Func<Projectile, bool>>(p => p.CanBeHitByProjectile);

		public static bool CanBeHitByProjectile(Player player, Projectile proj) {
			foreach (int index in HookCanBeHitByProjectile.arr) {
				if (!player.modPlayers[index].CanBeHitByProjectile(proj)) {
					return false;
				}
			}
			return true;
		}

		private delegate void DelegateModifyHitByProjectile(Projectile proj, ref int damage, ref bool crit);
		private static HookList HookModifyHitByProjectile = AddHook<DelegateModifyHitByProjectile>(p => p.ModifyHitByProjectile);

		public static void ModifyHitByProjectile(Player player, Projectile proj, ref int damage, ref bool crit) {
			foreach (int index in HookModifyHitByProjectile.arr) {
				player.modPlayers[index].ModifyHitByProjectile(proj, ref damage, ref crit);
			}
		}

		private static HookList HookOnHitByProjectile = AddHook<Action<Projectile, int, bool>>(p => p.OnHitByProjectile);

		public static void OnHitByProjectile(Player player, Projectile proj, int damage, bool crit) {
			foreach (int index in HookOnHitByProjectile.arr) {
				player.modPlayers[index].OnHitByProjectile(proj, damage, crit);
			}
		}

		private delegate void DelegateCatchFish(Item fishingRod, Item bait, int power, int liquidType, int poolSize, int worldLayer, int questFish, ref int caughtType);
		private static HookList HookCatchFish = AddHook<DelegateCatchFish>(p => p.CatchFish);

		public static void CatchFish(Player player, Item fishingRod, int power, int liquidType, int poolSize, int worldLayer, int questFish, ref int caughtType) {
			int i = 0;
			while (i < 58) {
				if (player.inventory[i].stack > 0 && player.inventory[i].bait > 0) {
					break;
				}
				i++;
			}
			foreach (int index in HookCatchFish.arr) {
				player.modPlayers[index].CatchFish(fishingRod, player.inventory[i], power, liquidType, poolSize, worldLayer, questFish, ref caughtType);
			}
		}

		private delegate void DelegateGetFishingLevel(Item fishingRod, Item bait, ref float fishingLevel);
		private static HookList HookGetFishingLevel = AddHook<DelegateGetFishingLevel>(p => p.GetFishingLevel);

		public static void GetFishingLevel(Player player, Item fishingRod, Item bait, ref float fishingLevel) {
			foreach (int index in HookGetFishingLevel.arr) {
				player.modPlayers[index].GetFishingLevel(fishingRod, bait, ref fishingLevel);
			}
		}

		private static HookList HookAnglerQuestReward = AddHook<Action<float, List<Item>>>(p => p.AnglerQuestReward);

		public static void AnglerQuestReward(Player player, float rareMultiplier, List<Item> rewardItems) {
			foreach (int index in HookAnglerQuestReward.arr) {
				player.modPlayers[index].AnglerQuestReward(rareMultiplier, rewardItems);
			}
		}

		private static HookList HookGetDyeTraderReward = AddHook<Action<List<int>>>(p => p.GetDyeTraderReward);

		public static void GetDyeTraderReward(Player player, List<int> rewardPool) {
			foreach (int index in HookGetDyeTraderReward.arr) {
				player.modPlayers[index].GetDyeTraderReward(rewardPool);
			}
		}

		private delegate void DelegateDrawEffects(PlayerDrawSet drawInfo, ref float r, ref float g, ref float b, ref float a, ref bool fullBright);
		private static HookList HookDrawEffects = AddHook<DelegateDrawEffects>(p => p.DrawEffects);

		public static void DrawEffects(PlayerDrawSet drawInfo, ref float r, ref float g, ref float b, ref float a, ref bool fullBright) {
			ModPlayer[] modPlayers = drawInfo.drawPlayer.modPlayers;
			foreach (int index in HookDrawEffects.arr) {
				modPlayers[index].DrawEffects(drawInfo, ref r, ref g, ref b, ref a, ref fullBright);
			}
		}

		private delegate void DelegateModifyDrawInfo(ref PlayerDrawSet drawInfo);
		private static HookList HookModifyDrawInfo = AddHook<DelegateModifyDrawInfo>(p => p.ModifyDrawInfo);

		public static void ModifyDrawInfo(ref PlayerDrawSet drawInfo) {
			ModPlayer[] modPlayers = drawInfo.drawPlayer.modPlayers;
			foreach (int index in HookModifyDrawInfo.arr) {
				modPlayers[index].ModifyDrawInfo(ref drawInfo);
			}
		}

		private static HookList HookModifyDrawLayerOrdering = AddHook<Action<IDictionary<PlayerDrawLayer, PlayerDrawLayer.Position>>>(p => p.ModifyDrawLayerOrdering);

		public static void ModifyDrawLayerOrdering(IDictionary<PlayerDrawLayer, PlayerDrawLayer.Position> positions) {
			foreach (int index in HookModifyDrawLayerOrdering.arr) {
				players[index].ModifyDrawLayerOrdering(positions);
			}
		}

		private static HookList HookModifyDrawLayers = AddHook<Action<PlayerDrawSet>>(p => p.HideDrawLayers);

		public static void HideDrawLayers(PlayerDrawSet drawInfo) {
			foreach (int index in HookModifyDrawLayers.arr) {
				drawInfo.drawPlayer.modPlayers[index].HideDrawLayers(drawInfo);
			}
		}

		private static HookList HookModifyScreenPosition = AddHook<Action>(p => p.ModifyScreenPosition);

		public static void ModifyScreenPosition(Player player) {
			foreach (int index in HookModifyScreenPosition.arr) {
				player.modPlayers[index].ModifyScreenPosition();
			}
		}

		private delegate void DelegateModifyZoom(ref float zoom);
		private static HookList HookModifyZoom = AddHook<DelegateModifyZoom>(p => p.ModifyZoom);

		public static void ModifyZoom(Player player, ref float zoom) {
			foreach (int index in HookModifyZoom.arr) {
				player.modPlayers[index].ModifyZoom(ref zoom);
			}
		}

		private static HookList HookPlayerConnect = AddHook<Action<Player>>(p => p.PlayerConnect);

		public static void PlayerConnect(int playerIndex) {
			var player = Main.player[playerIndex];
			foreach (int index in HookPlayerConnect.arr) {
				player.modPlayers[index].PlayerConnect(player);
			}
		}

		private static HookList HookPlayerDisconnect = AddHook<Action<Player>>(p => p.PlayerDisconnect);

		public static void PlayerDisconnect(int playerIndex) {
			var player = Main.player[playerIndex];
			foreach (int index in HookPlayerDisconnect.arr) {
				player.modPlayers[index].PlayerDisconnect(player);
			}
		}

		private static HookList HookOnEnterWorld = AddHook<Action<Player>>(p => p.OnEnterWorld);

		// Do NOT hook into the Player.Hooks.OnEnterWorld event
		public static void OnEnterWorld(int playerIndex) {
			var player = Main.player[playerIndex];
			foreach (int index in HookOnEnterWorld.arr) {
				player.modPlayers[index].OnEnterWorld(player);
			}
		}

		private static HookList HookOnRespawn = AddHook<Action<Player>>(p => p.OnRespawn);

		public static void OnRespawn(Player player) {
			foreach (int index in HookOnRespawn.arr) {
				player.modPlayers[index].OnRespawn(player);
			}
		}

		private static HookList HookShiftClickSlot = AddHook<Func<Item[], int, int, bool>>(p => p.ShiftClickSlot);

		public static bool ShiftClickSlot(Player player, Item[] inventory, int context, int slot) {
			foreach (int index in HookShiftClickSlot.arr) {
				if (player.modPlayers[index].ShiftClickSlot(inventory, context, slot)) {
					return true;
				}
			}
			return false;
		}

		private static bool HasMethod(Type t, string method, params Type[] args) {
			return t.GetMethod(method, args).DeclaringType != typeof(ModPlayer);
		}

		internal static void VerifyModPlayer(ModPlayer player) {
			var type = player.GetType();

			int netClientMethods = 0;

			if (HasMethod(type, nameof(ModPlayer.clientClone), typeof(ModPlayer)))
				netClientMethods++;

			if (HasMethod(type, nameof(ModPlayer.SyncPlayer), typeof(int), typeof(int), typeof(bool)))
				netClientMethods++;

			if (HasMethod(type, nameof(ModPlayer.SendClientChanges), typeof(ModPlayer)))
				netClientMethods++;

			if (netClientMethods > 0 && netClientMethods < 3)
				throw new Exception($"{type} must override all of ({nameof(ModPlayer.clientClone)}/{nameof(ModPlayer.clientClone)}/{nameof(ModPlayer.clientClone)}) or none");

			int saveMethods = 0;
<<<<<<< HEAD
			if (HasMethod(type, nameof(ModPlayer.SaveData), typeof(TagCompound))) saveMethods++;
			if (HasMethod(type, nameof(ModPlayer.LoadData), typeof(TagCompound))) saveMethods++;
			if (saveMethods == 1)
				throw new Exception(type + " must override all of (Save/Load) or none");
=======
>>>>>>> 68d7d703

			if (HasMethod(type, nameof(ModPlayer.Save)))
				saveMethods++;

			if (HasMethod(type, nameof(ModPlayer.Load), typeof(TagCompound)))
				saveMethods++;

			if (saveMethods == 1)
				throw new Exception($"{type} must override both of ({nameof(ModPlayer.Save)}/{nameof(ModPlayer.Load)}) or none");
		}

		private static HookList HookPostSellItem = AddHook<Action<NPC, Item[], Item>>(p => p.PostSellItem);

		public static void PostSellItem(Player player, NPC npc, Item[] shopInventory, Item item) {
			foreach (int index in HookPostSellItem.arr) {
				player.modPlayers[index].PostSellItem(npc, shopInventory, item);
			}
		}

		private static HookList HookCanSellItem = AddHook<Func<NPC, Item[], Item, bool>>(p => p.CanSellItem);

		// TODO: GlobalNPC and ModNPC hooks for Buy/Sell hooks as well.
		public static bool CanSellItem(Player player, NPC npc, Item[] shopInventory, Item item) {
			foreach (int index in HookCanSellItem.arr) {
				if (!player.modPlayers[index].CanSellItem(npc, shopInventory, item))
					return false;
			}
			return true;
		}

		private static HookList HookPostBuyItem = AddHook<Action<NPC, Item[], Item>>(p => p.PostBuyItem);

		public static void PostBuyItem(Player player, NPC npc, Item[] shopInventory, Item item) {
			foreach (int index in HookPostBuyItem.arr) {
				player.modPlayers[index].PostBuyItem(npc, shopInventory, item);
			}
		}

		private static HookList HookCanBuyItem = AddHook<Func<NPC, Item[], Item, bool>>(p => p.CanBuyItem);

		public static bool CanBuyItem(Player player, NPC npc, Item[] shopInventory, Item item) {
			foreach (int index in HookCanBuyItem.arr) {
				if (!player.modPlayers[index].CanBuyItem(npc, shopInventory, item))
					return false;
			}
			return true;
		}

		private static HookList HookCanUseItem = AddHook<Func<Item, bool>>(p => p.CanUseItem);

		public static bool CanUseItem(Player player, Item item) {
			bool result = true;

			foreach (int index in HookCanUseItem.arr) {
				result &= player.modPlayers[index].CanUseItem(item);
			}

			return result;
		}

		private delegate bool DelegateModifyNurseHeal(NPC npc, ref int health, ref bool removeDebuffs, ref string chatText);
		private static HookList HookModifyNurseHeal = AddHook<DelegateModifyNurseHeal>(p => p.ModifyNurseHeal);

		public static bool ModifyNurseHeal(Player p, NPC npc, ref int health, ref bool removeDebuffs, ref string chat) {
			foreach (int index in HookModifyNurseHeal.arr) {
				if (!p.modPlayers[index].ModifyNurseHeal(npc, ref health, ref removeDebuffs, ref chat))
					return false;
			}
			return true;
		}

		private delegate void DelegateModifyNursePrice(NPC npc, int health, bool removeDebuffs, ref int price);
		private static HookList HookModifyNursePrice = AddHook<DelegateModifyNursePrice>(p => p.ModifyNursePrice);

		public static void ModifyNursePrice(Player p, NPC npc, int health, bool removeDebuffs, ref int price) {
			foreach (int index in HookModifyNursePrice.arr) {
				p.modPlayers[index].ModifyNursePrice(npc, health, removeDebuffs, ref price);
			}
		}

		private static HookList HookPostNurseHeal = AddHook<Action<NPC, int, bool, int>>(p => p.PostNurseHeal);

		public static void PostNurseHeal(Player player, NPC npc, int health, bool removeDebuffs, int price) {
			foreach (int index in HookPostNurseHeal.arr) {
				player.modPlayers[index].PostNurseHeal(npc, health, removeDebuffs, price);
			}
		}

		private static HookList HookAddStartingItems = AddHook<Func<bool, IEnumerable<Item>>>(p => p.AddStartingItems);
		private static HookList HookModifyStartingInventory = AddHook<Action<IReadOnlyDictionary<string, List<Item>>, bool>>(p => p.ModifyStartingInventory);

		public static List<Item> GetStartingItems(Player player, IEnumerable<Item> vanillaItems, bool mediumCoreDeath = false) {
			var itemsByMod = new Dictionary<string, List<Item>>();

			itemsByMod["Terraria"] = vanillaItems.ToList();

			foreach (int index in HookAddStartingItems.arr) {
				ModPlayer modPlayer = player.modPlayers[index];
				itemsByMod[modPlayer.Mod.Name] = modPlayer.AddStartingItems(mediumCoreDeath).ToList();
			}

			foreach (int index in HookModifyStartingInventory.arr) {
				player.modPlayers[index].ModifyStartingInventory(itemsByMod, mediumCoreDeath);
			}

			return itemsByMod
				.OrderBy(kv => kv.Key == "Terraria" ? "" : kv.Key)
				.SelectMany(kv => kv.Value)
				.ToList();
		}
	}
}<|MERGE_RESOLUTION|>--- conflicted
+++ resolved
@@ -945,22 +945,15 @@
 				throw new Exception($"{type} must override all of ({nameof(ModPlayer.clientClone)}/{nameof(ModPlayer.clientClone)}/{nameof(ModPlayer.clientClone)}) or none");
 
 			int saveMethods = 0;
-<<<<<<< HEAD
-			if (HasMethod(type, nameof(ModPlayer.SaveData), typeof(TagCompound))) saveMethods++;
-			if (HasMethod(type, nameof(ModPlayer.LoadData), typeof(TagCompound))) saveMethods++;
+
+			if (HasMethod(type, nameof(ModPlayer.SaveData), typeof(TagCompound)))
+				saveMethods++;
+
+			if (HasMethod(type, nameof(ModPlayer.LoadData), typeof(TagCompound)))
+				saveMethods++;
+
 			if (saveMethods == 1)
-				throw new Exception(type + " must override all of (Save/Load) or none");
-=======
->>>>>>> 68d7d703
-
-			if (HasMethod(type, nameof(ModPlayer.Save)))
-				saveMethods++;
-
-			if (HasMethod(type, nameof(ModPlayer.Load), typeof(TagCompound)))
-				saveMethods++;
-
-			if (saveMethods == 1)
-				throw new Exception($"{type} must override both of ({nameof(ModPlayer.Save)}/{nameof(ModPlayer.Load)}) or none");
+				throw new Exception($"{type} must override both of ({nameof(ModPlayer.SaveData)}/{nameof(ModPlayer.LoadData)}) or none");
 		}
 
 		private static HookList HookPostSellItem = AddHook<Action<NPC, Item[], Item>>(p => p.PostSellItem);
