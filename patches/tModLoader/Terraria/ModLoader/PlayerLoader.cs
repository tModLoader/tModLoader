--- conflicted
+++ resolved
@@ -926,16 +926,6 @@
 			return false;
 		}
 
-<<<<<<< HEAD
-		private static bool HasMethod(Type t, string method, params Type[] args) {
-			var methodInfo = t.GetMethod(method, args);
-			if (methodInfo == null)
-				return false;
-			return methodInfo.DeclaringType != typeof(ModPlayer);
-		}
-
-=======
->>>>>>> 3e2ea622
 		internal static void VerifyModPlayer(ModPlayer player) {
 			var type = player.GetType();
 
