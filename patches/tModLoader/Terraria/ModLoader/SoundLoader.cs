--- conflicted
+++ resolved
@@ -78,11 +78,6 @@
 			foreach (SoundType type in Enum.GetValues(typeof(SoundType))) {
 				foreach (string soundName in sounds[type].Keys) {
 					int slot = GetSoundSlot(type, soundName);
-
-<<<<<<< HEAD
-=======
-
->>>>>>> 1eb31f43
 					var sound = ModContent.Request<SoundEffect>(soundName, AssetRequestMode.ImmediateLoad);
 
 					GetSoundArray(type)[slot] = sound;
