﻿using Ionic.Zip;
using System;
using System.Diagnostics;
using System.IO;
using System.Reflection;
using Terraria.GameContent.UI.Elements;
using Terraria.ID;
using Terraria.Localization;
using Terraria.UI;
using Terraria.ModLoader.UI.DownloadManager;
using Terraria.Utilities;
using System.Collections.Generic;
using Microsoft.Xna.Framework;
using Terraria.ModLoader.Core;
using Terraria.Audio;
using ReLogic.OS;

namespace Terraria.ModLoader.UI
{
	internal class UIDeveloperModeHelp : UIState
	{
		private UIPanel _backPanel;
		private UIImage _refAssemDirectDlButton;
		private UITextPanel<string> _bottomButton;
		private bool _allChecksSatisfied;
		private bool _updateRequired;

		public override void OnInitialize() {
			var area = new UIElement {
				Width = { Percent = 0.8f },
				Top = { Pixels = 60 },
				Height = { Pixels = -60, Percent = 1f },
				HAlign = 0.5f
			};

			_backPanel = new UIPanel {
				Width = { Percent = 1f },
				Height = { Pixels = -70, Percent = 1f },
				BackgroundColor = UICommon.MainPanelBackground
			}.WithPadding(6);
			area.Append(_backPanel);

			var heading = new UITextPanel<string>(Language.GetTextValue("tModLoader.MenuEnableDeveloperMode"), 0.8f, true) {
				HAlign = 0.5f,
				Top = { Pixels = -45 },
				BackgroundColor = UICommon.DefaultUIBlue
			}.WithPadding(15);
			area.Append(heading);

			_bottomButton = new UITextPanel<string>(Language.GetTextValue("UI.Back"), 0.7f, true) {
				Width = { Percent = 0.5f },
				Height = { Pixels = 50 },
				HAlign = 0.5f,
				VAlign = 1f,
				Top = { Pixels = -20 }
			}.WithFadedMouseOver();
			_bottomButton.OnClick += BackClick;
			area.Append(_bottomButton);

			Append(area);
		}

		public override void OnActivate() {
			_updateRequired = true;
		}

		public override void Update(GameTime gameTime) {
			base.Update(gameTime);
			if (!_updateRequired) return;

			_updateRequired = false;
			_backPanel.RemoveAllChildren();

			int i = 0;

			UIMessageBox AddMessageBox(string text) {
				var msgBox = new UIMessageBox(text) {
					Width = { Percent = 1f },
					Height = { Percent = .2f },
					Top = { Percent = (i++) / 4f + 0.05f },
				}.WithPadding(6);
				_backPanel.Append(msgBox);
				msgBox.Activate();
				return msgBox;
			}

			void AddButton(UIElement elem, string text, Action clickAction) {
				var button = new UITextPanel<string>(text) {
					Top = { Pixels = -2 },
					Left = { Pixels = -2 },
					HAlign = 1,
					VAlign = 1
				}.WithFadedMouseOver();
				button.OnClick += (evt, _) => clickAction();
				button.Activate();
				elem.Append(button);
			}

			bool frameworkCheck = ModCompile.RoslynCompatibleFrameworkCheck(out var dotNetMsg);

			var dotNetMsgBox = AddMessageBox(dotNetMsg);
			if (!frameworkCheck) {
				AddButton(dotNetMsgBox, Language.GetTextValue("tModLoader.MBDownload"), DownloadDotNet);
			}

			bool modCompileCheck = ModCompile.ModCompileVersionCheck(out var modCompileMsg);
			if (!modCompileCheck && !ModBrowser.UIModBrowser.PlatformSupportsTls12)
				modCompileMsg = "tModLoader.DMUpdateMonoToDownloadModCompile";
			var modCompileMsgBox = AddMessageBox(Language.GetTextValue(modCompileMsg));
#if !DEBUG
			if (!modCompileCheck && ModBrowser.UIModBrowser.PlatformSupportsTls12)
				AddButton(modCompileMsgBox, Language.GetTextValue("tModLoader.MBDownload"), DownloadModCompile);
#endif

			bool refAssemCheck = ModCompile.ReferenceAssembliesCheck(out var refAssemMsg);
			var refAssemMsgBox = AddMessageBox(refAssemMsg);

			if (!refAssemCheck) {
				if (!Platform.IsLinux)
					AddButton(refAssemMsgBox, Language.GetTextValue("tModLoader.DMVisualStudio"), DevelopingWithVisualStudio);

				var icon = UICommon.ButtonExclamationTexture;
				_refAssemDirectDlButton = new UIHoverImage(icon, Language.GetTextValue("tModLoader.DMReferenceAssembliesDownload")) {
					Left = { Pixels = -1 },
					Top = { Pixels = -1 },
					VAlign = 1,
				};
				_refAssemDirectDlButton.OnClick += (evt, _) => DirectDownloadRefAssemblies();
				refAssemMsgBox.Append(_refAssemDirectDlButton);
			}

			var tutorialMsgBox = AddMessageBox(Language.GetTextValue("tModLoader.DMTutorialWelcome"));
			AddButton(tutorialMsgBox, Language.GetTextValue("tModLoader.DMTutorial"), OpenTutorial);

			_allChecksSatisfied = frameworkCheck && modCompileCheck && refAssemCheck;
			_bottomButton.SetText(_allChecksSatisfied ? Language.GetTextValue("tModLoader.Continue") : Language.GetTextValue("UI.Back"));
		}

		private void DevelopingWithVisualStudio() {
			Process.Start("https://github.com/tModLoader/tModLoader/wiki/Developing-with-Visual-Studio");
		}

		private void OpenTutorial() {
			Process.Start("https://github.com/tModLoader/tModLoader/wiki/Basic-tModLoader-Modding-Guide");
		}

		private void DownloadDotNet() {
<<<<<<< HEAD
			Process.Start("https://dotnet.microsoft.com/download/dotnet-core/current/runtime");
=======
			Process.Start("https://www.microsoft.com/net/download/thank-you/net472");
		}

		private void DownloadMono() {
			Process.Start("https://www.mono-project.com/download/stable/");
		}

		private static bool monoStartScriptsUpdated;
		private void UpdateMonoStartScripts() {
			try {
				// upgrade start scripts to system mono
				foreach (var monoPath in new[] { "tModLoader", "tModLoaderServer" })
					File.Copy("tModLoader-mono", monoPath, true);

/*				// vanilla start scripts need to be upgraded to copy back the sys/ folder
				var kickPaths = new List<string> { "TerrariaServer" };
				if (!File.ReadAllText("Terraria").Contains("forwarder"))
					kickPaths.Add("Terraria");

				foreach (var kickPath in kickPaths)
					File.Copy("tModLoader-kick", kickPath, true);*/

				monoStartScriptsUpdated = true;
				_updateRequired = true;
			}
			catch (Exception e) {
				Logging.tML.Error(e);
				Interface.errorMessage.Show("Failed to copy mono start scripts\n" + e, Interface.developerModeHelpID);
			}
>>>>>>> ef38ea28
		}

		private void DownloadModCompile() {
			SoundEngine.PlaySound(SoundID.MenuOpen);
			// download the ModCompile for the platform we don't have
			string url = $"https://github.com/tModLoader/tModLoader/releases/download/{ModLoader.versionTag}/ModCompile_{(PlatformUtilities.IsXNA ? "FNA" : "XNA")}.zip";
			string file = Path.Combine(ModCompile.modCompileDir, $"ModCompile_{ModLoader.versionedName}.zip");
			Directory.CreateDirectory(ModCompile.modCompileDir);
			Interface.downloadProgress.OnDownloadsComplete += () => {
				Main.menuMode = Interface.developerModeHelpID;
			};
			DownloadFileFromUrl("ModCompile", url, file, () => {
				try {
					Extract(file);
					var currentEXEFilename = Process.GetCurrentProcess().ProcessName;
					string originalXMLFile = Path.Combine(ModCompile.modCompileDir, "tModLoader.xml");
					string correctXMLFile = Path.Combine(Path.GetDirectoryName(Assembly.GetExecutingAssembly().Location), $"{currentEXEFilename}.xml");
					if (originalXMLFile != correctXMLFile) {
						File.Copy(originalXMLFile, correctXMLFile, true);
						File.Delete(originalXMLFile);
					}
					string originalPDBFilename = ReLogic.OS.Platform.IsWindows ? "tModLoader.pdb" : (ReLogic.OS.Platform.IsLinux ? "tModLoader_Linux.pdb" : "tModLoader_Mac.pdb");
					string originalPDBFile = Path.Combine(ModCompile.modCompileDir, originalPDBFilename);
					string correctPDBFile = Path.Combine(Path.GetDirectoryName(Assembly.GetExecutingAssembly().Location), $"{currentEXEFilename}.pdb");
					if (originalPDBFile != correctPDBFile) {
						File.Copy(originalPDBFile, correctPDBFile, true);
						File.Delete(originalPDBFile);
					}
					// Move the remaining XML documentation files to references folder.
					if (!Directory.Exists(ModCompile.modReferencesPath))
						Directory.CreateDirectory(ModCompile.modReferencesPath);
					foreach(var xmlFile in Directory.GetFiles(ModCompile.modCompileDir, "*.xml")) {
						File.Move(xmlFile, Path.Combine(ModCompile.modReferencesPath, Path.GetFileName(xmlFile)));
					}
					_updateRequired = true;
				}
				catch (Exception e) {
					Logging.tML.Error($"Problem during extracting of mod compile files for", e);
				}
			});
		}

		private void DirectDownloadRefAssemblies() {
			SoundEngine.PlaySound(SoundID.MenuOpen);
			const string url = "https://tmodloader.net/dl/ext/v45ReferenceAssemblies.zip"; // This never changes, maybe put it on 0.11 release only and leave it out of other release uploads.
			string folder = Path.Combine(ModCompile.modCompileDir, "v4.5 Reference Assemblies");
			string file = Path.Combine(folder, "v4.5 Reference Assemblies.zip");
			Directory.CreateDirectory(folder);

			Interface.downloadProgress.OnDownloadsComplete += () => {
				Main.menuMode = Interface.developerModeHelpID;
			};

			DownloadFileFromUrl("v4.5 Reference Assemblies", url, file, () => {
				try {
					Extract(file);
				}
				catch (Exception e) {
					Logging.tML.Error($"Problem during extracting of reference assembly files for", e);
				}
			});
		}

		private void Extract(string zipFile, bool deleteFiles = false) {
			string folder = Path.GetDirectoryName(zipFile);
			Directory.CreateDirectory(folder);
			if (deleteFiles) {
				foreach (FileInfo file in new DirectoryInfo(folder).EnumerateFiles()) {
					if (file.Name != Path.GetFileName(zipFile))
						file.Delete();
				}
			}

			using (var zip = ZipFile.Read(zipFile))
				zip.ExtractAll(folder, ExtractExistingFileAction.OverwriteSilently);

			File.Delete(zipFile);
		}

		private void DownloadFileFromUrl(string name, string url, string file, Action downloadModCompileComplete) {
			var downloadFile = new DownloadFile(url, file, name);
			downloadFile.OnComplete += downloadModCompileComplete;
			Interface.downloadProgress.gotoMenu = Interface.developerModeHelpID;
			Interface.downloadProgress.OnCancel += () => {
				Interface.developerModeHelp._updateRequired = true;
			};
			Interface.downloadProgress.HandleDownloads(downloadFile);
		}

		private void BackClick(UIMouseEvent evt, UIElement listeningElement) {
			if (_allChecksSatisfied) {
				SoundEngine.PlaySound(SoundID.MenuOpen);
				Main.menuMode = Interface.modSourcesID;
			}
			else {
				SoundEngine.PlaySound(SoundID.MenuClose);
				Main.menuMode = 0;
			}
		}
	}
}<|MERGE_RESOLUTION|>--- conflicted
+++ resolved
@@ -145,10 +145,7 @@
 		}
 
 		private void DownloadDotNet() {
-<<<<<<< HEAD
 			Process.Start("https://dotnet.microsoft.com/download/dotnet-core/current/runtime");
-=======
-			Process.Start("https://www.microsoft.com/net/download/thank-you/net472");
 		}
 
 		private void DownloadMono() {
@@ -177,7 +174,6 @@
 				Logging.tML.Error(e);
 				Interface.errorMessage.Show("Failed to copy mono start scripts\n" + e, Interface.developerModeHelpID);
 			}
->>>>>>> ef38ea28
 		}
 
 		private void DownloadModCompile() {
