--- conflicted
+++ resolved
@@ -300,20 +300,6 @@
 
 		public override void SetDefaults() 
 		{{
-<<<<<<< HEAD
-			item.damage = 50;
-			item.DamageType = DamageClass.Melee;
-			item.width = 40;
-			item.height = 40;
-			item.useTime = 20;
-			item.useAnimation = 20;
-			item.useStyle = ItemUseStyleID.Swing;
-			item.knockBack = 6;
-			item.value = Item.sellPrice(platinum: 0, gold: 0, silver: 10, copper: 0); // Equivalent to Item.buyPrice(platinum: 0, gold: 0, silver: 50, copper: 0)
-			item.rare = ItemRarityID.Green;
-			item.UseSound = SoundID.Item1;
-			item.autoReuse = true;
-=======
 			Item.damage = 50;
 			Item.DamageType = DamageClass.Melee;
 			Item.width = 40;
@@ -326,7 +312,6 @@
 			Item.rare = 2;
 			Item.UseSound = SoundID.Item1;
 			Item.autoReuse = true;
->>>>>>> 583e6519
 		}}
 
 		public override void AddRecipes() 
