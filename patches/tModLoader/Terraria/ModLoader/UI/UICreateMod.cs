--- conflicted
+++ resolved
@@ -316,17 +316,10 @@
 
 		public override void AddRecipes() 
 		{{
-<<<<<<< HEAD
-			CreateRecipe()
-				.AddIngredient(ItemID.DirtBlock, 10)
-				.AddTile(TileID.WorkBenches)
-				.Register();
-=======
 			Recipe recipe = CreateRecipe();
 			recipe.AddIngredient(ItemID.DirtBlock, 10);
 			recipe.AddTile(TileID.WorkBenches);
 			recipe.Register();
->>>>>>> ef38ea28
 		}}
 	}}
 }}";
