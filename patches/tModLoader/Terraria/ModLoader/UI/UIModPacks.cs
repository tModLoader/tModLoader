--- conflicted
+++ resolved
@@ -124,7 +124,6 @@
 				return;
 			}
 
-<<<<<<< HEAD
 			//string modsPath = Path.Combine(ModPacksDirectory, filename, "mods");
 			string modsPath = ModPackModsPath(filename);
 			//string configsPath = Path.Combine(ModPacksDirectory, filename, "configs"); need to port this?
@@ -142,48 +141,6 @@
 			File.WriteAllText(path, json);
 			*/
 
-=======
-			if (!Directory.Exists(Config.ConfigManager.ModConfigPath))
-				Directory.CreateDirectory(Config.ConfigManager.ModConfigPath);
-
-			string configsPath = Path.Combine(ModPacksDirectory, filename, "configs");
-			Directory.CreateDirectory(configsPath);
-			var configsAll = Directory.EnumerateFiles(Config.ConfigManager.ModConfigPath);
-
-			string modsPath = Path.Combine(ModPacksDirectory, filename, "mods");
-			Directory.CreateDirectory(modsPath);
-
-			var workshopIds = new List<string>();
-			foreach (var mod in ModLoader.Mods) {
-				if (mod.File == null)
-					continue; // internal ModLoader mod
-
-				// Export Config Files
-				foreach (var config in configsAll.Where(c => Path.GetFileName(c).StartsWith(mod.Name + '_'))) {
-					// Overwrite existing config file to fix config collisions (#2661)
-					File.Copy(config, Path.Combine(configsPath, Path.GetFileName(config)), true);
-				}
-
-				// we only install a workshop mod if it's the workshop subscribed version which is loaded
-				// if the user has a local mod overriding their workshop subscription, then we won't force other users of the modpack to subscribe to the workshop item, we'll give them the local copy instead
-				if (ModOrganizer.TryReadManifest(ModOrganizer.GetParentDir(mod.File.path), out var info)) {
-					workshopIds.Add(info.workshopEntryId.ToString());
-				}
-				else {
-					// Export non-workshop mods to the modpack
-					File.Copy(mod.File.path, Path.Combine(modsPath, mod.Name + ".tmod"));
-				}
-			}
-
-			// Export enabled.json to the modpack
-			string enabledJson = Path.Combine(ModOrganizer.modPath, "enabled.json");
-			File.Copy(enabledJson, Path.Combine(modsPath, "enabled.json"), true);
-
-			// Write the required workshop mods to install.txt
-			File.Delete(Path.Combine(modsPath, "install.txt"));
-			File.WriteAllLines(Path.Combine(modsPath, "install.txt"), workshopIds);
-
->>>>>>> 8363a959
 			Main.menuMode = Interface.modPacksMenuID; // should reload
 		}
 
@@ -219,31 +176,6 @@
 			_scrollPanel.Append(_uiLoader);
 			_modPacks.Clear();
 
-<<<<<<< HEAD
-			Task.Factory
-				.StartNew(delegate {
-					Mods = ModOrganizer.FindMods().Select(m => m.Name).ToArray();
-					Directory.CreateDirectory(ModPacksDirectory);
-					var dirs = Directory.GetDirectories(ModPacksDirectory, "*", SearchOption.TopDirectoryOnly);
-					var files = Directory.GetFiles(ModPacksDirectory, "*.json", SearchOption.TopDirectoryOnly);
-					return files.Concat(dirs);
-				}, _cts.Token)
-
-				.ContinueWith(task => {
-					foreach (string modPackPath in task.Result) {
-						try {
-							if (!IsValidModpackName(Path.GetFileNameWithoutExtension(modPackPath))) {
-								throw new Exception();
-							}
-
-							if (Directory.Exists(modPackPath)) {
-								LoadModernModPack(modPackPath);
-							}
-								
-							else {
-								LoadLegacyModPack(modPackPath);
-							}
-=======
 			Task.Run(() => {
 				var localMods = ModOrganizer.FindMods();
 				Directory.CreateDirectory(ModPacksDirectory);
@@ -253,30 +185,26 @@
 					try {
 						if (!IsValidModpackName(Path.GetFileNameWithoutExtension(modPackPath))) {
 							throw new Exception();
->>>>>>> 8363a959
 						}
 
-						if (Directory.Exists(modPackPath)) {
-							string enabledJson = Path.Combine(modPackPath, "mods", "enabled.json");
-							string[] modPackMods = JsonConvert.DeserializeObject<string[]>(File.ReadAllText(enabledJson));
-							_modPacks.Add(new UIModPackItem(modPackPath, modPackMods, false, localMods));
+							if (Directory.Exists(modPackPath)) {
+								LoadModernModPack(modPackPath);
+							}
+								
+							else {
+								LoadLegacyModPack(modPackPath);
+							}
 						}
-								
-						else {
-							string[] modPackMods = JsonConvert.DeserializeObject<string[]>(File.ReadAllText(modPackPath));
-							_modPacks.Add(new UIModPackItem(Path.GetFileNameWithoutExtension(modPackPath), modPackMods, true, localMods));
+						catch {
+							var badModPackMessage = new UIAutoScaleTextTextPanel<string>(Language.GetTextValue("tModLoader.ModPackMalformed", Path.GetFileName(modPackPath))) {
+								Width = { Percent = 1 },
+								Height = { Pixels = 50, Percent = 0 }
+							};
+							_modPacks.Add(badModPackMessage);
 						}
 					}
-					catch {
-						var badModPackMessage = new UIAutoScaleTextTextPanel<string>(Language.GetTextValue("tModLoader.ModPackMalformed", Path.GetFileName(modPackPath))) {
-							Width = { Percent = 1 },
-							Height = { Pixels = 50, Percent = 0 }
-						};
-						_modPacks.Add(badModPackMessage);
-					}
-				}
-				_scrollPanel.RemoveChild(_uiLoader);
-			});
+					_scrollPanel.RemoveChild(_uiLoader);
+				}, _cts.Token, TaskContinuationOptions.None, TaskScheduler.Current);
 		}
 
 		public void LoadModernModPack(string folderPath) {
