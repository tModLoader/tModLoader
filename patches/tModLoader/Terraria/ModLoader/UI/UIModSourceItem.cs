--- conflicted
+++ resolved
@@ -202,38 +202,9 @@
 			langFileTask = null;
 		}
 
-<<<<<<< HEAD
-			// Display Run tModPorter when .csproj is valid
-			if (!projNeedsUpdate) {
-				var pIcon = UICommon.ButtonExclamationTexture;
-				var portModButton = new UIHoverImage(pIcon, Language.GetTextValue("tModLoader.MSPortToLatest")) {
-					Left = { Pixels = contextButtonsLeft, Percent = 1f },
-					Top = { Pixels = 4 }
-				};
-
-				portModButton.OnLeftClick += (s, e) => {
-					string modFolderName = Path.GetFileName(_mod);
-					string csprojFile = Path.Combine(_mod, $"{modFolderName}.csproj");
-
-					string args = $"\"{csprojFile}\"";
-					var tMLPath = Path.GetFileName(Program.tMLAssemblyLocation);
-					var porterPath =  Path.Combine(Path.GetDirectoryName(tMLPath), "tModPorter", (Platform.IsWindows ? "tModPorter.bat" : "tModPorter.sh"));
-
-					var porterInfo = new ProcessStartInfo() {
-						FileName = porterPath,
-						Arguments = args,
-						UseShellExecute = true
-					};
-
-					var porter = Process.Start(porterInfo);
-				};
-
-				Append(portModButton);
-=======
 		// Display Run tModPorter when .csproj is valid
 		if (sourceUpgradeTask is { IsCompleted: true }) {
 			bool result = sourceUpgradeTask.Result;
->>>>>>> f81e5010
 
 			// Source upgrade needed.
 			if (result) {
