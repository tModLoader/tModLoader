--- conflicted
+++ resolved
@@ -11,11 +11,7 @@
 using Terraria.UI;
 using Terraria.Audio;
 using ReLogic.Content;
-<<<<<<< HEAD
 using ReLogic.OS;
-=======
-using Terraria.ModLoader.Core;
->>>>>>> 8363a959
 
 namespace Terraria.ModLoader.UI
 {
@@ -54,13 +50,7 @@
 		private readonly string _filepath;
 		private readonly bool _legacy;
 
-<<<<<<< HEAD
 		public UIModPackItem(string name, string[] mods, bool legacy) {
-=======
-		private static string ConfigBackups => Path.Combine(Main.SavePath, "ModConfigsBackups");
-
-		public UIModPackItem(string name, string[] mods, bool legacy, IEnumerable<LocalMod> localMods) {
->>>>>>> 8363a959
 			_legacy = legacy;
 			_filename = _legacy ? name : Path.GetFileNameWithoutExtension(name);
 			_filepath = name;
@@ -319,7 +309,6 @@
 
 		private static void DownloadMissingMods(UIMouseEvent evt, UIElement listeningElement) {
 			UIModPackItem modpack = ((UIModPackItem)listeningElement.Parent);
-<<<<<<< HEAD
 			Interface.modBrowser.Activate();
 			Interface.modBrowser.FilterTextBox.Text = "";
 			Interface.modBrowser.SpecialModPackFilter = modpack._mods.ToList();
@@ -340,57 +329,6 @@
 
 			EnableList(evt, listeningElement);
 		}
-=======
-
-			if (modpack._missing.Count == 0)
-				return;
-
-			if (modpack._legacy) {
-				Interface.modBrowser.Activate();
-				Interface.modBrowser.FilterTextBox.Text = "";
-				Interface.modBrowser.SpecialModPackFilter = modpack._mods.ToList();
-				Interface.modBrowser.SpecialModPackFilterTitle = Language.GetTextValue("tModLoader.MBFilterModlist");// Too long: " + modListItem.modName.Text;
-				Interface.modBrowser.UpdateFilterMode = UpdateFilter.All; // Set to 'All' so all mods from ModPack are visible
-				Interface.modBrowser.ModSideFilterMode = ModSideFilter.All;
-				Interface.modBrowser.UpdateFilterToggle.SetCurrentState((int)Interface.modBrowser.UpdateFilterMode);
-				Interface.modBrowser.ModSideFilterToggle.SetCurrentState((int)Interface.modBrowser.ModSideFilterMode);
-				Interface.modBrowser.UpdateNeeded = true;
-				SoundEngine.PlaySound(SoundID.MenuOpen);
-				Main.menuMode = Interface.modBrowserID;
-				return;
-			}
-
-			// TODO: what do we do if a different version of the mod is present (compared to the copy in the modpack)?
-			// What if it's loaded from the dev path? You can't always close the file handle without unloading it.
-			int missingModsLocallyRestored = 0;
-			foreach (var missing in modpack._missing) {
-				var copyPath = Path.Combine(modpack._filepath, "mods", missing + ".tmod");
-				if (File.Exists(copyPath)) {
-					File.Copy(copyPath, Path.Combine(ModLoader.ModPath, Path.GetFileName(copyPath)));
-					missingModsLocallyRestored++;
-				}
-			}
-
-			if (missingModsLocallyRestored < modpack._missing.Count) {
-				string steamInstall = Path.Combine(modpack._filepath, "mods", "install.txt");
-				string[] workshopIds = File.ReadAllLines(steamInstall);
-
-				Social.Steam.WorkshopHelper.ModManager.DownloadBatch(workshopIds, Interface.modPacksMenu);
-			}
-		}
-
-		private static void ActivateModPack(UIMouseEvent evt, UIElement listeningElement) {
-			UIModPackItem modpack = ((UIModPackItem)listeningElement.Parent);
-
-			if (modpack._legacy) {
-				EnableList(evt, listeningElement);
-				return;
-			}
-
-			// Deploy Configs
-			string deployedConfigs = Config.ConfigManager.ModConfigPath;
-			string modpackConfigs = Path.Combine(modpack._filepath, "configs");
->>>>>>> 8363a959
 
 
 		private static void ImportModPackLocal(UIMouseEvent evt, UIElement listeningElement) {
@@ -414,13 +352,7 @@
 			Interface.modPacksMenu.OnActivate(); // should reload
 		}
 
-<<<<<<< HEAD
 		private static void PlayInstance(UIMouseEvent evt, UIElement listeningElement) {
-=======
-		private static void DeactivateModPack(UIMouseEvent evt, UIElement listeningElement) {
-			ModLoader.DisableAllMods();
-
->>>>>>> 8363a959
 			UIModPackItem modpack = ((UIModPackItem)listeningElement.Parent);
 
 			string instancePath = Path.Combine(Directory.GetCurrentDirectory(), modpack._filename);
