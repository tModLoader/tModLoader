--- conflicted
+++ resolved
@@ -63,38 +63,6 @@
 		// adds to Terraria.Main.DrawMenu in Main.menuMode == 0, after achievements
 		//Interface.AddMenuButtons(this, this.selectedMenu, array9, array7, ref num, ref num3, ref num10, ref num5);
 		internal static void AddMenuButtons(Main main, int selectedMenu, string[] buttonNames, float[] buttonScales, ref int offY, ref int spacing, ref int buttonIndex, ref int numButtons) {
-<<<<<<< HEAD
-=======
-			buttonNames[buttonIndex] = Language.GetTextValue("tModLoader.MenuMods");
-			if (selectedMenu == buttonIndex) {
-				SoundEngine.PlaySound(10, -1, -1, 1);
-				Main.menuMode = modsMenuID;
-			}
-			buttonIndex++;
-			numButtons++;
-			if (ModCompile.DeveloperMode) {
-				buttonNames[buttonIndex] = Language.GetTextValue("tModLoader.MenuModSources");
-				if (selectedMenu == buttonIndex) {
-					SoundEngine.PlaySound(10, -1, -1, 1);
-					Main.menuMode = modSourcesID;
-				}
-				buttonIndex++;
-				numButtons++;
-			}
-			// Disable Mod Browser on 1.4 branch, until such time as it is safe to implement.
-			/*buttonNames[buttonIndex] = Language.GetTextValue("tModLoader.MenuModBrowser");
-			if (selectedMenu == buttonIndex) {
-				SoundEngine.PlaySound(10, -1, -1, 1);
-				Main.menuMode = modBrowserID;
-			}
-			buttonIndex++;
-			numButtons++;*/
-			offY = 220;
-			for (int k = 0; k < numButtons; k++) {
-				buttonScales[k] = 0.82f;
-			}
-			spacing = 45;
->>>>>>> 674cb5d8
 		}
 
 		internal static void ResetData() {
