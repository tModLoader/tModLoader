--- conflicted
+++ resolved
@@ -1,9 +1,3 @@
-<<<<<<< HEAD
-﻿using Hjson;
-using Newtonsoft.Json.Linq;
-using System;
-=======
->>>>>>> cc12f1f4
 using System.Collections.Generic;
 using System.IO;
 using System.Linq;
@@ -12,7 +6,6 @@
 using Newtonsoft.Json.Linq;
 using Terraria.ID;
 using Terraria.Localization;
-using Terraria.ModLoader.Core;
 using Terraria.ModLoader.Utilities;
 using Terraria.UI;
 
@@ -243,25 +236,19 @@
 			// Parse HJSON and convert to standard JSON
 			string jsonString = HjsonValue.Parse(translationFileContents).ToString();
 
-<<<<<<< HEAD
-					// Due to comments, some objects can by empty
-					if (t is JObject obj && obj.Count == 0)
-						continue;
-
-					// Custom implementation of Path to allow "x.y" keys
-					string path = "";
-					JToken current = t;
-=======
 			// Parse JSON
 			var jsonObject = JObject.Parse(jsonString);
 			// Flatten JSON into dot seperated key and value
 			var flattened = new Dictionary<string, string>();
->>>>>>> cc12f1f4
 
 			foreach (JToken t in jsonObject.SelectTokens("$..*")) {
 				if (t.HasValues) {
 					continue;
 				}
+
+				// Due to comments, some objects can by empty
+				if (t is JObject obj && obj.Count == 0)
+					continue;
 
 				// Custom implementation of Path to allow "x.y" keys
 				string path = "";
@@ -301,261 +288,269 @@
 			dict[value.Key] = value;
 		}
 
-<<<<<<< HEAD
-		// Classes facilitating UpdateLocalizationFiles()
-		public record LocalizationFileEntry(string path, List<LocalizationEntry> LocalizationEntries);
-		public record LocalizationEntry(string key, string value, string comment, JsonType type = JsonType.String);
-		public class CommentedWscJsonObject : WscJsonObject
+		return dict[value.Key];
+	}
+
+	// Classes facilitating UpdateLocalizationFiles()
+	public record LocalizationFileEntry(string path, List<LocalizationEntry> LocalizationEntries);
+
+	public record LocalizationEntry(string key, string value, string comment, JsonType type = JsonType.String);
+
+	public class CommentedWscJsonObject : WscJsonObject
+	{
+		public List<string> CommentedOut { get; private set; }
+
+		public CommentedWscJsonObject()
 		{
-			public List<string> CommentedOut { get; private set; }
-
-			public CommentedWscJsonObject() {
-				CommentedOut = new List<string>();
-			}
-		}
-
-		internal static void UpdateLocalizationFiles() {
-			// For each mod with mod sources
-			foreach (var mod in ModLoader.Mods) {
-				string sourceFolder = Path.Combine(ModCompile.ModSourcePath, mod.Name);
-				if (!Directory.Exists(sourceFolder))
-					continue;
-
-				// TODO: Maybe optimize to only recently built?
-
-				var localizationFileEntries = new List<LocalizationFileEntry>();
-
-				// TODO: This is getting the hjson from the .tmod, should they be coming from Mod Sources? Mod Sources is quicker for organization changes, but usually we rebuild for changes...
-				List<string> allLocalizationFilesAllLanguages = new();
-				HashSet<GameCulture> allLanguages = new();
-				foreach (var translationFile in mod.File.Where(entry => Path.GetExtension(entry.Name) == ".hjson")) {
-					using var stream = mod.File.GetStream(translationFile);
-					using var streamReader = new StreamReader(stream, Encoding.UTF8, detectEncodingFromByteOrderMarks: true);
-
-					string translationFileContents = streamReader.ReadToEnd();
-
-					var culture = GameCulture.FromPath(translationFile.Name);
-
-					allLocalizationFilesAllLanguages.Add(translationFile.Name);
-					allLanguages.Add(culture);
-
-					// TODO: Support arbitrary default language?
-					// Default language hjson files loaded into memory to gather comments and modder intended ordering.
-					if (culture == GameCulture.FromCultureName(GameCulture.CultureName.English)) {
-						JsonValue jsonValueEng = HjsonValue.Parse(translationFileContents, new HjsonOptions() { KeepWsc = true });
-						JsonObject jsonObjectEng = jsonValueEng.Qo();
-						// Default language files are flattened to a different data structure here to avoid confusing WscJsonObject manipulation with Prefix.AnotherPrefix-type keys and comment preservation.
-						List<LocalizationEntry> existingEntries = FlattenJsonObject(jsonObjectEng as WscJsonObject);
-						localizationFileEntries.Add(new(translationFile.Name, existingEntries));
-					}
-				}
-
-				// Abort if no default localization files found
-				if (!localizationFileEntries.Any())
-					return;
-
-				var existingKeys = new List<LocalizationEntry>();
-				// Collect known keys. These are potentially missing from the localization files
-				foreach (var translation in translations) {
-					if (translation.Key.StartsWith($"Mods.{mod.Name}.")) {
-						existingKeys.Add(new(translation.Key, translation.Value.GetDefault(), null));
-					}
-				}
-
-				// Merge collected keys into flattened in-memory model
-				foreach (var existingKey in existingKeys) {
-					LocalizationFileEntry suitableHJSONFile = FindHJSONFileForKey(localizationFileEntries, existingKey.key);
-
-					if (!KeyExistsInHJSON(suitableHJSONFile, existingKey.key)) {
-						AddEntryToHJSON(suitableHJSONFile, existingKey.key, existingKey.value, null);
-					}
-					// What do we do if the hjson and loaded translations are different, will that be possible? Check Override here once implemented
-				}
-
-				// Update all languages that have been found in the mod
-				foreach (var culture in allLanguages) {
-					// Save all localization files
-					foreach (var localizationFileEntry in localizationFileEntries) {
-						// TODO: Don't save to disk if unchange optimization
-
-						var rootObject = new CommentedWscJsonObject();
-						// Convert back to JsonObject and write to disk
-						for (int i = 0; i < localizationFileEntry.LocalizationEntries.Count; i++) {
-							var entry = localizationFileEntry.LocalizationEntries[i];
-
-							CommentedWscJsonObject parent = rootObject;
-
-							// Find/Populate the parents of this translation entry 
-							string[] splitKey = entry.key.Split(".");
-							for (int j = 0; j < splitKey.Length - 1; j++) {
-								string k = splitKey[j];
-								if (parent.ContainsKey(k))
-									parent = (CommentedWscJsonObject)parent[k];
-								else {
-									var newParent = new CommentedWscJsonObject();
-									parent.Add(k, newParent);
-									parent = newParent;
-								}
+			CommentedOut = new List<string>();
+		}
+	}
+
+	internal static void UpdateLocalizationFiles()
+	{
+		// For each mod with mod sources
+		foreach (var mod in ModLoader.Mods) {
+			string sourceFolder = Path.Combine(ModCompile.ModSourcePath, mod.Name);
+			if (!Directory.Exists(sourceFolder))
+				continue;
+
+			// TODO: Maybe optimize to only recently built?
+
+			var localizationFileEntries = new List<LocalizationFileEntry>();
+
+			// TODO: This is getting the hjson from the .tmod, should they be coming from Mod Sources? Mod Sources is quicker for organization changes, but usually we rebuild for changes...
+			List<string> allLocalizationFilesAllLanguages = new();
+			HashSet<GameCulture> allLanguages = new();
+			foreach (var translationFile in mod.File.Where(entry => Path.GetExtension(entry.Name) == ".hjson")) {
+				using var stream = mod.File.GetStream(translationFile);
+				using var streamReader = new StreamReader(stream, Encoding.UTF8, detectEncodingFromByteOrderMarks: true);
+
+				string translationFileContents = streamReader.ReadToEnd();
+
+				var culture = GameCulture.FromPath(translationFile.Name);
+
+				allLocalizationFilesAllLanguages.Add(translationFile.Name);
+				allLanguages.Add(culture);
+
+				// TODO: Support arbitrary default language?
+				// Default language hjson files loaded into memory to gather comments and modder intended ordering.
+				if (culture == GameCulture.FromCultureName(GameCulture.CultureName.English)) {
+					JsonValue jsonValueEng = HjsonValue.Parse(translationFileContents, new HjsonOptions() { KeepWsc = true });
+					JsonObject jsonObjectEng = jsonValueEng.Qo();
+					// Default language files are flattened to a different data structure here to avoid confusing WscJsonObject manipulation with Prefix.AnotherPrefix-type keys and comment preservation.
+					List<LocalizationEntry> existingEntries = FlattenJsonObject(jsonObjectEng as WscJsonObject);
+					localizationFileEntries.Add(new(translationFile.Name, existingEntries));
+				}
+			}
+
+			// Abort if no default localization files found
+			if (!localizationFileEntries.Any())
+				return;
+
+			var existingKeys = new List<LocalizationEntry>();
+			// Collect known keys. These are potentially missing from the localization files
+			foreach (var translation in translations) {
+				if (translation.Key.StartsWith($"Mods.{mod.Name}.")) {
+					existingKeys.Add(new(translation.Key, translation.Value.GetDefault(), null));
+				}
+			}
+
+			// Merge collected keys into flattened in-memory model
+			foreach (var existingKey in existingKeys) {
+				LocalizationFileEntry suitableHJSONFile = FindHJSONFileForKey(localizationFileEntries, existingKey.key);
+
+				if (!KeyExistsInHJSON(suitableHJSONFile, existingKey.key)) {
+					AddEntryToHJSON(suitableHJSONFile, existingKey.key, existingKey.value, null);
+				}
+				// What do we do if the hjson and loaded translations are different, will that be possible? Check Override here once implemented
+			}
+
+			// Update all languages that have been found in the mod
+			foreach (var culture in allLanguages) {
+				// Save all localization files
+				foreach (var localizationFileEntry in localizationFileEntries) {
+					// TODO: Don't save to disk if unchange optimization
+
+					var rootObject = new CommentedWscJsonObject();
+					// Convert back to JsonObject and write to disk
+					for (int i = 0; i < localizationFileEntry.LocalizationEntries.Count; i++) {
+						var entry = localizationFileEntry.LocalizationEntries[i];
+
+						CommentedWscJsonObject parent = rootObject;
+
+						// Find/Populate the parents of this translation entry 
+						string[] splitKey = entry.key.Split(".");
+						for (int j = 0; j < splitKey.Length - 1; j++) {
+							string k = splitKey[j];
+							if (parent.ContainsKey(k))
+								parent = (CommentedWscJsonObject)parent[k];
+							else {
+								var newParent = new CommentedWscJsonObject();
+								parent.Add(k, newParent);
+								parent = newParent;
 							}
-
-							// TODO: "$parentVal" support?
-							// Populate parent object with this translation, manipulating comments to appear above the entry.
-
-							if (entry.value == null && entry.type == JsonType.Object) {
-								if (parent.Count == 0) {
-									parent.Comments[""] = entry.comment;
-								}
-								else {
-									string actualCommentKey = parent.Keys.Last();
-									parent.Comments[actualCommentKey] = entry.comment;
-								}
-								parent.Add(entry.key.Split(".").Last(), new CommentedWscJsonObject());
+						}
+
+						// TODO: "$parentVal" support?
+						// Populate parent object with this translation, manipulating comments to appear above the entry.
+
+						if (entry.value == null && entry.type == JsonType.Object) {
+							if (parent.Count == 0) {
+								parent.Comments[""] = entry.comment;
 							}
 							else {
-								// Add values
-
-								string value = translations[entry.key].GetTranslation(culture);
-								if (culture.Name != "en-US" && value == translations[entry.key].GetDefault()) {
-									// This might be messing up Russian: OctopusBanner: "{$CommonItemTooltip.BannerBonus}{$Mods.ExampleMod.NPCName.Octopus}"
-									//key = "# " + key; // doesn't work, escaped by escapeName
-									parent.CommentedOut.Add(key);
-								}
-
-								if (parent.Count == 0) {
-									parent.Comments[""] = entry.comment;
-								}
-								else {
-									string actualCommentKey = parent.Keys.Last();
-									parent.Comments[actualCommentKey] = entry.comment;
-								}
-								parent.Add(entry.key.Split(".").Last(), value);
+								string actualCommentKey = parent.Keys.Last();
+								parent.Comments[actualCommentKey] = entry.comment;
 							}
+							parent.Add(entry.key.Split(".").Last(), new CommentedWscJsonObject());
 						}
-
-						string outputFileName = localizationFileEntry.path;
-						outputFileName = outputFileName.Replace("en-US", culture.CultureInfo.Name);
-						string outputFilePath = Path.Combine(sourceFolder, outputFileName);
-						outputFilePath += ".new"; // Save to new file, until working completely
-
-						string hjsonContents = rootObject.ToFancyHjsonString();
-						File.WriteAllText(outputFilePath, hjsonContents);
-
-						allLocalizationFilesAllLanguages.Remove(outputFileName);
-
-						// TODO: Indicate on Mods/Mod Sources that localizations have updated maybe?
+						else {
+							// Add values
+
+							string value = translations[entry.key].GetTranslation(culture);
+							if (culture.Name != "en-US" && value == translations[entry.key].GetDefault()) {
+								// This might be messing up Russian: OctopusBanner: "{$CommonItemTooltip.BannerBonus}{$Mods.ExampleMod.NPCName.Octopus}"
+								//key = "# " + key; // doesn't work, escaped by escapeName
+								parent.CommentedOut.Add(key);
+							}
+
+							if (parent.Count == 0) {
+								parent.Comments[""] = entry.comment;
+							}
+							else {
+								string actualCommentKey = parent.Keys.Last();
+								parent.Comments[actualCommentKey] = entry.comment;
+							}
+							parent.Add(entry.key.Split(".").Last(), value);
+						}
 					}
-				}
-
-				// Clean up orphaned non-default language files, if any.
-				foreach (var remainingLocalizationFiles in allLocalizationFilesAllLanguages) {
-					string originalPath = Path.Combine(sourceFolder, remainingLocalizationFiles);
-					string newPath = originalPath + ".legacy";
-
-					File.Move(originalPath, newPath);
-				}
-			}
-		}
-
-		private static List<LocalizationEntry> FlattenJsonObject(WscJsonObject jsonObjectEng) {
-			// TODO: How should "$parentVal" be handled?
-
-			var newJsonObject = new WscJsonObject();
-			var existingKeys = new List<LocalizationEntry>();
-			RecurseThrough(jsonObjectEng, "");
-			return existingKeys;
-
-			void RecurseThrough(WscJsonObject original, string prefix) {
-				int index = 0;
-				foreach (var item in original) {
-					if (item.Value.JsonType == JsonType.Object) {
-						var entry = item.Value as WscJsonObject;
-						string newPrefix = string.IsNullOrWhiteSpace(prefix) ? item.Key : prefix + "." + item.Key;
-
-						int actualOrderIndex = index - 1;
-						string actualCommentKey = actualOrderIndex == -1 ? "" : original.Order[actualOrderIndex];
-						string comment = original.Comments[actualCommentKey];
-						existingKeys.Add(new(newPrefix, null, comment, JsonType.Object));
-
-						RecurseThrough(entry.Qo() as WscJsonObject, newPrefix);
-					}
-					else if(item.Value.JsonType == JsonType.String) {
-						var localizationValue = item.Value.Qs();
-						string key = prefix + "." + item.Key;
-						int actualOrderIndex = index - 1;
-						string actualCommentKey = actualOrderIndex == -1 ? "" : original.Order[actualOrderIndex];
-						string comment = original.Comments[actualCommentKey];
-						existingKeys.Add(new(key, localizationValue, comment));
-					}
-
-					index++;
-				}
-			}
-		}
-
-		private static LocalizationFileEntry FindHJSONFileForKey(List<LocalizationFileEntry> localizationFileEntries, string key) {
-			// This method searches through all existing files (for default language) and finds the most suitable file
-			// The most suitable file has existing entries that match as much of the "prefix" as possible.
-			// If there are multiple files with the prefix, the first is chosen
-			// If there are no files, use the default file, create if missing.
-			// For non-English, missing files will need to be added to the List.
-
-			int levelFound = -1;
-			LocalizationFileEntry mostSuitableLocalizationFile = null;
-
-			foreach (var localizationFileEntry in localizationFileEntries) {
-				int level = CheckPrefixExistsLevel(localizationFileEntry.LocalizationEntries, key);
-				if(level > levelFound) {
-					levelFound = level;
-					mostSuitableLocalizationFile = localizationFileEntry;
-				}
-			}
-
-			if(mostSuitableLocalizationFile == null) {
-				throw new Exception("Somehow there are no files for this key");
-			}
-
-			return mostSuitableLocalizationFile;
-		}
-
-		internal static int CheckPrefixExistsLevel(List<LocalizationEntry> localizationEntries, string key) {
-			// Returns 0 if no prefix matches, and up to the Key parts length depending on how much is found.
-
-			string[] splitKey = key.Split(".");
-			for (int i = 0; i < splitKey.Length; i++) {
-				string k = splitKey[i];
-				string partialKey = string.Join(".", splitKey.Take(i + 1));
-
-				if (localizationEntries.Any(x => x.key.StartsWith(partialKey)))
-					continue;
-				else
-					return i;
-			}
-			return splitKey.Length;
-		}
-
-		internal static bool KeyExistsInHJSON(LocalizationFileEntry localizationFileEntry, string key) {
-			return localizationFileEntry.LocalizationEntries.Any(x => x.key.Equals(key));
-		}
-
-		internal static void AddEntryToHJSON(LocalizationFileEntry localizationFileEntry, string key, string value, string comment = null) {
-			var localizationEntries = localizationFileEntry.LocalizationEntries;
-
-			// If prefix exists, add to List after most specific prefix
+
+					string outputFileName = localizationFileEntry.path;
+					outputFileName = outputFileName.Replace("en-US", culture.CultureInfo.Name);
+					string outputFilePath = Path.Combine(sourceFolder, outputFileName);
+					outputFilePath += ".new"; // Save to new file, until working completely
+
+					string hjsonContents = rootObject.ToFancyHjsonString();
+					File.WriteAllText(outputFilePath, hjsonContents);
+
+					allLocalizationFilesAllLanguages.Remove(outputFileName);
+
+					// TODO: Indicate on Mods/Mod Sources that localizations have updated maybe?
+				}
+			}
+
+			// Clean up orphaned non-default language files, if any.
+			foreach (var remainingLocalizationFiles in allLocalizationFilesAllLanguages) {
+				string originalPath = Path.Combine(sourceFolder, remainingLocalizationFiles);
+				string newPath = originalPath + ".legacy";
+
+				File.Move(originalPath, newPath);
+			}
+		}
+	}
+
+	private static List<LocalizationEntry> FlattenJsonObject(WscJsonObject jsonObjectEng)
+	{
+		// TODO: How should "$parentVal" be handled?
+
+		var newJsonObject = new WscJsonObject();
+		var existingKeys = new List<LocalizationEntry>();
+		RecurseThrough(jsonObjectEng, "");
+		return existingKeys;
+
+		void RecurseThrough(WscJsonObject original, string prefix) {
 			int index = 0;
-
-			string[] splitKey = key.Split(".");
-			for (int i = 0; i < splitKey.Length - 1; i++) {
-				string k = splitKey[i];
-				string partialKey = string.Join(".", splitKey.Take(i + 1));
-
-				int newIndex = localizationEntries.FindLastIndex(x => x.key.StartsWith(partialKey));
-				if (newIndex != -1)
-					index = newIndex;
-			}
-			localizationFileEntry.LocalizationEntries.Insert(index + 1, new(key, value, comment));
-		}
-=======
-		return dict[value.Key];
->>>>>>> cc12f1f4
+			foreach (var item in original) {
+				if (item.Value.JsonType == JsonType.Object) {
+					var entry = item.Value as WscJsonObject;
+					string newPrefix = string.IsNullOrWhiteSpace(prefix) ? item.Key : prefix + "." + item.Key;
+
+					int actualOrderIndex = index - 1;
+					string actualCommentKey = actualOrderIndex == -1 ? "" : original.Order[actualOrderIndex];
+					string comment = original.Comments[actualCommentKey];
+					existingKeys.Add(new(newPrefix, null, comment, JsonType.Object));
+
+					RecurseThrough(entry.Qo() as WscJsonObject, newPrefix);
+				}
+				else if (item.Value.JsonType == JsonType.String) {
+					var localizationValue = item.Value.Qs();
+					string key = prefix + "." + item.Key;
+					int actualOrderIndex = index - 1;
+					string actualCommentKey = actualOrderIndex == -1 ? "" : original.Order[actualOrderIndex];
+					string comment = original.Comments[actualCommentKey];
+					existingKeys.Add(new(key, localizationValue, comment));
+				}
+
+				index++;
+			}
+		}
+	}
+
+	private static LocalizationFileEntry FindHJSONFileForKey(List<LocalizationFileEntry> localizationFileEntries, string key)
+	{
+		// This method searches through all existing files (for default language) and finds the most suitable file
+		// The most suitable file has existing entries that match as much of the "prefix" as possible.
+		// If there are multiple files with the prefix, the first is chosen
+		// If there are no files, use the default file, create if missing.
+		// For non-English, missing files will need to be added to the List.
+
+		int levelFound = -1;
+		LocalizationFileEntry mostSuitableLocalizationFile = null;
+
+		foreach (var localizationFileEntry in localizationFileEntries) {
+			int level = CheckPrefixExistsLevel(localizationFileEntry.LocalizationEntries, key);
+			if (level > levelFound) {
+				levelFound = level;
+				mostSuitableLocalizationFile = localizationFileEntry;
+			}
+		}
+
+		if (mostSuitableLocalizationFile == null) {
+			throw new Exception("Somehow there are no files for this key");
+		}
+
+		return mostSuitableLocalizationFile;
+	}
+
+	internal static int CheckPrefixExistsLevel(List<LocalizationEntry> localizationEntries, string key)
+	{
+		// Returns 0 if no prefix matches, and up to the Key parts length depending on how much is found.
+
+		string[] splitKey = key.Split(".");
+		for (int i = 0; i < splitKey.Length; i++) {
+			string k = splitKey[i];
+			string partialKey = string.Join(".", splitKey.Take(i + 1));
+
+			if (localizationEntries.Any(x => x.key.StartsWith(partialKey)))
+				continue;
+			else
+				return i;
+		}
+		return splitKey.Length;
+	}
+
+	internal static bool KeyExistsInHJSON(LocalizationFileEntry localizationFileEntry, string key)
+	{
+		return localizationFileEntry.LocalizationEntries.Any(x => x.key.Equals(key));
+	}
+
+	internal static void AddEntryToHJSON(LocalizationFileEntry localizationFileEntry, string key, string value, string comment = null)
+	{
+		var localizationEntries = localizationFileEntry.LocalizationEntries;
+
+		// If prefix exists, add to List after most specific prefix
+		int index = 0;
+
+		string[] splitKey = key.Split(".");
+		for (int i = 0; i < splitKey.Length - 1; i++) {
+			string k = splitKey[i];
+			string partialKey = string.Join(".", splitKey.Take(i + 1));
+
+			int newIndex = localizationEntries.FindLastIndex(x => x.key.StartsWith(partialKey));
+			if (newIndex != -1)
+				index = newIndex;
+		}
+
+		localizationFileEntry.LocalizationEntries.Insert(index + 1, new(key, value, comment));
 	}
 }