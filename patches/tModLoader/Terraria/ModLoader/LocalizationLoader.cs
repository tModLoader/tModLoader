--- conflicted
+++ resolved
@@ -3,14 +3,9 @@
 using System.IO;
 using System.Linq;
 using System.Text;
-<<<<<<< HEAD
-using Terraria.Chat.Commands;
-using Terraria.Initializers;
-=======
 using System.Text.RegularExpressions;
 using Hjson;
 using Newtonsoft.Json.Linq;
->>>>>>> 716495e5
 using Terraria.Localization;
 using Terraria.ModLoader.Core;
 using Terraria.ModLoader.Utilities;
@@ -389,24 +384,10 @@
 			localizationFilesByCulture[GameCulture.DefaultCulture] = baseLocalizationFiles = new();
 			desiredCultures.Add(GameCulture.DefaultCulture);
 
-<<<<<<< HEAD
-			foreach (ModEmoteBubble emoteBubble in EmoteBubbleLoader.emoteBubbles) {
-				var text = new LocalizedText(emoteBubble.EmoteName.Key, emoteBubble.EmoteName.GetTranslation(culture));
-
-				Lang._emojiNameCache[emoteBubble.Type] = SetLocalizedText(dict, text);
-				
-				if (text != LocalizedText.Empty)
-					EmojiCommand._byName[text] = emoteBubble.Type;
-			}
-
-			foreach (ModTranslation translation in translations.Values) {
-				LocalizedText text = new LocalizedText(translation.Key, translation.GetTranslation(culture));
-=======
 			string prefix = $"Mods.{mod.Name}";
 			string translationFileName = $"Localization/en-US_{prefix}.hjson";
 			baseLocalizationFiles.Add(new(translationFileName, prefix, new List<LocalizationEntry>()));
 		}
->>>>>>> 716495e5
 
 		// Remove duplicates. Only remove string entries. Remove from longest filename.
 		// TODO: could combine comments to remaining entry. Also consider removing empty objects somewhere.
@@ -430,12 +411,6 @@
 			if (!translation.Key.StartsWith($"Mods.{mod.Name}."))
 				continue;
 
-<<<<<<< HEAD
-			LanguageManager.Instance.ProcessCopyCommandsInTexts();
-
-			// Call PrepareAliases here for mod emote command setup
-			ChatInitializer.PrepareAliases();
-=======
 			// Key already exists, no need to find where to put it
 			if (baseLocalizationKeys.Contains(translation.Key))
 				continue;
@@ -444,7 +419,6 @@
 			LocalizationEntry newEntry = new(translation.Key, translation.Value, comment: null);
 			LocalizationFile suitableHJSONFile = FindHJSONFileForKey(baseLocalizationFiles, newEntry.key);
 			AddEntryToHJSON(suitableHJSONFile, newEntry.key, newEntry.value, null);
->>>>>>> 716495e5
 		}
 
 		IEnumerable<GameCulture> targetCultures = desiredCultures.ToList();
