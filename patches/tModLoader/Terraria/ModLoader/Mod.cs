--- conflicted
+++ resolved
@@ -252,12 +252,10 @@
 		public byte PrefixType(string name) => GetPrefix(name)?.Type ?? 0;
 
 		/// <summary>
-<<<<<<< HEAD
 		/// Same as the other PrefixType, but assumes that the class name and internal name are the same.
 		/// </summary>
 		/// <typeparam name="T"></typeparam>
 		/// <returns></returns>
-		[Obsolete("Use ModContent.PrefixType<T> instead", true)]
 		public byte PrefixType<T>() where T : ModPrefix => ModContent.PrefixType<T>();
 
 		/// <summary>
@@ -275,8 +273,6 @@
 		public int RarityType(string name) => GetRarity(name)?.Type ?? 0;
 
 		/// <summary>
-=======
->>>>>>> aa0fbd9c
 		/// Gets the ModDust of this mod corresponding to the given name. Returns null if no ModDust with the given name is found.
 		/// </summary>
 		/// <param name="name">The name.</param>
