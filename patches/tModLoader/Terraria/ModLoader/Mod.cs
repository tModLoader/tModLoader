using log4net;
using Microsoft.Xna.Framework.Audio;
using Microsoft.Xna.Framework.Graphics;
using ReLogic.Graphics;
using System;
using System.Collections.Generic;
using System.IO;
using System.Reflection;
using Terraria.Audio;
using Terraria.ID;
using Terraria.Localization;
using Terraria.ModLoader.Audio;
using Terraria.ModLoader.Core;
using Terraria.ModLoader.Exceptions;
using System.Linq;
using Terraria.ModLoader.Config;
using ReLogic.Content;
using Terraria.ModLoader.Assets;

namespace Terraria.ModLoader
{
	/// <summary>
	/// Mod is an abstract class that you will override. It serves as a central place from which the mod's contents are stored. It provides methods for you to use or override.
	/// </summary>
	public abstract partial class Mod
	{
		/// <summary>
		/// The TmodFile object created when tModLoader reads this mod.
		/// </summary>
		internal TmodFile File { get; set; }
		/// <summary>
		/// The assembly code this is loaded when tModLoader loads this mod.
		/// </summary>
		public Assembly Code { get; internal set; }
		/// <summary>
		/// A logger with this mod's name for easy logging.
		/// </summary>
		public ILog Logger { get; internal set; }

		/// <summary>
		/// Stores the name of the mod. This name serves as the mod's identification, and also helps with saving everything your mod adds. By default this returns the name of the folder that contains all your code and stuff.
		/// </summary>
		public virtual string Name => File.name;
		/// <summary>
		/// The version of tModLoader that was being used when this mod was built.
		/// </summary>
		public Version tModLoaderVersion { get; internal set; }
		/// <summary>
		/// This version number of this mod.
		/// </summary>
		public virtual Version Version => File.version;

		public ModProperties Properties { get; protected set; } = ModProperties.AutoLoadAll;
		/// <summary>
		/// The ModSide that controls how this mod is synced between client and server.
		/// </summary>
		public ModSide Side { get; internal set; }
		/// <summary>
		/// The display name of this mod in the Mods menu.
		/// </summary>
		public string DisplayName { get; internal set; }

		public ModAssetRepository Assets { get; private set; }

		internal short netID = -1;
		public bool IsNetSynced => netID >= 0;

		private IDisposable fileHandle;

		internal void AutoloadConfig()
		{
			if (Code == null)
				return;

			// TODO: Attribute to specify ordering of ModConfigs
			foreach (Type type in Code.GetTypes().OrderBy(type => type.FullName))
			{
				if (type.IsAbstract)
				{
					continue;
				}
				if (type.IsSubclassOf(typeof(ModConfig)))
				{
					var mc = (ModConfig)Activator.CreateInstance(type);
					// Skip loading ClientSide on Main.dedServ?
					if (mc.Mode == ConfigScope.ServerSide && (Side == ModSide.Client || Side == ModSide.NoSync)) // Client and NoSync mods can't have ServerSide ModConfigs. Server can, but won't be synced.
						throw new Exception($"The ModConfig {mc.Name} can't be loaded because the config is ServerSide but this Mods ModSide isn't Both or Server");
					if (mc.Mode == ConfigScope.ClientSide && Side == ModSide.Server) // Doesn't make sense. 
						throw new Exception($"The ModConfig {mc.Name} can't be loaded because the config is ClientSide but this Mods ModSide is Server");
					mc.mod = this;
					var name = type.Name;
					if (mc.Autoload(ref name))
						AddConfig(name, mc);
				}
			}
		}

		public void AddConfig(string name, ModConfig mc)
		{
			mc.Name = name;
			mc.mod = this;

			ConfigManager.Add(mc);
			ContentInstance.Register(mc);
		}

		public void AddContent<T>() where T:ILoadable, new() => AddContent(new T());

		public void AddContent(ILoadable instance){
			if (!loading)
				throw new Exception(Language.GetTextValue("tModLoader.LoadErrorNotLoading"));
			instance.Load(this);
			content.Add(instance);
			ContentInstance.Register(instance);
		}

		public IEnumerable<ILoadable> GetContent() => content;

		public IEnumerable<T> GetContent<T>() where T : ILoadable => content.OfType<T>();

		/// <summary>
		/// Adds an equipment texture of the specified type, internal name, and associated item to your mod. 
		/// (The item parameter may be null if you don't want to associate an item with the texture.) 
		/// You can then get the ID for your texture by calling EquipLoader.GetEquipTexture, and using the EquipTexture's Slot property. 
		/// If the EquipType is EquipType.Body, make sure that you also provide an armTexture and a femaleTexture. 
		/// Returns the ID / slot that is assigned to the equipment texture.
		/// </summary>
		/// <param name="item">The item.</param>
		/// <param name="type">The type.</param>
		/// <param name="name">The name.</param>
		/// <param name="texture">The texture.</param>
		/// <param name="armTexture">The arm texture (for body slots).</param>
		/// <param name="femaleTexture">The female texture (for body slots), if missing the regular body texture is used.</param>
		/// <returns></returns>
		public int AddEquipTexture(ModItem item, EquipType type, string texture) {
			return AddEquipTexture(new EquipTexture(), item, type, texture);
		}

		/// <summary>
		/// Adds an equipment texture of the specified type, internal name, and associated item to your mod. 
		/// This method is different from the other AddEquipTexture in that you can specify the class of the equipment texture, thus allowing you to override EquipmentTexture's hooks. 
		/// All other parameters are the same as the other AddEquipTexture.
		/// </summary>
		/// <param name="equipTexture">The equip texture.</param>
		/// <param name="item">The item.</param>
		/// <param name="type">The type.</param>
		/// <param name="name">The name.</param>
		/// <param name="texture">The texture.</param>
		/// <param name="armTexture">The arm texture (for body slots).</param>
		/// <param name="femaleTexture">The female texture (for body slots), if missing the regular body texture is used.</param>
		/// <returns></returns>
		public int AddEquipTexture(EquipTexture equipTexture, ModItem item, EquipType type, string texture) {
			if (!loading)
				throw new Exception("AddEquipTexture can only be called from Mod.Load or Mod.Autoload");

			ModContent.GetTexture(texture); //ensure texture exists

			equipTexture.Texture = texture;
			equipTexture.mod = this;
			equipTexture.Name = item.Name;
			equipTexture.Type = type;
			equipTexture.item = item;
			int slot = equipTexture.Slot = EquipLoader.ReserveEquipID(type);

			EquipLoader.equipTextures[type][slot] = equipTexture;
			equipTextures[Tuple.Create(item.Name, type)] = equipTexture;

			if (type == EquipType.Body) {
				if (!ModContent.TextureExists(item.FemaleTexture)) {
					EquipLoader.femaleTextures[slot] = texture;
				}
				else {
					EquipLoader.femaleTextures[slot] = item.FemaleTexture;
				}
				ModContent.GetTexture(item.ArmTexture); //ensure texture exists
				EquipLoader.armTextures[slot] = item.ArmTexture;
			}

			if (!EquipLoader.idToSlot.TryGetValue(item.Type, out IDictionary<EquipType, int> slots))
				EquipLoader.idToSlot[item.Type] = slots = new Dictionary<EquipType, int>();

			slots[type] = slot;
			if (type == EquipType.Head || type == EquipType.Body || type == EquipType.Legs)
				EquipLoader.slotToId[type][slot] = item.Type;

			return slot;
		}

		/// <summary>
		/// Gets the EquipTexture instance corresponding to the name and EquipType. Returns null if no EquipTexture with the given name and EquipType is found.
		/// </summary>
		/// <param name="name">The name.</param>
		/// <param name="type">The type.</param>
		/// <returns></returns>
		public EquipTexture GetEquipTexture(string name, EquipType type) =>
			equipTextures.TryGetValue(Tuple.Create(name, type), out var texture) ? texture : null;

		/// <summary>
		/// Gets the slot/ID of the equipment texture corresponding to the given name. Returns -1 if no EquipTexture with the given name is found.
		/// </summary>
		/// <param name="name">The name.</param>
		/// <param name="type"></param>
		/// <returns></returns>
		public int GetEquipSlot(string name, EquipType type) => GetEquipTexture(name, type)?.Slot ?? -1;

		/// <summary>
		/// Same as GetEquipSlot, except returns the number as an sbyte (signed byte) for your convenience.
		/// </summary>
		/// <param name="name">The name.</param>
		/// <param name="type"></param>
		/// <returns></returns>
		public sbyte GetAccessorySlot(string name, EquipType type) => (sbyte)GetEquipSlot(name, type);

		public T Get<T>(string name) where T : IModType => ModContent.Get<T>(Name, name);
		public bool TryGet<T>(string name, out T value) where T : IModType => ModContent.TryGet(Name, name, out value);

		/// <summary>
		/// Assigns a head texture to the given town NPC type.
		/// </summary>
		/// <param name="npcType">Type of the NPC.</param>
		/// <param name="texture">The texture.</param>
		/// <exception cref="MissingResourceException"></exception>
		public void AddNPCHeadTexture(int npcType, string texture) {
			if (!loading)
				throw new Exception("AddNPCHeadTexture can only be called from Mod.Load or Mod.Autoload");

			int slot = NPCHeadLoader.ReserveHeadSlot();

			NPCHeadLoader.heads[texture] = slot;
			
			if (!Main.dedServ) {
				ModContent.GetTexture(texture);
			}
			/*else if (Main.dedServ && !(ModLoader.FileExists(texture + ".png") || ModLoader.FileExists(texture + ".rawimg")))
			{
				throw new MissingResourceException(texture);
			}*/

			NPCHeadLoader.npcToHead[npcType] = slot;
			NPCHeadLoader.headToNPC[slot] = npcType;
		}

		/// <summary>
		/// Assigns a head texture that can be used by NPCs on the map.
		/// </summary>
		/// <param name="texture">The texture.</param>
		/// <param name="npcType">An optional npc id for NPCID.Sets.BossHeadTextures</param>
		public void AddBossHeadTexture(string texture, int npcType = -1) {
			if (!loading)
				throw new Exception("AddBossHeadTexture can only be called from Mod.Load or Mod.Autoload");

			int slot = NPCHeadLoader.ReserveBossHeadSlot(texture);
			NPCHeadLoader.bossHeads[texture] = slot;
			ModContent.GetTexture(texture);
			if (npcType >= 0) {
				NPCHeadLoader.npcToBossHead[npcType] = slot;
			}
		}

		/// <summary>
<<<<<<< HEAD
		/// Gets the ModPlayer of this mod corresponding to the given name. Returns null if no ModPlayer with the given name is found.
		/// </summary>
		/// <param name="name">The name.</param>
		/// <returns></returns>
		public ModPlayer GetPlayer(string name) => players.TryGetValue(name, out var player) ? player : null;

		/// <summary>
		/// Gets the ModExtraJump of this mod corresponding to the given name. Returns null if no ModExtraJump with the given name is found.
		/// </summary>
		/// <param name="name">The name.</param>
		/// <returns></returns>
		public ModExtraJump GetExtraJump(string name) => extraJumps.TryGetValue(name, out var extraJump) ? extraJump : null;

		/// <summary>
		/// Gets the ModBuff of this mod corresponding to the given name. Returns null if no ModBuff with the given name is found.
		/// </summary>
		/// <param name="name">The name.</param>
		/// <returns></returns>
		public ModBuff GetBuff(string name) => buffs.TryGetValue(name, out var buff) ? buff : null;

		/// <summary>
		/// Gets the type of the ModBuff of this mod corresponding to the given name. Returns 0 if no ModBuff with the given name is found.
		/// </summary>
		/// <param name="name">The name.</param>
		/// <returns></returns>
		public int BuffType(string name) => GetBuff(name)?.Type ?? 0;

		/// <summary>
		/// Gets the GlobalBuff with the given name from this mod.
		/// </summary>
		/// <param name="name">The name.</param>
		/// <returns></returns>
		public GlobalBuff GetGlobalBuff(string name) => globalBuffs.TryGetValue(name, out var globalBuff) ? globalBuff : null;

		/// <summary>
		/// Gets the ModMountData instance of this mod corresponding to the given name. Returns null if no ModMountData has the given name.
		/// </summary>
		/// <param name="name">The name.</param>
		/// <returns></returns>
		public ModMountData GetMount(string name) => mountDatas.TryGetValue(name, out var modMountData) ? modMountData : null;

		/// <summary>
		/// Gets the ID of the ModMountData instance corresponding to the given name. Returns 0 if no ModMountData has the given name.
		/// </summary>
		/// <param name="name">The name.</param>
		/// <returns></returns>
		public int MountType(string name) => GetMount(name)?.Type ?? 0;

		/// <summary>
		/// Gets the ModWorld instance with the given name from this mod.
		/// </summary>
		/// <param name="name">The name.</param>
		/// <returns></returns>
		public ModWorld GetModWorld(string name) => worlds.TryGetValue(name, out var world) ? world : null;

		/// <summary>
		/// Returns the underground background style corresponding to the given name.
		/// </summary>
		/// <param name="name">The name.</param>
		/// <returns></returns>
		public ModUgBgStyle GetUgBgStyle(string name) => ugBgStyles.TryGetValue(name, out var bgStyle) ? bgStyle : null;

		/// <summary>
		/// Returns the surface background style corresponding to the given name.
		/// </summary>
		/// <param name="name">The name.</param>
		/// <returns></returns>
		public ModSurfaceBgStyle GetSurfaceBgStyle(string name) => surfaceBgStyles.TryGetValue(name, out var bgStyle) ? bgStyle : null;

		/// <summary>
		/// Returns the Slot of the surface background style corresponding to the given name.
		/// </summary>
		/// <param name="name">The name.</param>
		/// <returns></returns>
		public int GetSurfaceBgStyleSlot(string name) => GetSurfaceBgStyle(name)?.Slot ?? -1;

		public int GetSurfaceBgStyleSlot<T>() where T : ModSurfaceBgStyle => GetSurfaceBgStyleSlot(typeof(T).Name);

		/// <summary>
		/// Returns the global background style corresponding to the given name.
		/// </summary>
		/// <param name="name">The name.</param>
		/// <returns></returns>
		public GlobalBgStyle GetGlobalBgStyle(string name) => globalBgStyles.TryGetValue(name, out var bgStyle) ? bgStyle : null;

		/// <summary>
		/// Returns the water style with the given name from this mod.
		/// </summary>
		/// <param name="name">The name.</param>
		/// <returns></returns>
		public ModWaterStyle GetWaterStyle(string name) => waterStyles.TryGetValue(name, out var waterStyle) ? waterStyle : null;

		/// <summary>
		/// Returns the waterfall style with the given name from this mod.
		/// </summary>
		/// <param name="name">The name.</param>
		/// <returns></returns>
		public ModWaterfallStyle GetWaterfallStyle(string name) => waterfallStyles.TryGetValue(name, out var waterfallStyle) ? waterfallStyle : null;

		/// <summary>
		/// Returns the waterfall style corresponding to the given name.
		/// </summary>
		/// <param name="name">The name.</param>
		/// <returns></returns>
		public int GetWaterfallStyleSlot(string name) => GetWaterfallStyle(name)?.Type ?? -1;

		public int GetWaterfallStyleSlot<T>() where T : ModWaterfallStyle => GetWaterfallStyleSlot(typeof(T).Name);

		/// <summary>
=======
>>>>>>> 4c09d856
		/// Adds the given texture to the game as a custom gore, with the given custom gore behavior. If no custom gore behavior is provided, the custom gore will have the default vanilla behavior.
		/// </summary>
		/// <param name="texture">The texture.</param>
		/// <param name="modGore">The mod gore.</param>
		public void AddGore(string texture, ModGore modGore = null) {
			if (!loading)
				throw new Exception("AddGore can only be called from Mod.Load or Mod.Autoload");

			int id = ModGore.ReserveGoreID();
			ModGore.gores[texture] = id;
			if (modGore != null) {
				ModGore.modGores[id] = modGore;
				ContentInstance.Register(modGore);
			}
		}

		/// <summary>
		/// Shorthand for calling ModGore.GetGoreSlot(this.Name + '/' + name).
		/// </summary>
		/// <param name="name">The name.</param>
		/// <returns></returns>
		public int GetGoreSlot(string name) => ModGore.GetGoreSlot(Name + '/' + name);

		/// <summary>
		/// Same as the other GetGoreSlot, but assumes that the class name and internal name are the same.
		/// </summary>
		/// <typeparam name="T"></typeparam>
		/// <returns></returns>
		public int GetGoreSlot<T>() where T : ModGore => GetGoreSlot(typeof(T).Name);

		/// <summary>
		/// Adds the given sound file to the game as the given type of sound and with the given custom sound playing. If no ModSound instance is provided, the custom sound will play in a similar manner as the default vanilla ones.
		/// </summary>
		/// <param name="type">The type.</param>
		/// <param name="soundPath">The sound path.</param>
		/// <param name="modSound">The mod sound.</param>
		public void AddSound(SoundType type, string soundPath, ModSound modSound = null) {
			if (!loading)
				throw new Exception("AddSound can only be called from Mod.Load or Mod.Autoload");

			int id = SoundLoader.ReserveSoundID(type);
			
			SoundLoader.sounds[type][soundPath] = id;

			if (modSound != null) {
				SoundLoader.modSounds[type][id] = modSound;

				modSound.Sound = ModContent.GetSound(soundPath);
			}
		}

		/// <summary>
		/// Shorthand for calling SoundLoader.GetSoundSlot(type, this.Name + '/' + name).
		/// </summary>
		/// <param name="type">The type.</param>
		/// <param name="name">The name.</param>
		/// <returns></returns>
		public int GetSoundSlot(SoundType type, string name) => SoundLoader.GetSoundSlot(type, Name + '/' + name);

		/// <summary>
		/// Shorthand for calling SoundLoader.GetLegacySoundSlot(type, this.Name + '/' + name).
		/// </summary>
		/// <param name="type">The type.</param>
		/// <param name="name">The name.</param>
		/// <returns></returns>
		public LegacySoundStyle GetLegacySoundSlot(SoundType type, string name) => SoundLoader.GetLegacySoundSlot(type, Name + '/' + name);

		/// <summary>
		/// Adds a texture to the list of background textures and assigns it a background texture slot.
		/// </summary>
		/// <param name="texture">The texture.</param>
		public void AddBackgroundTexture(string texture) {
			if (!loading)
				throw new Exception("AddBackgroundTexture can only be called from Mod.Load or Mod.Autoload");

			BackgroundTextureLoader.backgrounds[texture] = BackgroundTextureLoader.ReserveBackgroundSlot();
			ModContent.GetTexture(texture);
		}

		/// <summary>
		/// Gets the texture slot corresponding to the specified texture name. Shorthand for calling BackgroundTextureLoader.GetBackgroundSlot(this.Name + '/' + name).
		/// </summary>
		/// <param name="name">The name.</param>
		/// <returns></returns>
		public int GetBackgroundSlot(string name) => BackgroundTextureLoader.GetBackgroundSlot(Name + '/' + name);

		/// <summary>
		/// Allows you to tie a music ID, and item ID, and a tile ID together to form a music box. When music with the given ID is playing, equipped music boxes have a chance to change their ID to the given item type. When an item with the given item type is equipped, it will play the music that has musicSlot as its ID. When a tile with the given type and Y-frame is nearby, if its X-frame is >= 36, it will play the music that has musicSlot as its ID.
		/// </summary>
		/// <param name="musicSlot">The music slot.</param>
		/// <param name="itemType">Type of the item.</param>
		/// <param name="tileType">Type of the tile.</param>
		/// <param name="tileFrameY">The tile frame y.</param>
		/// <exception cref="System.ArgumentOutOfRangeException">
		/// Cannot assign music box to vanilla music ID " + musicSlot
		/// or
		/// Music ID " + musicSlot + " does not exist
		/// or
		/// Cannot assign music box to vanilla item ID " + itemType
		/// or
		/// Item ID " + itemType + " does not exist
		/// or
		/// Cannot assign music box to vanilla tile ID " + tileType
		/// or
		/// Tile ID " + tileType + " does not exist
		/// </exception>
		/// <exception cref="System.ArgumentException">
		/// Music ID " + musicSlot + " has already been assigned a music box
		/// or
		/// Item ID " + itemType + " has already been assigned a music
		/// or
		/// or
		/// Y-frame must be divisible by 36
		/// </exception>
		public void AddMusicBox(int musicSlot, int itemType, int tileType, int tileFrameY = 0) {
			if (!loading)
				throw new Exception("AddMusicBox can only be called from Mod.Load or Mod.Autoload");

			if (Main.waveBank == null)
				return;

			if (musicSlot < Main.maxMusic) {
				throw new ArgumentOutOfRangeException("Cannot assign music box to vanilla music ID " + musicSlot);
			}
			if (musicSlot >= SoundLoader.SoundCount(SoundType.Music)) {
				throw new ArgumentOutOfRangeException("Music ID " + musicSlot + " does not exist");
			}
			if (itemType < ItemID.Count) {
				throw new ArgumentOutOfRangeException("Cannot assign music box to vanilla item ID " + itemType);
			}
			if (ItemLoader.GetItem(itemType) == null) {
				throw new ArgumentOutOfRangeException("Item ID " + itemType + " does not exist");
			}
			if (tileType < TileID.Count) {
				throw new ArgumentOutOfRangeException("Cannot assign music box to vanilla tile ID " + tileType);
			}
			if (TileLoader.GetTile(tileType) == null) {
				throw new ArgumentOutOfRangeException("Tile ID " + tileType + " does not exist");
			}
			if (SoundLoader.musicToItem.ContainsKey(musicSlot)) {
				throw new ArgumentException("Music ID " + musicSlot + " has already been assigned a music box");
			}
			if (SoundLoader.itemToMusic.ContainsKey(itemType)) {
				throw new ArgumentException("Item ID " + itemType + " has already been assigned a music");
			}
			if (!SoundLoader.tileToMusic.ContainsKey(tileType)) {
				SoundLoader.tileToMusic[tileType] = new Dictionary<int, int>();
			}
			if (SoundLoader.tileToMusic[tileType].ContainsKey(tileFrameY)) {
				string message = "Y-frame " + tileFrameY + " of tile type " + tileType + " has already been assigned a music";
				throw new ArgumentException(message);
			}
			if (tileFrameY % 36 != 0) {
				throw new ArgumentException("Y-frame must be divisible by 36");
			}
			SoundLoader.musicToItem[musicSlot] = itemType;
			SoundLoader.itemToMusic[itemType] = musicSlot;
			SoundLoader.tileToMusic[tileType][tileFrameY] = musicSlot;
		}

		/// <summary>
		/// Registers a hotkey with a name and defaultKey. Use the returned ModHotKey to detect when buttons are pressed. Do this in a ModPlayer.ProcessTriggers.
		/// </summary>
		/// <param name="name">The name.</param>
		/// <param name="defaultKey">The default key.</param>
		/// <returns></returns>
		public ModHotKey RegisterHotKey(string name, string defaultKey) {
			if (!loading)
				throw new Exception("RegisterHotKey can only be called from Mod.Load or Mod.Autoload");

			return HotKeyLoader.RegisterHotKey(new ModHotKey(this, name, defaultKey));
		}

		/// <summary>
		/// Creates a ModTranslation object that you can use in AddTranslation.
		/// </summary>
		/// <param name="key">The key for the ModTranslation. The full key will be Mods.ModName.key</param>
		public ModTranslation CreateTranslation(string key) =>
			new ModTranslation(string.Format("Mods.{0}.{1}", Name, key));

		/// <summary>
		/// Adds a ModTranslation to the game so that you can use Language.GetText to get a LocalizedText.
		/// </summary>
		public void AddTranslation(ModTranslation translation) {
			translations[translation.Key] = translation;
		}

		internal ModTranslation GetOrCreateTranslation(string key, bool defaultEmpty = false) {
			key = key.Replace(" ", "_");
			return translations.TryGetValue(key, out var translation) ? translation : new ModTranslation(key, defaultEmpty);
		}

		/// <summary>
		/// Retrieve contents of files within the tmod file
		/// </summary>
		/// <param name="name">The name.</param>
		/// <returns></returns>
		public byte[] GetFileBytes(string name) => File?.GetBytes(name);

		/// <summary>
		/// Retrieve contents of files within the tmod file
		/// </summary>
		/// <param name="name">The name.</param>
		/// <returns></returns>
		public Stream GetFileStream(string name, bool newFileStream = false) => File?.GetStream(name, newFileStream);

		/// <summary>
		/// Shorthand for calling ModLoader.FileExists(this.FileName(name)). Note that file extensions are required here.
		/// </summary>
		/// <param name="name">The name.</param>
		/// <returns></returns>
		public bool FileExists(string name) => File != null && File.HasFile(name);

		/// <summary>
		/// Shorthand for calling ModContent.GetTexture(this.FileName(name)).
		/// </summary>
		/// <exception cref="MissingResourceException"></exception>
		public Asset<Texture2D> GetTexture(string name) => Assets.Request<Texture2D>(name);

		/// <summary>
		/// Shorthand for calling ModLoader.TextureExists(this.FileName(name)).
		/// </summary>
		/// <param name="name">The name.</param>
		/// <returns></returns>
		public bool TextureExists(string name) => Assets.HasAsset<Texture2D>(name);

		/// <summary>
		/// Shorthand for calling ModContent.GetSound(this.FileName(name)).
		/// </summary>
		/// <param name="name">The name.</param>
		/// <returns></returns>
		/// <exception cref="MissingResourceException"></exception>
		public Asset<SoundEffect> GetSound(string name) => Assets.Request<SoundEffect>(name);
		/// <summary>
		/// Shorthand for calling ModLoader.SoundExists(this.FileName(name)).
		/// </summary>
		/// <param name="name">The name.</param>
		/// <returns></returns>
		public bool SoundExists(string name) => Assets.HasAsset<SoundEffect>(name);

		/// <summary>
		/// Shorthand for calling ModContent.GetMusic(this.FileName(name)).
		/// </summary>
		/// <param name="name">The name.</param>
		/// <returns></returns>
		/// <exception cref="MissingResourceException"></exception>
		public Music GetMusic(string name) {
			if (!musics.TryGetValue(name, out var music))
				throw new MissingResourceException(name);

			return music;
		}

		/// <summary>
		/// Shorthand for calling ModLoader.MusicExists(this.FileName(name)).
		/// </summary>
		/// <param name="name">The name.</param>
		/// <returns></returns>
		public bool MusicExists(string name) => musics.ContainsKey(name);

		/// <summary>
		/// Gets a SpriteFont loaded from the specified path.
		/// </summary>
		/// <exception cref="MissingResourceException"></exception>
		public Asset<DynamicSpriteFont> GetFont(string name) => Assets.Request<DynamicSpriteFont>(name);

		/// <summary>
		/// Used to check if a custom SpriteFont exists
		/// </summary>
		public bool FontExists(string name) => Assets.HasAsset<DynamicSpriteFont>(name);

		/// <summary>
		/// Gets an Effect loaded from the specified path.
		/// </summary>
		/// <exception cref="MissingResourceException"></exception>
		public Asset<Effect> GetEffect(string name) => Assets.Request<Effect>(name);

		/// <summary>
		/// Used to check if a custom Effect exists
		/// </summary>
		public bool EffectExists(string name) => Assets.HasAsset<Effect>(name);

		/// <summary>
		/// Used for weak inter-mod communication. This allows you to interact with other mods without having to reference their types or namespaces, provided that they have implemented this method.
		/// </summary>
		public virtual object Call(params object[] args) {
			return null;
		}

		/// <summary>
		/// Creates a ModPacket object that you can write to and then send between servers and clients.
		/// </summary>
		/// <param name="capacity">The capacity.</param>
		/// <returns></returns>
		/// <exception cref="System.Exception">Cannot get packet for " + Name + " because it does not exist on the other side</exception>
		public ModPacket GetPacket(int capacity = 256) {
			if (netID < 0)
				throw new Exception("Cannot get packet for " + Name + " because it does not exist on the other side");

			var p = new ModPacket(MessageID.ModPacket, capacity + 5);
			if (ModNet.NetModCount < 256)
				p.Write((byte)netID);
			else
				p.Write(netID);

			p.netID = netID;
			return p;
		}

		public ModConfig GetConfig(string name)
		{
			if (ConfigManager.Configs.TryGetValue(this, out List<ModConfig> configs)) {
				return configs.Single(x => x.Name == name);
			}
			return null;
		}

		public Recipe CreateRecipe(int result, int amount = 1) => Recipe.Create(this, result, amount);
	}
}<|MERGE_RESOLUTION|>--- conflicted
+++ resolved
@@ -258,118 +258,6 @@
 		}
 
 		/// <summary>
-<<<<<<< HEAD
-		/// Gets the ModPlayer of this mod corresponding to the given name. Returns null if no ModPlayer with the given name is found.
-		/// </summary>
-		/// <param name="name">The name.</param>
-		/// <returns></returns>
-		public ModPlayer GetPlayer(string name) => players.TryGetValue(name, out var player) ? player : null;
-
-		/// <summary>
-		/// Gets the ModExtraJump of this mod corresponding to the given name. Returns null if no ModExtraJump with the given name is found.
-		/// </summary>
-		/// <param name="name">The name.</param>
-		/// <returns></returns>
-		public ModExtraJump GetExtraJump(string name) => extraJumps.TryGetValue(name, out var extraJump) ? extraJump : null;
-
-		/// <summary>
-		/// Gets the ModBuff of this mod corresponding to the given name. Returns null if no ModBuff with the given name is found.
-		/// </summary>
-		/// <param name="name">The name.</param>
-		/// <returns></returns>
-		public ModBuff GetBuff(string name) => buffs.TryGetValue(name, out var buff) ? buff : null;
-
-		/// <summary>
-		/// Gets the type of the ModBuff of this mod corresponding to the given name. Returns 0 if no ModBuff with the given name is found.
-		/// </summary>
-		/// <param name="name">The name.</param>
-		/// <returns></returns>
-		public int BuffType(string name) => GetBuff(name)?.Type ?? 0;
-
-		/// <summary>
-		/// Gets the GlobalBuff with the given name from this mod.
-		/// </summary>
-		/// <param name="name">The name.</param>
-		/// <returns></returns>
-		public GlobalBuff GetGlobalBuff(string name) => globalBuffs.TryGetValue(name, out var globalBuff) ? globalBuff : null;
-
-		/// <summary>
-		/// Gets the ModMountData instance of this mod corresponding to the given name. Returns null if no ModMountData has the given name.
-		/// </summary>
-		/// <param name="name">The name.</param>
-		/// <returns></returns>
-		public ModMountData GetMount(string name) => mountDatas.TryGetValue(name, out var modMountData) ? modMountData : null;
-
-		/// <summary>
-		/// Gets the ID of the ModMountData instance corresponding to the given name. Returns 0 if no ModMountData has the given name.
-		/// </summary>
-		/// <param name="name">The name.</param>
-		/// <returns></returns>
-		public int MountType(string name) => GetMount(name)?.Type ?? 0;
-
-		/// <summary>
-		/// Gets the ModWorld instance with the given name from this mod.
-		/// </summary>
-		/// <param name="name">The name.</param>
-		/// <returns></returns>
-		public ModWorld GetModWorld(string name) => worlds.TryGetValue(name, out var world) ? world : null;
-
-		/// <summary>
-		/// Returns the underground background style corresponding to the given name.
-		/// </summary>
-		/// <param name="name">The name.</param>
-		/// <returns></returns>
-		public ModUgBgStyle GetUgBgStyle(string name) => ugBgStyles.TryGetValue(name, out var bgStyle) ? bgStyle : null;
-
-		/// <summary>
-		/// Returns the surface background style corresponding to the given name.
-		/// </summary>
-		/// <param name="name">The name.</param>
-		/// <returns></returns>
-		public ModSurfaceBgStyle GetSurfaceBgStyle(string name) => surfaceBgStyles.TryGetValue(name, out var bgStyle) ? bgStyle : null;
-
-		/// <summary>
-		/// Returns the Slot of the surface background style corresponding to the given name.
-		/// </summary>
-		/// <param name="name">The name.</param>
-		/// <returns></returns>
-		public int GetSurfaceBgStyleSlot(string name) => GetSurfaceBgStyle(name)?.Slot ?? -1;
-
-		public int GetSurfaceBgStyleSlot<T>() where T : ModSurfaceBgStyle => GetSurfaceBgStyleSlot(typeof(T).Name);
-
-		/// <summary>
-		/// Returns the global background style corresponding to the given name.
-		/// </summary>
-		/// <param name="name">The name.</param>
-		/// <returns></returns>
-		public GlobalBgStyle GetGlobalBgStyle(string name) => globalBgStyles.TryGetValue(name, out var bgStyle) ? bgStyle : null;
-
-		/// <summary>
-		/// Returns the water style with the given name from this mod.
-		/// </summary>
-		/// <param name="name">The name.</param>
-		/// <returns></returns>
-		public ModWaterStyle GetWaterStyle(string name) => waterStyles.TryGetValue(name, out var waterStyle) ? waterStyle : null;
-
-		/// <summary>
-		/// Returns the waterfall style with the given name from this mod.
-		/// </summary>
-		/// <param name="name">The name.</param>
-		/// <returns></returns>
-		public ModWaterfallStyle GetWaterfallStyle(string name) => waterfallStyles.TryGetValue(name, out var waterfallStyle) ? waterfallStyle : null;
-
-		/// <summary>
-		/// Returns the waterfall style corresponding to the given name.
-		/// </summary>
-		/// <param name="name">The name.</param>
-		/// <returns></returns>
-		public int GetWaterfallStyleSlot(string name) => GetWaterfallStyle(name)?.Type ?? -1;
-
-		public int GetWaterfallStyleSlot<T>() where T : ModWaterfallStyle => GetWaterfallStyleSlot(typeof(T).Name);
-
-		/// <summary>
-=======
->>>>>>> 4c09d856
 		/// Adds the given texture to the game as a custom gore, with the given custom gore behavior. If no custom gore behavior is provided, the custom gore will have the default vanilla behavior.
 		/// </summary>
 		/// <param name="texture">The texture.</param>
