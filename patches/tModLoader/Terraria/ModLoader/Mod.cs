--- conflicted
+++ resolved
@@ -384,7 +384,6 @@
 		/// <returns></returns>
 		public Stream GetFileStream(string name, bool newFileStream = false) => File?.GetStream(name, newFileStream);
 
-<<<<<<< HEAD
 		/// <summary>
 		/// Retrieves the names of every file packaged into this mod.
 		/// Note that this includes extensions, and for images the extension will always be <c>.rawimg</c>.
@@ -397,8 +396,6 @@
 		/// </summary>
 		/// <param name="name">The name.</param>
 		/// <returns></returns>
-=======
->>>>>>> 02ae22b2
 		public bool FileExists(string name) => File != null && File.HasFile(name);
 
 		public bool HasAsset(string assetName) => RootContentSource.HasAsset(assetName);
