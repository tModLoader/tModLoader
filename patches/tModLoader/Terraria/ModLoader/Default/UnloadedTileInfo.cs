﻿using Terraria.ModLoader.IO;

namespace Terraria.ModLoader.Default
{
	internal class UnloadedTileInfo
	{
<<<<<<< HEAD
		public readonly string modName;
		public readonly string name;
		public readonly bool frameImportant;
		public readonly short frameX;
		public readonly short frameY;

		public UnloadedTileInfo(string modName, string name) {
			this.modName = modName;
			this.name = name;
			this.frameImportant = false;
			this.frameX = -1;
			this.frameY = -1;
		}

		public UnloadedTileInfo(string modName, string name, short frameX, short frameY) {
			this.modName = modName;
			this.name = name;
			this.frameImportant = true;
			this.frameX = frameX;
			this.frameY = frameY;
		}

		public override bool Equals(object obj) {
			UnloadedTileInfo other = obj as UnloadedTileInfo;
			if (other == null) {
				return false;
			}
			if (modName != other.modName || name != other.name || frameImportant != other.frameImportant) {
				return false;
			}
			return !frameImportant || (frameX == other.frameX && frameY == other.frameY);
		}

		public override int GetHashCode() {
			int hash = name.GetHashCode() + modName.GetHashCode();
			if (frameImportant) {
				hash += frameX + frameY;
			}
			return hash;
=======
		public UnloadedTileInfo(string modName, string name, ushort fallbackType=0):base(modName, name,fallbackType) {
			this.modName = modName;
			this.name = name;
			FallbackType = fallbackType;
>>>>>>> 1c2183f3
		}

		public TagCompound Save() {
			var tag = new TagCompound {
				["mod"] = modName,
				["name"] = name,
<<<<<<< HEAD
=======
				["fallbackType"] = FallbackType,
>>>>>>> 1c2183f3
			};
			if (frameImportant) {
				tag.Set("frameX", frameX);
				tag.Set("frameY", frameY);
			}
			return tag;
		}
	}
}<|MERGE_RESOLUTION|>--- conflicted
+++ resolved
@@ -2,69 +2,20 @@
 
 namespace Terraria.ModLoader.Default
 {
-	internal class UnloadedTileInfo
+	internal class UnloadedTileInfo : UnloadedInfo 
 	{
-<<<<<<< HEAD
-		public readonly string modName;
-		public readonly string name;
-		public readonly bool frameImportant;
-		public readonly short frameX;
-		public readonly short frameY;
-
-		public UnloadedTileInfo(string modName, string name) {
-			this.modName = modName;
-			this.name = name;
-			this.frameImportant = false;
-			this.frameX = -1;
-			this.frameY = -1;
-		}
-
-		public UnloadedTileInfo(string modName, string name, short frameX, short frameY) {
-			this.modName = modName;
-			this.name = name;
-			this.frameImportant = true;
-			this.frameX = frameX;
-			this.frameY = frameY;
-		}
-
-		public override bool Equals(object obj) {
-			UnloadedTileInfo other = obj as UnloadedTileInfo;
-			if (other == null) {
-				return false;
-			}
-			if (modName != other.modName || name != other.name || frameImportant != other.frameImportant) {
-				return false;
-			}
-			return !frameImportant || (frameX == other.frameX && frameY == other.frameY);
-		}
-
-		public override int GetHashCode() {
-			int hash = name.GetHashCode() + modName.GetHashCode();
-			if (frameImportant) {
-				hash += frameX + frameY;
-			}
-			return hash;
-=======
 		public UnloadedTileInfo(string modName, string name, ushort fallbackType=0):base(modName, name,fallbackType) {
 			this.modName = modName;
 			this.name = name;
 			FallbackType = fallbackType;
->>>>>>> 1c2183f3
 		}
 
 		public TagCompound Save() {
 			var tag = new TagCompound {
 				["mod"] = modName,
 				["name"] = name,
-<<<<<<< HEAD
-=======
 				["fallbackType"] = FallbackType,
->>>>>>> 1c2183f3
 			};
-			if (frameImportant) {
-				tag.Set("frameX", frameX);
-				tag.Set("frameY", frameY);
-			}
 			return tag;
 		}
 	}
