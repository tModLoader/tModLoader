--- conflicted
+++ resolved
@@ -17,17 +17,8 @@
 			return clone;
 		}
 
-<<<<<<< HEAD
-		public override bool NeedsSaving(Item item) {
-			return data.Count > 0;
-		}
-
 		public override TagCompound SaveData(Item item) {
-			return new TagCompound { ["modData"] = data };
-=======
-		public override TagCompound Save(Item item) {
 			return data.Count == 0 ? null : new TagCompound { ["modData"] = data };
->>>>>>> 45d85d88
 		}
 
 		public override void LoadData(Item item, TagCompound tag) {
