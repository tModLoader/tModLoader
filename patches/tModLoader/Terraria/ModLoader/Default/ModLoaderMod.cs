--- conflicted
+++ resolved
@@ -36,79 +36,15 @@
 		public override void Load() {
 			AddContent(new UnloadedTile());
 			AddContent(new UnloadedTile("PendingUnloadedTile"));
-<<<<<<< HEAD
-			AddContent<UnloadedTileEntity>();
-			AddContent<UnloadedPlayer>();
-			AddContent<UnloadedWorld>();
-			AddContent<UnloadedTilesWorld>();
-			AddContent<HelpCommand>();
-			AddContent<ModlistCommand>();
-
-			AddPatronSets();
-			AddContent<PatronModPlayer>();
-			AddDeveloperSets();
-			AddContent<DeveloperPlayer>();
-=======
 
 			PatronSets = GetContent<PatreonItem>().GroupBy(t => t.InternalSetName).Select(set => set.ToArray()).ToArray();
 			DeveloperSets = GetContent<DeveloperItem>().GroupBy(t => t.InternalSetName).Select(set => set.ToArray()).ToArray();
->>>>>>> 1811eb17
 		}
 
 		public override void Unload() {
 			PatronSets = null;
 			DeveloperSets = null;
 		}
-
-<<<<<<< HEAD
-		private void AddPatronSets() {
-			PatronSets = new[] {
-				new PatreonItem[] { new toplayz_Head(), new toplayz_Body(), new toplayz_Legs() },
-				new PatreonItem[] { new KittyKitCatCat_Head(), new KittyKitCatCat_Body(), new KittyKitCatCat_Legs() },
-				new PatreonItem[] { new Polyblank_Head(), new Polyblank_Body(), new Polyblank_Legs() },
-				new PatreonItem[] { new dinidini_Head(), new dinidini_Body(), new dinidini_Legs(), new dinidini_Wings() },
-				new PatreonItem[] { new Remeus_Head(), new Remeus_Body(), new Remeus_Legs() },
-				new PatreonItem[] { new Saethar_Head(), new Saethar_Body(), new Saethar_Legs(), new Saethar_Wings() },
-				new PatreonItem[] { new Orian_Head(), new Orian_Body(), new Orian_Legs() },
-				new PatreonItem[] { new Glory_Head(), new Glory_Body(), new Glory_Legs() },
-				new PatreonItem[] { new POCKETS_Head(), new POCKETS_Body(), new POCKETS_Legs(), new POCKETS_Wings() },
-			};
-
-			foreach (var patronItem in PatronSets.SelectMany(x => x)) {
-				AddItemAndEquipType(patronItem, patronItem.ItemEquipType);
-			}
-		}
-
-		private void AddDeveloperSets() {
-			DeveloperSets = new[] {
-				new DeveloperItem[] { new PowerRanger_Head(), new PowerRanger_Body(), new PowerRanger_Legs() }
-			};
-
-			foreach (var developerItem in DeveloperSets.SelectMany(x => x)) {
-				AddItemAndEquipType(developerItem, developerItem.ItemEquipType);
-			}
-		}
-
-		// Adds the given patreon item to ModLoader, and handles loading its assets automatically
-		private void AddItemAndEquipType(ModItem item, EquipType equipType) {
-			// If a client, we need to add several textures
-			/*if (!Main.dedServ) {
-				AddTexture($"{prefix}.{name}_{equipType}", ReadTexture($"{prefix}.{name}_{equipType}"));
-				AddTexture($"{prefix}.{name}_{equipType}_{equipType}", ReadTexture($"{prefix}.{name}_{equipType}_{equipType}"));
-				if (equipType == EquipType.Body) // If a body, add the arms texture
-				{
-					AddTexture($"{prefix}.{name}_{equipType}_Arms", ReadTexture($"{prefix}.{name}_{equipType}_Arms"));
-				}
-			}*/
-
-			// Adds the item to ModLoader, as well as the normal assets
-			AddContent(item);
-			// AddEquipTexture adds the arms and female body assets automatically, if EquipType is Body
-			AddEquipTexture(item, equipType, item.Texture + '_' + equipType);
-		}
-=======
-		internal static Texture2D ReadTexture(string file) => ModContent.GetInstance<ModLoaderMod>().GetTexture(file).Value;
->>>>>>> 1811eb17
 
 		internal static bool TryGettingPatreonOrDevArmor(Player player) {
 			if (Main.rand.NextBool(ChanceToGetPatreonArmor)) {
