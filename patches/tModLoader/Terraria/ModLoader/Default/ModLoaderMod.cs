using Microsoft.Xna.Framework.Graphics;
using ReLogic.Content;
using ReLogic.Content.Sources;
using System;
using System.Collections.Generic;
using System.IO;
using System.Linq;
using System.Reflection;
using Terraria.ModLoader.Assets;
using Terraria.ModLoader.Default.Developer;
using Terraria.ModLoader.Default.Developer.Jofairden;
using Terraria.ModLoader.Default.Patreon;
using Terraria.ModLoader.Tags;

namespace Terraria.ModLoader.Default
{
	internal class ModLoaderMod : Mod
	{
		internal static ModLoaderMod Instance;

		// If new types arise (probably not), change the format:
		// head, body, legs, wings, <new>
		private static PatreonItem[][] PatronSets;
		private static DeveloperItem[][] DeveloperSets;
		private const int ChanceToGetPatreonArmor = 20;
		private const int ChanceToGetDevArmor = 30;

		public override string Name => "ModLoader";
		public override Version Version => ModLoader.version;

		internal ModLoaderMod() {
			Side = ModSide.NoSync;
			DisplayName = "tModLoader";
		}


		public override void SetupAssetRepository(IList<IContentSource> sources, AssetReaderCollection assetReaderCollection, IList<Type> delayedLoadTypes)
		{
			sources.Clear();
			sources.Add(new AssemblyResourcesContentSource(Assembly.GetExecutingAssembly(), "Terraria.ModLoader.Default."));
		}

		public override void Load() {
			Instance = this;

			/*if (!Main.dedServ) {
				AddTexture("UnloadedItem", ReadTexture("UnloadedItem"));
				AddTexture("StartBag", ReadTexture("StartBag"));
				AddTexture("UnloadedTile", ReadTexture("UnloadedTile"));
			}*/

			//TODO: Can we get internal mod autoloading?
			
			AddContent<UnloadedItem>();
			AddContent<UnloadedGlobalItem>();
			AddContent<StartBag>();
			AddContent<AprilFools>();
			AddContent(new UnloadedTile());
			AddContent(new UnloadedTile("PendingUnloadedTile"));
			AddContent<UnloadedTileEntity>();
			AddContent<UnloadedPlayer>();
			AddContent<UnloadedWorld>();
			AddContent<UnloadedTilesWorld>();
			AddContent<HelpCommand>();
			AddContent<ModlistCommand>();
<<<<<<< HEAD

			AddPatronSets();
			AddContent<PatronModPlayer>();
=======
			//Tags
			AddContent<ItemTags>();
			AddContent<NPCTags>();
			AddContent<ProjectileTags>();
			AddContent<TileTags>();
			AddContent<WallTags>();

			/*AddPatronSets();
			AddPlayer("PatronModPlayer", new PatronModPlayer());
>>>>>>> 02253f2d
			AddDeveloperSets();
			AddContent<DeveloperPlayer>();
		}

		public override void Unload() {
			PatronSets = null;
			DeveloperSets = null;
		}

		private void AddPatronSets() {
			PatronSets = new[] {
				new PatreonItem[] { new toplayz_Head(), new toplayz_Body(), new toplayz_Legs() },
				new PatreonItem[] { new KittyKitCatCat_Head(), new KittyKitCatCat_Body(), new KittyKitCatCat_Legs() },
				new PatreonItem[] { new Polyblank_Head(), new Polyblank_Body(), new Polyblank_Legs() },
				new PatreonItem[] { new dinidini_Head(), new dinidini_Body(), new dinidini_Legs(), new dinidini_Wings() },
				new PatreonItem[] { new Remeus_Head(), new Remeus_Body(), new Remeus_Legs() },
				new PatreonItem[] { new Saethar_Head(), new Saethar_Body(), new Saethar_Legs(), new Saethar_Wings() },
				new PatreonItem[] { new Orian_Head(), new Orian_Body(), new Orian_Legs() },
				new PatreonItem[] { new Glory_Head(), new Glory_Body(), new Glory_Legs() },
				new PatreonItem[] { new POCKETS_Head(), new POCKETS_Body(), new POCKETS_Legs(), new POCKETS_Wings() },
			};

			foreach (var patronItem in PatronSets.SelectMany(x => x)) {
				AddItemAndEquipType(patronItem, patronItem.ItemEquipType);
			}
		}

		private void AddDeveloperSets() {
			DeveloperSets = new[] {
				new DeveloperItem[] { new PowerRanger_Head(), new PowerRanger_Body(), new PowerRanger_Legs() }
			};

			foreach (var developerItem in DeveloperSets.SelectMany(x => x)) {
				AddItemAndEquipType(developerItem, developerItem.ItemEquipType);
			}
		}

		// Adds the given patreon item to ModLoader, and handles loading its assets automatically
		private void AddItemAndEquipType(ModItem item, EquipType equipType) {
			// If a client, we need to add several textures
			/*if (!Main.dedServ) {
				AddTexture($"{prefix}.{name}_{equipType}", ReadTexture($"{prefix}.{name}_{equipType}"));
				AddTexture($"{prefix}.{name}_{equipType}_{equipType}", ReadTexture($"{prefix}.{name}_{equipType}_{equipType}"));
				if (equipType == EquipType.Body) // If a body, add the arms texture
				{
					AddTexture($"{prefix}.{name}_{equipType}_Arms", ReadTexture($"{prefix}.{name}_{equipType}_Arms"));
				}
			}*/

			// Adds the item to ModLoader, as well as the normal assets
			AddContent(item);
			// AddEquipTexture adds the arms and female body assets automatically, if EquipType is Body
			AddEquipTexture(item, equipType, item.Texture + '_' + equipType);
		}

		internal static bool TryGettingPatreonOrDevArmor(Player player) {
			if (Main.rand.NextBool(ChanceToGetPatreonArmor)) {
				int randomIndex = Main.rand.Next(PatronSets.Length);

				foreach (var patreonItem in PatronSets[randomIndex]) {
					player.QuickSpawnItem(patreonItem.Type);
				}

				return true;
			}

			if (Main.rand.NextBool(ChanceToGetDevArmor)) {
				int randomIndex = Main.rand.Next(DeveloperSets.Length);

				foreach (var developerItem in DeveloperSets[randomIndex]) {
					player.QuickSpawnItem(developerItem.Type);
				}

				return true;
			}
			return false;
		}
	}
}<|MERGE_RESOLUTION|>--- conflicted
+++ resolved
@@ -48,7 +48,7 @@
 				AddTexture("StartBag", ReadTexture("StartBag"));
 				AddTexture("UnloadedTile", ReadTexture("UnloadedTile"));
 			}*/
-
+			
 			//TODO: Can we get internal mod autoloading?
 			
 			AddContent<UnloadedItem>();
@@ -63,11 +63,6 @@
 			AddContent<UnloadedTilesWorld>();
 			AddContent<HelpCommand>();
 			AddContent<ModlistCommand>();
-<<<<<<< HEAD
-
-			AddPatronSets();
-			AddContent<PatronModPlayer>();
-=======
 			//Tags
 			AddContent<ItemTags>();
 			AddContent<NPCTags>();
@@ -75,9 +70,8 @@
 			AddContent<TileTags>();
 			AddContent<WallTags>();
 
-			/*AddPatronSets();
-			AddPlayer("PatronModPlayer", new PatronModPlayer());
->>>>>>> 02253f2d
+			AddPatronSets();
+			AddContent<PatronModPlayer>();
 			AddDeveloperSets();
 			AddContent<DeveloperPlayer>();
 		}
