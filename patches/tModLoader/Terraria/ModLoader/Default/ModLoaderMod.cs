using Microsoft.Xna.Framework.Graphics;
using ReLogic.Content;
using ReLogic.Content.Sources;
using System;
using System.Collections.Generic;
using System.Linq;
using System.Reflection;
using Terraria.ModLoader.Assets;
using Terraria.ModLoader.Default.Developer;
using Terraria.ModLoader.Default.Patreon;

namespace Terraria.ModLoader.Default
{
	internal class ModLoaderMod : Mod
	{
		private static PatreonItem[][] PatronSets;
		private static DeveloperItem[][] DeveloperSets;
		private const int ChanceToGetPatreonArmor = 20;
		private const int ChanceToGetDevArmor = 30;

		public override string Name => "ModLoader";
		public override Version Version => ModLoader.version;

		internal ModLoaderMod() {
			Side = ModSide.NoSync;
			DisplayName = "tModLoader";
			Code = Assembly.GetExecutingAssembly();
		}

		public override void SetupAssetRepository(IList<IContentSource> sources, AssetReaderCollection assetReaderCollection, IList<Type> delayedLoadTypes)
		{
			sources.Clear();
			sources.Add(new AssemblyResourcesContentSource(Assembly.GetExecutingAssembly(), "Terraria.ModLoader.Default."));
		}

		public override void Load() {
<<<<<<< HEAD
			AddContent(new UnloadedTile());
			AddContent(new UnloadedTile("PendingUnloadedTile"));
=======
			AddContent(new UnloadedTile("PendingTile",isSolid:true));
			AddContent(new UnloadedTile("UnloadedTile",isSolid:true));

			AddContent(new UnloadedTile("PendingNonSolidTile",isSolid:false));
			AddContent(new UnloadedTile("UnloadedNonSolidTile", isSolid:false));

			AddContent(new UnloadedTile("PendingSemiSolidTile", isSemi: true));
			AddContent(new UnloadedTile("UnloadedSemiSolidTile", isSemi: true));

			AddContent(new UnloadedChest());
			AddContent(new UnloadedChest("PendingChest"));

			AddContent(new UnloadedDresser());
			AddContent(new UnloadedDresser("PendingDresser"));

			AddContent(new UnloadedWall());
			AddContent(new UnloadedWall("PendingWall"));
>>>>>>> 1c2183f3

			PatronSets = GetContent<PatreonItem>().GroupBy(t => t.InternalSetName).Select(set => set.ToArray()).ToArray();
			DeveloperSets = GetContent<DeveloperItem>().GroupBy(t => t.InternalSetName).Select(set => set.ToArray()).ToArray();
		}

		public override void Unload() {
			PatronSets = null;
			DeveloperSets = null;
		}

		internal static bool TryGettingPatreonOrDevArmor(Player player) {
			if (Main.rand.NextBool(ChanceToGetPatreonArmor)) {
				int randomIndex = Main.rand.Next(PatronSets.Length);

				foreach (var patreonItem in PatronSets[randomIndex]) {
					player.QuickSpawnItem(patreonItem.Type);
				}

				return true;
			}

			if (Main.rand.NextBool(ChanceToGetDevArmor)) {
				int randomIndex = Main.rand.Next(DeveloperSets.Length);

				foreach (var developerItem in DeveloperSets[randomIndex]) {
					player.QuickSpawnItem(developerItem.Type);
				}

				return true;
			}
			return false;
		}
	}
}<|MERGE_RESOLUTION|>--- conflicted
+++ resolved
@@ -34,12 +34,8 @@
 		}
 
 		public override void Load() {
-<<<<<<< HEAD
+			AddContent(new UnloadedTile("PendingTile"));
 			AddContent(new UnloadedTile());
-			AddContent(new UnloadedTile("PendingUnloadedTile"));
-=======
-			AddContent(new UnloadedTile("PendingTile",isSolid:true));
-			AddContent(new UnloadedTile("UnloadedTile",isSolid:true));
 
 			AddContent(new UnloadedTile("PendingNonSolidTile",isSolid:false));
 			AddContent(new UnloadedTile("UnloadedNonSolidTile", isSolid:false));
@@ -55,7 +51,6 @@
 
 			AddContent(new UnloadedWall());
 			AddContent(new UnloadedWall("PendingWall"));
->>>>>>> 1c2183f3
 
 			PatronSets = GetContent<PatreonItem>().GroupBy(t => t.InternalSetName).Select(set => set.ToArray()).ToArray();
 			DeveloperSets = GetContent<DeveloperItem>().GroupBy(t => t.InternalSetName).Select(set => set.ToArray()).ToArray();
