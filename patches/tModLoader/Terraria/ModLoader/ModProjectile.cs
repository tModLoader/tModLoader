using Microsoft.Xna.Framework;
using Microsoft.Xna.Framework.Graphics;
<<<<<<< HEAD
using ReLogic.Content;
using System;
=======
>>>>>>> 1f02a103
using System.Collections.Generic;
using System.IO;
using System.Text.RegularExpressions;
using Terraria.DataStructures;
using Terraria.GameContent;
using Terraria.ID;

namespace Terraria.ModLoader
{
	/// <summary>
	/// This class serves as a place for you to place all your properties and hooks for each projectile. Create instances of ModProjectile (preferably overriding this class) to pass as parameters to Mod.AddProjectile.<br/>
	/// The <see href="https://github.com/tModLoader/tModLoader/wiki/Basic-Projectile">Basic Projectile Guide</see> teaches the basics of making a modded projectile.
	/// </summary>
<<<<<<< HEAD
	public abstract class ModProjectile : ModTexturedType {
=======
	public abstract class ModProjectile : ModType<Projectile, ModProjectile>
	{
>>>>>>> 1f02a103
		/// <summary> The projectile object that this ModProjectile controls. </summary>
		public Projectile Projectile => Entity;

		/// <summary>  Shorthand for Projectile.type; </summary>
		public int Type => Projectile.type;

		/// <summary> The translations for the display name of this projectile. </summary>
		public ModTranslation DisplayName { get; internal set; }

		/// <summary> Determines which type of vanilla projectile this ModProjectile will copy the behavior (AI) of. Leave as 0 to not copy any behavior. Defaults to 0. </summary>
		public int AIType { get; set; }

		/// <summary> Determines which of the player's cooldown counters to use (-1, 0, or 1) when this projectile damages it. Defaults to -1. </summary>
		public int CooldownSlot { get; set; } = -1;

		/// <summary> How far to the right of its position this projectile should be drawn. Defaults to 0. </summary>
		public int DrawOffsetX { get; set; }

		/// <summary> The vertical origin offset from the projectile's center when it is drawn. The origin is essentially the point of rotation. This field will also determine the vertical drawing offset of the projectile. </summary>
		public int DrawOriginOffsetY { get; set; }

		/// <summary> The horizontal origin offset from the projectile's center when it is drawn. </summary>
		public float DrawOriginOffsetX { get; set; }

		/// <summary> If this projectile is held by the player, determines whether it is drawn in front of or behind the player's arms. Defaults to false. </summary>
		public bool DrawHeldProjInFrontOfHeldItemAndArms { get; set; }

		/// <summary>
		/// The file name of this type's texture file in the mod loader's file space.
		/// </summary>
		public virtual string Texture => (GetType().Namespace + "." + Name).Replace('.', '/');//GetType().FullName.Replace('.', '/');

		/// <summary> The file name of this projectile's glow texture file in the mod loader's file space. If it does not exist it is ignored. </summary>
		public virtual string GlowTexture => Texture + "_Glow"; //TODO: this is wasteful. We should consider AutoStaticDefaults or something... requesting assets regularly is bad perf

		protected override Projectile CreateTemplateEntity() => new() { ModProjectile = this };

		protected sealed override void Register() {
			ModTypeLookup<ModProjectile>.Register(this);

			Projectile.type = ProjectileLoader.ReserveProjectileID();
			DisplayName = LocalizationLoader.GetOrCreateTranslation(Mod, $"ProjectileName.{Name}");

			ProjectileLoader.projectiles.Add(this);
		}

		public sealed override void SetupContent() {
			ProjectileLoader.SetDefaults(Projectile, false);
			AutoStaticDefaults();
			SetStaticDefaults();

			ProjectileID.Search.Add(FullName, Type);
		}

		/// <summary>
		/// Allows you to set all your projectile's properties, such as width, damage, aiStyle, penetrate, etc.
		/// </summary>
		public virtual void SetDefaults() {
		}

		/// <summary>
		/// Gets called when your projectiles spawns in world
		/// </summary>
		public virtual void OnSpawn(IEntitySource source) {
		}

		/// <summary>
		/// Automatically sets certain static defaults. Override this if you do not want the properties to be set for you.
		/// </summary>
		public virtual void AutoStaticDefaults() {
			TextureAssets.Projectile[Projectile.type] = ModContent.Request<Texture2D>(Texture);
			Main.projFrames[Projectile.type] = 1;
			if (Projectile.hostile) {
				Main.projHostile[Projectile.type] = true;
			}
			if (Projectile.aiStyle == 7) {
				Main.projHook[Projectile.type] = true;
			}
			if (DisplayName.IsDefault())
				DisplayName.SetDefault(Regex.Replace(Name, "([A-Z])", " $1").Trim());
		}

		/// <summary>
		/// Allows you to determine how this projectile behaves. Return false to stop the vanilla AI and the AI hook from being run. Returns true by default.
		/// </summary>
		/// <returns>Whether or not to stop other AI.</returns>
		public virtual bool PreAI() {
			return true;
		}

		/// <summary>
		/// Allows you to determine how this projectile behaves. This will only be called if PreAI returns true.
		/// </summary>
		public virtual void AI() {
		}

		/// <summary>
		/// Allows you to determine how this projectile behaves. This will be called regardless of what PreAI returns.
		/// </summary>
		public virtual void PostAI() {
		}

		/// <summary>
		/// If you are storing AI information outside of the Projectile.ai array, use this to send that AI information between clients and servers, which will be handled in <see cref="ReceiveExtraAI"/>.
		/// <br/>Called whenever <see cref="MessageID.SyncProjectile"/> is successfully sent, for example on projectile creation, or whenever Projectile.netUpdate is set to true in the update loop for that tick.
		/// <br/>Can be called on both server and client, depending on who owns the projectile.
		/// </summary>
		/// <param name="writer">The writer.</param>
		public virtual void SendExtraAI(BinaryWriter writer) {
		}

		/// <summary>
		/// Use this to receive information that was sent in <see cref="SendExtraAI"/>.
		/// <br/>Called whenever <see cref="MessageID.SyncProjectile"/> is successfully received.
		/// <br/>Can be called on both server and client, depending on who owns the projectile.
		/// </summary>
		/// <param name="reader">The reader.</param>
		public virtual void ReceiveExtraAI(BinaryReader reader) {
		}

		/// <summary>
		/// Whether or not this projectile should update its position based on factors such as its velocity, whether it is in liquid, etc. Return false to make its velocity have no effect on its position. Returns true by default.
		/// </summary>
		public virtual bool ShouldUpdatePosition() {
			return true;
		}

		/// <summary>
		/// Allows you to determine how this projectile interacts with tiles. Return false if you completely override or cancel this projectile's tile collision behavior. Returns true by default.
		/// </summary>
		/// <param name="width"> The width of the hitbox this projectile will use for tile collision. If vanilla doesn't modify it, defaults to Projectile.width. </param>
		/// <param name="height"> The height of the hitbox this projectile will use for tile collision. If vanilla doesn't modify it, defaults to Projectile.height. </param>
		/// <param name="fallThrough"> Whether or not this projectile falls through platforms and similar tiles. </param>
		/// <param name="hitboxCenterFrac"> Determines by how much the tile collision hitbox's position (top left corner) will be offset from this projectile's real center. If vanilla doesn't modify it, defaults to half the hitbox size (new Vector2(0.5f, 0.5f)). </param>
		/// <returns></returns>
		public virtual bool TileCollideStyle(ref int width, ref int height, ref bool fallThrough, ref Vector2 hitboxCenterFrac) {
			return true;
		}

		/// <summary>
		/// Allows you to determine what happens when this projectile collides with a tile. OldVelocity is the velocity before tile collision. The velocity that takes tile collision into account can be found with Projectile.velocity. Return true to allow the vanilla tile collision code to take place (which normally kills the projectile). Returns true by default.
		/// </summary>
		/// <param name="oldVelocity">The velocity of the projectile upon collision.</param>
		public virtual bool OnTileCollide(Vector2 oldVelocity) {
			return true;
		}

		/// <summary>
		/// Return true or false to specify if the projectile can cut tiles like vines, pots, and Queen Bee larva. Return null for vanilla decision.
		/// </summary>
		public virtual bool? CanCutTiles() {
			return null;
		}

		/// <summary>
		/// Code ran when the projectile cuts tiles. Only runs if CanCutTiles() returns true. Useful when programming lasers and such.
		/// </summary>
		public virtual void CutTiles() {
		}

		/// <summary>
		/// Allows you to determine whether the vanilla code for Kill and the Kill hook will be called. Return false to stop them from being called. Returns true by default. Note that this does not stop the projectile from dying.
		/// </summary>
		public virtual bool PreKill(int timeLeft) {
			return true;
		}

		/// <summary>
		/// Allows you to control what happens when this projectile is killed (for example, creating dust or making sounds). Also useful for creating retrievable ammo. Called on all clients and the server in multiplayer, so be sure to use `if (Projectile.owner == Main.myPlayer)` if you are spawning retrievable ammo. (As seen in ExampleJavelinProjectile)
		/// </summary>
		public virtual void Kill(int timeLeft) {
		}

		/// <summary>
		/// Whether or not this projectile is capable of killing tiles (such as grass) and damaging NPCs/players.
		/// Return false to prevent it from doing any sort of damage.
		/// Return true if you want the projectile to do damage regardless of the default blacklist.
		/// Return null to let the projectile follow vanilla can-damage-anything rules. This is what happens by default.
		/// </summary>
		public virtual bool? CanDamage() {
			return null;
		}

		/// <summary>
		/// Whether or not this minion can damage NPCs by touching them. Returns false by default. Note that this will only be used if this projectile is considered a pet.
		/// </summary>
		public virtual bool MinionContactDamage() {
			return false;
		}

		/// <summary>
		/// Allows you to change the hitbox used by this projectile for damaging players and NPCs.
		/// </summary>
		/// <param name="hitbox"></param>
		public virtual void ModifyDamageHitbox(ref Rectangle hitbox) {
		}

		/// <summary>
		/// Allows you to determine whether this projectile can hit the given NPC. Return true to allow hitting the target, return false to block this projectile from hitting the target, and return null to use the vanilla code for whether the target can be hit. Returns null by default.
		/// </summary>
		/// <param name="target">The target.</param>
		public virtual bool? CanHitNPC(NPC target) {
			return null;
		}

		/// <summary>
		/// Allows you to modify the damage, knockback, etc., that this projectile does to an NPC. This method is only called for the owner of the projectile, meaning that in multi-player, projectiles owned by a player call this method on that client, and projectiles owned by the server such as enemy projectiles call this method on the server.
		/// </summary>
		/// <param name="target">The target.</param>
		/// <param name="damage">The modifiable damage.</param>
		/// <param name="knockback">The modifiable knockback.</param>
		/// <param name="crit">The modifiable crit.</param>
		/// <param name="hitDirection">The modifiable hit direction.</param>
		public virtual void ModifyHitNPC(NPC target, ref int damage, ref float knockback, ref bool crit, ref int hitDirection) {
		}

		/// <summary>
		/// Allows you to create special effects when this projectile hits an NPC (for example, inflicting debuffs). This method is only called for the owner of the projectile, meaning that in multi-player, projectiles owned by a player call this method on that client, and projectiles owned by the server such as enemy projectiles call this method on the server.
		/// </summary>
		/// <param name="target">The target.</param>
		/// <param name="damage">The damage.</param>
		/// <param name="knockback">The knockback.</param>
		/// <param name="crit">The critical hit.</param>
		public virtual void OnHitNPC(NPC target, int damage, float knockback, bool crit) {
		}

		/// <summary>
		/// Allows you to determine whether this projectile can hit the given opponent player. Return false to block this projectile from hitting the target. Returns true by default.
		/// </summary>
		/// <param name="target">The target</param>
		public virtual bool CanHitPvp(Player target) {
			return true;
		}

		/// <summary>
		/// Allows you to modify the damage, etc., that this projectile does to an opponent player.
		/// </summary>
		/// <param name="target">The target.</param>
		/// <param name="damage">The modifiable damage.</param>
		/// <param name="crit">The modifiable crit.</param>
		public virtual void ModifyHitPvp(Player target, ref int damage, ref bool crit) {
		}

		/// <summary>
		/// Allows you to create special effects when this projectile hits an opponent player.
		/// </summary>
		/// <param name="target">The target.</param>
		/// <param name="damage">The damage.</param>
		/// <param name="crit">The critical hit.</param>
		public virtual void OnHitPvp(Player target, int damage, bool crit) {
		}

		/// <summary>
		/// Allows you to determine whether this hostile projectile can hit the given player. Return false to block this projectile from hitting the target. Returns true by default.
		/// </summary>
		/// <param name="target">The target.</param>
		public virtual bool CanHitPlayer(Player target) {
			return true;
		}

		/// <summary>
		/// Allows you to modify the damage, etc., that this hostile projectile does to a player.
		/// </summary>
		/// <param name="target">The target.</param>
		/// <param name="damage">The modifiable damage.</param>
		/// <param name="crit">The modifiable crit.</param>
		public virtual void ModifyHitPlayer(Player target, ref int damage, ref bool crit) {
		}

		/// <summary>
		/// Allows you to create special effects when this hostile projectile hits a player.
		/// </summary>
		/// <param name="target">The target.</param>
		/// <param name="damage">The damage.</param>
		/// <param name="crit">The critical hit.</param>
		public virtual void OnHitPlayer(Player target, int damage, bool crit) {
		}

		/// <summary>
		/// Allows you to use custom collision detection between this projectile and a player or NPC that this projectile can damage. Useful for things like diagonal lasers, projectiles that leave a trail behind them, etc.
		/// </summary>
		/// <param name="projHitbox">The hitbox of the projectile.</param>
		/// <param name="targetHitbox">The hitbox of the target.</param>
		/// <returns>Whether they collide or not.</returns>
		public virtual bool? Colliding(Rectangle projHitbox, Rectangle targetHitbox) {
			return null;
		}

		/// <summary>
		/// If this projectile is a bobber, allows you to modify the origin of the fisihing line that's connecting to the fishing pole, as well as the fishing line's color.
		/// </summary>
		/// <param name="lineOriginOffset"> The offset of the fishing line's origin from the player's center. </param>
		/// <param name="lineColor"> The fishing line's color, before being overridden by string color accessories. </param>
		public virtual void ModifyFishingLine(ref Vector2 lineOriginOffset, ref Color lineColor) {
		}

		/// <summary>
		/// Allows you to determine the color and transparency in which this projectile is drawn. Return null to use the default color (normally light and buff color). Returns null by default.
		/// </summary>
		public virtual Color? GetAlpha(Color lightColor) {
			return null;
		}

		/// <summary>
		/// Allows you to draw things behind this projectile. Use the Main.EntitySpriteDraw method for drawing. Returns false to stop the game from drawing extras textures related to the projectile (for example, the chains for grappling hooks), useful if you're manually drawing the extras. Returns true by default.
		/// </summary>
		public virtual bool PreDrawExtras() {
			return true;
		}

		/// <summary>
		/// Allows you to draw things behind this projectile, or to modify the way it is drawn. Use the Main.EntitySpriteDraw method for drawing. Return false to stop the vanilla projectile drawing code (useful if you're manually drawing the projectile). Returns true by default.
		/// </summary>
		/// <param name="lightColor"> The color of the light at the projectile's center. </param>
		public virtual bool PreDraw(ref Color lightColor) {
			return true;
		}

		/// <summary>
		/// Allows you to draw things in front of this projectile. Use the Main.EntitySpriteDraw method for drawing. This method is called even if PreDraw returns false.
		/// </summary>
		/// <param name="lightColor"> The color of the light at the projectile's center, after being modified by vanilla and other mods. </param>
		public virtual void PostDraw(Color lightColor) {
		}

		/// <summary>
		/// This code is called whenever the player uses a grappling hook that shoots this type of projectile. Use it to change what kind of hook is fired (for example, the Dual Hook does this), to kill old hook projectiles, etc.
		/// </summary>
		public virtual bool? CanUseGrapple(Player player) {
			return null;
		}

		/// <summary>
		/// Whether or not a grappling hook can only have one hook per player in the world at a time. Return null to use the vanilla code. Returns null by default.
		/// </summary>
		public virtual bool? SingleGrappleHook(Player player) {
			return null;
		}

		/// <summary>
		/// This code is called whenever the player uses a grappling hook that shoots this type of projectile. Use it to change what kind of hook is fired (for example, the Dual Hook does this), to kill old hook projectiles, etc.
		/// </summary>
		public virtual void UseGrapple(Player player, ref int type) {
		}

		/// <summary>
		/// How far away this grappling hook can travel away from its player before it retracts.
		/// </summary>
		public virtual float GrappleRange() {
			return 300f;
		}

		/// <summary>
		/// How many of this type of grappling hook the given player can latch onto blocks before the hooks start disappearing. Change the numHooks parameter to determine this; by default it will be 3.
		/// </summary>
		public virtual void NumGrappleHooks(Player player, ref int numHooks) {
		}

		/// <summary>
		/// The speed at which the grapple retreats back to the player after not hitting anything. Defaults to 11, but vanilla hooks go up to 24.
		/// </summary>
		public virtual void GrappleRetreatSpeed(Player player, ref float speed) {
		}

		/// <summary>
		/// The speed at which the grapple pulls the player after hitting something. Defaults to 11, but the Bat Hook uses 16.
		/// </summary>
		public virtual void GrapplePullSpeed(Player player, ref float speed) {
		}

		/// <summary>
		/// The location that the grappling hook pulls the player to. Defaults to the center of the hook projectile.
		/// </summary>
		public virtual void GrappleTargetPoint(Player player, ref float grappleX, ref float grappleY) {
		}

		/// <summary>
		/// When used in conjunction with "Projectile.hide = true", allows you to specify that this projectile should be drawn behind certain elements. Add the index to one and only one of the lists. For example, the Nebula Arcanum projectile draws behind NPCs and tiles.
		/// </summary>
		public virtual void DrawBehind(int index, List<int> behindNPCsAndTiles, List<int> behindNPCs, List<int> behindProjectiles, List<int> overPlayers, List<int> overWiresUI) {
		}
	}
}<|MERGE_RESOLUTION|>--- conflicted
+++ resolved
@@ -1,10 +1,5 @@
 using Microsoft.Xna.Framework;
 using Microsoft.Xna.Framework.Graphics;
-<<<<<<< HEAD
-using ReLogic.Content;
-using System;
-=======
->>>>>>> 1f02a103
 using System.Collections.Generic;
 using System.IO;
 using System.Text.RegularExpressions;
@@ -18,12 +13,8 @@
 	/// This class serves as a place for you to place all your properties and hooks for each projectile. Create instances of ModProjectile (preferably overriding this class) to pass as parameters to Mod.AddProjectile.<br/>
 	/// The <see href="https://github.com/tModLoader/tModLoader/wiki/Basic-Projectile">Basic Projectile Guide</see> teaches the basics of making a modded projectile.
 	/// </summary>
-<<<<<<< HEAD
-	public abstract class ModProjectile : ModTexturedType {
-=======
 	public abstract class ModProjectile : ModType<Projectile, ModProjectile>
 	{
->>>>>>> 1f02a103
 		/// <summary> The projectile object that this ModProjectile controls. </summary>
 		public Projectile Projectile => Entity;
 
