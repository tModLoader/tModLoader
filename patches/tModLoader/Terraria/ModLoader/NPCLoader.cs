using Microsoft.Xna.Framework;
using Microsoft.Xna.Framework.Graphics;
using System;
using System.Collections.Generic;
using System.IO;
using System.Linq;
using System.Linq.Expressions;
using System.Reflection;
using Terraria.Audio;
using Terraria.GameContent;
using Terraria.GameContent.UI;
using Terraria.GameContent.Bestiary;
using Terraria.ID;
using Terraria.Localization;
using Terraria.ModLoader.Core;
using Terraria.GameContent.ItemDropRules;
using HookList = Terraria.ModLoader.Core.HookList<Terraria.ModLoader.GlobalNPC>;

namespace Terraria.ModLoader
{
	//todo: further documentation
	/// <summary>
	/// This serves as the central class from which NPC-related functions are carried out. It also stores a list of mod NPCs by ID.
	/// </summary>
	public static class NPCLoader
	{
		internal static bool loaded = false;
		private static int nextNPC = NPCID.Count;
		internal static readonly IList<ModNPC> npcs = new List<ModNPC>();
		internal static readonly IList<GlobalNPC> globalNPCs = new List<GlobalNPC>();
		internal static readonly IDictionary<int, int> bannerToItem = new Dictionary<int, int>();
		private static readonly int[] shopToNPC = new int[Main.MaxShopIDs - 1];
		/// <summary>
		/// Allows you to stop an NPC from dropping loot by adding item IDs to this list. This list will be cleared whenever NPCLoot ends. Useful for either removing an item or change the drop rate of an item in the NPC's loot table. To change the drop rate of an item, use the PreNPCLoot hook, spawn the item yourself, then add the item's ID to this list.
		/// </summary>
		public static readonly IList<int> blockLoot = new List<int>();

		private static Instanced<GlobalNPC>[] globalNPCsArray = new Instanced<GlobalNPC>[0];
		private static List<HookList> hooks = new List<HookList>();

		private static HookList AddHook<F>(Expression<Func<GlobalNPC, F>> func) {
			var hook = new HookList(ModLoader.Method(func));
			hooks.Add(hook);
			return hook;
		}

		static NPCLoader() {
			shopToNPC[1] = NPCID.Merchant;
			shopToNPC[2] = NPCID.ArmsDealer;
			shopToNPC[3] = NPCID.Dryad;
			shopToNPC[4] = NPCID.Demolitionist;
			shopToNPC[5] = NPCID.Clothier;
			shopToNPC[6] = NPCID.GoblinTinkerer;
			shopToNPC[7] = NPCID.Wizard;
			shopToNPC[8] = NPCID.Mechanic;
			shopToNPC[9] = NPCID.SantaClaus;
			shopToNPC[10] = NPCID.Truffle;
			shopToNPC[11] = NPCID.Steampunker;
			shopToNPC[12] = NPCID.DyeTrader;
			shopToNPC[13] = NPCID.PartyGirl;
			shopToNPC[14] = NPCID.Cyborg;
			shopToNPC[15] = NPCID.Painter;
			shopToNPC[16] = NPCID.WitchDoctor;
			shopToNPC[17] = NPCID.Pirate;
			shopToNPC[18] = NPCID.Stylist;
			shopToNPC[19] = NPCID.TravellingMerchant;
			shopToNPC[20] = NPCID.SkeletonMerchant;
			shopToNPC[21] = NPCID.DD2Bartender;
		}

		internal static int ReserveNPCID() {
			if (ModNet.AllowVanillaClients) throw new Exception("Adding npcs breaks vanilla client compatibility");

			int reserveID = nextNPC;
			nextNPC++;
			return reserveID;
		}

		public static int NPCCount => nextNPC;

		/// <summary>
		/// Gets the ModNPC instance corresponding to the specified type.
		/// </summary>
		/// <param name="type">The type of the npc</param>
		/// <returns>The ModNPC instance in the npcs array, null if not found.</returns>
		public static ModNPC GetNPC(int type) {
			return type >= NPCID.Count && type < NPCCount ? npcs[type - NPCID.Count] : null;
		}

		internal static void ResizeArrays(bool unloading) {
			//Textures
			Array.Resize(ref TextureAssets.Npc, nextNPC);

			//Sets
			LoaderUtils.ResetStaticMembers(typeof(NPCID), true);

			//Etc
			Array.Resize(ref Main.townNPCCanSpawn, nextNPC);
			Array.Resize(ref Main.slimeRainNPC, nextNPC);
			Array.Resize(ref Main.npcCatchable, nextNPC);
			Array.Resize(ref Main.npcFrameCount, nextNPC);
			Array.Resize(ref Main.SceneMetrics.NPCBannerBuff, nextNPC);
			Array.Resize(ref NPC.killCount, nextNPC);
			Array.Resize(ref NPC.npcsFoundForCheckActive, nextNPC);
			Array.Resize(ref Lang._npcNameCache, nextNPC);
			Array.Resize(ref EmoteBubble.CountNPCs, nextNPC);
			Array.Resize(ref WorldGen.TownManager._hasRoom, nextNPC);

			foreach (var player in Main.player) {
				Array.Resize(ref player.npcTypeNoAggro, nextNPC);
			}

			for (int k = NPCID.Count; k < nextNPC; k++) {
				Main.npcFrameCount[k] = 1;
				Lang._npcNameCache[k] = LocalizedText.Empty;
			}

			globalNPCsArray = globalNPCs
				.Select(g => new Instanced<GlobalNPC>(g.index, g))
				.ToArray();

			foreach (var hook in hooks) {
				hook.Update(globalNPCs);
			}

			if (!unloading) {
				loaded = true;
			}
		}

		internal static void Unload() {
			loaded = false;
			npcs.Clear();
			nextNPC = NPCID.Count;
			globalNPCs.Clear();
			bannerToItem.Clear();
		}

		internal static bool IsModNPC(NPC npc) {
			return npc.type >= NPCID.Count;
		}

		private static HookList HookSetDefaults = AddHook<Action<NPC>>(g => g.SetDefaults);

		internal static void SetDefaults(NPC npc, bool createModNPC = true) {
			if (IsModNPC(npc)) {
				if (createModNPC) {
<<<<<<< HEAD
					npc.modNPC = GetNPC(npc.type).Clone(npc);
=======
					npc.ModNPC = GetNPC(npc.type).NewInstance(npc);
>>>>>>> 825e98ca
				}
				else //the default NPCs created and bound to ModNPCs are initialized before ResizeArrays. They come here during SetupContent.
				{
					Array.Resize(ref npc.buffImmune, BuffLoader.BuffCount);
				}
			}
<<<<<<< HEAD
			npc.globalNPCs = InstancedGlobals.Select(g => g.Clone()).ToArray();
			npc.modNPC?.SetDefaults();
			foreach (GlobalNPC g in HookSetDefaults.arr) {
				g.Instance(npc).SetDefaults(npc);
=======

			GlobalNPC Instantiate(GlobalNPC g)
				=> g.InstancePerEntity ? g.NewInstance(npc) : g;

			LoaderUtils.InstantiateGlobals(npc, globalNPCs, ref npc.globalNPCs, Instantiate, () => {
				npc.ModNPC?.SetDefaults();
			});

			foreach (GlobalNPC g in HookSetDefaults.Enumerate(npc.globalNPCs)) {
				g.SetDefaults(npc);
>>>>>>> 825e98ca
			}
		}
		
		private static HookList HookOnSpawn = AddHook<Action<NPC, EntitySpawnData>>(g => g.OnSpawn);

		internal static void OnSpawn(NPC npc, EntitySpawnData data) {
			npc.modNPC?.OnSpawn(data);
			
			foreach (GlobalNPC g in HookOnSpawn.arr) {
				g.Instance(npc).OnSpawn(npc, data);
			}
		}

		private static HookList HookScaleExpertStats = AddHook<Action<NPC, int, float>>(g => g.ScaleExpertStats);

		public static void ScaleExpertStats(NPC npc, int numPlayers, float bossLifeScale) {
			npc.ModNPC?.ScaleExpertStats(numPlayers, bossLifeScale);

			foreach (GlobalNPC g in HookScaleExpertStats.Enumerate(npc.globalNPCs)) {
				g.ScaleExpertStats(npc, numPlayers, bossLifeScale);
			}
		}

		private delegate void DelegateSetBestiary(NPC npc, BestiaryDatabase database, BestiaryEntry bestiaryEntry);
		private static HookList HookSetBestiary = AddHook<DelegateSetBestiary>(g => g.SetBestiary);
		public static void SetBestiary(NPC npc, BestiaryDatabase database, BestiaryEntry bestiaryEntry) {
			if(npc.ModNPC != null) {
				bestiaryEntry.Info.Add(npc.ModNPC.Mod.ModSourceBestiaryInfoElement);
			}
			npc.ModNPC?.SetBestiary(database, bestiaryEntry);

			foreach (GlobalNPC g in HookSetBestiary.Enumerate(npc.globalNPCs)) {
				g.SetBestiary(npc, database, bestiaryEntry);
			}
		}

		private static HookList HookResetEffects = AddHook<Action<NPC>>(g => g.ResetEffects);

		public static void ResetEffects(NPC npc) {
			npc.ModNPC?.ResetEffects();

			foreach (GlobalNPC g in HookResetEffects.Enumerate(npc.globalNPCs)) {
				g.ResetEffects(npc);
			}
		}

		public static void NPCAI(NPC npc) {
			if (PreAI(npc)) {
				int type = npc.type;
				bool useAiType = npc.ModNPC != null && npc.ModNPC.AIType > 0;
				if (useAiType) {
					npc.type = npc.ModNPC.AIType;
				}
				npc.VanillaAI();
				if (useAiType) {
					npc.type = type;
				}
				AI(npc);
			}
			PostAI(npc);
		}

		private static HookList HookPreAI = AddHook<Func<NPC, bool>>(g => g.PreAI);

		public static bool PreAI(NPC npc) {
			bool result = true;
			foreach (GlobalNPC g in HookPreAI.Enumerate(npc.globalNPCs)) {
				result &= g.PreAI(npc);
			}
			if (result && npc.ModNPC != null) {
				return npc.ModNPC.PreAI();
			}
			return result;
		}

		private static HookList HookAI = AddHook<Action<NPC>>(g => g.AI);

		public static void AI(NPC npc) {
			npc.ModNPC?.AI();

			foreach (GlobalNPC g in HookAI.Enumerate(npc.globalNPCs)) {
				g.AI(npc);
			}
		}

		private static HookList HookPostAI = AddHook<Action<NPC>>(g => g.PostAI);

		public static void PostAI(NPC npc) {
			npc.ModNPC?.PostAI();

			foreach (GlobalNPC g in HookPostAI.Enumerate(npc.globalNPCs)) {
				g.PostAI(npc);
			}
		}

		public static void SendExtraAI(NPC npc, BinaryWriter writer) {
			if (npc.ModNPC != null) {
				byte[] data;
				using (MemoryStream stream = new MemoryStream()) {
					using (BinaryWriter modWriter = new BinaryWriter(stream)) {
						npc.ModNPC.SendExtraAI(modWriter);
						modWriter.Flush();
						data = stream.ToArray();
					}
				}
				writer.Write((byte)data.Length);
				if (data.Length > 0) {
					writer.Write(data);
				}
			}
		}

		public static void ReceiveExtraAI(NPC npc, BinaryReader reader) {
			if (npc.ModNPC != null) {
				byte[] extraAI = reader.ReadBytes(reader.ReadByte());
				if (extraAI.Length > 0) {
					using (MemoryStream stream = new MemoryStream(extraAI)) {
						using (BinaryReader modReader = new BinaryReader(stream)) {
							npc.ModNPC.ReceiveExtraAI(modReader);
						}
					}
				}
			}
		}

		private static HookList HookFindFrame = AddHook<Action<NPC, int>>(g => g.FindFrame);

		public static void FindFrame(NPC npc, int frameHeight) {
			int type = npc.type;
			if (npc.ModNPC != null && npc.ModNPC.AnimationType > 0) {
				npc.type = npc.ModNPC.AnimationType;
			}
			npc.VanillaFindFrame(frameHeight);
			npc.type = type;
			npc.ModNPC?.FindFrame(frameHeight);

			foreach (GlobalNPC g in HookFindFrame.Enumerate(npc.globalNPCs)) {
				g.FindFrame(npc, frameHeight);
			}
		}

		private static HookList HookHitEffect = AddHook<Action<NPC, int, double>>(g => g.HitEffect);

		public static void HitEffect(NPC npc, int hitDirection, double damage) {
			npc.VanillaHitEffect(hitDirection, damage);
			npc.ModNPC?.HitEffect(hitDirection, damage);

			foreach (GlobalNPC g in HookHitEffect.Enumerate(npc.globalNPCs)) {
				g.HitEffect(npc, hitDirection, damage);
			}
		}

		private delegate void DelegateUpdateLifeRegen(NPC npc, ref int damage);
		private static HookList HookUpdateLifeRegen = AddHook<DelegateUpdateLifeRegen>(g => g.UpdateLifeRegen);

		public static void UpdateLifeRegen(NPC npc, ref int damage) {
			npc.ModNPC?.UpdateLifeRegen(ref damage);

			foreach (GlobalNPC g in HookUpdateLifeRegen.Enumerate(npc.globalNPCs)) {
				g.UpdateLifeRegen(npc, ref damage);
			}
		}

		private static HookList HookCheckActive = AddHook<Func<NPC, bool>>(g => g.CheckActive);

		public static bool CheckActive(NPC npc) {
			if (npc.ModNPC != null && !npc.ModNPC.CheckActive()) {
				return false;
			}
			foreach (GlobalNPC g in HookCheckActive.Enumerate(npc.globalNPCs)) {
				if (!g.CheckActive(npc)) {
					return false;
				}
			}
			return true;
		}

		private static HookList HookCheckDead = AddHook<Func<NPC, bool>>(g => g.CheckDead);

		public static bool CheckDead(NPC npc) {
			bool result = true;

			if (npc.ModNPC != null) {
				result = npc.ModNPC.CheckDead();
			}

			foreach (GlobalNPC g in HookCheckDead.Enumerate(npc.globalNPCs)) {
				result &= g.CheckDead(npc);
			}

			return result;
		}

		private static HookList HookSpecialOnKill = AddHook<Func<NPC, bool>>(g => g.SpecialOnKill);

		public static bool SpecialOnKill(NPC npc) {
			foreach (GlobalNPC g in HookSpecialOnKill.Enumerate(npc.globalNPCs)) {
				if (g.SpecialOnKill(npc)) {
					return true;
				}
			}
			if (npc.ModNPC != null) {
				return npc.ModNPC.SpecialOnKill();
			}
			return false;
		}

		private static HookList HookPreKill = AddHook<Func<NPC, bool>>(g => g.PreKill);

		public static bool PreKill(NPC npc) {
			bool result = true;
			foreach (GlobalNPC g in HookPreKill.Enumerate(npc.globalNPCs)) {
				result &= g.PreKill(npc);
			}

			if (result && npc.ModNPC != null) {
				result = npc.ModNPC.PreKill();
			}

			if (!result) {
				blockLoot.Clear();
				return false;
			}

			return true;
		}

		private static HookList HookOnKill = AddHook<Action<NPC>>(g => g.OnKill);

		public static void OnKill(NPC npc) {
			npc.ModNPC?.OnKill();

			foreach (GlobalNPC g in HookOnKill.Enumerate(npc.globalNPCs)) {
				g.OnKill(npc);
			}
			
			blockLoot.Clear();
		}

		private static HookList HookModifyNPCLoot = AddHook<Action<NPC, NPCLoot>>(g => g.ModifyNPCLoot);
		public static void ModifyNPCLoot(NPC npc, NPCLoot npcLoot) {
			npc.ModNPC?.ModifyNPCLoot(npcLoot);

			foreach (GlobalNPC g in HookModifyNPCLoot.Enumerate(npc.globalNPCs)) {
				g.ModifyNPCLoot(npc, npcLoot);
			}
		}

		private static HookList HookModifyGlobalLoot = AddHook<Action<GlobalLoot>>(g => g.ModifyGlobalLoot);
		public static void ModifyGlobalLoot(GlobalLoot globalLoot) {
			foreach (GlobalNPC g in HookModifyGlobalLoot.Enumerate(globalNPCsArray)) {
				g.ModifyGlobalLoot(globalLoot);
			}
		}

		public static void BossLoot(NPC npc, ref string name, ref int potionType) {
			npc.ModNPC?.BossLoot(ref name, ref potionType);
		}

		public static void BossBag(NPC npc, ref int bagType) {
			if (npc.ModNPC != null) {
				bagType = npc.ModNPC.BossBag;
			}
		}

		private static HookList HookOnCatchNPC = AddHook<Action<NPC, Player, Item>>(g => g.OnCatchNPC);

		public static void OnCatchNPC(NPC npc, Player player, Item item) {
			npc.ModNPC?.OnCatchNPC(player, item);

			foreach (GlobalNPC g in HookOnCatchNPC.Enumerate(npc.globalNPCs)) {
				g.OnCatchNPC(npc, player, item);
			}
		}

		private delegate bool DelegateCanHitPlayer(NPC npc, Player target, ref int cooldownSlot);
		private static HookList HookCanHitPlayer = AddHook<DelegateCanHitPlayer>(g => g.CanHitPlayer);

		public static bool CanHitPlayer(NPC npc, Player target, ref int cooldownSlot) {
			foreach (GlobalNPC g in HookCanHitPlayer.Enumerate(npc.globalNPCs)) {
				if (!g.CanHitPlayer(npc, target, ref cooldownSlot)) {
					return false;
				}
			}
			if (npc.ModNPC != null) {
				return npc.ModNPC.CanHitPlayer(target, ref cooldownSlot);
			}
			return true;
		}

		private delegate void DelegateModifyHitPlayer(NPC npc, Player target, ref int damage, ref bool crit);
		private static HookList HookModifyHitPlayer = AddHook<DelegateModifyHitPlayer>(g => g.ModifyHitPlayer);

		public static void ModifyHitPlayer(NPC npc, Player target, ref int damage, ref bool crit) {
			npc.ModNPC?.ModifyHitPlayer(target, ref damage, ref crit);

			foreach (GlobalNPC g in HookModifyHitPlayer.Enumerate(npc.globalNPCs)) {
				g.ModifyHitPlayer(npc, target, ref damage, ref crit);
			}
		}

		private static HookList HookOnHitPlayer = AddHook<Action<NPC, Player, int, bool>>(g => g.OnHitPlayer);

		public static void OnHitPlayer(NPC npc, Player target, int damage, bool crit) {
			npc.ModNPC?.OnHitPlayer(target, damage, crit);

			foreach (GlobalNPC g in HookOnHitPlayer.Enumerate(npc.globalNPCs)) {
				g.OnHitPlayer(npc, target, damage, crit);
			}
		}

		private static HookList HookCanHitNPC = AddHook<Func<NPC, NPC, bool?>>(g => g.CanHitNPC);

		public static bool? CanHitNPC(NPC npc, NPC target) {
			bool? flag = null;
			foreach (GlobalNPC g in HookCanHitNPC.Enumerate(npc.globalNPCs)) {
				bool? canHit = g.CanHitNPC(npc, target);
				if (canHit.HasValue && !canHit.Value) {
					return false;
				}
				if (canHit.HasValue) {
					flag = canHit.Value;
				}
			}
			if (npc.ModNPC != null) {
				bool? canHit = npc.ModNPC.CanHitNPC(target);
				if (canHit.HasValue && !canHit.Value) {
					return false;
				}
				if (canHit.HasValue) {
					flag = canHit.Value;
				}
			}
			return flag;
		}

		private delegate void DelegateModifyHitNPC(NPC npc, NPC target, ref int damage, ref float knockback, ref bool crit);
		private static HookList HookModifyHitNPC = AddHook<DelegateModifyHitNPC>(g => g.ModifyHitNPC);

		public static void ModifyHitNPC(NPC npc, NPC target, ref int damage, ref float knockback, ref bool crit) {
			npc.ModNPC?.ModifyHitNPC(target, ref damage, ref knockback, ref crit);

			foreach (GlobalNPC g in HookModifyHitNPC.Enumerate(npc.globalNPCs)) {
				g.ModifyHitNPC(npc, target, ref damage, ref knockback, ref crit);
			}
		}

		private static HookList HookOnHitNPC = AddHook<Action<NPC, NPC, int, float, bool>>(g => g.OnHitNPC);

		public static void OnHitNPC(NPC npc, NPC target, int damage, float knockback, bool crit) {
			npc.ModNPC?.OnHitNPC(target, damage, knockback, crit);
			
			foreach (GlobalNPC g in HookOnHitNPC.Enumerate(npc.globalNPCs)) {
				g.OnHitNPC(npc, target, damage, knockback, crit);
			}
		}

		private static HookList HookCanBeHitByItem = AddHook<Func<NPC, Player, Item, bool?>>(g => g.CanBeHitByItem);

		public static bool? CanBeHitByItem(NPC npc, Player player, Item item) {
			bool? flag = null;

			foreach (GlobalNPC g in HookCanBeHitByItem.Enumerate(npc.globalNPCs)) {
				bool? canHit = g.CanBeHitByItem(npc, player, item);

				if (canHit.HasValue) {
					if (!canHit.Value) {
						return false;
					}

					flag = true;
				}
			}

			if (npc.ModNPC != null) {
				bool? canHit = npc.ModNPC.CanBeHitByItem(player, item);

				if (canHit.HasValue) {
					if (!canHit.Value) {
						return false;
					}

					flag = true;
				}
			}

			return flag;
		}

		private delegate void DelegateModifyHitByItem(NPC npc, Player player, Item item, ref int damage, ref float knockback, ref bool crit);
		private static HookList HookModifyHitByItem = AddHook<DelegateModifyHitByItem>(g => g.ModifyHitByItem);

		public static void ModifyHitByItem(NPC npc, Player player, Item item, ref int damage, ref float knockback, ref bool crit) {
			npc.ModNPC?.ModifyHitByItem(player, item, ref damage, ref knockback, ref crit);

			foreach (GlobalNPC g in HookModifyHitByItem.Enumerate(npc.globalNPCs)) {
				g.ModifyHitByItem(npc, player, item, ref damage, ref knockback, ref crit);
			}
		}

		private static HookList HookOnHitByItem = AddHook<Action<NPC, Player, Item, int, float, bool>>(g => g.OnHitByItem);

		public static void OnHitByItem(NPC npc, Player player, Item item, int damage, float knockback, bool crit) {
			npc.ModNPC?.OnHitByItem(player, item, damage, knockback, crit);

			foreach (GlobalNPC g in HookOnHitByItem.Enumerate(npc.globalNPCs)) {
				g.OnHitByItem(npc, player, item, damage, knockback, crit);
			}
		}

		private static HookList HookCanBeHitByProjectile = AddHook<Func<NPC, Projectile, bool?>>(g => g.CanBeHitByProjectile);

		public static bool? CanBeHitByProjectile(NPC npc, Projectile projectile) {
			bool? flag = null;
			foreach (GlobalNPC g in HookCanBeHitByProjectile.Enumerate(npc.globalNPCs)) {
				bool? canHit = g.CanBeHitByProjectile(npc, projectile);
				if (canHit.HasValue && !canHit.Value) {
					return false;
				}
				if (canHit.HasValue) {
					flag = canHit.Value;
				}
			}
			if (npc.ModNPC != null) {
				bool? canHit = npc.ModNPC.CanBeHitByProjectile(projectile);
				if (canHit.HasValue && !canHit.Value) {
					return false;
				}
				if (canHit.HasValue) {
					flag = canHit.Value;
				}
			}
			return flag;
		}

		private delegate void DelegateModifyHitByProjectile(NPC npc, Projectile projectile, ref int damage, ref float knockback, ref bool crit, ref int hitDirection);
		private static HookList HookModifyHitByProjectile = AddHook<DelegateModifyHitByProjectile>(g => g.ModifyHitByProjectile);

		public static void ModifyHitByProjectile(NPC npc, Projectile projectile, ref int damage, ref float knockback, ref bool crit, ref int hitDirection) {
			npc.ModNPC?.ModifyHitByProjectile(projectile, ref damage, ref knockback, ref crit, ref hitDirection);

			foreach (GlobalNPC g in HookModifyHitByProjectile.Enumerate(npc.globalNPCs)) {
				g.ModifyHitByProjectile(npc, projectile, ref damage, ref knockback, ref crit, ref hitDirection);
			}
		}

		private static HookList HookOnHitByProjectile = AddHook<Action<NPC, Projectile, int, float, bool>>(g => g.OnHitByProjectile);

		public static void OnHitByProjectile(NPC npc, Projectile projectile, int damage, float knockback, bool crit) {
			npc.ModNPC?.OnHitByProjectile(projectile, damage, knockback, crit);

			foreach (GlobalNPC g in HookOnHitByProjectile.Enumerate(npc.globalNPCs)) {
				g.OnHitByProjectile(npc, projectile, damage, knockback, crit);
			}
		}

		private delegate bool DelegateStrikeNPC(NPC npc, ref double damage, int defense, ref float knockback, int hitDirection, ref bool crit);
		private static HookList HookStrikeNPC = AddHook<DelegateStrikeNPC>(g => g.StrikeNPC);

		public static bool StrikeNPC(NPC npc, ref double damage, int defense, ref float knockback, int hitDirection, ref bool crit) {
			bool flag = true;
			if (npc.ModNPC != null) {
				flag = npc.ModNPC.StrikeNPC(ref damage, defense, ref knockback, hitDirection, ref crit);
			}
			foreach (GlobalNPC g in HookStrikeNPC.Enumerate(npc.globalNPCs)) {
				if (!g.StrikeNPC(npc, ref damage, defense, ref knockback, hitDirection, ref crit)) {
					flag = false;
				}
			}
			return flag;
		}

		private delegate void DelegateBossHeadSlot(NPC npc, ref int index);
		private static HookList HookBossHeadSlot = AddHook<DelegateBossHeadSlot>(g => g.BossHeadSlot);

		public static void BossHeadSlot(NPC npc, ref int index) {
			npc.ModNPC?.BossHeadSlot(ref index);

			foreach (GlobalNPC g in HookBossHeadSlot.Enumerate(npc.globalNPCs)) {
				g.BossHeadSlot(npc, ref index);
			}
		}

		private delegate void DelegateBossHeadRotation(NPC npc, ref float rotation);
		private static HookList HookBossHeadRotation = AddHook<DelegateBossHeadRotation>(g => g.BossHeadRotation);

		public static void BossHeadRotation(NPC npc, ref float rotation) {
			npc.ModNPC?.BossHeadRotation(ref rotation);

			foreach (GlobalNPC g in HookBossHeadRotation.Enumerate(npc.globalNPCs)) {
				g.BossHeadRotation(npc, ref rotation);
			}
		}

		private delegate void DelegateBossHeadSpriteEffects(NPC npc, ref SpriteEffects spriteEffects);
		private static HookList HookBossHeadSpriteEffects = AddHook<DelegateBossHeadSpriteEffects>(g => g.BossHeadSpriteEffects);

		public static void BossHeadSpriteEffects(NPC npc, ref SpriteEffects spriteEffects) {
			npc.ModNPC?.BossHeadSpriteEffects(ref spriteEffects);

			foreach (GlobalNPC g in HookBossHeadSpriteEffects.Enumerate(npc.globalNPCs)) {
				g.BossHeadSpriteEffects(npc, ref spriteEffects);
			}
		}

		private static HookList HookGetAlpha = AddHook<Func<NPC, Color, Color?>>(g => g.GetAlpha);

		public static Color? GetAlpha(NPC npc, Color lightColor) {
			foreach (GlobalNPC g in HookGetAlpha.Enumerate(npc.globalNPCs)) {
				Color? color = g.GetAlpha(npc, lightColor);
				if (color.HasValue) {
					return color.Value;
				}
			}
			return npc.ModNPC?.GetAlpha(lightColor);
		}

		private delegate void DelegateDrawEffects(NPC npc, ref Color drawColor);
		private static HookList HookDrawEffects = AddHook<DelegateDrawEffects>(g => g.DrawEffects);

		public static void DrawEffects(NPC npc, ref Color drawColor) {
			npc.ModNPC?.DrawEffects(ref drawColor);

			foreach (GlobalNPC g in HookDrawEffects.Enumerate(npc.globalNPCs)) {
				g.DrawEffects(npc, ref drawColor);
			}
		}

		private static HookList HookPreDraw = AddHook<Func<NPC, SpriteBatch, Color, bool>>(g => g.PreDraw);

		public static bool PreDraw(NPC npc, SpriteBatch spriteBatch, Color drawColor) {
			bool result = true;
			foreach (GlobalNPC g in HookPreDraw.Enumerate(npc.globalNPCs)) {
				result &= g.PreDraw(npc, spriteBatch, drawColor);
			}
			if (result && npc.ModNPC != null) {
				return npc.ModNPC.PreDraw(spriteBatch, drawColor);
			}
			return result;
		}

		private static HookList HookPostDraw = AddHook<Action<NPC, SpriteBatch, Color>>(g => g.PostDraw);

		public static void PostDraw(NPC npc, SpriteBatch spriteBatch, Color drawColor) {
			npc.ModNPC?.PostDraw(spriteBatch, drawColor);

			foreach (GlobalNPC g in HookPostDraw.Enumerate(npc.globalNPCs)) {
				g.PostDraw(npc, spriteBatch, drawColor);
			}
		}

		private static HookList HookDrawBehind = AddHook<Action<NPC, int>>(g => g.DrawBehind);

		internal static void DrawBehind(NPC npc, int index)
		{
			npc.ModNPC?.DrawBehind(index);

			foreach (GlobalNPC g in HookDrawBehind.Enumerate(npc.globalNPCs)) {
				g.DrawBehind(npc, index);
			}
		}

		private delegate bool? DelegateDrawHealthBar(NPC npc, byte bhPosition, ref float scale, ref Vector2 position);
		private static HookList HookDrawHealthBar = AddHook<DelegateDrawHealthBar>(g => g.DrawHealthBar);

		public static bool DrawHealthBar(NPC npc, ref float scale) {
			Vector2 position = new Vector2(npc.position.X + npc.width / 2, npc.position.Y + npc.gfxOffY);
			if (Main.HealthBarDrawSettings == 1) {
				position.Y += npc.height + 10f + Main.NPCAddHeight(npc);
			}
			else if (Main.HealthBarDrawSettings == 2) {
				position.Y -= 24f + Main.NPCAddHeight(npc) / 2f;
			}
			foreach (GlobalNPC g in HookDrawHealthBar.Enumerate(npc.globalNPCs)) {
				bool? result = g.DrawHealthBar(npc, Main.HealthBarDrawSettings, ref scale, ref position);
				if (result.HasValue) {
					if (result.Value) {
						DrawHealthBar(npc, position, scale);
					}
					return false;
				}
			}
			if (NPCLoader.IsModNPC(npc)) {
				bool? result = npc.ModNPC.DrawHealthBar(Main.HealthBarDrawSettings, ref scale, ref position);
				if (result.HasValue) {
					if (result.Value) {
						DrawHealthBar(npc, position, scale);
					}
					return false;
				}
			}
			return true;
		}

		private static void DrawHealthBar(NPC npc, Vector2 position, float scale) {
			float alpha = Lighting.Brightness((int)(npc.Center.X / 16f), (int)(npc.Center.Y / 16f));
			Main.instance.DrawHealthBar(position.X, position.Y, npc.life, npc.lifeMax, alpha, scale);
		}

		private delegate void DelegateEditSpawnRate(Player player, ref int spawnRate, ref int maxSpawns);
		private static HookList HookEditSpawnRate = AddHook<DelegateEditSpawnRate>(g => g.EditSpawnRate);

		public static void EditSpawnRate(Player player, ref int spawnRate, ref int maxSpawns) {
			foreach (GlobalNPC g in HookEditSpawnRate.Enumerate(globalNPCsArray)) {
				g.EditSpawnRate(player, ref spawnRate, ref maxSpawns);
			}
		}

		private delegate void DelegateEditSpawnRange(Player player, ref int spawnRangeX, ref int spawnRangeY,
			ref int safeRangeX, ref int safeRangeY);
		private static HookList HookEditSpawnRange = AddHook<DelegateEditSpawnRange>(g => g.EditSpawnRange);

		public static void EditSpawnRange(Player player, ref int spawnRangeX, ref int spawnRangeY,
			ref int safeRangeX, ref int safeRangeY) {
			foreach (GlobalNPC g in HookEditSpawnRange.Enumerate(globalNPCsArray)) {
				g.EditSpawnRange(player, ref spawnRangeX, ref spawnRangeY, ref safeRangeX, ref safeRangeY);
			}
		}

		private static HookList HookEditSpawnPool = AddHook<Action<Dictionary<int, float>, NPCSpawnInfo>>(g => g.EditSpawnPool);

		public static int? ChooseSpawn(NPCSpawnInfo spawnInfo) {
			NPCSpawnHelper.Reset();
			NPCSpawnHelper.DoChecks(spawnInfo);
			IDictionary<int, float> pool = new Dictionary<int, float>();
			pool[0] = 1f;
			foreach (ModNPC npc in npcs) {
				float weight = npc.SpawnChance(spawnInfo);
				if (weight > 0f) {
					pool[npc.NPC.type] = weight;
				}
			}
			foreach (GlobalNPC g in HookEditSpawnPool.Enumerate(globalNPCsArray)) {
				g.EditSpawnPool(pool, spawnInfo);
			}
			float totalWeight = 0f;
			foreach (int type in pool.Keys) {
				if (pool[type] < 0f) {
					pool[type] = 0f;
				}
				totalWeight += pool[type];
			}
			float choice = (float)Main.rand.NextDouble() * totalWeight;
			foreach (int type in pool.Keys) {
				float weight = pool[type];
				if (choice < weight) {
					return type;
				}
				choice -= weight;
			}
			return null;
		}

		private static HookList HookSpawnNPC = AddHook<Action<int, int, int>>(g => g.SpawnNPC);

		public static int SpawnNPC(int type, int tileX, int tileY) {
			var npc = type >= NPCID.Count ?
				GetNPC(type).SpawnNPC(tileX, tileY) :
				NPC.NewNPC(tileX * 16 + 8, tileY * 16, type);

			foreach (GlobalNPC g in HookSpawnNPC.Enumerate(Main.npc[npc].globalNPCs)) {
				g.SpawnNPC(npc, tileX, tileY);
			}

			return npc;
		}

		public static void CanTownNPCSpawn(int numTownNPCs, int money) {
			foreach (ModNPC modNPC in npcs) {
				var npc = modNPC.NPC;

				if (npc.townNPC && NPC.TypeToDefaultHeadIndex(npc.type) >= 0 && !NPC.AnyNPCs(npc.type) &&
					modNPC.CanTownNPCSpawn(numTownNPCs, money)) {
					
					Main.townNPCCanSpawn[npc.type] = true;

					if (WorldGen.prioritizedTownNPCType == 0) {
						WorldGen.prioritizedTownNPCType = npc.type;
					}
				}
			}
		}

		public static bool CheckConditions(int type) {
			return GetNPC(type)?.CheckConditions(WorldGen.roomX1, WorldGen.roomX2, WorldGen.roomY1, WorldGen.roomY2) ?? true;
		}

		public static string TownNPCName(int type) {
			return GetNPC(type)?.TownNPCName() ?? "";
		}

		public static bool UsesPartyHat(NPC npc) {
			return npc.ModNPC?.UsesPartyHat() ?? true;
		}

		private static HookList HookCanChat = AddHook<Func<NPC, bool?>>(g => g.CanChat);

		public static bool CanChat(NPC npc, bool vanillaCanChat) {
			bool defaultCanChat = npc.ModNPC?.CanChat() ?? vanillaCanChat;

			foreach (GlobalNPC g in HookCanChat.Enumerate(npc.globalNPCs)) {
				bool? canChat = g.CanChat(npc);
				if (canChat.HasValue) {
					if (!canChat.Value) {
						return false;
					}
					defaultCanChat = true;
				}
			}

			return defaultCanChat;
		}

		private delegate void DelegateGetChat(NPC npc, ref string chat);
		private static HookList HookGetChat = AddHook<DelegateGetChat>(g => g.GetChat);

		public static void GetChat(NPC npc, ref string chat) {
			if (npc.ModNPC != null) {
				chat = npc.ModNPC.GetChat();
			}
			else if (chat.Equals("")) {
				chat = Language.GetTextValue("tModLoader.DefaultTownNPCChat");
			}
			foreach (GlobalNPC g in HookGetChat.Enumerate(npc.globalNPCs)) {
				g.GetChat(npc, ref chat);
			}
		}

		public static void SetChatButtons(ref string button, ref string button2) {
			if (Main.player[Main.myPlayer].talkNPC >= 0) {
				NPC npc = Main.npc[Main.player[Main.myPlayer].talkNPC];
				npc.ModNPC?.SetChatButtons(ref button, ref button2);
			}
		}

		private static HookList HookPreChatButtonClicked = AddHook<Func<NPC, bool, bool>>(g => g.PreChatButtonClicked);

		public static bool PreChatButtonClicked(bool firstButton) {
			NPC npc = Main.npc[Main.LocalPlayer.talkNPC];

			bool result = true;
			foreach (GlobalNPC g in HookPreChatButtonClicked.Enumerate(npc.globalNPCs)) {
				result &= g.PreChatButtonClicked(npc, firstButton);
			}

			if (!result) {
				SoundEngine.PlaySound(SoundID.MenuTick);
				return false;
			}

			return true;
		}

		private delegate void DelegateOnChatButtonClicked(NPC npc, bool firstButton);
		private static HookList HookOnChatButtonClicked = AddHook<DelegateOnChatButtonClicked>(g => g.OnChatButtonClicked);

		public static void OnChatButtonClicked(bool firstButton) {
			NPC npc = Main.npc[Main.LocalPlayer.talkNPC];
			bool shop = false;

			if (npc.ModNPC != null) {
				npc.ModNPC.OnChatButtonClicked(firstButton, ref shop);
				SoundEngine.PlaySound(SoundID.MenuTick);

				if (shop) {
					Main.playerInventory = true;
					Main.npcChatText = "";
					Main.npcShop = Main.MaxShopIDs - 1;
					Main.instance.shop[Main.npcShop].SetupShop(npc.type);
				}
			}

			foreach (GlobalNPC g in HookOnChatButtonClicked.Enumerate(npc.globalNPCs)) {
				g.OnChatButtonClicked(npc, firstButton);
			}
		}

		private delegate void DelegateSetupShop(int type, Chest shop, ref int nextSlot);
		private static HookList HookSetupShop = AddHook<DelegateSetupShop>(g => g.SetupShop);

		public static void SetupShop(int type, Chest shop, ref int nextSlot) {
			if (type < shopToNPC.Length) {
				type = shopToNPC[type];
			}
			else {
				GetNPC(type)?.SetupShop(shop, ref nextSlot);
			}
			foreach (GlobalNPC g in HookSetupShop.Enumerate(globalNPCsArray)) {
				g.SetupShop(type, shop, ref nextSlot);
			}
		}

		private delegate void DelegateSetupTravelShop(int[] shop, ref int nextSlot);
		private static HookList HookSetupTravelShop = AddHook<DelegateSetupTravelShop>(g => g.SetupTravelShop);

		public static void SetupTravelShop(int[] shop, ref int nextSlot) {
			foreach (GlobalNPC g in HookSetupTravelShop.Enumerate(globalNPCsArray)) {
				g.SetupTravelShop(shop, ref nextSlot);
			}
		}

		private static HookList HookCanGoToStatue = AddHook<Func<NPC, bool, bool?>>(g => g.CanGoToStatue);

		public static bool CanGoToStatue(NPC npc, bool toKingStatue, bool vanillaCanGo) {
			bool defaultCanGo = npc.ModNPC?.CanGoToStatue(toKingStatue) ?? vanillaCanGo;

			foreach (GlobalNPC g in HookCanGoToStatue.Enumerate(npc.globalNPCs)) {
				bool? canGo = g.CanGoToStatue(npc, toKingStatue);
				if (canGo.HasValue) {
					if (!canGo.Value) {
						return false;
					}
					defaultCanGo = true;
				}
			}

			return defaultCanGo;
		}

		private static HookList HookOnGoToStatue = AddHook<Action<NPC, bool>>(g => g.OnGoToStatue);

		public static void OnGoToStatue(NPC npc, bool toKingStatue) {
			npc.ModNPC?.OnGoToStatue(toKingStatue);

			foreach (GlobalNPC g in HookOnGoToStatue.Enumerate(npc.globalNPCs)) {
				g.OnGoToStatue(npc, toKingStatue);
			}
		}

		private delegate void DelegateBuffTownNPC(ref float damageMult, ref int defense);
		private static HookList HookBuffTownNPC = AddHook<DelegateBuffTownNPC>(g => g.BuffTownNPC);

		public static void BuffTownNPC(ref float damageMult, ref int defense) {
			foreach (GlobalNPC g in HookBuffTownNPC.Enumerate(globalNPCsArray)) {
				g.BuffTownNPC(ref damageMult, ref defense);
			}
		}
		//attack type 0 = throwing
		//  num405 = type, num406 = damage, knockBack, scaleFactor7 = speed multiplier, num407 = attack delay
		//  num408 = unknown, maxValue3 = unknown, num409 = gravity correction factor, num411 = random speed offset
		//attack type 1 = shooting
		//  num413 = type, num414 = damage, scaleFactor8 = speed multiplier, num415 = attack delay,
		//  num416 = unknown, maxValue4 = unknown, knockBack2, num417 = gravity correction,
		//  flag53 = in between shots, num418 = random speed offset
		//attack type 2 = magic
		//  num423 = type, num424 = damage, scaleFactor9 = speed multiplier, num425 = attack delay,
		//  num426 = unknown, maxValue5 = unknown, knockBack3, num427 = gravity correction factor,
		//  num429 = aura light multiplier, num430 = random speed offset
		//attack type 3 = swinging
		//  num439 = unknown, maxValue6 = unknown, num440 = damage, num441 = knockback,
		//  num442 = item width, num443 = item height
		//unknowns are associated with ai[1], localAI[1], and localAI[3] when ai[0] is either 0 or 8
		//check patch files for town NPC attacks
		private delegate void DelegateTownNPCAttackStrength(NPC npc, ref int damage, ref float knockback);
		private static HookList HookTownNPCAttackStrength = AddHook<DelegateTownNPCAttackStrength>(g => g.TownNPCAttackStrength);

		public static void TownNPCAttackStrength(NPC npc, ref int damage, ref float knockback) {
			npc.ModNPC?.TownNPCAttackStrength(ref damage, ref knockback);

			foreach (GlobalNPC g in HookTownNPCAttackStrength.Enumerate(npc.globalNPCs)) {
				g.TownNPCAttackStrength(npc, ref damage, ref knockback);
			}
		}

		private delegate void DelegateTownNPCAttackCooldown(NPC npc, ref int cooldown, ref int randExtraCooldown);
		private static HookList HookTownNPCAttackCooldown = AddHook<DelegateTownNPCAttackCooldown>(g => g.TownNPCAttackCooldown);

		public static void TownNPCAttackCooldown(NPC npc, ref int cooldown, ref int randExtraCooldown) {
			npc.ModNPC?.TownNPCAttackCooldown(ref cooldown, ref randExtraCooldown);

			foreach (GlobalNPC g in HookTownNPCAttackCooldown.Enumerate(npc.globalNPCs)) {
				g.TownNPCAttackCooldown(npc, ref cooldown, ref randExtraCooldown);
			}
		}

		private delegate void DelegateTownNPCAttackProj(NPC npc, ref int projType, ref int attackDelay);
		private static HookList HookTownNPCAttackProj = AddHook<DelegateTownNPCAttackProj>(g => g.TownNPCAttackProj);

		public static void TownNPCAttackProj(NPC npc, ref int projType, ref int attackDelay) {
			npc.ModNPC?.TownNPCAttackProj(ref projType, ref attackDelay);

			foreach (GlobalNPC g in HookTownNPCAttackProj.Enumerate(npc.globalNPCs)) {
				g.TownNPCAttackProj(npc, ref projType, ref attackDelay);
			}
		}

		private delegate void DelegateTownNPCAttackProjSpeed(NPC npc, ref float multiplier, ref float gravityCorrection,
			ref float randomOffset);
		private static HookList HookTownNPCAttackProjSpeed = AddHook<DelegateTownNPCAttackProjSpeed>(g => g.TownNPCAttackProjSpeed);

		public static void TownNPCAttackProjSpeed(NPC npc, ref float multiplier, ref float gravityCorrection,
			ref float randomOffset) {
			npc.ModNPC?.TownNPCAttackProjSpeed(ref multiplier, ref gravityCorrection, ref randomOffset);

			foreach (GlobalNPC g in HookTownNPCAttackProjSpeed.Enumerate(npc.globalNPCs)) {
				g.TownNPCAttackProjSpeed(npc, ref multiplier, ref gravityCorrection, ref randomOffset);
			}
		}

		private delegate void DelegateTownNPCAttackShoot(NPC npc, ref bool inBetweenShots);
		private static HookList HookTownNPCAttackShoot = AddHook<DelegateTownNPCAttackShoot>(g => g.TownNPCAttackShoot);

		public static void TownNPCAttackShoot(NPC npc, ref bool inBetweenShots) {
			npc.ModNPC?.TownNPCAttackShoot(ref inBetweenShots);

			foreach (GlobalNPC g in HookTownNPCAttackShoot.Enumerate(npc.globalNPCs)) {
				g.TownNPCAttackShoot(npc, ref inBetweenShots);
			}
		}

		private delegate void DelegateTownNPCAttackMagic(NPC npc, ref float auraLightMultiplier);
		private static HookList HookTownNPCAttackMagic = AddHook<DelegateTownNPCAttackMagic>(g => g.TownNPCAttackMagic);

		public static void TownNPCAttackMagic(NPC npc, ref float auraLightMultiplier) {
			npc.ModNPC?.TownNPCAttackMagic(ref auraLightMultiplier);

			foreach (GlobalNPC g in HookTownNPCAttackMagic.Enumerate(npc.globalNPCs)) {
				g.TownNPCAttackMagic(npc, ref auraLightMultiplier);
			}
		}

		private delegate void DelegateTownNPCAttackSwing(NPC npc, ref int itemWidth, ref int itemHeight);
		private static HookList HookTownNPCAttackSwing = AddHook<DelegateTownNPCAttackSwing>(g => g.TownNPCAttackSwing);

		public static void TownNPCAttackSwing(NPC npc, ref int itemWidth, ref int itemHeight) {
			npc.ModNPC?.TownNPCAttackSwing(ref itemWidth, ref itemHeight);

			foreach (GlobalNPC g in HookTownNPCAttackSwing.Enumerate(npc.globalNPCs)) {
				g.TownNPCAttackSwing(npc, ref itemWidth, ref itemHeight);
			}
		}

		private delegate void DelegateDrawTownAttackGun(NPC npc, ref float scale, ref int item, ref int closeness);
		private static HookList HookDrawTownAttackGun = AddHook<DelegateDrawTownAttackGun>(g => g.DrawTownAttackGun);

		public static void DrawTownAttackGun(NPC npc, ref float scale, ref int item, ref int closeness) {
			npc.ModNPC?.DrawTownAttackGun(ref scale, ref item, ref closeness);

			foreach (GlobalNPC g in HookDrawTownAttackGun.Enumerate(npc.globalNPCs)) {
				g.DrawTownAttackGun(npc, ref scale, ref item, ref closeness);
			}
		}

		private delegate void DelegateDrawTownAttackSwing(NPC npc, ref Texture2D item, ref int itemSize, ref float scale, ref Vector2 offset);
		private static HookList HookDrawTownAttackSwing = AddHook<DelegateDrawTownAttackSwing>(g => g.DrawTownAttackSwing);

		public static void DrawTownAttackSwing(NPC npc, ref Texture2D item, ref int itemSize, ref float scale, ref Vector2 offset) {
			npc.ModNPC?.DrawTownAttackSwing(ref item, ref itemSize, ref scale, ref offset);

			foreach (GlobalNPC g in HookDrawTownAttackSwing.Enumerate(npc.globalNPCs)) {
				g.DrawTownAttackSwing(npc, ref item, ref itemSize, ref scale, ref offset);
			}
		}

		private static bool HasMethod(Type t, string method, params Type[] args) {
			return t.GetMethod(method, args).DeclaringType != typeof(GlobalNPC);
		}

		internal static void VerifyGlobalNPC(GlobalNPC npc) {
			var type = npc.GetType();

			bool hasInstanceFields = type.GetFields(BindingFlags.Instance | BindingFlags.Public | BindingFlags.NonPublic)
				.Any(f => f.DeclaringType.IsSubclassOf(typeof(GlobalNPC)));

			if (hasInstanceFields) {
				if (!npc.InstancePerEntity) {
					throw new Exception(type + " has instance fields but does not set InstancePerEntity to true. Either use static fields, or per instance globals");
				}
			}
		}
	}
}<|MERGE_RESOLUTION|>--- conflicted
+++ resolved
@@ -145,23 +145,13 @@
 		internal static void SetDefaults(NPC npc, bool createModNPC = true) {
 			if (IsModNPC(npc)) {
 				if (createModNPC) {
-<<<<<<< HEAD
 					npc.modNPC = GetNPC(npc.type).Clone(npc);
-=======
-					npc.ModNPC = GetNPC(npc.type).NewInstance(npc);
->>>>>>> 825e98ca
 				}
 				else //the default NPCs created and bound to ModNPCs are initialized before ResizeArrays. They come here during SetupContent.
 				{
 					Array.Resize(ref npc.buffImmune, BuffLoader.BuffCount);
 				}
 			}
-<<<<<<< HEAD
-			npc.globalNPCs = InstancedGlobals.Select(g => g.Clone()).ToArray();
-			npc.modNPC?.SetDefaults();
-			foreach (GlobalNPC g in HookSetDefaults.arr) {
-				g.Instance(npc).SetDefaults(npc);
-=======
 
 			GlobalNPC Instantiate(GlobalNPC g)
 				=> g.InstancePerEntity ? g.NewInstance(npc) : g;
@@ -172,7 +162,6 @@
 
 			foreach (GlobalNPC g in HookSetDefaults.Enumerate(npc.globalNPCs)) {
 				g.SetDefaults(npc);
->>>>>>> 825e98ca
 			}
 		}
 		
