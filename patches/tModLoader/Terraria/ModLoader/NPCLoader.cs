--- conflicted
+++ resolved
@@ -594,6 +594,24 @@
 		foreach (var g in HookOnCaughtBy.Enumerate(npc)) {
 			g.OnCaughtBy(npc, player, item, failed);
 		}
+		
+		private static HookList HookPickEmote = AddHook<Func<NPC, Player, List<int>, WorldUIAnchor, int?>>(g => g.PickEmote);
+		
+		public static int? PickEmote(NPC npc, Player closestPlayer, List<int> emoteList, WorldUIAnchor anchor) {
+			int? result = null;
+
+			if (npc.ModNPC != null) {
+				result = npc.ModNPC.PickEmote(closestPlayer, emoteList, anchor);
+			}
+
+			foreach (GlobalNPC globalNPC in HookPickEmote.Enumerate(npc.globalNPCs)) {
+				int? emote = globalNPC.PickEmote(npc, closestPlayer, emoteList, anchor);
+				if (emote != null)
+					result = emote;
+			}
+
+			return result;
+		}
 	}
 
 	private delegate bool DelegateCanHitPlayer(NPC npc, Player target, ref int cooldownSlot);
@@ -1433,29 +1451,8 @@
 			if (g.NeedSaving(npc))
 				return true;
 		}
-<<<<<<< HEAD
-		
-		private static HookList HookPickEmote = AddHook<Func<NPC, Player, List<int>, WorldUIAnchor, int?>>(g => g.PickEmote);
-		
-		public static int? PickEmote(NPC npc, Player closestPlayer, List<int> emoteList, WorldUIAnchor anchor) {
-			int? result = null;
-
-			if (npc.ModNPC != null) {
-				result = npc.ModNPC.PickEmote(closestPlayer, emoteList, anchor);
-			}
-
-			foreach (GlobalNPC globalNPC in HookPickEmote.Enumerate(npc.globalNPCs)) {
-				int? emote = globalNPC.PickEmote(npc, closestPlayer, emoteList, anchor);
-				if (emote != null)
-					result = emote;
-			}
-
-			return result;
-		}
-=======
 
 		return false;
->>>>>>> 716495e5
 	}
 
 	internal static HookList HookSaveData = AddHook<Action<NPC, TagCompound>>(g => g.SaveData);
