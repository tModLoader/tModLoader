using Microsoft.Xna.Framework;
using Microsoft.Xna.Framework.Graphics;
using System;
using System.Collections.Generic;
using System.Collections.ObjectModel;
using System.IO;
using System.Linq;
using System.Linq.Expressions;
using System.Reflection;
using Terraria.Audio;
using Terraria.GameContent;
using Terraria.ID;
using Terraria.Localization;
using Terraria.ModLoader.Core;
using Terraria.ModLoader.IO;
using Terraria.UI;
using Terraria.Utilities;
using HookList = Terraria.ModLoader.Core.HookList<Terraria.ModLoader.GlobalItem>;

namespace Terraria.ModLoader
{
	/// <summary>
	/// This serves as the central class from which item-related functions are carried out. It also stores a list of mod items by ID.
	/// </summary>
	public static class ItemLoader
	{
		internal static readonly IList<ModItem> items = new List<ModItem>();
		internal static readonly IList<GlobalItem> globalItems = new List<GlobalItem>();
		internal static GlobalItem[] NetGlobals;
		internal static readonly ISet<int> animations = new HashSet<int>();
		internal static readonly int vanillaQuestFishCount = 41;
		internal static readonly int[] vanillaWings = new int[Main.maxWings];

		private static int nextItem = ItemID.Count;
		private static Instanced<GlobalItem>[] globalItemsArray = new Instanced<GlobalItem>[0];

		private static List<HookList> hooks = new List<HookList>();

		private static HookList AddHook<F>(Expression<Func<GlobalItem, F>> func) {
			var hook = new HookList(ModLoader.Method(func));
			hooks.Add(hook);
			return hook;
		}

		private static void FindVanillaWings() {
			if (vanillaWings[1] != 0)
				return;

			Item item = new Item();
			for (int k = 0; k < ItemID.Count; k++) {
				item.SetDefaults(k);
				if (item.wingSlot > 0) {
					vanillaWings[item.wingSlot] = k;
				}
			}
		}

		internal static int ReserveItemID() {
			if (ModNet.AllowVanillaClients) throw new Exception("Adding items breaks vanilla client compatibility");

			int reserveID = nextItem;
			nextItem++;
			return reserveID;
		}

		/// <summary>
		/// Gets the ModItem instance corresponding to the specified type. Returns null if no modded item has the given type.
		/// </summary>
		public static ModItem GetItem(int type) {
			return type >= ItemID.Count && type < ItemCount ? items[type - ItemID.Count] : null;
		}

		public static int ItemCount => nextItem;

		internal static void ResizeArrays(bool unloading) {
			//Textures
			Array.Resize(ref TextureAssets.Item, nextItem);
			Array.Resize(ref TextureAssets.ItemFlame, nextItem);

			//Sets
			LoaderUtils.ResetStaticMembers(typeof(ItemID), true);

			//Etc
			Array.Resize(ref Item.cachedItemSpawnsByType, nextItem);
			Array.Resize(ref Item.staff, nextItem);
			Array.Resize(ref Item.claw, nextItem);
			Array.Resize(ref Lang._itemNameCache, nextItem);
			Array.Resize(ref Lang._itemTooltipCache, nextItem);

			for (int k = ItemID.Count; k < nextItem; k++) {
				Lang._itemNameCache[k] = LocalizedText.Empty;
				Lang._itemTooltipCache[k] = ItemTooltip.None;
				Item.cachedItemSpawnsByType[k] = -1;
			}

			//Animation collections can be accessed during an ongoing (un)loading process.
			//Which is why the following 2 lines have to run without any interruptions.
			lock (Main.itemAnimationsRegistered) {
				Array.Resize(ref Main.itemAnimations, nextItem);

				Main.InitializeItemAnimations();
			}

			if (unloading)
				Array.Resize(ref Main.anglerQuestItemNetIDs, vanillaQuestFishCount);
			else
				Main.anglerQuestItemNetIDs = Main.anglerQuestItemNetIDs
					.Concat(items.Where(modItem => modItem.IsQuestFish()).Select(modItem => modItem.Type))
					.ToArray();

			FindVanillaWings();

			globalItemsArray = globalItems
				.Select(g => new Instanced<GlobalItem>(g.index, g))
				.ToArray();

			NetGlobals = ModLoader.BuildGlobalHook<GlobalItem, Action<Item, BinaryWriter>>(globalItems, g => g.NetSend);

			foreach (var hook in hooks)
				hook.registeredGlobalIndices = ModLoader.BuildGlobalHookNew(globalItems, hook.method);
		}

		internal static void Unload() {
			items.Clear();
			nextItem = ItemID.Count;
			globalItems.Clear();
			animations.Clear();
		}

		internal static bool IsModItem(int index) => index >= ItemID.Count;

		private static bool GeneralPrefix(Item item) => item.maxStack == 1 && item.damage > 0 && item.ammo == 0 && !item.accessory;

		//Add all these to Terraria.Item.Prefix
		internal static bool MeleePrefix(Item item) => item.ModItem != null && GeneralPrefix(item) && item.melee && !item.noUseGraphic;
		internal static bool WeaponPrefix(Item item) => item.ModItem != null && GeneralPrefix(item) && item.melee && item.noUseGraphic;
		internal static bool RangedPrefix(Item item) => item.ModItem != null && GeneralPrefix(item) && item.ranged; //(item.ranged || item.thrown);
		internal static bool MagicPrefix(Item item) => item.ModItem != null && GeneralPrefix(item) && (item.magic || item.summon);

		private static HookList HookSetDefaults = AddHook<Action<Item>>(g => g.SetDefaults);

		internal static void SetDefaults(Item item, bool createModItem = true) {
			if (IsModItem(item.type) && createModItem)
				item.ModItem = GetItem(item.type).Clone(item);

			item.globalItems = globalItems
<<<<<<< HEAD
				.Where(g => g.InstanceForEntity(item))
=======
				.Where(g => !g.LateInstantiation && g.InstanceForEntity(item))
>>>>>>> a64d0a4e
				.Select(g => new Instanced<GlobalItem>(g.index, g.InstancePerEntity ? g.Clone(item, item) : g))
				.ToArray();

			item.ModItem?.AutoDefaults();
			item.ModItem?.SetDefaults();

<<<<<<< HEAD
=======
			var lateInitGlobals = globalItems
				.Where(g => g.LateInstantiation && g.InstanceForEntity(item))
				.Select(g => new Instanced<GlobalItem>(g.index, g.InstancePerEntity ? g.Clone(item, item) : g));

			item.globalItems = item.globalItems
				.Union(lateInitGlobals)
				.OrderBy(i => i.index)
				.ToArray();

>>>>>>> a64d0a4e
			foreach (var g in HookSetDefaults.Enumerate(item.globalItems)) {
				g.SetDefaults(item);
			}
		}

		private static HookList HookOnCreate = AddHook<Action<Item, ItemCreationContext>>(g => g.OnCreate);
		public static void OnCreate(Item item, ItemCreationContext context) {
			foreach (var g in HookOnCreate.Enumerate(item.globalItems)) {
				g.OnCreate(item, context);
			}

			item.ModItem?.OnCreate(context);
		}
		
		//near end of Terraria.Main.DrawItem before default drawing call
		//  if(ItemLoader.animations.Contains(item.type))
		//  { ItemLoader.DrawAnimatedItem(item, whoAmI, color, alpha, rotation, scale); return; }
		internal static void DrawAnimatedItem(Item item, int whoAmI, Color color, Color alpha, float rotation, float scale) {
			int frameCount = Main.itemAnimations[item.type].FrameCount;
			int frameDuration = Main.itemAnimations[item.type].TicksPerFrame;

			Main.itemFrameCounter[whoAmI]++;

			if (Main.itemFrameCounter[whoAmI] >= frameDuration) {
				Main.itemFrameCounter[whoAmI] = 0;
				Main.itemFrame[whoAmI]++;
			}

			if (Main.itemFrame[whoAmI] >= frameCount) {
				Main.itemFrame[whoAmI] = 0;
			}

			var texture = TextureAssets.Item[item.type].Value;

			Rectangle frame = texture.Frame(1, frameCount, 0, Main.itemFrame[whoAmI]);
			float offX = item.width * 0.5f - frame.Width * 0.5f;
			float offY = item.height - frame.Height;
			
			Main.spriteBatch.Draw(texture, new Vector2(item.position.X - Main.screenPosition.X + frame.Width / 2 + offX, item.position.Y - Main.screenPosition.Y + frame.Height / 2 + offY), new Rectangle?(frame), alpha, rotation, frame.Size() / 2f, scale, SpriteEffects.None, 0f);
			
			if (item.color != default) {
				Main.spriteBatch.Draw(texture, new Vector2(item.position.X - Main.screenPosition.X + frame.Width / 2 + offX, item.position.Y - Main.screenPosition.Y + frame.Height / 2 + offY), new Rectangle?(frame), item.GetColor(color), rotation, frame.Size() / 2f, scale, SpriteEffects.None, 0f);
			}
		}

		private static Rectangle AnimatedItemFrame(Item item) {
			int frameCount = Main.itemAnimations[item.type].FrameCount;
			int frameDuration = Main.itemAnimations[item.type].TicksPerFrame;

			return Main.itemAnimations[item.type].GetFrame(TextureAssets.Item[item.type].Value);
		}

		private static HookList HookChoosePrefix = AddHook<Func<Item, UnifiedRandom, int>>(g => g.ChoosePrefix);

		public static int ChoosePrefix(Item item, UnifiedRandom rand) {
			foreach (var g in HookChoosePrefix.Enumerate(item.globalItems)) {
				int pre = g.ChoosePrefix(item, rand);
				if (pre > 0) {
					return pre;
				}
			}
			if (item.ModItem != null) {
				int pre = item.ModItem.ChoosePrefix(rand);
				if (pre > 0) {
					return pre;
				}
			}
			return -1;
		}

		private static HookList HookPrefixChance = AddHook<Func<Item, int, UnifiedRandom, bool?>>(g => g.PrefixChance);

		/// <summary>
		/// Allows for blocking, forcing and altering chance of prefix rolling.
		/// False (block) takes precedence over True (force).
		/// Null gives vanilla behaviour
		/// </summary>
		public static bool? PrefixChance(Item item, int pre, UnifiedRandom rand) {
			bool? result = null;
			foreach (var g in HookPrefixChance.Enumerate(item.globalItems)) {
				bool? r = g.PrefixChance(item, pre, rand);
				if (r.HasValue)
					result = r.Value && (result ?? true);
			}
			if (item.ModItem != null) {
				bool? r = item.ModItem.PrefixChance(pre, rand);
				if (r.HasValue)
					result = r.Value && (result ?? true);
			}
			return result;
		}

		private static HookList HookAllowPrefix = AddHook<Func<Item, int, bool>>(g => g.AllowPrefix);
		public static bool AllowPrefix(Item item, int pre) {
			bool result = true;
			foreach (var g in HookAllowPrefix.Enumerate(item.globalItems)) {
				result &= g.AllowPrefix(item, pre);
			}
			if (item.ModItem != null) {
				result &= item.ModItem.AllowPrefix(pre);
			}
			return result;
		}

		private static HookList HookCanUseItem = AddHook<Func<Item, Player, bool>>(g => g.CanUseItem);
		//in Terraria.Player.ItemCheck
		//  inside block if (this.controlUseItem && this.itemAnimation == 0 && this.releaseUseItem && item.useStyle > 0)
		//  set initial flag2 to ItemLoader.CanUseItem(item, this)
		/// <summary>
		/// Returns the "and" operation on the results of ModItem.CanUseItem and all GlobalItem.CanUseItem hooks.
		/// Does not fail fast (every hook is called).
		/// </summary>
		/// <param name="item">The item.</param>
		/// <param name="player">The player holding the item.</param>
		public static bool CanUseItem(Item item, Player player) {
			bool flag = true;
			if (item.ModItem != null)
				flag &= item.ModItem.CanUseItem(player);

			foreach (var g in HookCanUseItem.Enumerate(item.globalItems)) {
				flag &= g.CanUseItem(item, player);
			}

			return flag;
		}

		private static HookList HookUseStyle = AddHook<Action<Item, Player>>(g => g.UseStyle);
		//in Terraria.Player.ItemCheck after useStyle if/else chain call ItemLoader.UseStyle(item, this)
		/// <summary>
		/// Calls ModItem.UseStyle and all GlobalItem.UseStyle hooks.
		/// </summary>
		public static void UseStyle(Item item, Player player) {
			if (item.IsAir)
				return;

			item.ModItem?.UseStyle(player);

			foreach (var g in HookUseStyle.Enumerate(item.globalItems)) {
				g.UseStyle(item, player);
			}
		}

		private static HookList HookHoldStyle = AddHook<Action<Item, Player>>(g => g.HoldStyle);
		//in Terraria.Player.ItemCheck after holdStyle if/else chain call ItemLoader.HoldStyle(item, this)
		/// <summary>
		/// If the player is not holding onto a rope and is not in the middle of using an item, calls ModItem.HoldStyle and all GlobalItem.HoldStyle hooks.
		/// </summary>
		public static void HoldStyle(Item item, Player player) {
			if (item.IsAir || player.pulley || player.itemAnimation > 0)
				return;

			item.ModItem?.HoldStyle(player);

			foreach (var g in HookHoldStyle.Enumerate(item.globalItems)) {
				g.HoldStyle(item, player);
			}
		}

		private static HookList HookHoldItem = AddHook<Action<Item, Player>>(g => g.HoldItem);
		//in Terraria.Player.ItemCheck before this.controlUseItem setting this.releaseUseItem call ItemLoader.HoldItem(item, this)
		/// <summary>
		/// Calls ModItem.HoldItem and all GlobalItem.HoldItem hooks.
		/// </summary>
		public static void HoldItem(Item item, Player player) {
			if (item.IsAir)
				return;

			item.ModItem?.HoldItem(player);

			foreach (var g in HookHoldItem.Enumerate(item.globalItems)) {
				g.HoldItem(item, player);
			}
		}

		private static HookList HookUseTimeMultiplier = AddHook<Func<Item, Player, float>>(g => g.UseTimeMultiplier);
		public static float UseTimeMultiplier(Item item, Player player) {
			if (item.IsAir)
				return 1f;

			float multiplier = item.ModItem?.UseTimeMultiplier(player) ?? 1f;

			foreach (var g in HookUseTimeMultiplier.Enumerate(item.globalItems)) {
				multiplier *= g.UseTimeMultiplier(item, player);
			}

			return multiplier;
		}

		private static HookList HookMeleeSpeedMultiplier = AddHook<Func<Item, Player, float>>(g => g.MeleeSpeedMultiplier);
		public static float MeleeSpeedMultiplier(Item item, Player player) {
			if (item.IsAir)
				return 1f;

			float multiplier = item.ModItem?.MeleeSpeedMultiplier(player) ?? 1f;

			foreach (var g in HookMeleeSpeedMultiplier.Enumerate(item.globalItems)) {
				multiplier *= g.MeleeSpeedMultiplier(item, player);
			}

			return multiplier;
		}

		private delegate void DelegateGetHealLife(Item item, Player player, bool quickHeal, ref int healValue);
		private static HookList HookGetHealLife = AddHook<DelegateGetHealLife>(g => g.GetHealLife);
		/// <summary>
		/// Calls ModItem.GetHealLife, then all GlobalItem.GetHealLife hooks.
		/// </summary>
		public static void GetHealLife(Item item, Player player, bool quickHeal, ref int healValue) {
			if (item.IsAir)
				return;

			item.ModItem?.GetHealLife(player, quickHeal, ref healValue);

			foreach (var g in HookGetHealLife.Enumerate(item.globalItems)) {
				g.GetHealLife(item, player, quickHeal, ref healValue);
			}
		}

		private delegate void DelegateGetHealMana(Item item, Player player, bool quickHeal, ref int healValue);
		private static HookList HookGetHealMana = AddHook<DelegateGetHealMana>(g => g.GetHealMana);
		/// <summary>
		/// Calls ModItem.GetHealMana, then all GlobalItem.GetHealMana hooks.
		/// </summary>
		public static void GetHealMana(Item item, Player player, bool quickHeal, ref int healValue) {
			if (item.IsAir)
				return;

			item.ModItem?.GetHealMana(player, quickHeal, ref healValue);

			foreach (var g in HookGetHealMana.Enumerate(item.globalItems)) {
				g.GetHealMana(item, player, quickHeal, ref healValue);
			}
		}

		private delegate void DelegateModifyManaCost(Item item, Player player, ref float reduce, ref float mult);
		private static HookList HookModifyManaCost = AddHook<DelegateModifyManaCost>(g => g.ModifyManaCost);
		/// <summary>
		/// Calls ModItem.ModifyManaCost, then all GlobalItem.ModifyManaCost hooks.
		/// </summary>
		public static void ModifyManaCost(Item item, Player player, ref float reduce, ref float mult) {
			if (item.IsAir)
				return;
			
			item.ModItem?.ModifyManaCost(player, ref reduce, ref mult);

			foreach (var g in HookModifyManaCost.Enumerate(item.globalItems)) {
				g.ModifyManaCost(item, player, ref reduce, ref mult);
			}
		}

		private static HookList HookOnMissingMana = AddHook<Action<Item, Player, int>>(g => g.OnMissingMana);
		/// <summary>
		/// Calls ModItem.OnMissingMana, then all GlobalItem.OnMissingMana hooks.
		/// </summary>
		public static void OnMissingMana(Item item, Player player, int neededMana) {
			if (item.IsAir)
				return;
			
			item.ModItem?.OnMissingMana(player, neededMana);

			foreach (var g in HookOnMissingMana.Enumerate(item.globalItems)) {
				g.OnMissingMana(item, player, neededMana);
			}
		}

		private static HookList HookOnConsumeMana = AddHook<Action<Item, Player, int>>(g => g.OnConsumeMana);
		/// <summary>
		/// Calls ModItem.OnConsumeMana, then all GlobalItem.OnConsumeMana hooks.
		/// </summary>
		public static void OnConsumeMana(Item item, Player player, int manaConsumed) {
			if (item.IsAir)
				return;
			
			item.ModItem?.OnConsumeMana(player, manaConsumed);

			foreach (var g in HookOnConsumeMana.Enumerate(item.globalItems)) {
				g.OnConsumeMana(item, player, manaConsumed);
			}
		}

		private delegate void DelegateModifyResearchSorting(Item item, ref ContentSamples.CreativeHelper.ItemGroup itemGroup);
		private static HookList HookModifyResearchSorting = AddHook<DelegateModifyResearchSorting>(g => g.ModifyResearchSorting);
		public static void ModifyResearchSorting(Item item, ref ContentSamples.CreativeHelper.ItemGroup itemGroup) {
			if (item.IsAir)
				return;

			item.ModItem?.ModifyResearchSorting(ref itemGroup);

			foreach (var g in HookModifyResearchSorting.Enumerate(item.globalItems)) {
				g.ModifyResearchSorting(item, ref itemGroup);
			}
		}

		private delegate void DelegateModifyWeaponDamage(Item item, Player player, ref StatModifier damage, ref float flat);
		private static HookList HookModifyWeaponDamage = AddHook<DelegateModifyWeaponDamage>(g => g.ModifyWeaponDamage);
		/// <summary>
		/// Calls ModItem.HookModifyWeaponDamage, then all GlobalItem.HookModifyWeaponDamage hooks.
		/// </summary>
		public static void ModifyWeaponDamage(Item item, Player player, ref StatModifier damage, ref float flat) {
			if (item.IsAir)
				return;

			item.ModItem?.ModifyWeaponDamage(player, ref damage, ref flat);

			foreach (var g in HookModifyWeaponDamage.Enumerate(item.globalItems)) {
				g.ModifyWeaponDamage(item, player, ref damage, ref flat);
			}
		}

		private delegate void DelegateModifyWeaponKnockback(Item item, Player player, ref StatModifier knockback, ref float flat);
		private static HookList HookModifyWeaponKnockback = AddHook<DelegateModifyWeaponKnockback>(g => g.ModifyWeaponKnockback);
		/// <summary>
		/// Calls ModItem.ModifyWeaponKnockback, then all GlobalItem.ModifyWeaponKnockback hooks.
		/// </summary>
		public static void ModifyWeaponKnockback(Item item, Player player, ref StatModifier knockback, ref float flat) {
			if (item.IsAir)
				return;

			item.ModItem?.ModifyWeaponKnockback(player, ref knockback, ref flat);

			foreach (var g in HookModifyWeaponKnockback.Enumerate(item.globalItems)) {
				g.ModifyWeaponKnockback(item, player, ref knockback, ref flat);
			}
		}


		private delegate void DelegateModifyWeaponCrit(Item item, Player player, ref int crit);
		private static HookList HookModifyWeaponCrit = AddHook<DelegateModifyWeaponCrit>(g => g.ModifyWeaponCrit);
		/// <summary>
		/// Calls ModItem.ModifyWeaponCrit, then all GlobalItem.ModifyWeaponCrit hooks.
		/// </summary>
		public static void ModifyWeaponCrit(Item item, Player player, ref int crit) {
			if (item.IsAir)
				return;

			item.ModItem?.ModifyWeaponCrit(player, ref crit);

			foreach (var g in HookModifyWeaponCrit.Enumerate(item.globalItems)) {
				g.ModifyWeaponCrit(item, player, ref crit);
			}
		}

		/// <summary>
		/// If the item is a modded item, ModItem.checkProjOnSwing is true, and the player is not at the beginning of the item's use animation, sets canShoot to false.
		/// </summary>
		public static bool CheckProjOnSwing(Player player, Item item) {
			return item.ModItem == null || !item.ModItem.OnlyShootOnSwing || player.itemAnimation == player.itemAnimationMax - 1;
		}

		private delegate void DelegatePickAmmo(Item weapon, Item ammo, Player player, ref int type, ref float speed, ref int damage, ref float knockback);
		private static HookList HookPickAmmo = AddHook<DelegatePickAmmo>(g => g.PickAmmo);
		/// <summary>
		/// Calls ModItem.PickAmmo, then all GlobalItem.PickAmmo hooks.
		/// </summary>
		public static void PickAmmo(Item weapon, Item ammo, Player player, ref int type, ref float speed, ref int damage, ref float knockback) {
			ammo.ModItem?.PickAmmo(weapon, player, ref type, ref speed, ref damage, ref knockback);

			foreach (var g in HookPickAmmo.Enumerate(ammo.globalItems)) {
				g.PickAmmo(weapon, ammo, player, ref type, ref speed, ref damage, ref knockback);
			}
		}

		private static HookList HookConsumeAmmo = AddHook<Func<Item, Player, bool>>(g => g.ConsumeAmmo);
		//near end of Terraria.Player.PickAmmo before flag2 is checked add
		//  if(!ItemLoader.ConsumeAmmo(sItem, item, this)) { flag2 = true; }
		/// <summary>
		/// Calls ModItem.ConsumeAmmo for the weapon, ModItem.ConsumeAmmo for the ammo, then each GlobalItem.ConsumeAmmo hook for the weapon and ammo, until one of them returns false. If all of them return true, returns true.
		/// </summary>
		public static bool ConsumeAmmo(Item item, Item ammo, Player player) {
			if (item.ModItem != null && !item.ModItem.ConsumeAmmo(player) ||
					ammo.ModItem != null && !ammo.ModItem.ConsumeAmmo(player))
				return false;

			foreach (var g in HookConsumeAmmo.Enumerate(ammo.globalItems)) {
				if (!g.ConsumeAmmo(item, player) ||
					!g.ConsumeAmmo(ammo, player))
					return false;
			}

			return true;
		}

		private static HookList HookOnConsumeAmmo = AddHook<Action<Item, Player>>(g => g.OnConsumeAmmo);
		/// <summary>
		/// Calls ModItem.OnConsumeAmmo for the weapon, ModItem.OnConsumeAmmo for the ammo, then each GlobalItem.OnConsumeAmmo hook for the weapon and ammo.
		/// </summary>
		public static void OnConsumeAmmo(Item item, Item ammo, Player player) {
			if (item.IsAir)
				return;

			item.ModItem?.OnConsumeAmmo(player);
			ammo.ModItem?.OnConsumeAmmo(player);

			foreach (var g in HookOnConsumeAmmo.Enumerate(item.globalItems)) {
				g.OnConsumeAmmo(item, player);
			}

			foreach (var g in HookOnConsumeAmmo.Enumerate(ammo.globalItems)) {
				g.OnConsumeAmmo(item, player);
			}
		}

		private delegate bool DelegateShoot(Item item, Player player, ref Vector2 position, ref float speedX, ref float speedY, ref int type, ref int damage, ref float knockBack);
		private static HookList HookShoot = AddHook<DelegateShoot>(g => g.Shoot);
		//in Terraria.Player.ItemCheck at end of if/else chain for shooting place if on last else
		//  if(ItemLoader.Shoot(item, this, ref vector2, ref num78, ref num79, ref num71, ref num73, ref num74))
		/// <summary>
		/// Calls each GlobalItem.Shoot hook, then ModItem.Shoot, until one of them returns false. If all of them return true, returns true.
		/// </summary>
		/// <param name="item">The weapon item.</param>
		/// <param name="player">The player.</param>
		/// <param name="position">The shoot spawn position.</param>
		/// <param name="speedX">The speed x calculated from shootSpeed and mouse position.</param>
		/// <param name="speedY">The speed y calculated from shootSpeed and mouse position.</param>
		/// <param name="type">The projectile type choosen by ammo and weapon.</param>
		/// <param name="damage">The projectile damage.</param>
		/// <param name="knockBack">The projectile knock back.</param>
		/// <returns></returns>
		public static bool Shoot(Item item, Player player, ref Vector2 position, ref float speedX, ref float speedY, ref int type, ref int damage, ref float knockBack) {
			bool result = true;

			foreach (var g in HookShoot.Enumerate(item.globalItems)) {
				result &= g.Shoot(item, player, ref position, ref speedX, ref speedY, ref type, ref damage, ref knockBack);
			}

			if (result && item.ModItem != null) {
				return item.ModItem.Shoot(player, ref position, ref speedX, ref speedY, ref type, ref damage, ref knockBack);
			}

			return result;
		}

		private delegate void DelegateUseItemHitbox(Item item, Player player, ref Rectangle hitbox, ref bool noHitbox);
		private static HookList HookUseItemHitbox = AddHook<DelegateUseItemHitbox>(g => g.UseItemHitbox);
		//in Terraria.Player.ItemCheck after end of useStyle if/else chain for melee hitbox
		//  call ItemLoader.UseItemHitbox(item, this, ref r2, ref flag17)
		/// <summary>
		/// Calls ModItem.UseItemHitbox, then all GlobalItem.UseItemHitbox hooks.
		/// </summary>
		public static void UseItemHitbox(Item item, Player player, ref Rectangle hitbox, ref bool noHitbox) {
			item.ModItem?.UseItemHitbox(player, ref hitbox, ref noHitbox);

			foreach (var g in HookUseItemHitbox.Enumerate(item.globalItems)) {
				g.UseItemHitbox(item, player, ref hitbox, ref noHitbox);
			}
		}

		private static HookList HookMeleeEffects = AddHook<Action<Item, Player, Rectangle>>(g => g.MeleeEffects);
		//in Terraria.Player.ItemCheck after magma stone dust effect for melee weapons
		//  call ItemLoader.MeleeEffects(item, this, r2)
		/// <summary>
		/// Calls ModItem.MeleeEffects and all GlobalItem.MeleeEffects hooks.
		/// </summary>
		public static void MeleeEffects(Item item, Player player, Rectangle hitbox) {
			item.ModItem?.MeleeEffects(player, hitbox);

			foreach (var g in HookMeleeEffects.Enumerate(item.globalItems)) {
				g.MeleeEffects(item, player, hitbox);
			}
		}

		private static HookList HookCanHitNPC = AddHook<Func<Item, Player, NPC, bool?>>(g => g.CanHitNPC);
		//in Terraria.Player.ItemCheck before checking whether npc type can be hit add
		//  bool? modCanHit = ItemLoader.CanHitNPC(item, this, Main.npc[num292]);
		//  if(modCanHit.HasValue && !modCanHit.Value) { continue; }
		//in if statement afterwards add || (modCanHit.HasValue && modCanHit.Value)
		/// <summary>
		/// Gathers the results of ModItem.CanHitNPC and all GlobalItem.CanHitNPC hooks. 
		/// If any of them returns false, this returns false. 
		/// Otherwise, if any of them returns true then this returns true. 
		/// If all of them return null, this returns null.
		/// </summary>
		public static bool? CanHitNPC(Item item, Player player, NPC target) {
			bool? flag = null;

			foreach (GlobalItem g in HookCanHitNPC.Enumerate(item.globalItems)) {
				bool? canHit = g.CanHitNPC(item, player, target);

				if (canHit.HasValue) {
					if (!canHit.Value) {
						return false;
					}

					flag = true;
				}
			}

			if (item.ModItem != null) {
				bool? canHit = item.ModItem.CanHitNPC(player, target);

				if (canHit.HasValue) {
					if (!canHit.Value) {
						return false;
					}

					flag = true;
				}
			}

			return flag;
		}

		private delegate void DelegateModifyHitNPC(Item item, Player player, NPC target, ref int damage, ref float knockBack, ref bool crit);
		private static HookList HookModifyHitNPC = AddHook<DelegateModifyHitNPC>(g => g.ModifyHitNPC);
		//in Terraria.Player.ItemCheck for melee attacks after damage variation
		//  call ItemLoader.ModifyHitNPC(item, this, Main.npc[num292], ref num282, ref num283, ref flag18)
		/// <summary>
		/// Calls ModItem.ModifyHitNPC, then all GlobalItem.ModifyHitNPC hooks.
		/// </summary>
		public static void ModifyHitNPC(Item item, Player player, NPC target, ref int damage, ref float knockBack, ref bool crit) {
			item.ModItem?.ModifyHitNPC(player, target, ref damage, ref knockBack, ref crit);

			foreach (var g in HookModifyHitNPC.Enumerate(item.globalItems)) {
				g.ModifyHitNPC(item, player, target, ref damage, ref knockBack, ref crit);
			}
		}

		private static HookList HookOnHitNPC = AddHook<Action<Item, Player, NPC, int, float, bool>>(g => g.OnHitNPC);
		//in Terraria.Player.ItemCheck for melee attacks before updating informational accessories
		//  call ItemLoader.OnHitNPC(item, this, Main.npc[num292], num295, num283, flag18)
		/// <summary>
		/// Calls ModItem.OnHitNPC and all GlobalItem.OnHitNPC hooks.
		/// </summary>
		public static void OnHitNPC(Item item, Player player, NPC target, int damage, float knockBack, bool crit) {
			item.ModItem?.OnHitNPC(player, target, damage, knockBack, crit);

			foreach (var g in HookOnHitNPC.Enumerate(item.globalItems)) {
				g.OnHitNPC(item, player, target, damage, knockBack, crit);
			}
		}

		private static HookList HookCanHitPvp = AddHook<Func<Item, Player, Player, bool>>(g => g.CanHitPvp);
		//in Terraria.Player.ItemCheck add to beginning of pvp collision check
		/// <summary>
		/// Calls all GlobalItem.CanHitPvp hooks, then ModItem.CanHitPvp, until one of them returns false. 
		/// If all of them return true, this returns true.
		/// </summary>
		public static bool CanHitPvp(Item item, Player player, Player target) {
			foreach (var g in HookCanHitPvp.Enumerate(item.globalItems)) {
				if (!g.CanHitPvp(item, player, target))
					return false;
			}

			return item.ModItem == null || item.ModItem.CanHitPvp(player, target);
		}

		private delegate void DelegateModifyHitPvp(Item item, Player player, Player target, ref int damage, ref bool crit);
		private static HookList HookModifyHitPvp = AddHook<DelegateModifyHitPvp>(g => g.ModifyHitPvp);
		//in Terraria.Player.ItemCheck for pvp melee attacks after damage variation
		//  call ItemLoader.ModifyHitPvp(item, this, Main.player[num302], ref num282, ref flag20)
		/// <summary>
		/// Calls ModItem.ModifyHitPvp, then all GlobalItem.ModifyHitPvp hooks.
		/// </summary>
		public static void ModifyHitPvp(Item item, Player player, Player target, ref int damage, ref bool crit) {
			item.ModItem?.ModifyHitPvp(player, target, ref damage, ref crit);

			foreach (var g in HookModifyHitPvp.Enumerate(item.globalItems)) {
				g.ModifyHitPvp(item, player, target, ref damage, ref crit);
			}
		}

		private static HookList HookOnHitPvp = AddHook<Action<Item, Player, Player, int, bool>>(g => g.OnHitPvp);
		//in Terraria.Player.ItemCheck for pvp melee attacks before NetMessage stuff
		//  call ItemLoader.OnHitPvp(item, this, Main.player[num302], num304, flag20)
		/// <summary>
		/// Calls ModItem.OnHitPvp and all GlobalItem.OnHitPvp hooks.
		/// </summary>
		public static void OnHitPvp(Item item, Player player, Player target, int damage, bool crit) {
			item.ModItem?.OnHitPvp(player, target, damage, crit);

			foreach (var g in HookOnHitPvp.Enumerate(item.globalItems)) {
				g.OnHitPvp(item, player, target, damage, crit);
			}
		}

		private static HookList HookUseItem = AddHook<Func<Item, Player, bool?>>(g => g.UseItem);
		/// <summary>
		/// Returns false if any of ModItem.UseItem or GlobalItem.UseItem return false.
		/// Returns true if anything returns true without returning false.
		/// Returns null by default.
		/// Does not fail fast (calls every hook)
		/// </summary>
		public static bool? UseItem(Item item, Player player) {
			if (item.IsAir)
				return false;

			bool? result = null;

<<<<<<< HEAD
			foreach (var g in HookUseItem.Enumerate(item.globalItems)) {
				bool? useItem = g.UseItem(item, player);
=======
			foreach (var g in HookUseItem.Enumerate(item.globalItems))
				flag |= g.UseItem(item, player);
>>>>>>> a64d0a4e

				if (useItem.HasValue && result != false) {
					result = useItem.Value;
				}
			}

			bool? modItemResult = item.ModItem?.UseItem(player);

			return result ?? modItemResult;
		}

		private static HookList HookUseAnimation = AddHook<Action<Item, Player>>(g => g.UseAnimation);
		
		public static void UseAnimation(Item item, Player player) {
			foreach (var g in HookUseAnimation.Enumerate(item.globalItems)) {
				g.UseAnimation(item, player);
			}

			item.ModItem?.UseAnimation(player);
		}

		private static HookList HookConsumeItem = AddHook<Func<Item, Player, bool>>(g => g.ConsumeItem);
		//near end of Terraria.Player.ItemCheck
		//  if (flag22 && ItemLoader.ConsumeItem(item, this))
		/// <summary>
		/// If ModItem.ConsumeItem or any of the GlobalItem.ConsumeItem hooks returns false, sets consume to false.
		/// </summary>
		public static bool ConsumeItem(Item item, Player player) {
			if (item.IsAir) return true;
			if (item.ModItem != null && !item.ModItem.ConsumeItem(player))
				return false;

			foreach (var g in HookConsumeItem.Enumerate(item.globalItems)) {
				if (!g.ConsumeItem(item, player))
					return false;
			}

			OnConsumeItem(item, player);
			return true;
		}

		private static HookList HookOnConsumeItem = AddHook<Action<Item, Player>>(g => g.OnConsumeItem);
		/// <summary>
		/// Calls ModItem.OnConsumeItem and all GlobalItem.OnConsumeItem hooks.
		/// </summary>
		public static void OnConsumeItem(Item item, Player player) {
			if (item.IsAir)
				return;

			item.ModItem?.OnConsumeItem(player);

			foreach (var g in HookOnConsumeItem.Enumerate(item.globalItems)) {
				g.OnConsumeItem(item, player);
			}
		}

		private static HookList HookUseItemFrame = AddHook<Func<Item, Player, bool>>(g => g.UseItemFrame);
		//in Terraria.Player.PlayerFrame at end of useStyle if/else chain
		//  call if(ItemLoader.UseItemFrame(this.inventory[this.selectedItem], this)) { return; }
		/// <summary>
		/// Calls ModItem.UseItemFrame, then all GlobalItem.UseItemFrame hooks, until one of them returns true. Returns whether any of the hooks returned true.
		/// </summary>
		public static bool UseItemFrame(Item item, Player player) {
			if (item.ModItem != null && item.ModItem.UseItemFrame(player))
				return true;

			foreach (var g in HookUseItemFrame.Enumerate(item.globalItems)) {
				if (g.UseItemFrame(item, player))
					return true;
			}

			return false;
		}

		private static HookList HookHoldItemFrame = AddHook<Func<Item, Player, bool>>(g => g.HoldItemFrame);
		//in Terraria.Player.PlayerFrame at end of holdStyle if statements
		//  call if(ItemLoader.HoldItemFrame(this.inventory[this.selectedItem], this)) { return; }
		/// <summary>
		/// Calls ModItem.HoldItemFrame, then all GlobalItem.HoldItemFrame hooks, until one of them returns true. Returns whether any of the hooks returned true.
		/// </summary>
		public static bool HoldItemFrame(Item item, Player player) {
			if (item.IsAir)
				return false;

			if (item.ModItem != null && item.ModItem.HoldItemFrame(player))
				return true;

			foreach (var g in HookHoldItemFrame.Enumerate(item.globalItems)) {
				if (g.HoldItemFrame(item, player))
					return true;
			}

			return false;
		}

		private static HookList HookAltFunctionUse = AddHook<Func<Item, Player, bool>>(g => g.AltFunctionUse);
		/// <summary>
		/// Calls ModItem.AltFunctionUse, then all GlobalItem.AltFunctionUse hooks, until one of them returns true. Returns whether any of the hooks returned true.
		/// </summary>
		public static bool AltFunctionUse(Item item, Player player) {
			if (item.IsAir)
				return false;

			if (item.ModItem != null && item.ModItem.AltFunctionUse(player))
				return true;

			foreach (var g in HookAltFunctionUse.Enumerate(item.globalItems)) {
				if (g.AltFunctionUse(item, player))
					return true;
			}

			return false;
		}

		private static HookList HookUpdateInventory = AddHook<Action<Item, Player>>(g => g.UpdateInventory);
		//place at end of first for loop in Terraria.Player.UpdateEquips
		//  call ItemLoader.UpdateInventory(this.inventory[j], this)
		/// <summary>
		/// Calls ModItem.UpdateInventory and all GlobalItem.UpdateInventory hooks.
		/// </summary>
		public static void UpdateInventory(Item item, Player player) {
			if (item.IsAir)
				return;

			item.ModItem?.UpdateInventory(player);

			foreach (var g in HookUpdateInventory.Enumerate(item.globalItems)) {
				g.UpdateInventory(item, player);
			}
		}

		private static HookList HookUpdateEquip = AddHook<Action<Item, Player>>(g => g.UpdateEquip);
		/// <summary>
		/// Hook at the end of Player.VanillaUpdateEquip can be called from modded slots for modded equipments
		/// </summary>
		public static void UpdateEquip(Item item, Player player) {
			if (item.IsAir)
				return;

			item.ModItem?.UpdateEquip(player);

			foreach (var g in HookUpdateEquip.Enumerate(item.globalItems)) {
				g.UpdateEquip(item, player);
			}
		}

		private static HookList HookUpdateAccessory = AddHook<Action<Item, Player, bool>>(g => g.UpdateAccessory);
		/// <summary>
		/// Hook at the end of Player.ApplyEquipFunctional can be called from modded slots for modded equipments
		/// </summary>
		public static void UpdateAccessory(Item item, Player player, bool hideVisual) {
			if (item.IsAir)
				return;

			item.ModItem?.UpdateAccessory(player, hideVisual);

			foreach (var g in HookUpdateAccessory.Enumerate(item.globalItems)) {
				g.UpdateAccessory(item, player, hideVisual);
			}
		}

		private static HookList HookUpdateVanity = AddHook<Action<Item, Player>>(g => g.UpdateVanity);
		/// <summary>
		/// Hook at the end of Player.ApplyEquipVanity can be called from modded slots for modded equipments
		/// </summary>
		public static void UpdateVanity(Item item, Player player) {
			if (item.IsAir)
				return;

			item.ModItem?.UpdateVanity(player);

			foreach (var g in HookUpdateVanity.Enumerate(item.globalItems)) {
				g.UpdateVanity(item, player);
			}
		}

		private static HookList HookUpdateArmorSet = AddHook<Action<Player, string>>(g => g.UpdateArmorSet);
		//at end of Terraria.Player.UpdateArmorSets call ItemLoader.UpdateArmorSet(this, this.armor[0], this.armor[1], this.armor[2])
		/// <summary>
		/// If the head's ModItem.IsArmorSet returns true, calls the head's ModItem.UpdateArmorSet. This is then repeated for the body, then the legs. Then for each GlobalItem, if GlobalItem.IsArmorSet returns a non-empty string, calls GlobalItem.UpdateArmorSet with that string.
		/// </summary>
		public static void UpdateArmorSet(Player player, Item head, Item body, Item legs) {
			if (head.ModItem != null && head.ModItem.IsArmorSet(head, body, legs))
				head.ModItem.UpdateArmorSet(player);

			if (body.ModItem != null && body.ModItem.IsArmorSet(head, body, legs))
				body.ModItem.UpdateArmorSet(player);

			if (legs.ModItem != null && legs.ModItem.IsArmorSet(head, body, legs))
				legs.ModItem.UpdateArmorSet(player);

			foreach (GlobalItem globalItem in HookUpdateArmorSet.Enumerate(globalItemsArray)) {
				string set = globalItem.IsArmorSet(head, body, legs);
				if (!string.IsNullOrEmpty(set))
					globalItem.UpdateArmorSet(player, set);
			}
		}

		private static HookList HookPreUpdateVanitySet = AddHook<Action<Player, string>>(g => g.PreUpdateVanitySet);
		//in Terraria.Player.PlayerFrame after setting armor effects fields call this
		/// <summary>
		/// If the player's head texture's IsVanitySet returns true, calls the equipment texture's PreUpdateVanitySet. This is then repeated for the player's body, then the legs. Then for each GlobalItem, if GlobalItem.IsVanitySet returns a non-empty string, calls GlobalItem.PreUpdateVanitySet, using player.head, player.body, and player.legs.
		/// </summary>
		public static void PreUpdateVanitySet(Player player) {
			EquipTexture headTexture = EquipLoader.GetEquipTexture(EquipType.Head, player.head);
			EquipTexture bodyTexture = EquipLoader.GetEquipTexture(EquipType.Body, player.body);
			EquipTexture legTexture = EquipLoader.GetEquipTexture(EquipType.Legs, player.legs);
			if (headTexture != null && headTexture.IsVanitySet(player.head, player.body, player.legs))
				headTexture.PreUpdateVanitySet(player);

			if (bodyTexture != null && bodyTexture.IsVanitySet(player.head, player.body, player.legs))
				bodyTexture.PreUpdateVanitySet(player);

			if (legTexture != null && legTexture.IsVanitySet(player.head, player.body, player.legs))
				legTexture.PreUpdateVanitySet(player);

			foreach (GlobalItem globalItem in HookPreUpdateVanitySet.Enumerate(globalItemsArray)) {
				string set = globalItem.IsVanitySet(player.head, player.body, player.legs);
				if (!string.IsNullOrEmpty(set))
					globalItem.PreUpdateVanitySet(player, set);
			}
		}

		private static HookList HookUpdateVanitySet = AddHook<Action<Player, string>>(g => g.UpdateVanitySet);
		//in Terraria.Player.PlayerFrame after armor sets creating dust call this
		/// <summary>
		/// If the player's head texture's IsVanitySet returns true, calls the equipment texture's UpdateVanitySet. This is then repeated for the player's body, then the legs. Then for each GlobalItem, if GlobalItem.IsVanitySet returns a non-empty string, calls GlobalItem.UpdateVanitySet, using player.head, player.body, and player.legs.
		/// </summary>
		public static void UpdateVanitySet(Player player) {
			EquipTexture headTexture = EquipLoader.GetEquipTexture(EquipType.Head, player.head);
			EquipTexture bodyTexture = EquipLoader.GetEquipTexture(EquipType.Body, player.body);
			EquipTexture legTexture = EquipLoader.GetEquipTexture(EquipType.Legs, player.legs);
			if (headTexture != null && headTexture.IsVanitySet(player.head, player.body, player.legs))
				headTexture.UpdateVanitySet(player);

			if (bodyTexture != null && bodyTexture.IsVanitySet(player.head, player.body, player.legs))
				bodyTexture.UpdateVanitySet(player);

			if (legTexture != null && legTexture.IsVanitySet(player.head, player.body, player.legs))
				legTexture.UpdateVanitySet(player);

			foreach (GlobalItem globalItem in HookUpdateVanitySet.Enumerate(globalItemsArray)) {
				string set = globalItem.IsVanitySet(player.head, player.body, player.legs);
				if (!string.IsNullOrEmpty(set))
					globalItem.UpdateVanitySet(player, set);
			}
		}

		private static HookList HookArmorSetShadows = AddHook<Action<Player, string>>(g => g.ArmorSetShadows);
		//in Terraria.Main.DrawPlayers after armor combinations setting flags call
		//  ItemLoader.ArmorSetShadows(player);
		/// <summary>
		/// If the player's head texture's IsVanitySet returns true, calls the equipment texture's ArmorSetShadows. This is then repeated for the player's body, then the legs. Then for each GlobalItem, if GlobalItem.IsVanitySet returns a non-empty string, calls GlobalItem.ArmorSetShadows, using player.head, player.body, and player.legs.
		/// </summary>
		public static void ArmorSetShadows(Player player) {
			EquipTexture headTexture = EquipLoader.GetEquipTexture(EquipType.Head, player.head);
			EquipTexture bodyTexture = EquipLoader.GetEquipTexture(EquipType.Body, player.body);
			EquipTexture legTexture = EquipLoader.GetEquipTexture(EquipType.Legs, player.legs);
			if (headTexture != null && headTexture.IsVanitySet(player.head, player.body, player.legs))
				headTexture.ArmorSetShadows(player);

			if (bodyTexture != null && bodyTexture.IsVanitySet(player.head, player.body, player.legs))
				bodyTexture.ArmorSetShadows(player);

			if (legTexture != null && legTexture.IsVanitySet(player.head, player.body, player.legs))
				legTexture.ArmorSetShadows(player);

			foreach (GlobalItem globalItem in HookArmorSetShadows.Enumerate(globalItemsArray)) {
				string set = globalItem.IsVanitySet(player.head, player.body, player.legs);
				if (!string.IsNullOrEmpty(set))
					globalItem.ArmorSetShadows(player, set);
			}
		}

		private delegate void DelegateSetMatch(int armorSlot, int type, bool male, ref int equipSlot, ref bool robes);
		private static HookList HookSetMatch = AddHook<DelegateSetMatch>(g => g.SetMatch);
		/// <summary>
		/// Calls EquipTexture.SetMatch, then all GlobalItem.SetMatch hooks.
		/// </summary>   
		public static void SetMatch(int armorSlot, int type, bool male, ref int equipSlot, ref bool robes) {
			EquipTexture texture = EquipLoader.GetEquipTexture((EquipType)armorSlot, type);
			texture?.SetMatch(male, ref equipSlot, ref robes);

			foreach (var g in HookSetMatch.Enumerate(globalItemsArray)) {
				g.SetMatch(armorSlot, type, male, ref equipSlot, ref robes);
			}
		}

		private static HookList HookCanRightClick = AddHook<Func<Item, bool>>(g => g.CanRightClick);
		//in Terraria.UI.ItemSlot.RightClick in end of item-opening if/else chain before final else
		//  make else if(ItemLoader.CanRightClick(inv[slot]))
		/// <summary>
		/// Calls ModItem.CanRightClick, then all GlobalItem.CanRightClick hooks, until one of the returns true. If one of the returns true, returns Main.mouseRight. Otherwise, returns false.
		/// </summary>
		public static bool CanRightClick(Item item) {
			if (item.IsAir || !Main.mouseRight)
				return false;

			if (item.ModItem != null && item.ModItem.CanRightClick())
				return true;

			foreach (var g in HookCanRightClick.Enumerate(item.globalItems)) {
				if (g.CanRightClick(item))
					return true;
			}

			return false;
		}

		private static HookList HookRightClick = AddHook<Action<Item, Player>>(g => g.RightClick);
		//in Terraria.UI.ItemSlot in block from CanRightClick call ItemLoader.RightClick(inv[slot], player)
		/// <summary>
		/// If Main.mouseRightRelease is true, the following steps are taken:
		/// 1. Call ModItem.RightClick
		/// 2. Calls all GlobalItem.RightClick hooks
		/// 3. Call ItemLoader.ConsumeItem, and if it returns true, decrements the item's stack
		/// 4. Sets the item's type to 0 if the item's stack is 0
		/// 5. Plays the item-grabbing sound
		/// 6. Sets Main.stackSplit to 30
		/// 7. Sets Main.mouseRightRelease to false
		/// 8. Calls Recipe.FindRecipes.
		/// </summary>
		public static void RightClick(Item item, Player player) {
			if (!Main.mouseRightRelease)
				return;

			item.ModItem?.RightClick(player);

			foreach (var g in HookRightClick.Enumerate(item.globalItems)) {
				g.RightClick(item, player);
			}

			if (ConsumeItem(item, player) && --item.stack == 0)
				item.SetDefaults();

			SoundEngine.PlaySound(7);
			Main.stackSplit = 30;
			Main.mouseRightRelease = false;
			Recipe.FindRecipes();
		}

		//in Terraria.UI.ItemSlot add this to boss bag check
		/// <summary>
		/// Returns whether ModItem.bossBagNPC is greater than 0. Returns false if item is not a modded item.
		/// </summary>
		public static bool IsModBossBag(Item item) {
			return item.ModItem != null && item.ModItem.BossBagNPC > 0;
		}

		//in Terraria.Player.OpenBossBag after setting num14 call
		//  ItemLoader.OpenBossBag(type, this, ref num14);
		/// <summary>
		/// If the item is a modded item and ModItem.bossBagNPC is greater than 0, calls ModItem.OpenBossBag and sets npc to ModItem.bossBagNPC.
		/// </summary>
		public static void OpenBossBag(int type, Player player, ref int npc) {
			ModItem modItem = GetItem(type);
			if (modItem != null && modItem.BossBagNPC > 0) {
				modItem.OpenBossBag(player);
				npc = modItem.BossBagNPC;
			}
		}

		private static HookList HookPreOpenVanillaBag = AddHook<Func<string, Player, int, bool>>(g => g.PreOpenVanillaBag);
		//in beginning of Terraria.Player.openBag methods add
		//  if(!ItemLoader.PreOpenVanillaBag("bagName", this, arg)) { return; }
		//at the end of the following methods in Player.cs, add: NPCLoader.blockLoot.Clear(); // clear blockloot
		//methods: OpenBossBag, openCrate, openGoodieBag, openHerbBag, openLockbox, openPresent
		/// <summary>
		/// Calls each GlobalItem.PreOpenVanillaBag hook until one of them returns false. Returns true if all of them returned true.
		/// </summary>
		public static bool PreOpenVanillaBag(string context, Player player, int arg) {
			bool result = true;
			foreach (var g in HookPreOpenVanillaBag.Enumerate(globalItemsArray)) {
				result &= g.PreOpenVanillaBag(context, player, arg);
			}

			if (!result) {
				NPCLoader.blockLoot.Clear(); // clear blockloot
				return false;
			}

			return true;
		}

		private static HookList HookOpenVanillaBag = AddHook<Action<string, Player, int>>(g => g.OpenVanillaBag);
		//in Terraria.Player.openBag methods after PreOpenVanillaBag if statements
		//  add ItemLoader.OpenVanillaBag("bagname", this, arg);
		/// <summary>
		/// Calls all GlobalItem.OpenVanillaBag hooks.
		/// </summary>
		public static void OpenVanillaBag(string context, Player player, int arg) {
			foreach (var g in HookOpenVanillaBag.Enumerate(globalItemsArray)) {
				g.OpenVanillaBag(context, player, arg);
			}
		}

		private delegate bool DelegateReforgePrice(Item item, ref int reforgePrice, ref bool canApplyDiscount);
		private static HookList HookReforgePrice = AddHook<DelegateReforgePrice>(g => g.ReforgePrice);
		/// <summary>
		/// Call all ModItem.ReforgePrice, then GlobalItem.ReforgePrice hooks.
		/// </summary>
		/// <param name="canApplyDiscount"></param>
		/// <returns></returns>
		public static bool ReforgePrice(Item item, ref int reforgePrice, ref bool canApplyDiscount) {
			bool b = item.ModItem?.ReforgePrice(ref reforgePrice, ref canApplyDiscount) ?? true;

			foreach (var g in HookReforgePrice.Enumerate(item.globalItems)) {
				b &= g.ReforgePrice(item, ref reforgePrice, ref canApplyDiscount);
			}

			return b;
		}

		// @todo: PreReforge marked obsolete until v0.11
		private static HookList HookPreReforge = AddHook<Func<Item, bool>>(g => g.PreReforge);
		/// <summary>
		/// Calls ModItem.PreReforge, then all GlobalItem.PreReforge hooks.
		/// </summary>
		public static bool PreReforge(Item item) {
			bool b = item.ModItem?.PreReforge() ?? true;

			foreach (var g in HookPreReforge.Enumerate(item.globalItems)) {
				b &= g.PreReforge(item);
			}

			return b;
		}

		private static HookList HookPostReforge = AddHook<Action<Item>>(g => g.PostReforge);
		/// <summary>
		/// Calls ModItem.PostReforge, then all GlobalItem.PostReforge hooks.
		/// </summary>
		public static void PostReforge(Item item) {
			item.ModItem?.PostReforge();

			foreach (var g in HookPostReforge.Enumerate(item.globalItems)) {
				g.PostReforge(item);
			}
		}

		private delegate void DelegateDrawHands(int body, ref bool drawHands, ref bool drawArms);
		private static HookList HookDrawHands = AddHook<DelegateDrawHands>(g => g.DrawHands);
		/// <summary>
		/// Calls the item's body equipment texture's DrawHands hook, then all GlobalItem.DrawHands hooks.
		/// "body" is the player's associated body equipment texture.
		/// </summary>
		public static void DrawHands(Player player, ref bool drawHands, ref bool drawArms) {
			EquipTexture texture = EquipLoader.GetEquipTexture(EquipType.Body, player.body);
			texture?.DrawHands(ref drawHands, ref drawArms);

			foreach (var g in HookDrawHands.Enumerate(globalItemsArray)) {
				g.DrawHands(player.body, ref drawHands, ref drawArms);
			}
		}

		private delegate void DelegateDrawHair(int body, ref bool drawHair, ref bool drawAltHair);
		private static HookList HookDrawHair = AddHook<DelegateDrawHair>(g => g.DrawHair);
		//in Terraria.Main.DrawPlayerHead after if statement that sets flag2 to true
		//  call ItemLoader.DrawHair(drawPlayer, ref flag, ref flag2)
		//in Terraria.Main.DrawPlayer after if statement that sets flag5 to true
		//  call ItemLoader.DrawHair(drawPlayer, ref flag4, ref flag5)
		/// <summary>
		/// Calls the item's head equipment texture's DrawHair hook, then all GlobalItem.DrawHair hooks.
		/// "head" is the player's associated head equipment texture.
		/// </summary>
		public static void DrawHair(Player player, ref bool drawHair, ref bool drawAltHair) {
			EquipTexture texture = EquipLoader.GetEquipTexture(EquipType.Head, player.head);
			texture?.DrawHair(ref drawHair, ref drawAltHair);

			foreach (var g in HookDrawHair.Enumerate(globalItemsArray)) {
				g.DrawHair(player.head, ref drawHair, ref drawAltHair);
			}
		}

		private static HookList HookDrawHead = AddHook<Func<int, bool>>(g => g.DrawHead);
		//in Terraria.Main.DrawPlayerHead in if statement after ItemLoader.DrawHair
		//and in Terraria.Main.DrawPlayer in if (!drawPlayer.invis && drawPlayer.head != 38 && drawPlayer.head != 135)
		//  use && with ItemLoader.DrawHead(drawPlayer)
		/// <summary>
		/// Calls the item's head equipment texture's DrawHead hook, then all GlobalItem.DrawHead hooks, until one of them returns false. Returns true if none of them return false.
		/// "head" is the player's associated head equipment texture.
		/// </summary>
		public static bool DrawHead(Player player) {
			EquipTexture texture = EquipLoader.GetEquipTexture(EquipType.Head, player.head);
			if (texture != null && !texture.DrawHead())
				return false;

			foreach (var g in HookDrawHead.Enumerate(globalItemsArray)) {
				if (!g.DrawHead(player.head))
					return false;
			}

			return true;
		}

		private static HookList HookDrawBody = AddHook<Func<int, bool>>(g => g.DrawBody);
		/// <summary>
		/// Calls the item's body equipment texture's DrawBody hook, then all GlobalItem.DrawBody hooks, until one of them returns false. Returns true if none of them return false.
		/// "body" is the player's associated body equipment texture.
		/// </summary>
		public static bool DrawBody(Player player) {
			EquipTexture texture = EquipLoader.GetEquipTexture(EquipType.Body, player.body);
			if (texture != null && !texture.DrawBody())
				return false;

			foreach (var g in HookDrawBody.Enumerate(globalItemsArray)) {
				if (!g.DrawBody(player.body))
					return false;
			}

			return true;
		}

		private static HookList HookDrawLegs = AddHook<Func<int, int, bool>>(g => g.DrawLegs);
		/// <summary>
		/// Calls the item's leg equipment texture's DrawLegs hook, then the item's shoe equipment texture's DrawLegs hook, then all GlobalItem.DrawLegs hooks, until one of them returns false. Returns true if none of them return false.
		/// "legs" and "shoes" are the player's associated legs and shoes equipment textures.
		/// </summary>
		public static bool DrawLegs(Player player) {
			EquipTexture texture = EquipLoader.GetEquipTexture(EquipType.Legs, player.legs);
			if (texture != null && !texture.DrawLegs())
				return false;

			texture = EquipLoader.GetEquipTexture(EquipType.Shoes, player.shoe);
			if (texture != null && !texture.DrawLegs())
				return false;

			foreach (var g in HookDrawLegs.Enumerate(globalItemsArray)) {
				if (!g.DrawLegs(player.legs, player.shoe))
					return false;
			}

			return true;
		}

		private delegate void DelegateDrawArmorColor(EquipType type, int slot, Player drawPlayer, float shadow, ref Color color, ref int glowMask, ref Color glowMaskColor);
		private static HookList HookDrawArmorColor = AddHook<DelegateDrawArmorColor>(g => g.DrawArmorColor);
		/// <summary>
		/// Calls the item's equipment texture's DrawArmorColor hook, then all GlobalItem.DrawArmorColor hooks.
		/// </summary>
		public static void DrawArmorColor(EquipType type, int slot, Player drawPlayer, float shadow, ref Color color,
			ref int glowMask, ref Color glowMaskColor) {
			EquipTexture texture = EquipLoader.GetEquipTexture(type, slot);
			texture?.DrawArmorColor(drawPlayer, shadow, ref color, ref glowMask, ref glowMaskColor);

			foreach (var g in HookDrawArmorColor.Enumerate(globalItemsArray)) {
				g.DrawArmorColor(type, slot, drawPlayer, shadow, ref color, ref glowMask, ref glowMaskColor);
			}
		}

		private delegate void DelegateArmorArmGlowMask(int slot, Player drawPlayer, float shadow, ref int glowMask, ref Color color);
		private static HookList HookArmorArmGlowMask = AddHook<DelegateArmorArmGlowMask>(g => g.ArmorArmGlowMask);
		/// <summary>
		/// Calls the item's body equipment texture's ArmorArmGlowMask hook, then all GlobalItem.ArmorArmGlowMask hooks.
		/// </summary>
		public static void ArmorArmGlowMask(int slot, Player drawPlayer, float shadow, ref int glowMask, ref Color color) {
			EquipTexture texture = EquipLoader.GetEquipTexture(EquipType.Body, slot);
			texture?.ArmorArmGlowMask(drawPlayer, shadow, ref glowMask, ref color);

			foreach (var g in HookArmorArmGlowMask.Enumerate(globalItemsArray)) {
				g.ArmorArmGlowMask(slot, drawPlayer, shadow, ref glowMask, ref color);
			}
		}

		/// <summary>s
		/// Returns the wing item that the player is functionally using. If player.wingsLogic has been modified, so no equipped wing can be found to match what the player is using, this creates a new Item object to return.
		/// </summary>
		public static Item GetWing(Player player) {
			//TODO: this doesn't work with wings in modded accessory slots
			Item item = null;
			for (int k = 3; k < 10; k++) {
				if (player.armor[k].wingSlot == player.wingsLogic) {
					item = player.armor[k];
				}
			}
			if (item != null) {
				return item;
			}
			if (player.wingsLogic > 0 && player.wingsLogic < Main.maxWings) {
				item = new Item();
				item.SetDefaults(vanillaWings[player.wingsLogic]);
				return item;
			}
			if (player.wingsLogic >= Main.maxWings) {
				EquipTexture texture = EquipLoader.GetEquipTexture(EquipType.Wings, player.wingsLogic);
				if (texture?.Item != null)
					return texture.Item.Item;
			}
			return null;
		}

		private delegate void DelegateVerticalWingSpeeds(Item item, Player player, ref float ascentWhenFalling, ref float ascentWhenRising, ref float maxCanAscendMultiplier, ref float maxAscentMultiplier, ref float constantAscend);
		private static HookList HookVerticalWingSpeeds = AddHook<DelegateVerticalWingSpeeds>(g => g.VerticalWingSpeeds);
		//in Terraria.Player.WingMovement after if statements that set num1-5
		//  call ItemLoader.VerticalWingSpeeds(this, ref num2, ref num5, ref num4, ref num3, ref num)
		/// <summary>
		/// If the player is using wings, this uses the result of GetWing, and calls ModItem.VerticalWingSpeeds then all GlobalItem.VerticalWingSpeeds hooks.
		/// </summary>
		public static void VerticalWingSpeeds(Player player, ref float ascentWhenFalling, ref float ascentWhenRising,
			ref float maxCanAscendMultiplier, ref float maxAscentMultiplier, ref float constantAscend) {
			Item item = GetWing(player);
			if (item == null) {
				EquipTexture texture = EquipLoader.GetEquipTexture(EquipType.Wings, player.wingsLogic);
				texture?.VerticalWingSpeeds(
					player, ref ascentWhenFalling, ref ascentWhenRising, ref maxCanAscendMultiplier,
					ref maxAscentMultiplier, ref constantAscend);
				return;
			}

			item.ModItem?.VerticalWingSpeeds(player, ref ascentWhenFalling, ref ascentWhenRising, ref maxCanAscendMultiplier,
				ref maxAscentMultiplier, ref constantAscend);

			foreach (var g in HookVerticalWingSpeeds.Enumerate(item.globalItems)) {
				g.VerticalWingSpeeds(item, player, ref ascentWhenFalling, ref ascentWhenRising,
					ref maxCanAscendMultiplier, ref maxAscentMultiplier, ref constantAscend);
			}
		}

		private delegate void DelegateHorizontalWingSpeeds(Item item, Player player, ref float speed, ref float acceleration);
		private static HookList HookHorizontalWingSpeeds = AddHook<DelegateHorizontalWingSpeeds>(g => g.HorizontalWingSpeeds);
		//in Terraria.Player.Update after wingsLogic if statements modifying accRunSpeed and runAcceleration
		//  call ItemLoader.HorizontalWingSpeeds(this)
		/// <summary>
		/// If the player is using wings, this uses the result of GetWing, and calls ModItem.HorizontalWingSpeeds then all GlobalItem.HorizontalWingSpeeds hooks.
		/// </summary>
		public static void HorizontalWingSpeeds(Player player) {
			Item item = GetWing(player);
			if (item == null) {
				EquipTexture texture = EquipLoader.GetEquipTexture(EquipType.Wings, player.wingsLogic);
				texture?.HorizontalWingSpeeds(player, ref player.accRunSpeed, ref player.runAcceleration);
				return;
			}
			
			item.ModItem?.HorizontalWingSpeeds(player, ref player.accRunSpeed, ref player.runAcceleration);

			foreach (var g in HookHorizontalWingSpeeds.Enumerate(item.globalItems)) {
				g.HorizontalWingSpeeds(item, player, ref player.accRunSpeed, ref player.runAcceleration);
			}
		}

		private static HookList HookWingUpdate = AddHook<Func<int, Player, bool, bool>>(g => g.WingUpdate);
		/// <summary>
		/// If wings can be seen on the player, calls the player's wing's equipment texture's WingUpdate and all GlobalItem.WingUpdate hooks.
		/// </summary>
		public static bool WingUpdate(Player player, bool inUse) {
			if (player.wings <= 0)
				return false;

			EquipTexture texture = EquipLoader.GetEquipTexture(EquipType.Wings, player.wings);
			bool? retVal = texture?.WingUpdate(player, inUse);

			foreach (var g in HookWingUpdate.Enumerate(globalItemsArray)) {
				retVal |= g.WingUpdate(player.wings, player, inUse);
			}

			return retVal ?? false;
		}

		private delegate void DelegateUpdate(Item item, ref float gravity, ref float maxFallSpeed);
		private static HookList HookUpdate = AddHook<DelegateUpdate>(g => g.Update);
		//in Terraria.Item.UpdateItem before item movement (denoted by ItemID.Sets.ItemNoGravity)
		//  call ItemLoader.Update(this, ref num, ref num2)
		/// <summary>
		/// Calls ModItem.Update, then all GlobalItem.Update hooks.
		/// </summary>
		public static void Update(Item item, ref float gravity, ref float maxFallSpeed) {
			item.ModItem?.Update(ref gravity, ref maxFallSpeed);

			foreach (var g in HookUpdate.Enumerate(item.globalItems)) {
				g.Update(item, ref gravity, ref maxFallSpeed);
			}
		}

		private static HookList HookCanBurnInLava = AddHook<Func<Item, bool>>(g => g.CanBurnInLava);
		/// <summary>
		/// Calls ModItem.CanBurnInLava.
		/// </summary>
		public static bool CanBurnInLava(Item item)
		{
			foreach (var g in HookCanBurnInLava.Enumerate(item.globalItems)) {
				if (g.CanBurnInLava(item))
					return true;
			}

			return item.ModItem?.CanBurnInLava() ?? false;
		}
		
		private static HookList HookPostUpdate = AddHook<Action<Item>>(g => g.PostUpdate);
		/// <summary>
		/// Calls ModItem.PostUpdate and all GlobalItem.PostUpdate hooks.
		/// </summary>
		public static void PostUpdate(Item item) {
			item.ModItem?.PostUpdate();

			foreach (var g in HookPostUpdate.Enumerate(item.globalItems)) {
				g.PostUpdate(item);
			}
		}

		private delegate void DelegateGrabRange(Item item, Player player, ref int grabRange);
		private static HookList HookGrabRange = AddHook<DelegateGrabRange>(g => g.GrabRange);
		//in Terraria.Player.GrabItems after increasing grab range add
		//  ItemLoader.GrabRange(Main.item[j], this, ref num);
		/// <summary>
		/// Calls ModItem.GrabRange, then all GlobalItem.GrabRange hooks.
		/// </summary>
		public static void GrabRange(Item item, Player player, ref int grabRange) {
			item.ModItem?.GrabRange(player, ref grabRange);

			foreach (var g in HookGrabRange.Enumerate(item.globalItems)) {
				g.GrabRange(item, player, ref grabRange);
			}
		}

		private static HookList HookGrabStyle = AddHook<Func<Item, Player, bool>>(g => g.GrabStyle);
		//in Terraria.Player.GrabItems between setting beingGrabbed to true and grab styles add
		//  if(ItemLoader.GrabStyle(Main.item[j], this)) { } else
		/// <summary>
		/// Calls all GlobalItem.GrabStyle hooks then ModItem.GrabStyle, until one of them returns true. Returns whether any of the hooks returned true.
		/// </summary>
		public static bool GrabStyle(Item item, Player player) {
			foreach (var g in HookGrabStyle.Enumerate(item.globalItems)) {
				if (g.GrabStyle(item, player))
					return true;
			}

			return item.ModItem != null && item.ModItem.GrabStyle(player);
		}

		private static HookList HookCanPickup = AddHook<Func<Item, Player, bool>>(g => g.CanPickup);
		//in Terraria.Player.GrabItems first per item if statement add
		//  && ItemLoader.CanPickup(Main.item[j], this)
		public static bool CanPickup(Item item, Player player) {
			foreach (var g in HookCanPickup.Enumerate(item.globalItems)) {
				if (!g.CanPickup(item, player))
					return false;
			}

			return item.ModItem?.CanPickup(player) ?? true;
		}

		private static HookList HookOnPickup = AddHook<Func<Item, Player, bool>>(g => g.OnPickup);
		//in Terraria.Player.GrabItems before special pickup effects add
		//  if(!ItemLoader.OnPickup(Main.item[j], this)) { Main.item[j] = new Item(); continue; }
		/// <summary>
		/// Calls all GlobalItem.OnPickup hooks then ModItem.OnPickup, until one of the returns false. Returns true if all of the hooks return true.
		/// </summary>
		public static bool OnPickup(Item item, Player player) {
			foreach (var g in HookOnPickup.Enumerate(item.globalItems)) {
				if (!g.OnPickup(item, player))
					return false;
			}

			return item.ModItem?.OnPickup(player) ?? true;
		}

		private static HookList HookItemSpace = AddHook<Func<Item, Player, bool>>(g => g.ItemSpace);
		//in Terraria.Player.GrabItems before grab effect
		//  (this.ItemSpace(Main.item[j]) || ItemLoader.ExtraPickupSpace(Main.item[j], this)
		public static bool ItemSpace(Item item, Player player) {
			foreach (var g in HookItemSpace.Enumerate(item.globalItems)) {
				if (g.ItemSpace(item, player))
					return true;
			}

			return item.ModItem?.ItemSpace(player) ?? false;
		}

		private static HookList HookGetAlpha = AddHook<Func<Item, Color, Color?>>(g => g.GetAlpha);
		//in Terraria.UI.ItemSlot.GetItemLight remove type too high check
		//in beginning of Terraria.Item.GetAlpha call
		//  Color? modColor = ItemLoader.GetAlpha(this, newColor);
		//  if(modColor.HasValue) { return modColor.Value; }
		/// <summary>
		/// Calls all GlobalItem.GetAlpha hooks then ModItem.GetAlpha, until one of them returns a color, and returns that color. Returns null if all of the hooks return null.
		/// </summary>
		public static Color? GetAlpha(Item item, Color lightColor) {
			if (item.IsAir)
				return null;

			foreach (var g in HookGetAlpha.Enumerate(item.globalItems)) {
				Color? color = g.GetAlpha(item, lightColor);
				if (color.HasValue)
					return color;
			}

			return item.ModItem?.GetAlpha(lightColor);
		}

		private delegate bool DelegatePreDrawInWorld(Item item, SpriteBatch spriteBatch, Color lightColor, Color alphaColor, ref float rotation, ref float scale, int whoAmI);
		private static HookList HookPreDrawInWorld = AddHook<DelegatePreDrawInWorld>(g => g.PreDrawInWorld);

		/// <summary>
		/// Returns the "and" operator on the results of ModItem.PreDrawInWorld and all GlobalItem.PreDrawInWorld hooks.
		/// </summary>
		public static bool PreDrawInWorld(Item item, SpriteBatch spriteBatch, Color lightColor, Color alphaColor, ref float rotation, ref float scale, int whoAmI) {
			bool flag = true;
			if (item.ModItem != null)
				flag &= item.ModItem.PreDrawInWorld(spriteBatch, lightColor, alphaColor, ref rotation, ref scale, whoAmI);

			foreach (var g in HookPreDrawInWorld.Enumerate(item.globalItems)) {
				flag &= g.PreDrawInWorld(item, spriteBatch, lightColor, alphaColor, ref rotation, ref scale, whoAmI);
			}

			return flag;
		}

		private static HookList HookPostDrawInWorld = AddHook<Action<Item, SpriteBatch, Color, Color, float, float, int>>(g => g.PostDrawInWorld);
		//in Terraria.Main.DrawItem before every return (including for PreDrawInWorld) and at end of method call
		//  ItemLoader.PostDrawInWorld(item, Main.spriteBatch, color, alpha, rotation, scale)
		/// <summary>
		/// Calls ModItem.PostDrawInWorld, then all GlobalItem.PostDrawInWorld hooks.
		/// </summary>
		public static void PostDrawInWorld(Item item, SpriteBatch spriteBatch, Color lightColor, Color alphaColor, float rotation, float scale, int whoAmI) {
			item.ModItem?.PostDrawInWorld(spriteBatch, lightColor, alphaColor, rotation, scale, whoAmI);

			foreach (var g in HookPostDrawInWorld.Enumerate(item.globalItems)) {
				g.PostDrawInWorld(item, spriteBatch, lightColor, alphaColor, rotation, scale, whoAmI);
			}
		}

		private static HookList HookPreDrawInInventory = AddHook<Func<Item, SpriteBatch, Vector2, Rectangle, Color, Color, Vector2, float, bool>>(g => g.PreDrawInInventory);
		//in Terraria.UI.ItemSlot.Draw place item-drawing code inside if statement
		//  if(ItemLoader.PreDrawInInventory(item, spriteBatch, position2, rectangle2, item.GetAlpha(newColor),
		//    item.GetColor(color), origin, num4 * num3))
		/// <summary>
		/// Returns the "and" operator on the results of all GlobalItem.PreDrawInInventory hooks and ModItem.PreDrawInInventory.
		/// </summary>
		public static bool PreDrawInInventory(Item item, SpriteBatch spriteBatch, Vector2 position, Rectangle frame,
			Color drawColor, Color itemColor, Vector2 origin, float scale) {
			bool flag = true;
			foreach (var g in HookPreDrawInInventory.Enumerate(item.globalItems)) {
				flag &= g.PreDrawInInventory(item, spriteBatch, position, frame, drawColor, itemColor, origin, scale);
			}

			if (item.ModItem != null)
				flag &= item.ModItem.PreDrawInInventory(spriteBatch, position, frame, drawColor, itemColor, origin, scale);

			return flag;
		}

		private static HookList HookPostDrawInInventory = AddHook<Action<Item, SpriteBatch, Vector2, Rectangle, Color, Color, Vector2, float>>(g => g.PostDrawInInventory);
		//in Terraria.UI.ItemSlot.Draw after if statement for PreDrawInInventory call
		//  ItemLoader.PostDrawInInventory(item, spriteBatch, position2, rectangle2, item.GetAlpha(newColor),
		//    item.GetColor(color), origin, num4 * num3);
		/// <summary>
		/// Calls ModItem.PostDrawInInventory, then all GlobalItem.PostDrawInInventory hooks.
		/// </summary>
		public static void PostDrawInInventory(Item item, SpriteBatch spriteBatch, Vector2 position, Rectangle frame,
			Color drawColor, Color itemColor, Vector2 origin, float scale) {
			item.ModItem?.PostDrawInInventory(spriteBatch, position, frame, drawColor, itemColor, origin, scale);

			foreach (var g in HookPostDrawInInventory.Enumerate(item.globalItems)) {
				g.PostDrawInInventory(item, spriteBatch, position, frame, drawColor, itemColor, origin, scale);
			}
		}

		private static HookList HookHoldoutOffset = AddHook<Func<int, Vector2?>>(g => g.HoldoutOffset);
		public static void HoldoutOffset(float gravDir, int type, ref Vector2 offset) {
			ModItem modItem = GetItem(type);

			if (modItem != null) {
				Vector2? modOffset = modItem.HoldoutOffset();

				if (modOffset.HasValue) {
					offset.X = modOffset.Value.X;
					offset.Y += gravDir * modOffset.Value.Y;
				}
			}

			foreach (var g in HookHoldoutOffset.Enumerate(globalItemsArray)) {
				Vector2? modOffset = g.HoldoutOffset(type);

				if (modOffset.HasValue) {
					offset.X = modOffset.Value.X;
					offset.Y = TextureAssets.Item[type].Value.Height / 2f + gravDir * modOffset.Value.Y;
				}
			}
		}

		private static HookList HookHoldoutOrigin = AddHook<Func<int, Vector2?>>(g => g.HoldoutOrigin);
		public static void HoldoutOrigin(Player player, ref Vector2 origin) {
			Item item = player.inventory[player.selectedItem];
			Vector2 modOrigin = Vector2.Zero;
			if (item.ModItem != null) {
				Vector2? modOrigin2 = item.ModItem.HoldoutOrigin();
				if (modOrigin2.HasValue) {
					modOrigin = modOrigin2.Value;
				}
			}
			foreach (var g in HookHoldoutOrigin.Enumerate(item.globalItems)) {
				Vector2? modOrigin2 = g.HoldoutOrigin(item.type);
				if (modOrigin2.HasValue) {
					modOrigin = modOrigin2.Value;
				}
			}
			modOrigin.X *= player.direction;
			modOrigin.Y *= -player.gravDir;
			origin += modOrigin;
		}

		private static HookList HookCanEquipAccessory = AddHook<Func<Item, Player, int, bool>>(g => g.CanEquipAccessory);
		//in Terraria.UI.ItemSlot.AccCheck replace 2nd and 3rd return false with
		//  return !ItemLoader.CanEquipAccessory(item, slot)
		public static bool CanEquipAccessory(Item item, int slot) {
			Player player = Main.player[Main.myPlayer];
			if (item.ModItem != null && !item.ModItem.CanEquipAccessory(player, slot))
				return false;

			foreach (var g in HookCanEquipAccessory.Enumerate(item.globalItems)) {
				if (!g.CanEquipAccessory(item, player, slot))
					return false;
			}

			return true;
		}

		private delegate void DelegateExtractinatorUse(int extractType, ref int resultType, ref int resultStack);
		private static HookList HookExtractinatorUse = AddHook<DelegateExtractinatorUse>(g => g.ExtractinatorUse);
		public static void ExtractinatorUse(ref int resultType, ref int resultStack, int extractType) {
			GetItem(extractType)?.ExtractinatorUse(ref resultType, ref resultStack);

			foreach (var g in HookExtractinatorUse.Enumerate(globalItemsArray)) {
				g.ExtractinatorUse(extractType, ref resultType, ref resultStack);
			}
		}

		private delegate void DelegateCaughtFishStack(int type, ref int stack);
		private static HookList HookCaughtFishStack = AddHook<DelegateCaughtFishStack>(g => g.CaughtFishStack);
		public static void CaughtFishStack(Item item) {
			item.ModItem?.CaughtFishStack(ref item.stack);

			foreach (var g in HookCaughtFishStack.Enumerate(item.globalItems)) {
				g.CaughtFishStack(item.type, ref item.stack);
			}
		}

		private static HookList HookIsAnglerQuestAvailable = AddHook<Func<int, bool>>(g => g.IsAnglerQuestAvailable);
		public static void IsAnglerQuestAvailable(int itemID, ref bool notAvailable) {
			ModItem modItem = GetItem(itemID);
			if (modItem != null)
				notAvailable |= !modItem.IsAnglerQuestAvailable();

			foreach (var g in HookIsAnglerQuestAvailable.Enumerate(globalItemsArray)) {
				notAvailable |= !g.IsAnglerQuestAvailable(itemID);
			}
		}

		private delegate void DelegateAnglerChat(int type, ref string chat, ref string catchLocation);
		private static HookList HookAnglerChat = AddHook<DelegateAnglerChat>(g => g.AnglerChat);
		public static string AnglerChat(int type) {
			string chat = "";
			string catchLocation = "";
			GetItem(type)?.AnglerQuestChat(ref chat, ref catchLocation);

			foreach (var g in HookAnglerChat.Enumerate(globalItemsArray)) {
				g.AnglerChat(type, ref chat, ref catchLocation);
			}

			if (string.IsNullOrEmpty(chat) || string.IsNullOrEmpty(catchLocation))
				return null;

			return chat + "\n\n(" + catchLocation + ")";
		}

		private delegate bool DelegatePreDrawTooltip(Item item, ReadOnlyCollection<TooltipLine> lines, ref int x, ref int y);
		private static HookList HookPreDrawTooltip = AddHook<DelegatePreDrawTooltip>(g => g.PreDrawTooltip);
		public static bool PreDrawTooltip(Item item, ReadOnlyCollection<TooltipLine> lines, ref int x, ref int y) {
			bool modItemPreDraw = item.ModItem?.PreDrawTooltip(lines, ref x, ref y) ?? true;
			List<bool> globalItemPreDraw = new List<bool>();
			
			foreach (var g in HookPreDrawTooltip.Enumerate(item.globalItems)) {
				globalItemPreDraw.Add(g.PreDrawTooltip(item, lines, ref x, ref y));
			}

			return modItemPreDraw && globalItemPreDraw.All(z => z);
		}

		private delegate void DelegatePostDrawTooltip(Item item, ReadOnlyCollection<DrawableTooltipLine> lines);
		private static HookList HookPostDrawTooltip = AddHook<DelegatePostDrawTooltip>(g => g.PostDrawTooltip);
		public static void PostDrawTooltip(Item item, ReadOnlyCollection<DrawableTooltipLine> lines) {
			item.ModItem?.PostDrawTooltip(lines);

			foreach (var g in HookPostDrawTooltip.Enumerate(item.globalItems)) {
				g.PostDrawTooltip(item, lines);
			}
		}

		private delegate bool DelegatePreDrawTooltipLine(Item item, DrawableTooltipLine line, ref int yOffset);
		private static HookList HookPreDrawTooltipLine = AddHook<DelegatePreDrawTooltipLine>(g => g.PreDrawTooltipLine);
		public static bool PreDrawTooltipLine(Item item, DrawableTooltipLine line, ref int yOffset) {
			bool modItemPreDrawLine = item.ModItem?.PreDrawTooltipLine(line, ref yOffset) ?? true;
			List<bool> globalItemPreDrawLine = new List<bool>();

			foreach (var g in HookPreDrawTooltipLine.Enumerate(item.globalItems)) {
				globalItemPreDrawLine.Add(g.PreDrawTooltipLine(item, line, ref yOffset));
			}
			
			return modItemPreDrawLine && globalItemPreDrawLine.All(x => x);
		}

		private delegate void DelegatePostDrawTooltipLine(Item item, DrawableTooltipLine line);
		private static HookList HookPostDrawTooltipLine = AddHook<DelegatePostDrawTooltipLine>(g => g.PostDrawTooltipLine);
		public static void PostDrawTooltipLine(Item item, DrawableTooltipLine line) {
			item.ModItem?.PostDrawTooltipLine(line);

			foreach (var g in HookPostDrawTooltipLine.Enumerate(item.globalItems)) {
				g.PostDrawTooltipLine(item, line);
			}
		}

		private static HookList HookModifyTooltips = AddHook<Action<Item, List<TooltipLine>>>(g => g.ModifyTooltips);
		public static List<TooltipLine> ModifyTooltips(Item item, ref int numTooltips, string[] names, ref string[] text,
			ref bool[] modifier, ref bool[] badModifier, ref int oneDropLogo, out Color?[] overrideColor) {
			List<TooltipLine> tooltips = new List<TooltipLine>();
			for (int k = 0; k < numTooltips; k++) {
				TooltipLine tooltip = new TooltipLine(names[k], text[k]);
				tooltip.isModifier = modifier[k];
				tooltip.isModifierBad = badModifier[k];
				if (k == oneDropLogo) {
					tooltip.oneDropLogo = true;
				}
				tooltips.Add(tooltip);
			}
			
			item.ModItem?.ModifyTooltips(tooltips);

			foreach (var g in HookModifyTooltips.Enumerate(item.globalItems)) {
				g.ModifyTooltips(item, tooltips);
			}

			numTooltips = tooltips.Count;
			text = new string[numTooltips];
			modifier = new bool[numTooltips];
			badModifier = new bool[numTooltips];
			oneDropLogo = -1;
			overrideColor = new Color?[numTooltips];
			for (int k = 0; k < numTooltips; k++) {
				text[k] = tooltips[k].text;
				modifier[k] = tooltips[k].isModifier;
				badModifier[k] = tooltips[k].isModifierBad;
				if (tooltips[k].oneDropLogo) {
					oneDropLogo = k;
				}
				overrideColor[k] = tooltips[k].overrideColor;
			}

			return tooltips;
		}

		private static HookList HookNeedsSaving = AddHook<Func<Item, bool>>(g => g.NeedsSaving);
		public static bool NeedsModSaving(Item item) {
			return item.type != 0 && (item.ModItem != null || item.prefix >= PrefixID.Count || HookNeedsSaving.Enumerate(item.globalItems).Count(g => g.NeedsSaving(item)) > 0);
		}

		internal static void WriteNetGlobalOrder(BinaryWriter w) {
			w.Write((short)NetGlobals.Length);
			foreach (var globalItem in NetGlobals) {
				w.Write(globalItem.Mod.netID);
				w.Write(globalItem.Name);
			}
		}

		internal static void ReadNetGlobalOrder(BinaryReader r) {
			short n = r.ReadInt16();
			NetGlobals = new GlobalItem[n];
			for (short i = 0; i < n; i++)
				NetGlobals[i] = ModContent.Find<GlobalItem>(ModNet.GetMod(r.ReadInt16()).Name, r.ReadString());
		}

		private static bool HasMethod(Type t, string method, params Type[] args) {
			return t.GetMethod(method, args).DeclaringType != typeof(GlobalItem);
		}

		internal static void VerifyGlobalItem(GlobalItem item) {
			var type = item.GetType();
			int saveMethods = 0;
			if (HasMethod(type, "NeedsSaving", typeof(Item))) saveMethods++;
			if (HasMethod(type, "Save", typeof(Item))) saveMethods++;
			if (HasMethod(type, "Load", typeof(Item), typeof(TagCompound))) saveMethods++;
			if (saveMethods > 0 && saveMethods < 3)
				throw new Exception(type + " must override all of (NeedsSaving/Save/Load) or none");

			int netMethods = 0;
			if (HasMethod(type, "NetSend", typeof(Item), typeof(BinaryWriter))) netMethods++;
			if (HasMethod(type, "NetReceive", typeof(Item), typeof(BinaryReader))) netMethods++;
			if (netMethods == 1)
				throw new Exception(type + " must override both of (NetSend/NetReceive) or none");

			bool hasInstanceFields = type.GetFields(BindingFlags.Instance | BindingFlags.Public | BindingFlags.NonPublic)
				.Any(f => f.DeclaringType != typeof(GlobalItem));

			if (hasInstanceFields) {
				if (!item.InstancePerEntity)
					throw new Exception(type + " has instance fields but does not set InstancePerEntity to true. Either use static fields, or per instance globals");

				if (!HasMethod(type, "Clone", typeof(Item), typeof(Item)))
					throw new Exception(type + " has InstancePerEntity but does not override Clone(Item, Item)");
			}
		}
	}
}<|MERGE_RESOLUTION|>--- conflicted
+++ resolved
@@ -144,19 +144,13 @@
 				item.ModItem = GetItem(item.type).Clone(item);
 
 			item.globalItems = globalItems
-<<<<<<< HEAD
-				.Where(g => g.InstanceForEntity(item))
-=======
 				.Where(g => !g.LateInstantiation && g.InstanceForEntity(item))
->>>>>>> a64d0a4e
 				.Select(g => new Instanced<GlobalItem>(g.index, g.InstancePerEntity ? g.Clone(item, item) : g))
 				.ToArray();
 
 			item.ModItem?.AutoDefaults();
 			item.ModItem?.SetDefaults();
 
-<<<<<<< HEAD
-=======
 			var lateInitGlobals = globalItems
 				.Where(g => g.LateInstantiation && g.InstanceForEntity(item))
 				.Select(g => new Instanced<GlobalItem>(g.index, g.InstancePerEntity ? g.Clone(item, item) : g));
@@ -166,7 +160,6 @@
 				.OrderBy(i => i.index)
 				.ToArray();
 
->>>>>>> a64d0a4e
 			foreach (var g in HookSetDefaults.Enumerate(item.globalItems)) {
 				g.SetDefaults(item);
 			}
@@ -755,13 +748,8 @@
 
 			bool? result = null;
 
-<<<<<<< HEAD
 			foreach (var g in HookUseItem.Enumerate(item.globalItems)) {
 				bool? useItem = g.UseItem(item, player);
-=======
-			foreach (var g in HookUseItem.Enumerate(item.globalItems))
-				flag |= g.UseItem(item, player);
->>>>>>> a64d0a4e
 
 				if (useItem.HasValue && result != false) {
 					result = useItem.Value;
