using Microsoft.Xna.Framework;
using Microsoft.Xna.Framework.Graphics;
using System;
using System.Collections.Generic;
using System.Collections.ObjectModel;
using System.IO;
using System.Linq;
using System.Linq.Expressions;
using System.Reflection;
using Terraria.Audio;
using Terraria.GameContent;
using Terraria.ID;
using Terraria.Localization;
using Terraria.ModLoader.Core;
using Terraria.ModLoader.IO;
using Terraria.UI;
using Terraria.Utilities;
using HookList = Terraria.ModLoader.Core.HookList<Terraria.ModLoader.GlobalItem>;

namespace Terraria.ModLoader
{
	/// <summary>
	/// This serves as the central class from which item-related functions are carried out. It also stores a list of mod items by ID.
	/// </summary>
	public static class ItemLoader
	{
		internal static readonly IList<ModItem> items = new List<ModItem>();
		internal static readonly IList<GlobalItem> globalItems = new List<GlobalItem>();
		internal static GlobalItem[] NetGlobals;
		internal static readonly ISet<int> animations = new HashSet<int>();
		internal static readonly int vanillaQuestFishCount = 41;
		internal static readonly int[] vanillaWings = new int[Main.maxWings];

		private static int nextItem = ItemID.Count;
		private static Instanced<GlobalItem>[] globalItemsArray = new Instanced<GlobalItem>[0];

		private static List<HookList> hooks = new List<HookList>();

		private static HookList AddHook<F>(Expression<Func<GlobalItem, F>> func) {
			var hook = new HookList(ModLoader.Method(func));
			hooks.Add(hook);
			return hook;
		}

		private static void FindVanillaWings() {
			if (vanillaWings[1] != 0)
				return;

			Item item = new Item();
			for (int k = 0; k < ItemID.Count; k++) {
				item.SetDefaults(k);
				if (item.wingSlot > 0) {
					vanillaWings[item.wingSlot] = k;
				}
			}
		}

		internal static int ReserveItemID() {
			if (ModNet.AllowVanillaClients) throw new Exception("Adding items breaks vanilla client compatibility");

			int reserveID = nextItem;
			nextItem++;
			return reserveID;
		}

		/// <summary>
		/// Gets the ModItem instance corresponding to the specified type. Returns null if no modded item has the given type.
		/// </summary>
		public static ModItem GetItem(int type) {
			return type >= ItemID.Count && type < ItemCount ? items[type - ItemID.Count] : null;
		}

		public static int ItemCount => nextItem;

		internal static void ResizeArrays(bool unloading) {
			//Textures
			Array.Resize(ref TextureAssets.Item, nextItem);
			Array.Resize(ref TextureAssets.ItemFlame, nextItem);

			//Sets
			LoaderUtils.ResetStaticMembers(typeof(ItemID), true);

			//Etc
			Array.Resize(ref Item.cachedItemSpawnsByType, nextItem);
			Array.Resize(ref Item.staff, nextItem);
			Array.Resize(ref Item.claw, nextItem);
			Array.Resize(ref Lang._itemNameCache, nextItem);
			Array.Resize(ref Lang._itemTooltipCache, nextItem);

			for (int k = ItemID.Count; k < nextItem; k++) {
				Lang._itemNameCache[k] = LocalizedText.Empty;
				Lang._itemTooltipCache[k] = ItemTooltip.None;
				Item.cachedItemSpawnsByType[k] = -1;
			}

			//Animation collections can be accessed during an ongoing (un)loading process.
			//Which is why the following 2 lines have to run without any interruptions.
			lock (Main.itemAnimationsRegistered) {
				Array.Resize(ref Main.itemAnimations, nextItem);

				Main.InitializeItemAnimations();
			}

			if (unloading)
				Array.Resize(ref Main.anglerQuestItemNetIDs, vanillaQuestFishCount);
			else
				Main.anglerQuestItemNetIDs = Main.anglerQuestItemNetIDs
					.Concat(items.Where(modItem => modItem.IsQuestFish()).Select(modItem => modItem.Type))
					.ToArray();

			FindVanillaWings();

			globalItemsArray = globalItems
				.Select(g => new Instanced<GlobalItem>(g.index, g))
				.ToArray();

			NetGlobals = ModLoader.BuildGlobalHook<GlobalItem, Action<Item, BinaryWriter>>(globalItems, g => g.NetSend);

			foreach (var hook in hooks) {
				hook.Update(globalItems);
			}
		}

		internal static void Unload() {
			items.Clear();
			nextItem = ItemID.Count;
			globalItems.Clear();
			animations.Clear();
		}

		internal static bool IsModItem(int index) => index >= ItemID.Count;

		private static bool GeneralPrefix(Item item) => item.maxStack == 1 && item.damage > 0 && item.ammo == 0 && !item.accessory;

		//Add all these to Terraria.Item.Prefix
		internal static bool MeleePrefix(Item item) => item.ModItem != null && GeneralPrefix(item) && item.melee && !item.noUseGraphic;
		internal static bool WeaponPrefix(Item item) => item.ModItem != null && GeneralPrefix(item) && item.melee && item.noUseGraphic;
		internal static bool RangedPrefix(Item item) => item.ModItem != null && GeneralPrefix(item) && item.ranged; //(item.ranged || item.thrown);
		internal static bool MagicPrefix(Item item) => item.ModItem != null && GeneralPrefix(item) && (item.magic || item.summon);

		private static HookList HookSetDefaults = AddHook<Action<Item>>(g => g.SetDefaults);

		internal static void SetDefaults(Item item, bool createModItem = true) {
			if (IsModItem(item.type) && createModItem)
				item.ModItem = GetItem(item.type).Clone(item);

			item.globalItems = globalItems
				.Where(g => g.InstanceForEntity(item, false))
				.Select(g => new Instanced<GlobalItem>(g.index, g.InstancePerEntity ? g.Clone(item, item) : g))
				.ToArray();

			item.ModItem?.AutoDefaults();
			item.ModItem?.SetDefaults();

			//Could potentially be sped up.
			var lateInitGlobals = globalItems
				.Where(g => !item.globalItems.Any(i => i.index == g.index) && g.InstanceForEntity(item, true))
				.Select(g => new Instanced<GlobalItem>(g.index, g.InstancePerEntity ? g.Clone(item, item) : g));

			item.globalItems = item.globalItems
				.Union(lateInitGlobals)
				.OrderBy(i => i.index)
				.ToArray();

			foreach (var g in HookSetDefaults.Enumerate(item.globalItems)) {
				g.SetDefaults(item);
			}
		}

		private static HookList HookOnCreate = AddHook<Action<Item, ItemCreationContext>>(g => g.OnCreate);
		public static void OnCreate(Item item, ItemCreationContext context) {
			foreach (var g in HookOnCreate.Enumerate(item.globalItems)) {
				g.OnCreate(item, context);
			}

			item.ModItem?.OnCreate(context);
		}
		
		//near end of Terraria.Main.DrawItem before default drawing call
		//  if(ItemLoader.animations.Contains(item.type))
		//  { ItemLoader.DrawAnimatedItem(item, whoAmI, color, alpha, rotation, scale); return; }
		internal static void DrawAnimatedItem(Item item, int whoAmI, Color color, Color alpha, float rotation, float scale) {
			int frameCount = Main.itemAnimations[item.type].FrameCount;
			int frameDuration = Main.itemAnimations[item.type].TicksPerFrame;

			Main.itemFrameCounter[whoAmI]++;

			if (Main.itemFrameCounter[whoAmI] >= frameDuration) {
				Main.itemFrameCounter[whoAmI] = 0;
				Main.itemFrame[whoAmI]++;
			}

			if (Main.itemFrame[whoAmI] >= frameCount) {
				Main.itemFrame[whoAmI] = 0;
			}

			var texture = TextureAssets.Item[item.type].Value;

			Rectangle frame = texture.Frame(1, frameCount, 0, Main.itemFrame[whoAmI]);
			float offX = item.width * 0.5f - frame.Width * 0.5f;
			float offY = item.height - frame.Height;
			
			Main.spriteBatch.Draw(texture, new Vector2(item.position.X - Main.screenPosition.X + frame.Width / 2 + offX, item.position.Y - Main.screenPosition.Y + frame.Height / 2 + offY), new Rectangle?(frame), alpha, rotation, frame.Size() / 2f, scale, SpriteEffects.None, 0f);
			
			if (item.color != default) {
				Main.spriteBatch.Draw(texture, new Vector2(item.position.X - Main.screenPosition.X + frame.Width / 2 + offX, item.position.Y - Main.screenPosition.Y + frame.Height / 2 + offY), new Rectangle?(frame), item.GetColor(color), rotation, frame.Size() / 2f, scale, SpriteEffects.None, 0f);
			}
		}

		private static Rectangle AnimatedItemFrame(Item item) {
			int frameCount = Main.itemAnimations[item.type].FrameCount;
			int frameDuration = Main.itemAnimations[item.type].TicksPerFrame;

			return Main.itemAnimations[item.type].GetFrame(TextureAssets.Item[item.type].Value);
		}

		private static HookList HookChoosePrefix = AddHook<Func<Item, UnifiedRandom, int>>(g => g.ChoosePrefix);

		public static int ChoosePrefix(Item item, UnifiedRandom rand) {
			foreach (var g in HookChoosePrefix.Enumerate(item.globalItems)) {
				int pre = g.ChoosePrefix(item, rand);
				if (pre > 0) {
					return pre;
				}
			}
			if (item.ModItem != null) {
				int pre = item.ModItem.ChoosePrefix(rand);
				if (pre > 0) {
					return pre;
				}
			}
			return -1;
		}

		private static HookList HookPrefixChance = AddHook<Func<Item, int, UnifiedRandom, bool?>>(g => g.PrefixChance);

		/// <summary>
		/// Allows for blocking, forcing and altering chance of prefix rolling.
		/// False (block) takes precedence over True (force).
		/// Null gives vanilla behaviour
		/// </summary>
		public static bool? PrefixChance(Item item, int pre, UnifiedRandom rand) {
			bool? result = null;
			foreach (var g in HookPrefixChance.Enumerate(item.globalItems)) {
				bool? r = g.PrefixChance(item, pre, rand);
				if (r.HasValue)
					result = r.Value && (result ?? true);
			}
			if (item.ModItem != null) {
				bool? r = item.ModItem.PrefixChance(pre, rand);
				if (r.HasValue)
					result = r.Value && (result ?? true);
			}
			return result;
		}

		private static HookList HookAllowPrefix = AddHook<Func<Item, int, bool>>(g => g.AllowPrefix);
		public static bool AllowPrefix(Item item, int pre) {
			bool result = true;
			foreach (var g in HookAllowPrefix.Enumerate(item.globalItems)) {
				result &= g.AllowPrefix(item, pre);
			}
			if (item.ModItem != null) {
				result &= item.ModItem.AllowPrefix(pre);
			}
			return result;
		}

		private static HookList HookCanUseItem = AddHook<Func<Item, Player, bool>>(g => g.CanUseItem);
		//in Terraria.Player.ItemCheck
		//  inside block if (this.controlUseItem && this.itemAnimation == 0 && this.releaseUseItem && item.useStyle > 0)
		//  set initial flag2 to ItemLoader.CanUseItem(item, this)
		/// <summary>
		/// Returns the "and" operation on the results of ModItem.CanUseItem and all GlobalItem.CanUseItem hooks.
		/// Does not fail fast (every hook is called).
		/// </summary>
		/// <param name="item">The item.</param>
		/// <param name="player">The player holding the item.</param>
		public static bool CanUseItem(Item item, Player player) {
			bool flag = true;
			if (item.ModItem != null)
				flag &= item.ModItem.CanUseItem(player);

			foreach (var g in HookCanUseItem.Enumerate(item.globalItems)) {
				flag &= g.CanUseItem(item, player);
			}

			return flag;
		}

		private static HookList HookUseStyle = AddHook<Action<Item, Player, Rectangle>>(g => g.UseStyle);
		//in Terraria.Player.ItemCheck after useStyle if/else chain call ItemLoader.UseStyle(item, this)
		/// <summary>
		/// Calls ModItem.UseStyle and all GlobalItem.UseStyle hooks.
		/// </summary>
		public static void UseStyle(Item item, Player player, Rectangle heldItemFrame) {
			if (item.IsAir)
				return;

			item.ModItem?.UseStyle(player, heldItemFrame);

<<<<<<< HEAD
			foreach (var g in HookUseStyle.Enumerate(item.globalItems)) {
				g.UseStyle(item, player);
			}
=======
			foreach (var g in HookUseStyle.arr)
				g.Instance(item).UseStyle(item, player, heldItemFrame);
>>>>>>> a4728f62
		}

		private static HookList HookHoldStyle = AddHook<Action<Item, Player, Rectangle>>(g => g.HoldStyle);
		//in Terraria.Player.ItemCheck after holdStyle if/else chain call ItemLoader.HoldStyle(item, this)
		/// <summary>
		/// If the player is not holding onto a rope and is not in the middle of using an item, calls ModItem.HoldStyle and all GlobalItem.HoldStyle hooks.
		/// <br/> Returns whether or not the vanilla logic should be skipped.
		/// </summary>
		public static void HoldStyle(Item item, Player player, Rectangle heldItemFrame) {
			if (item.IsAir || player.pulley || player.itemAnimation > 0)
				return;

			item.ModItem?.HoldStyle(player, heldItemFrame);

<<<<<<< HEAD
			foreach (var g in HookHoldStyle.Enumerate(item.globalItems)) {
				g.HoldStyle(item, player);
			}
=======
			foreach (var g in HookHoldStyle.arr)
				g.Instance(item).HoldStyle(item, player, heldItemFrame);
>>>>>>> a4728f62
		}

		private static HookList HookHoldItem = AddHook<Action<Item, Player>>(g => g.HoldItem);
		//in Terraria.Player.ItemCheck before this.controlUseItem setting this.releaseUseItem call ItemLoader.HoldItem(item, this)
		/// <summary>
		/// Calls ModItem.HoldItem and all GlobalItem.HoldItem hooks.
		/// </summary>
		public static void HoldItem(Item item, Player player) {
			if (item.IsAir)
				return;

			item.ModItem?.HoldItem(player);

			foreach (var g in HookHoldItem.Enumerate(item.globalItems)) {
				g.HoldItem(item, player);
			}
		}

		private static HookList HookUseTimeMultiplier = AddHook<Func<Item, Player, float>>(g => g.UseTimeMultiplier);
		public static float UseTimeMultiplier(Item item, Player player) {
			if (item.IsAir)
				return 1f;

			float multiplier = item.ModItem?.UseTimeMultiplier(player) ?? 1f;

			foreach (var g in HookUseTimeMultiplier.Enumerate(item.globalItems)) {
				multiplier *= g.UseTimeMultiplier(item, player);
			}

			return multiplier;
		}

		private static HookList HookMeleeSpeedMultiplier = AddHook<Func<Item, Player, float>>(g => g.MeleeSpeedMultiplier);
		public static float MeleeSpeedMultiplier(Item item, Player player) {
			if (item.IsAir)
				return 1f;

			float multiplier = item.ModItem?.MeleeSpeedMultiplier(player) ?? 1f;

			foreach (var g in HookMeleeSpeedMultiplier.Enumerate(item.globalItems)) {
				multiplier *= g.MeleeSpeedMultiplier(item, player);
			}

			return multiplier;
		}

		private delegate void DelegateGetHealLife(Item item, Player player, bool quickHeal, ref int healValue);
		private static HookList HookGetHealLife = AddHook<DelegateGetHealLife>(g => g.GetHealLife);
		/// <summary>
		/// Calls ModItem.GetHealLife, then all GlobalItem.GetHealLife hooks.
		/// </summary>
		public static void GetHealLife(Item item, Player player, bool quickHeal, ref int healValue) {
			if (item.IsAir)
				return;

			item.ModItem?.GetHealLife(player, quickHeal, ref healValue);

			foreach (var g in HookGetHealLife.Enumerate(item.globalItems)) {
				g.GetHealLife(item, player, quickHeal, ref healValue);
			}
		}

		private delegate void DelegateGetHealMana(Item item, Player player, bool quickHeal, ref int healValue);
		private static HookList HookGetHealMana = AddHook<DelegateGetHealMana>(g => g.GetHealMana);
		/// <summary>
		/// Calls ModItem.GetHealMana, then all GlobalItem.GetHealMana hooks.
		/// </summary>
		public static void GetHealMana(Item item, Player player, bool quickHeal, ref int healValue) {
			if (item.IsAir)
				return;

			item.ModItem?.GetHealMana(player, quickHeal, ref healValue);

			foreach (var g in HookGetHealMana.Enumerate(item.globalItems)) {
				g.GetHealMana(item, player, quickHeal, ref healValue);
			}
		}

		private delegate void DelegateModifyManaCost(Item item, Player player, ref float reduce, ref float mult);
		private static HookList HookModifyManaCost = AddHook<DelegateModifyManaCost>(g => g.ModifyManaCost);
		/// <summary>
		/// Calls ModItem.ModifyManaCost, then all GlobalItem.ModifyManaCost hooks.
		/// </summary>
		public static void ModifyManaCost(Item item, Player player, ref float reduce, ref float mult) {
			if (item.IsAir)
				return;
			
			item.ModItem?.ModifyManaCost(player, ref reduce, ref mult);

			foreach (var g in HookModifyManaCost.Enumerate(item.globalItems)) {
				g.ModifyManaCost(item, player, ref reduce, ref mult);
			}
		}

		private static HookList HookOnMissingMana = AddHook<Action<Item, Player, int>>(g => g.OnMissingMana);
		/// <summary>
		/// Calls ModItem.OnMissingMana, then all GlobalItem.OnMissingMana hooks.
		/// </summary>
		public static void OnMissingMana(Item item, Player player, int neededMana) {
			if (item.IsAir)
				return;
			
			item.ModItem?.OnMissingMana(player, neededMana);

			foreach (var g in HookOnMissingMana.Enumerate(item.globalItems)) {
				g.OnMissingMana(item, player, neededMana);
			}
		}

		private static HookList HookOnConsumeMana = AddHook<Action<Item, Player, int>>(g => g.OnConsumeMana);
		/// <summary>
		/// Calls ModItem.OnConsumeMana, then all GlobalItem.OnConsumeMana hooks.
		/// </summary>
		public static void OnConsumeMana(Item item, Player player, int manaConsumed) {
			if (item.IsAir)
				return;
			
			item.ModItem?.OnConsumeMana(player, manaConsumed);

			foreach (var g in HookOnConsumeMana.Enumerate(item.globalItems)) {
				g.OnConsumeMana(item, player, manaConsumed);
			}
		}

		private delegate void DelegateModifyResearchSorting(Item item, ref ContentSamples.CreativeHelper.ItemGroup itemGroup);
		private static HookList HookModifyResearchSorting = AddHook<DelegateModifyResearchSorting>(g => g.ModifyResearchSorting);
		public static void ModifyResearchSorting(Item item, ref ContentSamples.CreativeHelper.ItemGroup itemGroup) {
			if (item.IsAir)
				return;

			item.ModItem?.ModifyResearchSorting(ref itemGroup);

			foreach (var g in HookModifyResearchSorting.Enumerate(item.globalItems)) {
				g.ModifyResearchSorting(item, ref itemGroup);
			}
		}

		private delegate void DelegateModifyWeaponDamage(Item item, Player player, ref StatModifier damage, ref float flat);
		private static HookList HookModifyWeaponDamage = AddHook<DelegateModifyWeaponDamage>(g => g.ModifyWeaponDamage);
		/// <summary>
		/// Calls ModItem.HookModifyWeaponDamage, then all GlobalItem.HookModifyWeaponDamage hooks.
		/// </summary>
		public static void ModifyWeaponDamage(Item item, Player player, ref StatModifier damage, ref float flat) {
			if (item.IsAir)
				return;

			item.ModItem?.ModifyWeaponDamage(player, ref damage, ref flat);

			foreach (var g in HookModifyWeaponDamage.Enumerate(item.globalItems)) {
				g.ModifyWeaponDamage(item, player, ref damage, ref flat);
			}
		}

		private delegate void DelegateModifyWeaponKnockback(Item item, Player player, ref StatModifier knockback, ref float flat);
		private static HookList HookModifyWeaponKnockback = AddHook<DelegateModifyWeaponKnockback>(g => g.ModifyWeaponKnockback);
		/// <summary>
		/// Calls ModItem.ModifyWeaponKnockback, then all GlobalItem.ModifyWeaponKnockback hooks.
		/// </summary>
		public static void ModifyWeaponKnockback(Item item, Player player, ref StatModifier knockback, ref float flat) {
			if (item.IsAir)
				return;

			item.ModItem?.ModifyWeaponKnockback(player, ref knockback, ref flat);

			foreach (var g in HookModifyWeaponKnockback.Enumerate(item.globalItems)) {
				g.ModifyWeaponKnockback(item, player, ref knockback, ref flat);
			}
		}


		private delegate void DelegateModifyWeaponCrit(Item item, Player player, ref int crit);
		private static HookList HookModifyWeaponCrit = AddHook<DelegateModifyWeaponCrit>(g => g.ModifyWeaponCrit);
		/// <summary>
		/// Calls ModItem.ModifyWeaponCrit, then all GlobalItem.ModifyWeaponCrit hooks.
		/// </summary>
		public static void ModifyWeaponCrit(Item item, Player player, ref int crit) {
			if (item.IsAir)
				return;

			item.ModItem?.ModifyWeaponCrit(player, ref crit);

			foreach (var g in HookModifyWeaponCrit.Enumerate(item.globalItems)) {
				g.ModifyWeaponCrit(item, player, ref crit);
			}
		}

		/// <summary>
		/// If the item is a modded item, ModItem.checkProjOnSwing is true, and the player is not at the beginning of the item's use animation, sets canShoot to false.
		/// </summary>
		public static bool CheckProjOnSwing(Player player, Item item) {
			return item.ModItem == null || !item.ModItem.OnlyShootOnSwing || player.itemAnimation == player.itemAnimationMax - 1;
		}

		private delegate void DelegatePickAmmo(Item weapon, Item ammo, Player player, ref int type, ref float speed, ref int damage, ref float knockback);
		private static HookList HookPickAmmo = AddHook<DelegatePickAmmo>(g => g.PickAmmo);
		/// <summary>
		/// Calls ModItem.PickAmmo, then all GlobalItem.PickAmmo hooks.
		/// </summary>
		public static void PickAmmo(Item weapon, Item ammo, Player player, ref int type, ref float speed, ref int damage, ref float knockback) {
			ammo.ModItem?.PickAmmo(weapon, player, ref type, ref speed, ref damage, ref knockback);

			foreach (var g in HookPickAmmo.Enumerate(ammo.globalItems)) {
				g.PickAmmo(weapon, ammo, player, ref type, ref speed, ref damage, ref knockback);
			}
		}

		private static HookList HookConsumeAmmo = AddHook<Func<Item, Player, bool>>(g => g.ConsumeAmmo);
		//near end of Terraria.Player.PickAmmo before flag2 is checked add
		//  if(!ItemLoader.ConsumeAmmo(sItem, item, this)) { flag2 = true; }
		/// <summary>
		/// Calls ModItem.ConsumeAmmo for the weapon, ModItem.ConsumeAmmo for the ammo, then each GlobalItem.ConsumeAmmo hook for the weapon and ammo, until one of them returns false. If all of them return true, returns true.
		/// </summary>
		public static bool ConsumeAmmo(Item item, Item ammo, Player player) {
			if (item.ModItem != null && !item.ModItem.ConsumeAmmo(player) ||
					ammo.ModItem != null && !ammo.ModItem.ConsumeAmmo(player))
				return false;

			foreach (var g in HookConsumeAmmo.Enumerate(ammo.globalItems)) {
				if (!g.ConsumeAmmo(item, player) ||
					!g.ConsumeAmmo(ammo, player))
					return false;
			}

			return true;
		}

		private static HookList HookOnConsumeAmmo = AddHook<Action<Item, Player>>(g => g.OnConsumeAmmo);
		/// <summary>
		/// Calls ModItem.OnConsumeAmmo for the weapon, ModItem.OnConsumeAmmo for the ammo, then each GlobalItem.OnConsumeAmmo hook for the weapon and ammo.
		/// </summary>
		public static void OnConsumeAmmo(Item item, Item ammo, Player player) {
			if (item.IsAir)
				return;

			item.ModItem?.OnConsumeAmmo(player);
			ammo.ModItem?.OnConsumeAmmo(player);

			foreach (var g in HookOnConsumeAmmo.Enumerate(item.globalItems)) {
				g.OnConsumeAmmo(item, player);
			}

			foreach (var g in HookOnConsumeAmmo.Enumerate(ammo.globalItems)) {
				g.OnConsumeAmmo(item, player);
			}
		}

		private delegate bool DelegateShoot(Item item, Player player, ref Vector2 position, ref float speedX, ref float speedY, ref int type, ref int damage, ref float knockBack);
		private static HookList HookShoot = AddHook<DelegateShoot>(g => g.Shoot);
		//in Terraria.Player.ItemCheck at end of if/else chain for shooting place if on last else
		//  if(ItemLoader.Shoot(item, this, ref vector2, ref num78, ref num79, ref num71, ref num73, ref num74))
		/// <summary>
		/// Calls each GlobalItem.Shoot hook, then ModItem.Shoot, until one of them returns false. If all of them return true, returns true.
		/// </summary>
		/// <param name="item">The weapon item.</param>
		/// <param name="player">The player.</param>
		/// <param name="position">The shoot spawn position.</param>
		/// <param name="speedX">The speed x calculated from shootSpeed and mouse position.</param>
		/// <param name="speedY">The speed y calculated from shootSpeed and mouse position.</param>
		/// <param name="type">The projectile type choosen by ammo and weapon.</param>
		/// <param name="damage">The projectile damage.</param>
		/// <param name="knockBack">The projectile knock back.</param>
		/// <returns></returns>
		public static bool Shoot(Item item, Player player, ref Vector2 position, ref float speedX, ref float speedY, ref int type, ref int damage, ref float knockBack) {
			bool result = true;

			foreach (var g in HookShoot.Enumerate(item.globalItems)) {
				result &= g.Shoot(item, player, ref position, ref speedX, ref speedY, ref type, ref damage, ref knockBack);
			}

			if (result && item.ModItem != null) {
				return item.ModItem.Shoot(player, ref position, ref speedX, ref speedY, ref type, ref damage, ref knockBack);
			}

			return result;
		}

		private delegate void DelegateUseItemHitbox(Item item, Player player, ref Rectangle hitbox, ref bool noHitbox);
		private static HookList HookUseItemHitbox = AddHook<DelegateUseItemHitbox>(g => g.UseItemHitbox);
		//in Terraria.Player.ItemCheck after end of useStyle if/else chain for melee hitbox
		//  call ItemLoader.UseItemHitbox(item, this, ref r2, ref flag17)
		/// <summary>
		/// Calls ModItem.UseItemHitbox, then all GlobalItem.UseItemHitbox hooks.
		/// </summary>
		public static void UseItemHitbox(Item item, Player player, ref Rectangle hitbox, ref bool noHitbox) {
			item.ModItem?.UseItemHitbox(player, ref hitbox, ref noHitbox);

			foreach (var g in HookUseItemHitbox.Enumerate(item.globalItems)) {
				g.UseItemHitbox(item, player, ref hitbox, ref noHitbox);
			}
		}

		private static HookList HookMeleeEffects = AddHook<Action<Item, Player, Rectangle>>(g => g.MeleeEffects);
		//in Terraria.Player.ItemCheck after magma stone dust effect for melee weapons
		//  call ItemLoader.MeleeEffects(item, this, r2)
		/// <summary>
		/// Calls ModItem.MeleeEffects and all GlobalItem.MeleeEffects hooks.
		/// </summary>
		public static void MeleeEffects(Item item, Player player, Rectangle hitbox) {
			item.ModItem?.MeleeEffects(player, hitbox);

			foreach (var g in HookMeleeEffects.Enumerate(item.globalItems)) {
				g.MeleeEffects(item, player, hitbox);
			}
		}

		private static HookList HookCanHitNPC = AddHook<Func<Item, Player, NPC, bool?>>(g => g.CanHitNPC);
		//in Terraria.Player.ItemCheck before checking whether npc type can be hit add
		//  bool? modCanHit = ItemLoader.CanHitNPC(item, this, Main.npc[num292]);
		//  if(modCanHit.HasValue && !modCanHit.Value) { continue; }
		//in if statement afterwards add || (modCanHit.HasValue && modCanHit.Value)
		/// <summary>
		/// Gathers the results of ModItem.CanHitNPC and all GlobalItem.CanHitNPC hooks. 
		/// If any of them returns false, this returns false. 
		/// Otherwise, if any of them returns true then this returns true. 
		/// If all of them return null, this returns null.
		/// </summary>
		public static bool? CanHitNPC(Item item, Player player, NPC target) {
			bool? flag = null;

			foreach (GlobalItem g in HookCanHitNPC.Enumerate(item.globalItems)) {
				bool? canHit = g.CanHitNPC(item, player, target);

				if (canHit.HasValue) {
					if (!canHit.Value) {
						return false;
					}

					flag = true;
				}
			}

			if (item.ModItem != null) {
				bool? canHit = item.ModItem.CanHitNPC(player, target);

				if (canHit.HasValue) {
					if (!canHit.Value) {
						return false;
					}

					flag = true;
				}
			}

			return flag;
		}

		private delegate void DelegateModifyHitNPC(Item item, Player player, NPC target, ref int damage, ref float knockBack, ref bool crit);
		private static HookList HookModifyHitNPC = AddHook<DelegateModifyHitNPC>(g => g.ModifyHitNPC);
		//in Terraria.Player.ItemCheck for melee attacks after damage variation
		//  call ItemLoader.ModifyHitNPC(item, this, Main.npc[num292], ref num282, ref num283, ref flag18)
		/// <summary>
		/// Calls ModItem.ModifyHitNPC, then all GlobalItem.ModifyHitNPC hooks.
		/// </summary>
		public static void ModifyHitNPC(Item item, Player player, NPC target, ref int damage, ref float knockBack, ref bool crit) {
			item.ModItem?.ModifyHitNPC(player, target, ref damage, ref knockBack, ref crit);

			foreach (var g in HookModifyHitNPC.Enumerate(item.globalItems)) {
				g.ModifyHitNPC(item, player, target, ref damage, ref knockBack, ref crit);
			}
		}

		private static HookList HookOnHitNPC = AddHook<Action<Item, Player, NPC, int, float, bool>>(g => g.OnHitNPC);
		//in Terraria.Player.ItemCheck for melee attacks before updating informational accessories
		//  call ItemLoader.OnHitNPC(item, this, Main.npc[num292], num295, num283, flag18)
		/// <summary>
		/// Calls ModItem.OnHitNPC and all GlobalItem.OnHitNPC hooks.
		/// </summary>
		public static void OnHitNPC(Item item, Player player, NPC target, int damage, float knockBack, bool crit) {
			item.ModItem?.OnHitNPC(player, target, damage, knockBack, crit);

			foreach (var g in HookOnHitNPC.Enumerate(item.globalItems)) {
				g.OnHitNPC(item, player, target, damage, knockBack, crit);
			}
		}

		private static HookList HookCanHitPvp = AddHook<Func<Item, Player, Player, bool>>(g => g.CanHitPvp);
		//in Terraria.Player.ItemCheck add to beginning of pvp collision check
		/// <summary>
		/// Calls all GlobalItem.CanHitPvp hooks, then ModItem.CanHitPvp, until one of them returns false. 
		/// If all of them return true, this returns true.
		/// </summary>
		public static bool CanHitPvp(Item item, Player player, Player target) {
			foreach (var g in HookCanHitPvp.Enumerate(item.globalItems)) {
				if (!g.CanHitPvp(item, player, target))
					return false;
			}

			return item.ModItem == null || item.ModItem.CanHitPvp(player, target);
		}

		private delegate void DelegateModifyHitPvp(Item item, Player player, Player target, ref int damage, ref bool crit);
		private static HookList HookModifyHitPvp = AddHook<DelegateModifyHitPvp>(g => g.ModifyHitPvp);
		//in Terraria.Player.ItemCheck for pvp melee attacks after damage variation
		//  call ItemLoader.ModifyHitPvp(item, this, Main.player[num302], ref num282, ref flag20)
		/// <summary>
		/// Calls ModItem.ModifyHitPvp, then all GlobalItem.ModifyHitPvp hooks.
		/// </summary>
		public static void ModifyHitPvp(Item item, Player player, Player target, ref int damage, ref bool crit) {
			item.ModItem?.ModifyHitPvp(player, target, ref damage, ref crit);

			foreach (var g in HookModifyHitPvp.Enumerate(item.globalItems)) {
				g.ModifyHitPvp(item, player, target, ref damage, ref crit);
			}
		}

		private static HookList HookOnHitPvp = AddHook<Action<Item, Player, Player, int, bool>>(g => g.OnHitPvp);
		//in Terraria.Player.ItemCheck for pvp melee attacks before NetMessage stuff
		//  call ItemLoader.OnHitPvp(item, this, Main.player[num302], num304, flag20)
		/// <summary>
		/// Calls ModItem.OnHitPvp and all GlobalItem.OnHitPvp hooks.
		/// </summary>
		public static void OnHitPvp(Item item, Player player, Player target, int damage, bool crit) {
			item.ModItem?.OnHitPvp(player, target, damage, crit);

			foreach (var g in HookOnHitPvp.Enumerate(item.globalItems)) {
				g.OnHitPvp(item, player, target, damage, crit);
			}
		}

		private static HookList HookUseItem = AddHook<Func<Item, Player, bool>>(g => g.UseItem);
		/// <summary>
		/// Returns true if any of ModItem.UseItem or GlobalItem.UseItem return true
		/// Does not fail fast (calls every hook)
		/// </summary>
		public static bool UseItem(Item item, Player player) {
			if (item.IsAir)
				return false;

			bool flag = false;
			if (item.ModItem != null)
				flag |= item.ModItem.UseItem(player);

			foreach (var g in HookUseItem.Enumerate(item.globalItems))
				flag |= g.UseItem(item, player);

			return flag;
		}

		private static HookList HookConsumeItem = AddHook<Func<Item, Player, bool>>(g => g.ConsumeItem);
		//near end of Terraria.Player.ItemCheck
		//  if (flag22 && ItemLoader.ConsumeItem(item, this))
		/// <summary>
		/// If ModItem.ConsumeItem or any of the GlobalItem.ConsumeItem hooks returns false, sets consume to false.
		/// </summary>
		public static bool ConsumeItem(Item item, Player player) {
			if (item.IsAir) return true;
			if (item.ModItem != null && !item.ModItem.ConsumeItem(player))
				return false;

			foreach (var g in HookConsumeItem.Enumerate(item.globalItems)) {
				if (!g.ConsumeItem(item, player))
					return false;
			}

			OnConsumeItem(item, player);
			return true;
		}

		private static HookList HookOnConsumeItem = AddHook<Action<Item, Player>>(g => g.OnConsumeItem);
		/// <summary>
		/// Calls ModItem.OnConsumeItem and all GlobalItem.OnConsumeItem hooks.
		/// </summary>
		public static void OnConsumeItem(Item item, Player player) {
			if (item.IsAir)
				return;

			item.ModItem?.OnConsumeItem(player);

			foreach (var g in HookOnConsumeItem.Enumerate(item.globalItems)) {
				g.OnConsumeItem(item, player);
			}
		}

		private static HookList HookUseItemFrame = AddHook<Func<Item, Player, bool>>(g => g.UseItemFrame);
		//in Terraria.Player.PlayerFrame at end of useStyle if/else chain
		//  call if(ItemLoader.UseItemFrame(this.inventory[this.selectedItem], this)) { return; }
		/// <summary>
		/// Calls ModItem.UseItemFrame, then all GlobalItem.UseItemFrame hooks, until one of them returns true. Returns whether any of the hooks returned true.
		/// </summary>
		public static bool UseItemFrame(Item item, Player player) {
			if (item.ModItem != null && item.ModItem.UseItemFrame(player))
				return true;

			foreach (var g in HookUseItemFrame.Enumerate(item.globalItems)) {
				if (g.UseItemFrame(item, player))
					return true;
			}

			return false;
		}

		private static HookList HookHoldItemFrame = AddHook<Func<Item, Player, bool>>(g => g.HoldItemFrame);
		//in Terraria.Player.PlayerFrame at end of holdStyle if statements
		//  call if(ItemLoader.HoldItemFrame(this.inventory[this.selectedItem], this)) { return; }
		/// <summary>
		/// Calls ModItem.HoldItemFrame, then all GlobalItem.HoldItemFrame hooks, until one of them returns true. Returns whether any of the hooks returned true.
		/// </summary>
		public static bool HoldItemFrame(Item item, Player player) {
			if (item.IsAir)
				return false;

			if (item.ModItem != null && item.ModItem.HoldItemFrame(player))
				return true;

			foreach (var g in HookHoldItemFrame.Enumerate(item.globalItems)) {
				if (g.HoldItemFrame(item, player))
					return true;
			}

			return false;
		}

		private static HookList HookAltFunctionUse = AddHook<Func<Item, Player, bool>>(g => g.AltFunctionUse);
		/// <summary>
		/// Calls ModItem.AltFunctionUse, then all GlobalItem.AltFunctionUse hooks, until one of them returns true. Returns whether any of the hooks returned true.
		/// </summary>
		public static bool AltFunctionUse(Item item, Player player) {
			if (item.IsAir)
				return false;

			if (item.ModItem != null && item.ModItem.AltFunctionUse(player))
				return true;

			foreach (var g in HookAltFunctionUse.Enumerate(item.globalItems)) {
				if (g.AltFunctionUse(item, player))
					return true;
			}

			return false;
		}

		private static HookList HookUpdateInventory = AddHook<Action<Item, Player>>(g => g.UpdateInventory);
		//place at end of first for loop in Terraria.Player.UpdateEquips
		//  call ItemLoader.UpdateInventory(this.inventory[j], this)
		/// <summary>
		/// Calls ModItem.UpdateInventory and all GlobalItem.UpdateInventory hooks.
		/// </summary>
		public static void UpdateInventory(Item item, Player player) {
			if (item.IsAir)
				return;

			item.ModItem?.UpdateInventory(player);

			foreach (var g in HookUpdateInventory.Enumerate(item.globalItems)) {
				g.UpdateInventory(item, player);
			}
		}

		private static HookList HookUpdateEquip = AddHook<Action<Item, Player>>(g => g.UpdateEquip);
		/// <summary>
		/// Hook at the end of Player.VanillaUpdateEquip can be called from modded slots for modded equipments
		/// </summary>
		public static void UpdateEquip(Item item, Player player) {
			if (item.IsAir)
				return;

			item.ModItem?.UpdateEquip(player);

			foreach (var g in HookUpdateEquip.Enumerate(item.globalItems)) {
				g.UpdateEquip(item, player);
			}
		}

		private static HookList HookUpdateAccessory = AddHook<Action<Item, Player, bool>>(g => g.UpdateAccessory);
		/// <summary>
		/// Hook at the end of Player.ApplyEquipFunctional can be called from modded slots for modded equipments
		/// </summary>
		public static void UpdateAccessory(Item item, Player player, bool hideVisual) {
			if (item.IsAir)
				return;

			item.ModItem?.UpdateAccessory(player, hideVisual);

			foreach (var g in HookUpdateAccessory.Enumerate(item.globalItems)) {
				g.UpdateAccessory(item, player, hideVisual);
			}
		}

		private static HookList HookUpdateVanity = AddHook<Action<Item, Player>>(g => g.UpdateVanity);
		/// <summary>
		/// Hook at the end of Player.ApplyEquipVanity can be called from modded slots for modded equipments
		/// </summary>
		public static void UpdateVanity(Item item, Player player) {
			if (item.IsAir)
				return;

			item.ModItem?.UpdateVanity(player);

			foreach (var g in HookUpdateVanity.Enumerate(item.globalItems)) {
				g.UpdateVanity(item, player);
			}
		}

		private static HookList HookUpdateArmorSet = AddHook<Action<Player, string>>(g => g.UpdateArmorSet);
		//at end of Terraria.Player.UpdateArmorSets call ItemLoader.UpdateArmorSet(this, this.armor[0], this.armor[1], this.armor[2])
		/// <summary>
		/// If the head's ModItem.IsArmorSet returns true, calls the head's ModItem.UpdateArmorSet. This is then repeated for the body, then the legs. Then for each GlobalItem, if GlobalItem.IsArmorSet returns a non-empty string, calls GlobalItem.UpdateArmorSet with that string.
		/// </summary>
		public static void UpdateArmorSet(Player player, Item head, Item body, Item legs) {
			if (head.ModItem != null && head.ModItem.IsArmorSet(head, body, legs))
				head.ModItem.UpdateArmorSet(player);

			if (body.ModItem != null && body.ModItem.IsArmorSet(head, body, legs))
				body.ModItem.UpdateArmorSet(player);

			if (legs.ModItem != null && legs.ModItem.IsArmorSet(head, body, legs))
				legs.ModItem.UpdateArmorSet(player);

			foreach (GlobalItem globalItem in HookUpdateArmorSet.Enumerate(globalItemsArray)) {
				string set = globalItem.IsArmorSet(head, body, legs);
				if (!string.IsNullOrEmpty(set))
					globalItem.UpdateArmorSet(player, set);
			}
		}

		private static HookList HookPreUpdateVanitySet = AddHook<Action<Player, string>>(g => g.PreUpdateVanitySet);
		//in Terraria.Player.PlayerFrame after setting armor effects fields call this
		/// <summary>
		/// If the player's head texture's IsVanitySet returns true, calls the equipment texture's PreUpdateVanitySet. This is then repeated for the player's body, then the legs. Then for each GlobalItem, if GlobalItem.IsVanitySet returns a non-empty string, calls GlobalItem.PreUpdateVanitySet, using player.head, player.body, and player.legs.
		/// </summary>
		public static void PreUpdateVanitySet(Player player) {
			EquipTexture headTexture = EquipLoader.GetEquipTexture(EquipType.Head, player.head);
			EquipTexture bodyTexture = EquipLoader.GetEquipTexture(EquipType.Body, player.body);
			EquipTexture legTexture = EquipLoader.GetEquipTexture(EquipType.Legs, player.legs);
			if (headTexture != null && headTexture.IsVanitySet(player.head, player.body, player.legs))
				headTexture.PreUpdateVanitySet(player);

			if (bodyTexture != null && bodyTexture.IsVanitySet(player.head, player.body, player.legs))
				bodyTexture.PreUpdateVanitySet(player);

			if (legTexture != null && legTexture.IsVanitySet(player.head, player.body, player.legs))
				legTexture.PreUpdateVanitySet(player);

			foreach (GlobalItem globalItem in HookPreUpdateVanitySet.Enumerate(globalItemsArray)) {
				string set = globalItem.IsVanitySet(player.head, player.body, player.legs);
				if (!string.IsNullOrEmpty(set))
					globalItem.PreUpdateVanitySet(player, set);
			}
		}

		private static HookList HookUpdateVanitySet = AddHook<Action<Player, string>>(g => g.UpdateVanitySet);
		//in Terraria.Player.PlayerFrame after armor sets creating dust call this
		/// <summary>
		/// If the player's head texture's IsVanitySet returns true, calls the equipment texture's UpdateVanitySet. This is then repeated for the player's body, then the legs. Then for each GlobalItem, if GlobalItem.IsVanitySet returns a non-empty string, calls GlobalItem.UpdateVanitySet, using player.head, player.body, and player.legs.
		/// </summary>
		public static void UpdateVanitySet(Player player) {
			EquipTexture headTexture = EquipLoader.GetEquipTexture(EquipType.Head, player.head);
			EquipTexture bodyTexture = EquipLoader.GetEquipTexture(EquipType.Body, player.body);
			EquipTexture legTexture = EquipLoader.GetEquipTexture(EquipType.Legs, player.legs);
			if (headTexture != null && headTexture.IsVanitySet(player.head, player.body, player.legs))
				headTexture.UpdateVanitySet(player);

			if (bodyTexture != null && bodyTexture.IsVanitySet(player.head, player.body, player.legs))
				bodyTexture.UpdateVanitySet(player);

			if (legTexture != null && legTexture.IsVanitySet(player.head, player.body, player.legs))
				legTexture.UpdateVanitySet(player);

			foreach (GlobalItem globalItem in HookUpdateVanitySet.Enumerate(globalItemsArray)) {
				string set = globalItem.IsVanitySet(player.head, player.body, player.legs);
				if (!string.IsNullOrEmpty(set))
					globalItem.UpdateVanitySet(player, set);
			}
		}

		private static HookList HookArmorSetShadows = AddHook<Action<Player, string>>(g => g.ArmorSetShadows);
		//in Terraria.Main.DrawPlayers after armor combinations setting flags call
		//  ItemLoader.ArmorSetShadows(player);
		/// <summary>
		/// If the player's head texture's IsVanitySet returns true, calls the equipment texture's ArmorSetShadows. This is then repeated for the player's body, then the legs. Then for each GlobalItem, if GlobalItem.IsVanitySet returns a non-empty string, calls GlobalItem.ArmorSetShadows, using player.head, player.body, and player.legs.
		/// </summary>
		public static void ArmorSetShadows(Player player) {
			EquipTexture headTexture = EquipLoader.GetEquipTexture(EquipType.Head, player.head);
			EquipTexture bodyTexture = EquipLoader.GetEquipTexture(EquipType.Body, player.body);
			EquipTexture legTexture = EquipLoader.GetEquipTexture(EquipType.Legs, player.legs);
			if (headTexture != null && headTexture.IsVanitySet(player.head, player.body, player.legs))
				headTexture.ArmorSetShadows(player);

			if (bodyTexture != null && bodyTexture.IsVanitySet(player.head, player.body, player.legs))
				bodyTexture.ArmorSetShadows(player);

			if (legTexture != null && legTexture.IsVanitySet(player.head, player.body, player.legs))
				legTexture.ArmorSetShadows(player);

			foreach (GlobalItem globalItem in HookArmorSetShadows.Enumerate(globalItemsArray)) {
				string set = globalItem.IsVanitySet(player.head, player.body, player.legs);
				if (!string.IsNullOrEmpty(set))
					globalItem.ArmorSetShadows(player, set);
			}
		}

		private delegate void DelegateSetMatch(int armorSlot, int type, bool male, ref int equipSlot, ref bool robes);
		private static HookList HookSetMatch = AddHook<DelegateSetMatch>(g => g.SetMatch);
		/// <summary>
		/// Calls EquipTexture.SetMatch, then all GlobalItem.SetMatch hooks.
		/// </summary>   
		public static void SetMatch(int armorSlot, int type, bool male, ref int equipSlot, ref bool robes) {
			EquipTexture texture = EquipLoader.GetEquipTexture((EquipType)armorSlot, type);
			texture?.SetMatch(male, ref equipSlot, ref robes);

			foreach (var g in HookSetMatch.Enumerate(globalItemsArray)) {
				g.SetMatch(armorSlot, type, male, ref equipSlot, ref robes);
			}
		}

		private static HookList HookCanRightClick = AddHook<Func<Item, bool>>(g => g.CanRightClick);
		//in Terraria.UI.ItemSlot.RightClick in end of item-opening if/else chain before final else
		//  make else if(ItemLoader.CanRightClick(inv[slot]))
		/// <summary>
		/// Calls ModItem.CanRightClick, then all GlobalItem.CanRightClick hooks, until one of the returns true. If one of the returns true, returns Main.mouseRight. Otherwise, returns false.
		/// </summary>
		public static bool CanRightClick(Item item) {
			if (item.IsAir || !Main.mouseRight)
				return false;

			if (item.ModItem != null && item.ModItem.CanRightClick())
				return true;

			foreach (var g in HookCanRightClick.Enumerate(item.globalItems)) {
				if (g.CanRightClick(item))
					return true;
			}

			return false;
		}

		private static HookList HookRightClick = AddHook<Action<Item, Player>>(g => g.RightClick);
		//in Terraria.UI.ItemSlot in block from CanRightClick call ItemLoader.RightClick(inv[slot], player)
		/// <summary>
		/// If Main.mouseRightRelease is true, the following steps are taken:
		/// 1. Call ModItem.RightClick
		/// 2. Calls all GlobalItem.RightClick hooks
		/// 3. Call ItemLoader.ConsumeItem, and if it returns true, decrements the item's stack
		/// 4. Sets the item's type to 0 if the item's stack is 0
		/// 5. Plays the item-grabbing sound
		/// 6. Sets Main.stackSplit to 30
		/// 7. Sets Main.mouseRightRelease to false
		/// 8. Calls Recipe.FindRecipes.
		/// </summary>
		public static void RightClick(Item item, Player player) {
			if (!Main.mouseRightRelease)
				return;

			item.ModItem?.RightClick(player);

			foreach (var g in HookRightClick.Enumerate(item.globalItems)) {
				g.RightClick(item, player);
			}

			if (ConsumeItem(item, player) && --item.stack == 0)
				item.SetDefaults();

			SoundEngine.PlaySound(7);
			Main.stackSplit = 30;
			Main.mouseRightRelease = false;
			Recipe.FindRecipes();
		}

		//in Terraria.UI.ItemSlot add this to boss bag check
		/// <summary>
		/// Returns whether ModItem.bossBagNPC is greater than 0. Returns false if item is not a modded item.
		/// </summary>
		public static bool IsModBossBag(Item item) {
			return item.ModItem != null && item.ModItem.BossBagNPC > 0;
		}

		//in Terraria.Player.OpenBossBag after setting num14 call
		//  ItemLoader.OpenBossBag(type, this, ref num14);
		/// <summary>
		/// If the item is a modded item and ModItem.bossBagNPC is greater than 0, calls ModItem.OpenBossBag and sets npc to ModItem.bossBagNPC.
		/// </summary>
		public static void OpenBossBag(int type, Player player, ref int npc) {
			ModItem modItem = GetItem(type);
			if (modItem != null && modItem.BossBagNPC > 0) {
				modItem.OpenBossBag(player);
				npc = modItem.BossBagNPC;
			}
		}

		private static HookList HookPreOpenVanillaBag = AddHook<Func<string, Player, int, bool>>(g => g.PreOpenVanillaBag);
		//in beginning of Terraria.Player.openBag methods add
		//  if(!ItemLoader.PreOpenVanillaBag("bagName", this, arg)) { return; }
		//at the end of the following methods in Player.cs, add: NPCLoader.blockLoot.Clear(); // clear blockloot
		//methods: OpenBossBag, openCrate, openGoodieBag, openHerbBag, openLockbox, openPresent
		/// <summary>
		/// Calls each GlobalItem.PreOpenVanillaBag hook until one of them returns false. Returns true if all of them returned true.
		/// </summary>
		public static bool PreOpenVanillaBag(string context, Player player, int arg) {
			bool result = true;
			foreach (var g in HookPreOpenVanillaBag.Enumerate(globalItemsArray)) {
				result &= g.PreOpenVanillaBag(context, player, arg);
			}

			if (!result) {
				NPCLoader.blockLoot.Clear(); // clear blockloot
				return false;
			}

			return true;
		}

		private static HookList HookOpenVanillaBag = AddHook<Action<string, Player, int>>(g => g.OpenVanillaBag);
		//in Terraria.Player.openBag methods after PreOpenVanillaBag if statements
		//  add ItemLoader.OpenVanillaBag("bagname", this, arg);
		/// <summary>
		/// Calls all GlobalItem.OpenVanillaBag hooks.
		/// </summary>
		public static void OpenVanillaBag(string context, Player player, int arg) {
			foreach (var g in HookOpenVanillaBag.Enumerate(globalItemsArray)) {
				g.OpenVanillaBag(context, player, arg);
			}
		}

		private delegate bool DelegateReforgePrice(Item item, ref int reforgePrice, ref bool canApplyDiscount);
		private static HookList HookReforgePrice = AddHook<DelegateReforgePrice>(g => g.ReforgePrice);
		/// <summary>
		/// Call all ModItem.ReforgePrice, then GlobalItem.ReforgePrice hooks.
		/// </summary>
		/// <param name="canApplyDiscount"></param>
		/// <returns></returns>
		public static bool ReforgePrice(Item item, ref int reforgePrice, ref bool canApplyDiscount) {
			bool b = item.ModItem?.ReforgePrice(ref reforgePrice, ref canApplyDiscount) ?? true;

			foreach (var g in HookReforgePrice.Enumerate(item.globalItems)) {
				b &= g.ReforgePrice(item, ref reforgePrice, ref canApplyDiscount);
			}

			return b;
		}

		// @todo: PreReforge marked obsolete until v0.11
		private static HookList HookPreReforge = AddHook<Func<Item, bool>>(g => g.PreReforge);
		/// <summary>
		/// Calls ModItem.PreReforge, then all GlobalItem.PreReforge hooks.
		/// </summary>
		public static bool PreReforge(Item item) {
			bool b = item.ModItem?.PreReforge() ?? true;

			foreach (var g in HookPreReforge.Enumerate(item.globalItems)) {
				b &= g.PreReforge(item);
			}

			return b;
		}

		private static HookList HookPostReforge = AddHook<Action<Item>>(g => g.PostReforge);
		/// <summary>
		/// Calls ModItem.PostReforge, then all GlobalItem.PostReforge hooks.
		/// </summary>
		public static void PostReforge(Item item) {
			item.ModItem?.PostReforge();

			foreach (var g in HookPostReforge.Enumerate(item.globalItems)) {
				g.PostReforge(item);
			}
		}

		private delegate void DelegateDrawHands(int body, ref bool drawHands, ref bool drawArms);
		private static HookList HookDrawHands = AddHook<DelegateDrawHands>(g => g.DrawHands);
		/// <summary>
		/// Calls the item's body equipment texture's DrawHands hook, then all GlobalItem.DrawHands hooks.
		/// "body" is the player's associated body equipment texture.
		/// </summary>
		public static void DrawHands(Player player, ref bool drawHands, ref bool drawArms) {
			EquipTexture texture = EquipLoader.GetEquipTexture(EquipType.Body, player.body);
			texture?.DrawHands(ref drawHands, ref drawArms);

			foreach (var g in HookDrawHands.Enumerate(globalItemsArray)) {
				g.DrawHands(player.body, ref drawHands, ref drawArms);
			}
		}

		private delegate void DelegateDrawHair(int body, ref bool drawHair, ref bool drawAltHair);
		private static HookList HookDrawHair = AddHook<DelegateDrawHair>(g => g.DrawHair);
		//in Terraria.Main.DrawPlayerHead after if statement that sets flag2 to true
		//  call ItemLoader.DrawHair(drawPlayer, ref flag, ref flag2)
		//in Terraria.Main.DrawPlayer after if statement that sets flag5 to true
		//  call ItemLoader.DrawHair(drawPlayer, ref flag4, ref flag5)
		/// <summary>
		/// Calls the item's head equipment texture's DrawHair hook, then all GlobalItem.DrawHair hooks.
		/// "head" is the player's associated head equipment texture.
		/// </summary>
		public static void DrawHair(Player player, ref bool drawHair, ref bool drawAltHair) {
			EquipTexture texture = EquipLoader.GetEquipTexture(EquipType.Head, player.head);
			texture?.DrawHair(ref drawHair, ref drawAltHair);

			foreach (var g in HookDrawHair.Enumerate(globalItemsArray)) {
				g.DrawHair(player.head, ref drawHair, ref drawAltHair);
			}
		}

		private static HookList HookDrawHead = AddHook<Func<int, bool>>(g => g.DrawHead);
		//in Terraria.Main.DrawPlayerHead in if statement after ItemLoader.DrawHair
		//and in Terraria.Main.DrawPlayer in if (!drawPlayer.invis && drawPlayer.head != 38 && drawPlayer.head != 135)
		//  use && with ItemLoader.DrawHead(drawPlayer)
		/// <summary>
		/// Calls the item's head equipment texture's DrawHead hook, then all GlobalItem.DrawHead hooks, until one of them returns false. Returns true if none of them return false.
		/// "head" is the player's associated head equipment texture.
		/// </summary>
		public static bool DrawHead(Player player) {
			EquipTexture texture = EquipLoader.GetEquipTexture(EquipType.Head, player.head);
			if (texture != null && !texture.DrawHead())
				return false;

			foreach (var g in HookDrawHead.Enumerate(globalItemsArray)) {
				if (!g.DrawHead(player.head))
					return false;
			}

			return true;
		}

		private static HookList HookDrawBody = AddHook<Func<int, bool>>(g => g.DrawBody);
		/// <summary>
		/// Calls the item's body equipment texture's DrawBody hook, then all GlobalItem.DrawBody hooks, until one of them returns false. Returns true if none of them return false.
		/// "body" is the player's associated body equipment texture.
		/// </summary>
		public static bool DrawBody(Player player) {
			EquipTexture texture = EquipLoader.GetEquipTexture(EquipType.Body, player.body);
			if (texture != null && !texture.DrawBody())
				return false;

			foreach (var g in HookDrawBody.Enumerate(globalItemsArray)) {
				if (!g.DrawBody(player.body))
					return false;
			}

			return true;
		}

		private static HookList HookDrawLegs = AddHook<Func<int, int, bool>>(g => g.DrawLegs);
		/// <summary>
		/// Calls the item's leg equipment texture's DrawLegs hook, then the item's shoe equipment texture's DrawLegs hook, then all GlobalItem.DrawLegs hooks, until one of them returns false. Returns true if none of them return false.
		/// "legs" and "shoes" are the player's associated legs and shoes equipment textures.
		/// </summary>
		public static bool DrawLegs(Player player) {
			EquipTexture texture = EquipLoader.GetEquipTexture(EquipType.Legs, player.legs);
			if (texture != null && !texture.DrawLegs())
				return false;

			texture = EquipLoader.GetEquipTexture(EquipType.Shoes, player.shoe);
			if (texture != null && !texture.DrawLegs())
				return false;

			foreach (var g in HookDrawLegs.Enumerate(globalItemsArray)) {
				if (!g.DrawLegs(player.legs, player.shoe))
					return false;
			}

			return true;
		}

		private delegate void DelegateDrawArmorColor(EquipType type, int slot, Player drawPlayer, float shadow, ref Color color, ref int glowMask, ref Color glowMaskColor);
		private static HookList HookDrawArmorColor = AddHook<DelegateDrawArmorColor>(g => g.DrawArmorColor);
		/// <summary>
		/// Calls the item's equipment texture's DrawArmorColor hook, then all GlobalItem.DrawArmorColor hooks.
		/// </summary>
		public static void DrawArmorColor(EquipType type, int slot, Player drawPlayer, float shadow, ref Color color,
			ref int glowMask, ref Color glowMaskColor) {
			EquipTexture texture = EquipLoader.GetEquipTexture(type, slot);
			texture?.DrawArmorColor(drawPlayer, shadow, ref color, ref glowMask, ref glowMaskColor);

			foreach (var g in HookDrawArmorColor.Enumerate(globalItemsArray)) {
				g.DrawArmorColor(type, slot, drawPlayer, shadow, ref color, ref glowMask, ref glowMaskColor);
			}
		}

		private delegate void DelegateArmorArmGlowMask(int slot, Player drawPlayer, float shadow, ref int glowMask, ref Color color);
		private static HookList HookArmorArmGlowMask = AddHook<DelegateArmorArmGlowMask>(g => g.ArmorArmGlowMask);
		/// <summary>
		/// Calls the item's body equipment texture's ArmorArmGlowMask hook, then all GlobalItem.ArmorArmGlowMask hooks.
		/// </summary>
		public static void ArmorArmGlowMask(int slot, Player drawPlayer, float shadow, ref int glowMask, ref Color color) {
			EquipTexture texture = EquipLoader.GetEquipTexture(EquipType.Body, slot);
			texture?.ArmorArmGlowMask(drawPlayer, shadow, ref glowMask, ref color);

			foreach (var g in HookArmorArmGlowMask.Enumerate(globalItemsArray)) {
				g.ArmorArmGlowMask(slot, drawPlayer, shadow, ref glowMask, ref color);
			}
		}

		/// <summary>s
		/// Returns the wing item that the player is functionally using. If player.wingsLogic has been modified, so no equipped wing can be found to match what the player is using, this creates a new Item object to return.
		/// </summary>
		public static Item GetWing(Player player) {
			//TODO: this doesn't work with wings in modded accessory slots
			Item item = null;
			for (int k = 3; k < 10; k++) {
				if (player.armor[k].wingSlot == player.wingsLogic) {
					item = player.armor[k];
				}
			}
			if (item != null) {
				return item;
			}
			if (player.wingsLogic > 0 && player.wingsLogic < Main.maxWings) {
				item = new Item();
				item.SetDefaults(vanillaWings[player.wingsLogic]);
				return item;
			}
			if (player.wingsLogic >= Main.maxWings) {
				EquipTexture texture = EquipLoader.GetEquipTexture(EquipType.Wings, player.wingsLogic);
				if (texture?.Item != null)
					return texture.Item.Item;
			}
			return null;
		}

		private delegate void DelegateVerticalWingSpeeds(Item item, Player player, ref float ascentWhenFalling, ref float ascentWhenRising, ref float maxCanAscendMultiplier, ref float maxAscentMultiplier, ref float constantAscend);
		private static HookList HookVerticalWingSpeeds = AddHook<DelegateVerticalWingSpeeds>(g => g.VerticalWingSpeeds);
		//in Terraria.Player.WingMovement after if statements that set num1-5
		//  call ItemLoader.VerticalWingSpeeds(this, ref num2, ref num5, ref num4, ref num3, ref num)
		/// <summary>
		/// If the player is using wings, this uses the result of GetWing, and calls ModItem.VerticalWingSpeeds then all GlobalItem.VerticalWingSpeeds hooks.
		/// </summary>
		public static void VerticalWingSpeeds(Player player, ref float ascentWhenFalling, ref float ascentWhenRising,
			ref float maxCanAscendMultiplier, ref float maxAscentMultiplier, ref float constantAscend) {
			Item item = GetWing(player);
			if (item == null) {
				EquipTexture texture = EquipLoader.GetEquipTexture(EquipType.Wings, player.wingsLogic);
				texture?.VerticalWingSpeeds(
					player, ref ascentWhenFalling, ref ascentWhenRising, ref maxCanAscendMultiplier,
					ref maxAscentMultiplier, ref constantAscend);
				return;
			}

			item.ModItem?.VerticalWingSpeeds(player, ref ascentWhenFalling, ref ascentWhenRising, ref maxCanAscendMultiplier,
				ref maxAscentMultiplier, ref constantAscend);

			foreach (var g in HookVerticalWingSpeeds.Enumerate(item.globalItems)) {
				g.VerticalWingSpeeds(item, player, ref ascentWhenFalling, ref ascentWhenRising,
					ref maxCanAscendMultiplier, ref maxAscentMultiplier, ref constantAscend);
			}
		}

		private delegate void DelegateHorizontalWingSpeeds(Item item, Player player, ref float speed, ref float acceleration);
		private static HookList HookHorizontalWingSpeeds = AddHook<DelegateHorizontalWingSpeeds>(g => g.HorizontalWingSpeeds);
		//in Terraria.Player.Update after wingsLogic if statements modifying accRunSpeed and runAcceleration
		//  call ItemLoader.HorizontalWingSpeeds(this)
		/// <summary>
		/// If the player is using wings, this uses the result of GetWing, and calls ModItem.HorizontalWingSpeeds then all GlobalItem.HorizontalWingSpeeds hooks.
		/// </summary>
		public static void HorizontalWingSpeeds(Player player) {
			Item item = GetWing(player);
			if (item == null) {
				EquipTexture texture = EquipLoader.GetEquipTexture(EquipType.Wings, player.wingsLogic);
				texture?.HorizontalWingSpeeds(player, ref player.accRunSpeed, ref player.runAcceleration);
				return;
			}
			
			item.ModItem?.HorizontalWingSpeeds(player, ref player.accRunSpeed, ref player.runAcceleration);

			foreach (var g in HookHorizontalWingSpeeds.Enumerate(item.globalItems)) {
				g.HorizontalWingSpeeds(item, player, ref player.accRunSpeed, ref player.runAcceleration);
			}
		}

		private static HookList HookWingUpdate = AddHook<Func<int, Player, bool, bool>>(g => g.WingUpdate);
		/// <summary>
		/// If wings can be seen on the player, calls the player's wing's equipment texture's WingUpdate and all GlobalItem.WingUpdate hooks.
		/// </summary>
		public static bool WingUpdate(Player player, bool inUse) {
			if (player.wings <= 0)
				return false;

			EquipTexture texture = EquipLoader.GetEquipTexture(EquipType.Wings, player.wings);
			bool? retVal = texture?.WingUpdate(player, inUse);

			foreach (var g in HookWingUpdate.Enumerate(globalItemsArray)) {
				retVal |= g.WingUpdate(player.wings, player, inUse);
			}

			return retVal ?? false;
		}

		private delegate void DelegateUpdate(Item item, ref float gravity, ref float maxFallSpeed);
		private static HookList HookUpdate = AddHook<DelegateUpdate>(g => g.Update);
		//in Terraria.Item.UpdateItem before item movement (denoted by ItemID.Sets.ItemNoGravity)
		//  call ItemLoader.Update(this, ref num, ref num2)
		/// <summary>
		/// Calls ModItem.Update, then all GlobalItem.Update hooks.
		/// </summary>
		public static void Update(Item item, ref float gravity, ref float maxFallSpeed) {
			item.ModItem?.Update(ref gravity, ref maxFallSpeed);

			foreach (var g in HookUpdate.Enumerate(item.globalItems)) {
				g.Update(item, ref gravity, ref maxFallSpeed);
			}
		}

		private static HookList HookCanBurnInLava = AddHook<Func<Item, bool>>(g => g.CanBurnInLava);
		/// <summary>
		/// Calls ModItem.CanBurnInLava.
		/// </summary>
		public static bool CanBurnInLava(Item item)
		{
			foreach (var g in HookCanBurnInLava.Enumerate(item.globalItems)) {
				if (g.CanBurnInLava(item))
					return true;
			}

			return item.ModItem?.CanBurnInLava() ?? false;
		}
		
		private static HookList HookPostUpdate = AddHook<Action<Item>>(g => g.PostUpdate);
		/// <summary>
		/// Calls ModItem.PostUpdate and all GlobalItem.PostUpdate hooks.
		/// </summary>
		public static void PostUpdate(Item item) {
			item.ModItem?.PostUpdate();

			foreach (var g in HookPostUpdate.Enumerate(item.globalItems)) {
				g.PostUpdate(item);
			}
		}

		private delegate void DelegateGrabRange(Item item, Player player, ref int grabRange);
		private static HookList HookGrabRange = AddHook<DelegateGrabRange>(g => g.GrabRange);
		//in Terraria.Player.GrabItems after increasing grab range add
		//  ItemLoader.GrabRange(Main.item[j], this, ref num);
		/// <summary>
		/// Calls ModItem.GrabRange, then all GlobalItem.GrabRange hooks.
		/// </summary>
		public static void GrabRange(Item item, Player player, ref int grabRange) {
			item.ModItem?.GrabRange(player, ref grabRange);

			foreach (var g in HookGrabRange.Enumerate(item.globalItems)) {
				g.GrabRange(item, player, ref grabRange);
			}
		}

		private static HookList HookGrabStyle = AddHook<Func<Item, Player, bool>>(g => g.GrabStyle);
		//in Terraria.Player.GrabItems between setting beingGrabbed to true and grab styles add
		//  if(ItemLoader.GrabStyle(Main.item[j], this)) { } else
		/// <summary>
		/// Calls all GlobalItem.GrabStyle hooks then ModItem.GrabStyle, until one of them returns true. Returns whether any of the hooks returned true.
		/// </summary>
		public static bool GrabStyle(Item item, Player player) {
			foreach (var g in HookGrabStyle.Enumerate(item.globalItems)) {
				if (g.GrabStyle(item, player))
					return true;
			}

			return item.ModItem != null && item.ModItem.GrabStyle(player);
		}

		private static HookList HookCanPickup = AddHook<Func<Item, Player, bool>>(g => g.CanPickup);
		//in Terraria.Player.GrabItems first per item if statement add
		//  && ItemLoader.CanPickup(Main.item[j], this)
		public static bool CanPickup(Item item, Player player) {
			foreach (var g in HookCanPickup.Enumerate(item.globalItems)) {
				if (!g.CanPickup(item, player))
					return false;
			}

			return item.ModItem?.CanPickup(player) ?? true;
		}

		private static HookList HookOnPickup = AddHook<Func<Item, Player, bool>>(g => g.OnPickup);
		//in Terraria.Player.GrabItems before special pickup effects add
		//  if(!ItemLoader.OnPickup(Main.item[j], this)) { Main.item[j] = new Item(); continue; }
		/// <summary>
		/// Calls all GlobalItem.OnPickup hooks then ModItem.OnPickup, until one of the returns false. Returns true if all of the hooks return true.
		/// </summary>
		public static bool OnPickup(Item item, Player player) {
			foreach (var g in HookOnPickup.Enumerate(item.globalItems)) {
				if (!g.OnPickup(item, player))
					return false;
			}

			return item.ModItem?.OnPickup(player) ?? true;
		}

		private static HookList HookItemSpace = AddHook<Func<Item, Player, bool>>(g => g.ItemSpace);
		//in Terraria.Player.GrabItems before grab effect
		//  (this.ItemSpace(Main.item[j]) || ItemLoader.ExtraPickupSpace(Main.item[j], this)
		public static bool ItemSpace(Item item, Player player) {
			foreach (var g in HookItemSpace.Enumerate(item.globalItems)) {
				if (g.ItemSpace(item, player))
					return true;
			}

			return item.ModItem?.ItemSpace(player) ?? false;
		}

		private static HookList HookGetAlpha = AddHook<Func<Item, Color, Color?>>(g => g.GetAlpha);
		//in Terraria.UI.ItemSlot.GetItemLight remove type too high check
		//in beginning of Terraria.Item.GetAlpha call
		//  Color? modColor = ItemLoader.GetAlpha(this, newColor);
		//  if(modColor.HasValue) { return modColor.Value; }
		/// <summary>
		/// Calls all GlobalItem.GetAlpha hooks then ModItem.GetAlpha, until one of them returns a color, and returns that color. Returns null if all of the hooks return null.
		/// </summary>
		public static Color? GetAlpha(Item item, Color lightColor) {
			if (item.IsAir)
				return null;

			foreach (var g in HookGetAlpha.Enumerate(item.globalItems)) {
				Color? color = g.GetAlpha(item, lightColor);
				if (color.HasValue)
					return color;
			}

			return item.ModItem?.GetAlpha(lightColor);
		}

		private delegate bool DelegatePreDrawInWorld(Item item, SpriteBatch spriteBatch, Color lightColor, Color alphaColor, ref float rotation, ref float scale, int whoAmI);
		private static HookList HookPreDrawInWorld = AddHook<DelegatePreDrawInWorld>(g => g.PreDrawInWorld);

		/// <summary>
		/// Returns the "and" operator on the results of ModItem.PreDrawInWorld and all GlobalItem.PreDrawInWorld hooks.
		/// </summary>
		public static bool PreDrawInWorld(Item item, SpriteBatch spriteBatch, Color lightColor, Color alphaColor, ref float rotation, ref float scale, int whoAmI) {
			bool flag = true;
			if (item.ModItem != null)
				flag &= item.ModItem.PreDrawInWorld(spriteBatch, lightColor, alphaColor, ref rotation, ref scale, whoAmI);

			foreach (var g in HookPreDrawInWorld.Enumerate(item.globalItems)) {
				flag &= g.PreDrawInWorld(item, spriteBatch, lightColor, alphaColor, ref rotation, ref scale, whoAmI);
			}

			return flag;
		}

		private static HookList HookPostDrawInWorld = AddHook<Action<Item, SpriteBatch, Color, Color, float, float, int>>(g => g.PostDrawInWorld);
		//in Terraria.Main.DrawItem before every return (including for PreDrawInWorld) and at end of method call
		//  ItemLoader.PostDrawInWorld(item, Main.spriteBatch, color, alpha, rotation, scale)
		/// <summary>
		/// Calls ModItem.PostDrawInWorld, then all GlobalItem.PostDrawInWorld hooks.
		/// </summary>
		public static void PostDrawInWorld(Item item, SpriteBatch spriteBatch, Color lightColor, Color alphaColor, float rotation, float scale, int whoAmI) {
			item.ModItem?.PostDrawInWorld(spriteBatch, lightColor, alphaColor, rotation, scale, whoAmI);

			foreach (var g in HookPostDrawInWorld.Enumerate(item.globalItems)) {
				g.PostDrawInWorld(item, spriteBatch, lightColor, alphaColor, rotation, scale, whoAmI);
			}
		}

		private static HookList HookPreDrawInInventory = AddHook<Func<Item, SpriteBatch, Vector2, Rectangle, Color, Color, Vector2, float, bool>>(g => g.PreDrawInInventory);
		//in Terraria.UI.ItemSlot.Draw place item-drawing code inside if statement
		//  if(ItemLoader.PreDrawInInventory(item, spriteBatch, position2, rectangle2, item.GetAlpha(newColor),
		//    item.GetColor(color), origin, num4 * num3))
		/// <summary>
		/// Returns the "and" operator on the results of all GlobalItem.PreDrawInInventory hooks and ModItem.PreDrawInInventory.
		/// </summary>
		public static bool PreDrawInInventory(Item item, SpriteBatch spriteBatch, Vector2 position, Rectangle frame,
			Color drawColor, Color itemColor, Vector2 origin, float scale) {
			bool flag = true;
			foreach (var g in HookPreDrawInInventory.Enumerate(item.globalItems)) {
				flag &= g.PreDrawInInventory(item, spriteBatch, position, frame, drawColor, itemColor, origin, scale);
			}

			if (item.ModItem != null)
				flag &= item.ModItem.PreDrawInInventory(spriteBatch, position, frame, drawColor, itemColor, origin, scale);

			return flag;
		}

		private static HookList HookPostDrawInInventory = AddHook<Action<Item, SpriteBatch, Vector2, Rectangle, Color, Color, Vector2, float>>(g => g.PostDrawInInventory);
		//in Terraria.UI.ItemSlot.Draw after if statement for PreDrawInInventory call
		//  ItemLoader.PostDrawInInventory(item, spriteBatch, position2, rectangle2, item.GetAlpha(newColor),
		//    item.GetColor(color), origin, num4 * num3);
		/// <summary>
		/// Calls ModItem.PostDrawInInventory, then all GlobalItem.PostDrawInInventory hooks.
		/// </summary>
		public static void PostDrawInInventory(Item item, SpriteBatch spriteBatch, Vector2 position, Rectangle frame,
			Color drawColor, Color itemColor, Vector2 origin, float scale) {
			item.ModItem?.PostDrawInInventory(spriteBatch, position, frame, drawColor, itemColor, origin, scale);

			foreach (var g in HookPostDrawInInventory.Enumerate(item.globalItems)) {
				g.PostDrawInInventory(item, spriteBatch, position, frame, drawColor, itemColor, origin, scale);
			}
		}

		private static HookList HookHoldoutOffset = AddHook<Func<int, Vector2?>>(g => g.HoldoutOffset);
		public static void HoldoutOffset(float gravDir, int type, ref Vector2 offset) {
			ModItem modItem = GetItem(type);

			if (modItem != null) {
				Vector2? modOffset = modItem.HoldoutOffset();

				if (modOffset.HasValue) {
					offset.X = modOffset.Value.X;
					offset.Y += gravDir * modOffset.Value.Y;
				}
			}

			foreach (var g in HookHoldoutOffset.Enumerate(globalItemsArray)) {
				Vector2? modOffset = g.HoldoutOffset(type);

				if (modOffset.HasValue) {
					offset.X = modOffset.Value.X;
					offset.Y = TextureAssets.Item[type].Value.Height / 2f + gravDir * modOffset.Value.Y;
				}
			}
		}

		private static HookList HookHoldoutOrigin = AddHook<Func<int, Vector2?>>(g => g.HoldoutOrigin);
		public static void HoldoutOrigin(Player player, ref Vector2 origin) {
			Item item = player.inventory[player.selectedItem];
			Vector2 modOrigin = Vector2.Zero;
			if (item.ModItem != null) {
				Vector2? modOrigin2 = item.ModItem.HoldoutOrigin();
				if (modOrigin2.HasValue) {
					modOrigin = modOrigin2.Value;
				}
			}
			foreach (var g in HookHoldoutOrigin.Enumerate(item.globalItems)) {
				Vector2? modOrigin2 = g.HoldoutOrigin(item.type);
				if (modOrigin2.HasValue) {
					modOrigin = modOrigin2.Value;
				}
			}
			modOrigin.X *= player.direction;
			modOrigin.Y *= -player.gravDir;
			origin += modOrigin;
		}

		private static HookList HookCanEquipAccessory = AddHook<Func<Item, Player, int, bool>>(g => g.CanEquipAccessory);
		//in Terraria.UI.ItemSlot.AccCheck replace 2nd and 3rd return false with
		//  return !ItemLoader.CanEquipAccessory(item, slot)
		public static bool CanEquipAccessory(Item item, int slot) {
			Player player = Main.player[Main.myPlayer];
			if (item.ModItem != null && !item.ModItem.CanEquipAccessory(player, slot))
				return false;

			foreach (var g in HookCanEquipAccessory.Enumerate(item.globalItems)) {
				if (!g.CanEquipAccessory(item, player, slot))
					return false;
			}

			return true;
		}

		private delegate void DelegateExtractinatorUse(int extractType, ref int resultType, ref int resultStack);
		private static HookList HookExtractinatorUse = AddHook<DelegateExtractinatorUse>(g => g.ExtractinatorUse);
		public static void ExtractinatorUse(ref int resultType, ref int resultStack, int extractType) {
			GetItem(extractType)?.ExtractinatorUse(ref resultType, ref resultStack);

			foreach (var g in HookExtractinatorUse.Enumerate(globalItemsArray)) {
				g.ExtractinatorUse(extractType, ref resultType, ref resultStack);
			}
		}

		private delegate void DelegateCaughtFishStack(int type, ref int stack);
		private static HookList HookCaughtFishStack = AddHook<DelegateCaughtFishStack>(g => g.CaughtFishStack);
		public static void CaughtFishStack(Item item) {
			item.ModItem?.CaughtFishStack(ref item.stack);

			foreach (var g in HookCaughtFishStack.Enumerate(item.globalItems)) {
				g.CaughtFishStack(item.type, ref item.stack);
			}
		}

		private static HookList HookIsAnglerQuestAvailable = AddHook<Func<int, bool>>(g => g.IsAnglerQuestAvailable);
		public static void IsAnglerQuestAvailable(int itemID, ref bool notAvailable) {
			ModItem modItem = GetItem(itemID);
			if (modItem != null)
				notAvailable |= !modItem.IsAnglerQuestAvailable();

			foreach (var g in HookIsAnglerQuestAvailable.Enumerate(globalItemsArray)) {
				notAvailable |= !g.IsAnglerQuestAvailable(itemID);
			}
		}

		private delegate void DelegateAnglerChat(int type, ref string chat, ref string catchLocation);
		private static HookList HookAnglerChat = AddHook<DelegateAnglerChat>(g => g.AnglerChat);
		public static string AnglerChat(int type) {
			string chat = "";
			string catchLocation = "";
			GetItem(type)?.AnglerQuestChat(ref chat, ref catchLocation);

			foreach (var g in HookAnglerChat.Enumerate(globalItemsArray)) {
				g.AnglerChat(type, ref chat, ref catchLocation);
			}

			if (string.IsNullOrEmpty(chat) || string.IsNullOrEmpty(catchLocation))
				return null;

			return chat + "\n\n(" + catchLocation + ")";
		}

		private delegate bool DelegatePreDrawTooltip(Item item, ReadOnlyCollection<TooltipLine> lines, ref int x, ref int y);
		private static HookList HookPreDrawTooltip = AddHook<DelegatePreDrawTooltip>(g => g.PreDrawTooltip);
		public static bool PreDrawTooltip(Item item, ReadOnlyCollection<TooltipLine> lines, ref int x, ref int y) {
			bool modItemPreDraw = item.ModItem?.PreDrawTooltip(lines, ref x, ref y) ?? true;
			List<bool> globalItemPreDraw = new List<bool>();
			
			foreach (var g in HookPreDrawTooltip.Enumerate(item.globalItems)) {
				globalItemPreDraw.Add(g.PreDrawTooltip(item, lines, ref x, ref y));
			}

			return modItemPreDraw && globalItemPreDraw.All(z => z);
		}

		private delegate void DelegatePostDrawTooltip(Item item, ReadOnlyCollection<DrawableTooltipLine> lines);
		private static HookList HookPostDrawTooltip = AddHook<DelegatePostDrawTooltip>(g => g.PostDrawTooltip);
		public static void PostDrawTooltip(Item item, ReadOnlyCollection<DrawableTooltipLine> lines) {
			item.ModItem?.PostDrawTooltip(lines);

			foreach (var g in HookPostDrawTooltip.Enumerate(item.globalItems)) {
				g.PostDrawTooltip(item, lines);
			}
		}

		private delegate bool DelegatePreDrawTooltipLine(Item item, DrawableTooltipLine line, ref int yOffset);
		private static HookList HookPreDrawTooltipLine = AddHook<DelegatePreDrawTooltipLine>(g => g.PreDrawTooltipLine);
		public static bool PreDrawTooltipLine(Item item, DrawableTooltipLine line, ref int yOffset) {
			bool modItemPreDrawLine = item.ModItem?.PreDrawTooltipLine(line, ref yOffset) ?? true;
			List<bool> globalItemPreDrawLine = new List<bool>();

			foreach (var g in HookPreDrawTooltipLine.Enumerate(item.globalItems)) {
				globalItemPreDrawLine.Add(g.PreDrawTooltipLine(item, line, ref yOffset));
			}
			
			return modItemPreDrawLine && globalItemPreDrawLine.All(x => x);
		}

		private delegate void DelegatePostDrawTooltipLine(Item item, DrawableTooltipLine line);
		private static HookList HookPostDrawTooltipLine = AddHook<DelegatePostDrawTooltipLine>(g => g.PostDrawTooltipLine);
		public static void PostDrawTooltipLine(Item item, DrawableTooltipLine line) {
			item.ModItem?.PostDrawTooltipLine(line);

			foreach (var g in HookPostDrawTooltipLine.Enumerate(item.globalItems)) {
				g.PostDrawTooltipLine(item, line);
			}
		}

		private static HookList HookModifyTooltips = AddHook<Action<Item, List<TooltipLine>>>(g => g.ModifyTooltips);
		public static List<TooltipLine> ModifyTooltips(Item item, ref int numTooltips, string[] names, ref string[] text,
			ref bool[] modifier, ref bool[] badModifier, ref int oneDropLogo, out Color?[] overrideColor) {
			List<TooltipLine> tooltips = new List<TooltipLine>();
			for (int k = 0; k < numTooltips; k++) {
				TooltipLine tooltip = new TooltipLine(names[k], text[k]);
				tooltip.isModifier = modifier[k];
				tooltip.isModifierBad = badModifier[k];
				if (k == oneDropLogo) {
					tooltip.oneDropLogo = true;
				}
				tooltips.Add(tooltip);
			}
			
			item.ModItem?.ModifyTooltips(tooltips);

			foreach (var g in HookModifyTooltips.Enumerate(item.globalItems)) {
				g.ModifyTooltips(item, tooltips);
			}

			numTooltips = tooltips.Count;
			text = new string[numTooltips];
			modifier = new bool[numTooltips];
			badModifier = new bool[numTooltips];
			oneDropLogo = -1;
			overrideColor = new Color?[numTooltips];
			for (int k = 0; k < numTooltips; k++) {
				text[k] = tooltips[k].text;
				modifier[k] = tooltips[k].isModifier;
				badModifier[k] = tooltips[k].isModifierBad;
				if (tooltips[k].oneDropLogo) {
					oneDropLogo = k;
				}
				overrideColor[k] = tooltips[k].overrideColor;
			}

			return tooltips;
		}

		private static HookList HookNeedsSaving = AddHook<Func<Item, bool>>(g => g.NeedsSaving);
		public static bool NeedsModSaving(Item item) {
			return item.type != 0 && (item.ModItem != null || item.prefix >= PrefixID.Count || HookNeedsSaving.Enumerate(item.globalItems).Count(g => g.NeedsSaving(item)) > 0);
		}

		internal static void WriteNetGlobalOrder(BinaryWriter w) {
			w.Write((short)NetGlobals.Length);
			foreach (var globalItem in NetGlobals) {
				w.Write(globalItem.Mod.netID);
				w.Write(globalItem.Name);
			}
		}

		internal static void ReadNetGlobalOrder(BinaryReader r) {
			short n = r.ReadInt16();
			NetGlobals = new GlobalItem[n];
			for (short i = 0; i < n; i++)
				NetGlobals[i] = ModContent.Find<GlobalItem>(ModNet.GetMod(r.ReadInt16()).Name, r.ReadString());
		}

		private static bool HasMethod(Type t, string method, params Type[] args) {
			return t.GetMethod(method, args).DeclaringType != typeof(GlobalItem);
		}

		internal static void VerifyGlobalItem(GlobalItem item) {
			var type = item.GetType();
			int saveMethods = 0;
			if (HasMethod(type, "NeedsSaving", typeof(Item))) saveMethods++;
			if (HasMethod(type, "Save", typeof(Item))) saveMethods++;
			if (HasMethod(type, "Load", typeof(Item), typeof(TagCompound))) saveMethods++;
			if (saveMethods > 0 && saveMethods < 3)
				throw new Exception(type + " must override all of (NeedsSaving/Save/Load) or none");

			int netMethods = 0;
			if (HasMethod(type, "NetSend", typeof(Item), typeof(BinaryWriter))) netMethods++;
			if (HasMethod(type, "NetReceive", typeof(Item), typeof(BinaryReader))) netMethods++;
			if (netMethods == 1)
				throw new Exception(type + " must override both of (NetSend/NetReceive) or none");

			bool hasInstanceFields = type.GetFields(BindingFlags.Instance | BindingFlags.Public | BindingFlags.NonPublic)
				.Any(f => f.DeclaringType != typeof(GlobalItem));

			if (hasInstanceFields) {
				if (!item.InstancePerEntity)
					throw new Exception(type + " has instance fields but does not set InstancePerEntity to true. Either use static fields, or per instance globals");

				if (!HasMethod(type, "Clone", typeof(Item), typeof(Item)))
					throw new Exception(type + " has InstancePerEntity but does not override Clone(Item, Item)");
			}
		}
	}
}<|MERGE_RESOLUTION|>--- conflicted
+++ resolved
@@ -299,14 +299,9 @@
 
 			item.ModItem?.UseStyle(player, heldItemFrame);
 
-<<<<<<< HEAD
 			foreach (var g in HookUseStyle.Enumerate(item.globalItems)) {
-				g.UseStyle(item, player);
-			}
-=======
-			foreach (var g in HookUseStyle.arr)
-				g.Instance(item).UseStyle(item, player, heldItemFrame);
->>>>>>> a4728f62
+				g.UseStyle(item, player, heldItemFrame);
+			}
 		}
 
 		private static HookList HookHoldStyle = AddHook<Action<Item, Player, Rectangle>>(g => g.HoldStyle);
@@ -321,14 +316,9 @@
 
 			item.ModItem?.HoldStyle(player, heldItemFrame);
 
-<<<<<<< HEAD
 			foreach (var g in HookHoldStyle.Enumerate(item.globalItems)) {
-				g.HoldStyle(item, player);
-			}
-=======
-			foreach (var g in HookHoldStyle.arr)
-				g.Instance(item).HoldStyle(item, player, heldItemFrame);
->>>>>>> a4728f62
+				g.HoldStyle(item, player, heldItemFrame);
+			}
 		}
 
 		private static HookList HookHoldItem = AddHook<Action<Item, Player>>(g => g.HoldItem);
