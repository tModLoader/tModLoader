using Microsoft.Xna.Framework;
using Microsoft.Xna.Framework.Graphics;
using System;
using System.Collections.Generic;
using System.Collections.ObjectModel;
using System.IO;
using System.Linq;
using System.Linq.Expressions;
using Terraria.Audio;
using Terraria.DataStructures;
using Terraria.GameContent;
using Terraria.GameContent.ItemDropRules;
using Terraria.GameContent.Prefixes;
using Terraria.ID;
using Terraria.Localization;
using Terraria.ModLoader.Core;
using Terraria.UI;
using Terraria.Utilities;
using HookList = Terraria.ModLoader.Core.HookList<Terraria.ModLoader.GlobalItem>;

namespace Terraria.ModLoader;

/// <summary>
/// This serves as the central class from which item-related functions are carried out. It also stores a list of mod items by ID.
/// </summary>
public static class ItemLoader
{
	internal static readonly IList<ModItem> items = new List<ModItem>();
	internal static readonly List<GlobalItem> globalItems = new();
	internal static GlobalItem[] NetGlobals;
	internal static readonly int vanillaQuestFishCount = 41;
	internal static readonly int[] vanillaWings = new int[ArmorIDs.Wing.Count];

	private static int nextItem = ItemID.Count;

	private static readonly List<HookList> hooks = new List<HookList>();
	private static readonly List<HookList> modHooks = new List<HookList>();

	private static HookList AddHook<F>(Expression<Func<GlobalItem, F>> func) where F : Delegate
	{
		var hook = HookList.Create(func);

		hooks.Add(hook);

		return hook;
	}

	public static T AddModHook<T>(T hook) where T : HookList
	{
		hook.Update(globalItems);

		modHooks.Add(hook);

		return hook;
	}

	private static void FindVanillaWings()
	{
		if (vanillaWings[1] != 0)
			return;

		Item item = new Item();
		for (int k = 0; k < ItemID.Count; k++) {
			item.SetDefaults(k);
			if (item.wingSlot > 0) {
				vanillaWings[item.wingSlot] = k;
			}
		}
	}

<<<<<<< HEAD
		internal static int ReserveItemID() {
			if (ModNet.AllowVanillaClients) throw new Exception("Adding items breaks vanilla client compatibility");

			int reserveID = nextItem;
			nextItem++;
			return reserveID;
		}

		/// <summary>
		/// Gets the ModItem template instance corresponding to the specified type (not the clone/new instance which gets added to Items as the game is played). Returns null if no modded item has the given type.
		/// </summary>
		public static ModItem GetItem(int type) {
			return type >= ItemID.Count && type < ItemCount ? items[type - ItemID.Count] : null;
		}
=======
	internal static int ReserveItemID()
	{
		if (ModNet.AllowVanillaClients) throw new Exception("Adding items breaks vanilla client compatibility");
>>>>>>> 1bfda595

		int reserveID = nextItem;
		nextItem++;
		return reserveID;
	}

	/// <summary>
	/// Gets the ModItem instance corresponding to the specified type. Returns null if no modded item has the given type.
	/// </summary>
	public static ModItem GetItem(int type)
	{
		return type >= ItemID.Count && type < ItemCount ? items[type - ItemID.Count] : null;
	}

	public static int ItemCount => nextItem;

	internal static void ResizeArrays(bool unloading)
	{
		//Textures
		Array.Resize(ref TextureAssets.Item, nextItem);
		Array.Resize(ref TextureAssets.ItemFlame, nextItem);

		//Sets
		LoaderUtils.ResetStaticMembers(typeof(ItemID), true);
		LoaderUtils.ResetStaticMembers(typeof(AmmoID), true);
		LoaderUtils.ResetStaticMembers(typeof(PrefixLegacy.ItemSets), true);

		//Etc
		Array.Resize(ref Item.cachedItemSpawnsByType, nextItem);
		Array.Resize(ref Item.staff, nextItem);
		Array.Resize(ref Item.claw, nextItem);
		Array.Resize(ref Lang._itemNameCache, nextItem);
		Array.Resize(ref Lang._itemTooltipCache, nextItem);

		Array.Resize(ref RecipeLoader.FirstRecipeForItem, nextItem);

		for (int k = ItemID.Count; k < nextItem; k++) {
			Lang._itemNameCache[k] = LocalizedText.Empty;
			Lang._itemTooltipCache[k] = ItemTooltip.None;
			Item.cachedItemSpawnsByType[k] = -1;
		}

		//Animation collections can be accessed during an ongoing (un)loading process.
		//Which is why the following 2 lines have to run without any interruptions.
		lock (Main.itemAnimationsRegistered) {
			Array.Resize(ref Main.itemAnimations, nextItem);
			Main.InitializeItemAnimations();
		}

		if (unloading)
			Array.Resize(ref Main.anglerQuestItemNetIDs, vanillaQuestFishCount);
		else
			Main.anglerQuestItemNetIDs = Main.anglerQuestItemNetIDs
				.Concat(items.Where(modItem => modItem.IsQuestFish()).Select(modItem => modItem.Type))
				.ToArray();

		FindVanillaWings();

		NetGlobals = globalItems.WhereMethodIsOverridden<GlobalItem, Action<Item, BinaryWriter>>(g => g.NetSend).ToArray();

		foreach (var hook in hooks.Union(modHooks)) {
			hook.Update(globalItems);
		}
	}

	internal static void Unload()
	{
		items.Clear();
		nextItem = ItemID.Count;
		globalItems.Clear();
		modHooks.Clear();
	}

	internal static bool IsModItem(int index)
		=> index >= ItemID.Count;

	internal static bool MeleePrefix(Item item)
		=> item.ModItem != null && item.ModItem.MeleePrefix();

	internal static bool WeaponPrefix(Item item)
		=> item.ModItem != null && item.ModItem.WeaponPrefix();

	internal static bool RangedPrefix(Item item)
		=> item.ModItem != null && item.ModItem.RangedPrefix();

	internal static bool MagicPrefix(Item item)
		=> item.ModItem != null && item.ModItem.MagicPrefix();

	private static HookList HookSetDefaults = AddHook<Action<Item>>(g => g.SetDefaults);

	internal static void SetDefaults(Item item, bool createModItem = true)
	{
		if (IsModItem(item.type) && createModItem)
			item.ModItem = GetItem(item.type).NewInstance(item);

		LoaderUtils.InstantiateGlobals(item, globalItems, ref item.globalItems, () => {
			item.ModItem?.AutoDefaults();
			item.ModItem?.SetDefaults();
		});

		foreach (var g in HookSetDefaults.Enumerate(item.globalItems)) {
			g.SetDefaults(item);
		}
	}

	private static HookList HookOnSpawn = AddHook<Action<Item, IEntitySource>>(g => g.OnSpawn);

	internal static void OnSpawn(Item item, IEntitySource source)
	{
		item.ModItem?.OnSpawn(source);

		foreach (GlobalItem g in HookOnSpawn.Enumerate(item.globalItems)) {
			g.OnSpawn(item, source);
		}
	}

	private static HookList HookOnCreate = AddHook<Action<Item, ItemCreationContext>>(g => g.OnCreated);

	public static void OnCreated(Item item, ItemCreationContext context)
	{
		foreach (var g in HookOnCreate.Enumerate(item.globalItems)) {
			g.OnCreated(item, context);
		}

		item.ModItem?.OnCreated(context);
	}

	private static HookList HookChoosePrefix = AddHook<Func<Item, UnifiedRandom, int>>(g => g.ChoosePrefix);

	public static int ChoosePrefix(Item item, UnifiedRandom rand)
	{
		foreach (var g in HookChoosePrefix.Enumerate(item.globalItems)) {
			int pre = g.ChoosePrefix(item, rand);
			if (pre > 0) {
				return pre;
			}
		}
		if (item.ModItem != null) {
			int pre = item.ModItem.ChoosePrefix(rand);
			if (pre > 0) {
				return pre;
			}
		}
		return -1;
	}

	private static HookList HookPrefixChance = AddHook<Func<Item, int, UnifiedRandom, bool?>>(g => g.PrefixChance);

	/// <summary>
	/// Allows for blocking, forcing and altering chance of prefix rolling.
	/// False (block) takes precedence over True (force).
	/// Null gives vanilla behaviour
	/// </summary>
	public static bool? PrefixChance(Item item, int pre, UnifiedRandom rand)
	{
		bool? result = null;
		foreach (var g in HookPrefixChance.Enumerate(item.globalItems)) {
			bool? r = g.PrefixChance(item, pre, rand);
			if (r.HasValue)
				result = r.Value && (result ?? true);
		}
		if (item.ModItem != null) {
			bool? r = item.ModItem.PrefixChance(pre, rand);
			if (r.HasValue)
				result = r.Value && (result ?? true);
		}
		return result;
	}

	private static HookList HookAllowPrefix = AddHook<Func<Item, int, bool>>(g => g.AllowPrefix);

	public static bool AllowPrefix(Item item, int pre)
	{
		bool result = true;
		foreach (var g in HookAllowPrefix.Enumerate(item.globalItems)) {
			result &= g.AllowPrefix(item, pre);
		}
		if (item.ModItem != null) {
			result &= item.ModItem.AllowPrefix(pre);
		}
		return result;
	}

	private static HookList HookCanUseItem = AddHook<Func<Item, Player, bool>>(g => g.CanUseItem);

	public static bool CanUseItem(Item item, Player player)
	{
		if (item.ModItem != null && !item.ModItem.CanUseItem(player))
			return false;

		foreach (var g in HookCanUseItem.Enumerate(item.globalItems)) {
			if (!g.CanUseItem(item, player))
				return false;
		}

		return true;
	}

	private static HookList HookCanAutoReuseItem = AddHook<Func<Item, Player, bool?>>(g => g.CanAutoReuseItem);

	public static bool? CanAutoReuseItem(Item item, Player player)
	{
		bool? flag = null;

		foreach (var g in HookCanAutoReuseItem.Enumerate(item.globalItems)) {
			bool? allow = g.CanAutoReuseItem(item, player);

			if (allow.HasValue) {
				if (!allow.Value) {
					return false;
				}

				flag = true;
			}
		}

		if (item.ModItem != null) {
			bool? allow = item.ModItem.CanAutoReuseItem(player);

			if (allow.HasValue) {
				if (!allow.Value) {
					return false;
				}

				flag = true;
			}
		}

		return flag;
	}

	private static HookList HookUseStyle = AddHook<Action<Item, Player, Rectangle>>(g => g.UseStyle);

	/// <summary>
	/// Calls ModItem.UseStyle and all GlobalItem.UseStyle hooks.
	/// </summary>
	public static void UseStyle(Item item, Player player, Rectangle heldItemFrame)
	{
		if (item.IsAir)
			return;

		item.ModItem?.UseStyle(player, heldItemFrame);

		foreach (var g in HookUseStyle.Enumerate(item.globalItems)) {
			g.UseStyle(item, player, heldItemFrame);
		}
	}

	private static HookList HookHoldStyle = AddHook<Action<Item, Player, Rectangle>>(g => g.HoldStyle);

	/// <summary>
	/// If the player is not holding onto a rope and is not in the middle of using an item, calls ModItem.HoldStyle and all GlobalItem.HoldStyle hooks.
	/// <br/> Returns whether or not the vanilla logic should be skipped.
	/// </summary>
	public static void HoldStyle(Item item, Player player, Rectangle heldItemFrame)
	{
		if (item.IsAir || player.pulley || player.ItemAnimationActive)
			return;

		item.ModItem?.HoldStyle(player, heldItemFrame);

		foreach (var g in HookHoldStyle.Enumerate(item.globalItems)) {
			g.HoldStyle(item, player, heldItemFrame);
		}
	}

	private static HookList HookHoldItem = AddHook<Action<Item, Player>>(g => g.HoldItem);

	/// <summary>
	/// Calls ModItem.HoldItem and all GlobalItem.HoldItem hooks.
	/// </summary>
	public static void HoldItem(Item item, Player player)
	{
		if (item.IsAir)
			return;

		item.ModItem?.HoldItem(player);

		foreach (var g in HookHoldItem.Enumerate(item.globalItems)) {
			g.HoldItem(item, player);
		}
	}

	private static HookList HookUseTimeMultiplier = AddHook<Func<Item, Player, float>>(g => g.UseTimeMultiplier);

	public static float UseTimeMultiplier(Item item, Player player)
	{
		if (item.IsAir)
			return 1f;

		float multiplier = item.ModItem?.UseTimeMultiplier(player) ?? 1f;

		foreach (var g in HookUseTimeMultiplier.Enumerate(item.globalItems)) {
			multiplier *= g.UseTimeMultiplier(item, player);
		}

		return multiplier;
	}

	private static HookList HookUseAnimationMultiplier = AddHook<Func<Item, Player, float>>(g => g.UseAnimationMultiplier);

	public static float UseAnimationMultiplier(Item item, Player player)
	{
		if (item.IsAir)
			return 1f;

		float multiplier = item.ModItem?.UseAnimationMultiplier(player) ?? 1f;

		foreach (var g in HookUseAnimationMultiplier.Enumerate(item.globalItems)) {
			multiplier *= g.UseAnimationMultiplier(item, player);
		}

		return multiplier;
	}

	private static HookList HookUseSpeedMultiplier = AddHook<Func<Item, Player, float>>(g => g.UseSpeedMultiplier);

	public static float UseSpeedMultiplier(Item item, Player player)
	{
		if (item.IsAir)
			return 1f;

		float multiplier = item.ModItem?.UseSpeedMultiplier(player) ?? 1f;

		foreach (var g in HookUseSpeedMultiplier.Enumerate(item.globalItems)) {
			multiplier *= g.UseSpeedMultiplier(item, player);
		}

		return multiplier;
	}

	private delegate void DelegateGetHealLife(Item item, Player player, bool quickHeal, ref int healValue);
	private static HookList HookGetHealLife = AddHook<DelegateGetHealLife>(g => g.GetHealLife);

	/// <summary>
	/// Calls ModItem.GetHealLife, then all GlobalItem.GetHealLife hooks.
	/// </summary>
	public static void GetHealLife(Item item, Player player, bool quickHeal, ref int healValue)
	{
		if (item.IsAir)
			return;

		item.ModItem?.GetHealLife(player, quickHeal, ref healValue);

		foreach (var g in HookGetHealLife.Enumerate(item.globalItems)) {
			g.GetHealLife(item, player, quickHeal, ref healValue);
		}
	}

	private delegate void DelegateGetHealMana(Item item, Player player, bool quickHeal, ref int healValue);
	private static HookList HookGetHealMana = AddHook<DelegateGetHealMana>(g => g.GetHealMana);

	/// <summary>
	/// Calls ModItem.GetHealMana, then all GlobalItem.GetHealMana hooks.
	/// </summary>
	public static void GetHealMana(Item item, Player player, bool quickHeal, ref int healValue)
	{
		if (item.IsAir)
			return;

		item.ModItem?.GetHealMana(player, quickHeal, ref healValue);

		foreach (var g in HookGetHealMana.Enumerate(item.globalItems)) {
			g.GetHealMana(item, player, quickHeal, ref healValue);
		}
	}

	private delegate void DelegateModifyManaCost(Item item, Player player, ref float reduce, ref float mult);
	private static HookList HookModifyManaCost = AddHook<DelegateModifyManaCost>(g => g.ModifyManaCost);

	/// <summary>
	/// Calls ModItem.ModifyManaCost, then all GlobalItem.ModifyManaCost hooks.
	/// </summary>
	public static void ModifyManaCost(Item item, Player player, ref float reduce, ref float mult)
	{
		if (item.IsAir)
			return;

		item.ModItem?.ModifyManaCost(player, ref reduce, ref mult);

		foreach (var g in HookModifyManaCost.Enumerate(item.globalItems)) {
			g.ModifyManaCost(item, player, ref reduce, ref mult);
		}
	}

	private static HookList HookOnMissingMana = AddHook<Action<Item, Player, int>>(g => g.OnMissingMana);

	/// <summary>
	/// Calls ModItem.OnMissingMana, then all GlobalItem.OnMissingMana hooks.
	/// </summary>
	public static void OnMissingMana(Item item, Player player, int neededMana)
	{
		if (item.IsAir)
			return;

		item.ModItem?.OnMissingMana(player, neededMana);

		foreach (var g in HookOnMissingMana.Enumerate(item.globalItems)) {
			g.OnMissingMana(item, player, neededMana);
		}
	}

	private static HookList HookOnConsumeMana = AddHook<Action<Item, Player, int>>(g => g.OnConsumeMana);

	/// <summary>
	/// Calls ModItem.OnConsumeMana, then all GlobalItem.OnConsumeMana hooks.
	/// </summary>
	public static void OnConsumeMana(Item item, Player player, int manaConsumed)
	{
		if (item.IsAir)
			return;

		item.ModItem?.OnConsumeMana(player, manaConsumed);

		foreach (var g in HookOnConsumeMana.Enumerate(item.globalItems)) {
			g.OnConsumeMana(item, player, manaConsumed);
		}
	}

	private delegate bool? DelegateCanConsumeBait(Player baiter, Item bait);
	private static HookList HookCanConsumeBait = AddHook<DelegateCanConsumeBait>(g => g.CanConsumeBait);

	public static bool? CanConsumeBait(Player player, Item bait)
	{
		bool? ret = bait.ModItem?.CanConsumeBait(player);

		foreach (GlobalItem g in HookCanConsumeBait.Enumerate(bait)) {
			if (g.CanConsumeBait(player, bait) is bool b)
				ret = (ret ?? true) && b;
		}
		
		return ret;
	}

	private delegate void DelegateModifyResearchSorting(Item item, ref ContentSamples.CreativeHelper.ItemGroup itemGroup);
	private static HookList HookModifyResearchSorting = AddHook<DelegateModifyResearchSorting>(g => g.ModifyResearchSorting);

	public static void ModifyResearchSorting(Item item, ref ContentSamples.CreativeHelper.ItemGroup itemGroup)
	{
		if (item.IsAir)
			return;

		item.ModItem?.ModifyResearchSorting(ref itemGroup);

		foreach (var g in HookModifyResearchSorting.Enumerate(item.globalItems)) {
			g.ModifyResearchSorting(item, ref itemGroup);
		}
	}

	private delegate bool DelegateCanResearch(Item item);
	private static HookList HookCanResearch = AddHook<DelegateCanResearch>(g => g.CanResearch);

	/// <summary>
	/// Hook that determines if an item will be prevented from being consumed by the research function. 
	/// </summary>
	/// <param name="item">The item to be consumed or not</param>
	public static bool CanResearch(Item item)
	{
		if (item.ModItem != null && !item.ModItem.CanResearch())
			return false;
		foreach (var g in HookCanResearch.Enumerate(item.globalItems)) {
			if (!g.Instance(item).CanResearch(item))
				return false;
		}
		return true;
	}

	private delegate void DelegateOnResearched(Item item, bool fullyResearched);
	private static HookList HookOnResearched = AddHook<DelegateOnResearched>(g => g.OnResearched);

	public static void OnResearched(Item item, bool fullyResearched)
	{
		if (item.IsAir)
			return;

		item.ModItem?.OnResearched(fullyResearched);

		foreach (var g in HookOnResearched.Enumerate(item.globalItems))
			g.Instance(item).OnResearched(item, fullyResearched);
	}
    
	private delegate void DelegateModifyWeaponDamage(Item item, Player player, ref StatModifier damage);
	private static HookList HookModifyWeaponDamage = AddHook<DelegateModifyWeaponDamage>(g => g.ModifyWeaponDamage);

	/// <summary>
	/// Calls ModItem.HookModifyWeaponDamage, then all GlobalItem.HookModifyWeaponDamage hooks.
	/// </summary>
	public static void ModifyWeaponDamage(Item item, Player player, ref StatModifier damage)
	{
		if (item.IsAir)
			return;

		item.ModItem?.ModifyWeaponDamage(player, ref damage);

		foreach (var g in HookModifyWeaponDamage.Enumerate(item.globalItems)) {
			g.ModifyWeaponDamage(item, player, ref damage);
		}
	}

	private delegate void DelegateModifyWeaponKnockback(Item item, Player player, ref StatModifier knockback);
	private static HookList HookModifyWeaponKnockback = AddHook<DelegateModifyWeaponKnockback>(g => g.ModifyWeaponKnockback);

	/// <summary>
	/// Calls ModItem.ModifyWeaponKnockback, then all GlobalItem.ModifyWeaponKnockback hooks.
	/// </summary>
	public static void ModifyWeaponKnockback(Item item, Player player, ref StatModifier knockback)
	{
		if (item.IsAir)
			return;

		item.ModItem?.ModifyWeaponKnockback(player, ref knockback);

		foreach (var g in HookModifyWeaponKnockback.Enumerate(item.globalItems)) {
			g.ModifyWeaponKnockback(item, player, ref knockback);
		}
	}


	private delegate void DelegateModifyWeaponCrit(Item item, Player player, ref float crit);
	private static HookList HookModifyWeaponCrit = AddHook<DelegateModifyWeaponCrit>(g => g.ModifyWeaponCrit);

	/// <summary>
	/// Calls ModItem.ModifyWeaponCrit, then all GlobalItem.ModifyWeaponCrit hooks.
	/// </summary>
	public static void ModifyWeaponCrit(Item item, Player player, ref float crit)
	{
		if (item.IsAir)
			return;

		item.ModItem?.ModifyWeaponCrit(player, ref crit);

		foreach (var g in HookModifyWeaponCrit.Enumerate(item.globalItems)) {
			g.ModifyWeaponCrit(item, player, ref crit);
		}
	}

	private static HookList HookNeedsAmmo = AddHook<Func<Item, Player, bool>>(g => g.NeedsAmmo);
	/// <summary>
	/// Calls ModItem.NeedsAmmo, then all GlobalItem.NeedsAmmo hooks, until any of them returns false.
	/// </summary>
	public static bool NeedsAmmo(Item weapon, Player player)
	{
		if (!weapon.ModItem?.NeedsAmmo(player) ?? false)
			return false;

		foreach (var g in HookNeedsAmmo.Enumerate(weapon.globalItems)) {
			if (!g.NeedsAmmo(weapon, player))
				return false;
		}

		return true;
	}

	private delegate void DelegatePickAmmo(Item weapon, Item ammo, Player player, ref int type, ref float speed, ref StatModifier damage, ref float knockback);
	private static HookList HookPickAmmo = AddHook<DelegatePickAmmo>(g => g.PickAmmo);

	/// <summary>
	/// Calls ModItem.PickAmmo, then all GlobalItem.PickAmmo hooks.
	/// </summary>
	public static void PickAmmo(Item weapon, Item ammo, Player player, ref int type, ref float speed, ref StatModifier damage, ref float knockback)
	{
		ammo.ModItem?.PickAmmo(weapon, player, ref type, ref speed, ref damage, ref knockback);

		foreach (var g in HookPickAmmo.Enumerate(ammo.globalItems)) {
			g.PickAmmo(weapon, ammo, player, ref type, ref speed, ref damage, ref knockback);
		}
	}

	private static HookList HookCanChooseAmmo = AddHook<Func<Item, Item, Player, bool?>>(g => g.CanChooseAmmo);
	private static HookList HookCanBeChosenAsAmmo = AddHook<Func<Item, Item, Player, bool?>>(g => g.CanBeChosenAsAmmo);

	/// <summary>
	/// Calls each <see cref="GlobalItem.CanChooseAmmo"/> hook for the weapon, and each <see cref="GlobalItem.CanBeChosenAsAmmo"/> hook for the ammo,<br></br>
	/// then each corresponding hook in <see cref="ModItem"/> if applicable for the weapon and/or ammo, until one of them returns a concrete false value.<br></br>
	/// If all of them fail to do this, returns either true (if one returned true prior) or <c>ammo.ammo == weapon.useAmmo</c>.
	/// </summary>
	public static bool CanChooseAmmo(Item weapon, Item ammo, Player player)
	{
		bool? result = null;
		foreach (var g in HookCanChooseAmmo.Enumerate(weapon.globalItems)) {
			bool? r = g.CanChooseAmmo(weapon, ammo, player);
			if (r is false)
				return false;

			result ??= r;
		}

		foreach (var g in HookCanBeChosenAsAmmo.Enumerate(ammo.globalItems)) {
			bool? r = g.CanBeChosenAsAmmo(ammo, weapon, player);
			if (r is false)
				return false;

			result ??= r;
		}

		if (weapon.ModItem != null) {
			bool? r = weapon.ModItem.CanChooseAmmo(ammo, player);
			if (r is false)
				return false;

			result ??= r;
		}

		if (ammo.ModItem != null) {
			bool? r = ammo.ModItem.CanBeChosenAsAmmo(weapon, player);
			if (r is false)
				return false;

			result ??= r;
		}
		return result ?? ammo.ammo == weapon.useAmmo;
	}

	private static HookList HookCanConsumeAmmo = AddHook<Func<Item, Item, Player, bool>>(g => g.CanConsumeAmmo);
	private static HookList HookCanBeConsumedAsAmmo = AddHook<Func<Item, Item, Player, bool>>(g => g.CanBeConsumedAsAmmo);

	/// <summary>
	/// Calls each <see cref="GlobalItem.CanConsumeAmmo"/> hook for the weapon, and each <see cref="GlobalItem.CanBeConsumedAsAmmo"/> hook for the ammo,<br></br>
	/// then each corresponding hook in <see cref="ModItem"/> if applicable for the weapon and/or ammo, until one of them returns a concrete false value.<br></br>
	/// If all of them fail to do this, returns true.
	/// </summary>
	public static bool CanConsumeAmmo(Item weapon, Item ammo, Player player)
	{
		foreach (var g in HookCanConsumeAmmo.Enumerate(weapon.globalItems)) {
			if (!g.CanConsumeAmmo(weapon, ammo, player))
				return false;
		}

		foreach (var g in HookCanBeConsumedAsAmmo.Enumerate(ammo.globalItems)) {
			if (!g.CanBeConsumedAsAmmo(ammo, weapon, player))
				return false;
		}
		if (weapon.ModItem != null && !weapon.ModItem.CanConsumeAmmo(ammo, player) ||
			ammo.ModItem != null && !ammo.ModItem.CanBeConsumedAsAmmo(weapon, player))
			return false;
		return true;
	}

	private static HookList HookOnConsumeAmmo = AddHook<Action<Item, Item, Player>>(g => g.OnConsumeAmmo);
	private static HookList HookOnConsumedAsAmmo = AddHook<Action<Item, Item, Player>>(g => g.OnConsumedAsAmmo);

	/// <summary>
	/// Calls <see cref="ModItem.OnConsumeAmmo"/> for the weapon, <see cref="ModItem.OnConsumedAsAmmo"/> for the ammo,
	/// then each corresponding hook for the weapon and ammo.
	/// </summary>
	public static void OnConsumeAmmo(Item weapon, Item ammo, Player player)
	{
		if (weapon.IsAir)
			return;

		weapon.ModItem?.OnConsumeAmmo(ammo, player);
		ammo.ModItem?.OnConsumedAsAmmo(weapon, player);

		foreach (var g in HookOnConsumeAmmo.Enumerate(weapon.globalItems)) {
			g.OnConsumeAmmo(weapon, ammo, player);
		}

		foreach (var g in HookOnConsumedAsAmmo.Enumerate(ammo.globalItems)) {
			g.OnConsumedAsAmmo(ammo, weapon, player);
		}
	}

	private static HookList HookCanShoot = AddHook<Func<Item, Player, bool>>(g => g.CanShoot);

	/// <summary>
	/// Calls each GlobalItem.CanShoot hook, then ModItem.CanShoot, until one of them returns false. If all of them return true, returns true.
	/// </summary>
	public static bool CanShoot(Item item, Player player)
	{
		foreach (var g in HookCanShoot.Enumerate(item.globalItems)) {
			if (!g.CanShoot(item, player))
				return false;
		}

		return item.ModItem?.CanShoot(player) ?? true;
	}

	private delegate void DelegateModifyShootStats(Item item, Player player, ref Vector2 position, ref Vector2 velocity, ref int type, ref int damage, ref float knockBack);
	private static HookList HookModifyShootStats = AddHook<DelegateModifyShootStats>(g => g.ModifyShootStats);

	/// <summary>
	/// Calls ModItem.ModifyShootStats, then each GlobalItem.ModifyShootStats hook.
	/// </summary>
	public static void ModifyShootStats(Item item, Player player, ref Vector2 position, ref Vector2 velocity, ref int type, ref int damage, ref float knockback)
	{
		item.ModItem?.ModifyShootStats(player, ref position, ref velocity, ref type, ref damage, ref knockback);

		foreach (var g in HookModifyShootStats.Enumerate(item.globalItems)) {
			g.ModifyShootStats(item, player, ref position, ref velocity, ref type, ref damage, ref knockback);
		}
	}

	private static HookList HookShoot = AddHook<Func<Item, Player, EntitySource_ItemUse_WithAmmo, Vector2, Vector2, int, int, float, bool>>(g => g.Shoot);

	/// <summary>
	/// Calls each GlobalItem.Shoot hook then, if none of them returns false, calls the ModItem.Shoot hook and returns its value.
	/// </summary>
	public static bool Shoot(Item item, Player player, EntitySource_ItemUse_WithAmmo source, Vector2 position, Vector2 velocity, int type, int damage, float knockback, bool defaultResult = true)
	{
		foreach (var g in HookShoot.Enumerate(item.globalItems)) {
			defaultResult &= g.Shoot(item, player, source, position, velocity, type, damage, knockback);
		}

		return defaultResult && (item.ModItem?.Shoot(player, source, position, velocity, type, damage, knockback) ?? true);
	}

	private delegate void DelegateUseItemHitbox(Item item, Player player, ref Rectangle hitbox, ref bool noHitbox);
	private static HookList HookUseItemHitbox = AddHook<DelegateUseItemHitbox>(g => g.UseItemHitbox);

	/// <summary>
	/// Calls ModItem.UseItemHitbox, then all GlobalItem.UseItemHitbox hooks.
	/// </summary>
	public static void UseItemHitbox(Item item, Player player, ref Rectangle hitbox, ref bool noHitbox)
	{
		item.ModItem?.UseItemHitbox(player, ref hitbox, ref noHitbox);

		foreach (var g in HookUseItemHitbox.Enumerate(item.globalItems)) {
			g.UseItemHitbox(item, player, ref hitbox, ref noHitbox);
		}
	}

	private static HookList HookMeleeEffects = AddHook<Action<Item, Player, Rectangle>>(g => g.MeleeEffects);

	/// <summary>
	/// Calls ModItem.MeleeEffects and all GlobalItem.MeleeEffects hooks.
	/// </summary>
	public static void MeleeEffects(Item item, Player player, Rectangle hitbox)
	{
		item.ModItem?.MeleeEffects(player, hitbox);

		foreach (var g in HookMeleeEffects.Enumerate(item.globalItems)) {
			g.MeleeEffects(item, player, hitbox);
		}
	}

	private static HookList HookCanCatchNPC = AddHook<Func<Item, NPC, Player, bool?>>(g => g.CanCatchNPC);

	/// <summary>
	/// Gathers the results of all <see cref="GlobalItem.CanCatchNPC"/> hooks, then the <see cref="ModItem.CanCatchNPC"/> hook if applicable.<br></br>
	/// If any of them returns false, this returns false.<br></br>
	/// Otherwise, if any of them returns true, then this returns true.<br></br>
	/// If all of them return null, this returns null.<br></br>
	/// </summary>
	public static bool? CanCatchNPC(Item item, NPC target, Player player)
	{
		bool? canCatchOverall = null;
		foreach (GlobalItem g in HookCanCatchNPC.Enumerate(item.globalItems)) {
			bool? canCatchFromGlobalItem = g.CanCatchNPC(item, target, player);
			if (canCatchFromGlobalItem.HasValue) {
				if (!canCatchFromGlobalItem.Value)
					return false;

				canCatchOverall = true;
			}
		}
		if (item.ModItem != null) {
			bool? canCatchAsModItem = item.ModItem.CanCatchNPC(target, player);
			if (canCatchAsModItem.HasValue) {
				if (!canCatchAsModItem.Value)
					return false;

				canCatchOverall = true;
			}
		}
		return canCatchOverall;
	}

	private static HookList HookOnCatchNPC = AddHook<Action<Item, NPC, Player, bool>>(g => g.OnCatchNPC);

	public static void OnCatchNPC(Item item, NPC npc, Player player, bool failed)
	{
		item.ModItem?.OnCatchNPC(npc, player, failed);

		foreach (GlobalItem g in HookOnCatchNPC.Enumerate(item.globalItems)) {
			g.OnCatchNPC(item, npc, player, failed);
		}
	}


	private delegate void DelegateModifyItemScale(Item item, Player player, ref float scale);
	private static HookList HookModifyItemScale = AddHook<DelegateModifyItemScale>(g => g.ModifyItemScale);

	/// <summary>
	/// Calls <see cref="ModItem.ModifyItemScale"/> if applicable, then all applicable <see cref="GlobalItem.ModifyItemScale"/> instances.
	/// </summary>
	public static void ModifyItemScale(Item item, Player player, ref float scale)
	{
		item.ModItem?.ModifyItemScale(player, ref scale);

		foreach (var g in HookModifyItemScale.Enumerate(item.globalItems)) {
			g.ModifyItemScale(item, player, ref scale);
		}
	}

	private static HookList HookCanHitNPC = AddHook<Func<Item, Player, NPC, bool?>>(g => g.CanHitNPC);

	/// <summary>
	/// Gathers the results of ModItem.CanHitNPC and all GlobalItem.CanHitNPC hooks.
	/// If any of them returns false, this returns false.
	/// Otherwise, if any of them returns true then this returns true.
	/// If all of them return null, this returns null.
	/// </summary>
	public static bool? CanHitNPC(Item item, Player player, NPC target)
	{
		bool? flag = null;

		foreach (GlobalItem g in HookCanHitNPC.Enumerate(item.globalItems)) {
			bool? canHit = g.CanHitNPC(item, player, target);

			if (canHit.HasValue) {
				if (!canHit.Value) {
					return false;
				}

				flag = true;
			}
		}

		if (item.ModItem != null) {
			bool? canHit = item.ModItem.CanHitNPC(player, target);

			if (canHit.HasValue) {
				if (!canHit.Value) {
					return false;
				}

				flag = true;
			}
		}

		return flag;
	}

	private delegate void DelegateModifyHitNPC(Item item, Player player, NPC target, ref int damage, ref float knockBack, ref bool crit);
	private static HookList HookModifyHitNPC = AddHook<DelegateModifyHitNPC>(g => g.ModifyHitNPC);

	/// <summary>
	/// Calls ModItem.ModifyHitNPC, then all GlobalItem.ModifyHitNPC hooks.
	/// </summary>
	public static void ModifyHitNPC(Item item, Player player, NPC target, ref int damage, ref float knockBack, ref bool crit)
	{
		item.ModItem?.ModifyHitNPC(player, target, ref damage, ref knockBack, ref crit);

		foreach (var g in HookModifyHitNPC.Enumerate(item.globalItems)) {
			g.ModifyHitNPC(item, player, target, ref damage, ref knockBack, ref crit);
		}
	}

	private static HookList HookOnHitNPC = AddHook<Action<Item, Player, NPC, int, float, bool>>(g => g.OnHitNPC);

	/// <summary>
	/// Calls ModItem.OnHitNPC and all GlobalItem.OnHitNPC hooks.
	/// </summary>
	public static void OnHitNPC(Item item, Player player, NPC target, int damage, float knockBack, bool crit)
	{
		item.ModItem?.OnHitNPC(player, target, damage, knockBack, crit);

		foreach (var g in HookOnHitNPC.Enumerate(item.globalItems)) {
			g.OnHitNPC(item, player, target, damage, knockBack, crit);
		}
	}

	private static HookList HookCanHitPvp = AddHook<Func<Item, Player, Player, bool>>(g => g.CanHitPvp);

	/// <summary>
	/// Calls all GlobalItem.CanHitPvp hooks, then ModItem.CanHitPvp, until one of them returns false.
	/// If all of them return true, this returns true.
	/// </summary>
	public static bool CanHitPvp(Item item, Player player, Player target)
	{
		foreach (var g in HookCanHitPvp.Enumerate(item.globalItems)) {
			if (!g.CanHitPvp(item, player, target))
				return false;
		}

		return item.ModItem == null || item.ModItem.CanHitPvp(player, target);
	}

	private delegate void DelegateModifyHitPvp(Item item, Player player, Player target, ref int damage, ref bool crit);
	private static HookList HookModifyHitPvp = AddHook<DelegateModifyHitPvp>(g => g.ModifyHitPvp);

	/// <summary>
	/// Calls ModItem.ModifyHitPvp, then all GlobalItem.ModifyHitPvp hooks.
	/// </summary>
	public static void ModifyHitPvp(Item item, Player player, Player target, ref int damage, ref bool crit)
	{
		item.ModItem?.ModifyHitPvp(player, target, ref damage, ref crit);

		foreach (var g in HookModifyHitPvp.Enumerate(item.globalItems)) {
			g.ModifyHitPvp(item, player, target, ref damage, ref crit);
		}
	}

	private static HookList HookOnHitPvp = AddHook<Action<Item, Player, Player, int, bool>>(g => g.OnHitPvp);

	/// <summary>
	/// Calls ModItem.OnHitPvp and all GlobalItem.OnHitPvp hooks.
	/// </summary>
	public static void OnHitPvp(Item item, Player player, Player target, int damage, bool crit)
	{
		item.ModItem?.OnHitPvp(player, target, damage, crit);

		foreach (var g in HookOnHitPvp.Enumerate(item.globalItems)) {
			g.OnHitPvp(item, player, target, damage, crit);
		}
	}

	private static HookList HookUseItem = AddHook<Func<Item, Player, bool?>>(g => g.UseItem);

	/// <summary>
	/// Returns false if any of ModItem.UseItem or GlobalItem.UseItem return false.
	/// Returns true if anything returns true without returning false.
	/// Returns null by default.
	/// Does not fail fast (calls every hook)
	/// </summary>
	public static bool? UseItem(Item item, Player player)
	{
		if (item.IsAir)
			return null;

		bool? result = null;

		foreach (var g in HookUseItem.Enumerate(item.globalItems)) {
			bool? useItem = g.UseItem(item, player);

			if (useItem.HasValue && result != false) {
				result = useItem.Value;
			}
		}

		bool? modItemResult = item.ModItem?.UseItem(player);

		return result ?? modItemResult;
	}

	private static HookList HookUseAnimation = AddHook<Action<Item, Player>>(g => g.UseAnimation);

	public static void UseAnimation(Item item, Player player)
	{
		foreach (var g in HookUseAnimation.Enumerate(item.globalItems)) {
			g.Instance(item).UseAnimation(item, player);
		}

		item.ModItem?.UseAnimation(player);
	}

	private static HookList HookConsumeItem = AddHook<Func<Item, Player, bool>>(g => g.ConsumeItem);

	/// <summary>
	/// If ModItem.ConsumeItem or any of the GlobalItem.ConsumeItem hooks returns false, sets consume to false.
	/// </summary>
	public static bool ConsumeItem(Item item, Player player)
	{
		if (item.IsAir) return true;
		if (item.ModItem != null && !item.ModItem.ConsumeItem(player))
			return false;

		foreach (var g in HookConsumeItem.Enumerate(item.globalItems)) {
			if (!g.ConsumeItem(item, player))
				return false;
		}

		OnConsumeItem(item, player);
		return true;
	}

	private static HookList HookOnConsumeItem = AddHook<Action<Item, Player>>(g => g.OnConsumeItem);

	/// <summary>
	/// Calls ModItem.OnConsumeItem and all GlobalItem.OnConsumeItem hooks.
	/// </summary>
	public static void OnConsumeItem(Item item, Player player)
	{
		if (item.IsAir)
			return;

		item.ModItem?.OnConsumeItem(player);

		foreach (var g in HookOnConsumeItem.Enumerate(item.globalItems)) {
			g.OnConsumeItem(item, player);
		}
	}

	private static HookList HookUseItemFrame = AddHook<Action<Item, Player>>(g => g.UseItemFrame);

	/// <summary>
	/// Calls ModItem.UseItemFrame, then all GlobalItem.UseItemFrame hooks, until one of them returns true. Returns whether any of the hooks returned true.
	/// </summary>
	public static void UseItemFrame(Item item, Player player)
	{
		if (item.IsAir)
			return;

		item.ModItem?.UseItemFrame(player);

		foreach (var g in HookUseItemFrame.Enumerate(item.globalItems)) {
			g.UseItemFrame(item, player);
		}
	}

	private static HookList HookHoldItemFrame = AddHook<Action<Item, Player>>(g => g.HoldItemFrame);

	/// <summary>
	/// Calls ModItem.HoldItemFrame, then all GlobalItem.HoldItemFrame hooks, until one of them returns true. Returns whether any of the hooks returned true.
	/// </summary>
	public static void HoldItemFrame(Item item, Player player)
	{
		if (item.IsAir)
			return;

		item.ModItem?.HoldItemFrame(player);

		foreach (var g in HookHoldItemFrame.Enumerate(item.globalItems)) {
			g.HoldItemFrame(item, player);
		}
	}

	private static HookList HookAltFunctionUse = AddHook<Func<Item, Player, bool>>(g => g.AltFunctionUse);

	/// <summary>
	/// Calls ModItem.AltFunctionUse, then all GlobalItem.AltFunctionUse hooks, until one of them returns true. Returns whether any of the hooks returned true.
	/// </summary>
	public static bool AltFunctionUse(Item item, Player player)
	{
		if (item.IsAir)
			return false;

		if (item.ModItem != null && item.ModItem.AltFunctionUse(player))
			return true;

		foreach (var g in HookAltFunctionUse.Enumerate(item.globalItems)) {
			if (g.AltFunctionUse(item, player))
				return true;
		}

		return false;
	}

	private static HookList HookUpdateInventory = AddHook<Action<Item, Player>>(g => g.UpdateInventory);

	/// <summary>
	/// Calls ModItem.UpdateInventory and all GlobalItem.UpdateInventory hooks.
	/// </summary>
	public static void UpdateInventory(Item item, Player player)
	{
		if (item.IsAir)
			return;

		item.ModItem?.UpdateInventory(player);

		foreach (var g in HookUpdateInventory.Enumerate(item.globalItems)) {
			g.UpdateInventory(item, player);
		}
	}

	private static HookList HookUpdateEquip = AddHook<Action<Item, Player>>(g => g.UpdateEquip);

	/// <summary>
	/// Hook at the end of Player.VanillaUpdateEquip can be called to apply additional code related to accessory slots for a particular item
	/// </summary>
	public static void UpdateEquip(Item item, Player player)
	{
		if (item.IsAir)
			return;

		item.ModItem?.UpdateEquip(player);

		foreach (var g in HookUpdateEquip.Enumerate(item.globalItems)) {
			g.UpdateEquip(item, player);
		}
	}

	private static HookList HookUpdateAccessory = AddHook<Action<Item, Player, bool>>(g => g.UpdateAccessory);

	/// <summary>
	/// Hook at the end of Player.ApplyEquipFunctional can be called to apply additional code related to accessory slots for a particular item.
	/// </summary>
	public static void UpdateAccessory(Item item, Player player, bool hideVisual)
	{
		if (item.IsAir)
			return;

		item.ModItem?.UpdateAccessory(player, hideVisual);

		foreach (var g in HookUpdateAccessory.Enumerate(item.globalItems)) {
			g.UpdateAccessory(item, player, hideVisual);
		}
	}

	private static HookList HookUpdateVanity = AddHook<Action<Item, Player>>(g => g.UpdateVanity);

	/// <summary>
	/// Hook at the end of Player.ApplyEquipVanity can be called to apply additional code related to accessory slots for a particular item
	/// </summary>
	public static void UpdateVanity(Item item, Player player)
	{
		if (item.IsAir)
			return;

		item.ModItem?.UpdateVanity(player);

		foreach (var g in HookUpdateVanity.Enumerate(item.globalItems)) {
			g.UpdateVanity(item, player);
		}
	}

	private static HookList HookUpdateArmorSet = AddHook<Action<Player, string>>(g => g.UpdateArmorSet);

	/// <summary>
	/// If the head's ModItem.IsArmorSet returns true, calls the head's ModItem.UpdateArmorSet. This is then repeated for the body, then the legs. Then for each GlobalItem, if GlobalItem.IsArmorSet returns a non-empty string, calls GlobalItem.UpdateArmorSet with that string.
	/// </summary>
	public static void UpdateArmorSet(Player player, Item head, Item body, Item legs)
	{
		if (head.ModItem != null && head.ModItem.IsArmorSet(head, body, legs))
			head.ModItem.UpdateArmorSet(player);

		if (body.ModItem != null && body.ModItem.IsArmorSet(head, body, legs))
			body.ModItem.UpdateArmorSet(player);

		if (legs.ModItem != null && legs.ModItem.IsArmorSet(head, body, legs))
			legs.ModItem.UpdateArmorSet(player);

		foreach (GlobalItem globalItem in HookUpdateArmorSet.Enumerate(globalItems)) {
			string set = globalItem.IsArmorSet(head, body, legs);
			if (!string.IsNullOrEmpty(set))
				globalItem.UpdateArmorSet(player, set);
		}
	}

	private static HookList HookPreUpdateVanitySet = AddHook<Action<Player, string>>(g => g.PreUpdateVanitySet);

	/// <summary>
	/// If the player's head texture's IsVanitySet returns true, calls the equipment texture's PreUpdateVanitySet. This is then repeated for the player's body, then the legs. Then for each GlobalItem, if GlobalItem.IsVanitySet returns a non-empty string, calls GlobalItem.PreUpdateVanitySet, using player.head, player.body, and player.legs.
	/// </summary>
	public static void PreUpdateVanitySet(Player player)
	{
		EquipTexture headTexture = EquipLoader.GetEquipTexture(EquipType.Head, player.head);
		EquipTexture bodyTexture = EquipLoader.GetEquipTexture(EquipType.Body, player.body);
		EquipTexture legTexture = EquipLoader.GetEquipTexture(EquipType.Legs, player.legs);

		if (headTexture != null && headTexture.IsVanitySet(player.head, player.body, player.legs))
			headTexture.PreUpdateVanitySet(player);

		if (bodyTexture != null && bodyTexture.IsVanitySet(player.head, player.body, player.legs))
			bodyTexture.PreUpdateVanitySet(player);

		if (legTexture != null && legTexture.IsVanitySet(player.head, player.body, player.legs))
			legTexture.PreUpdateVanitySet(player);

		foreach (GlobalItem globalItem in HookPreUpdateVanitySet.Enumerate(globalItems)) {
			string set = globalItem.IsVanitySet(player.head, player.body, player.legs);
			if (!string.IsNullOrEmpty(set))
				globalItem.PreUpdateVanitySet(player, set);
		}
	}

	private static HookList HookUpdateVanitySet = AddHook<Action<Player, string>>(g => g.UpdateVanitySet);

	/// <summary>
	/// If the player's head texture's IsVanitySet returns true, calls the equipment texture's UpdateVanitySet. This is then repeated for the player's body, then the legs. Then for each GlobalItem, if GlobalItem.IsVanitySet returns a non-empty string, calls GlobalItem.UpdateVanitySet, using player.head, player.body, and player.legs.
	/// </summary>
	public static void UpdateVanitySet(Player player)
	{
		EquipTexture headTexture = EquipLoader.GetEquipTexture(EquipType.Head, player.head);
		EquipTexture bodyTexture = EquipLoader.GetEquipTexture(EquipType.Body, player.body);
		EquipTexture legTexture = EquipLoader.GetEquipTexture(EquipType.Legs, player.legs);

		if (headTexture != null && headTexture.IsVanitySet(player.head, player.body, player.legs))
			headTexture.UpdateVanitySet(player);

		if (bodyTexture != null && bodyTexture.IsVanitySet(player.head, player.body, player.legs))
			bodyTexture.UpdateVanitySet(player);

		if (legTexture != null && legTexture.IsVanitySet(player.head, player.body, player.legs))
			legTexture.UpdateVanitySet(player);

		foreach (GlobalItem globalItem in HookUpdateVanitySet.Enumerate(globalItems)) {
			string set = globalItem.IsVanitySet(player.head, player.body, player.legs);
			if (!string.IsNullOrEmpty(set))
				globalItem.UpdateVanitySet(player, set);
		}
	}

	private static HookList HookArmorSetShadows = AddHook<Action<Player, string>>(g => g.ArmorSetShadows);

	/// <summary>
	/// If the player's head texture's IsVanitySet returns true, calls the equipment texture's ArmorSetShadows. This is then repeated for the player's body, then the legs. Then for each GlobalItem, if GlobalItem.IsVanitySet returns a non-empty string, calls GlobalItem.ArmorSetShadows, using player.head, player.body, and player.legs.
	/// </summary>
	public static void ArmorSetShadows(Player player)
	{
		EquipTexture headTexture = EquipLoader.GetEquipTexture(EquipType.Head, player.head);
		EquipTexture bodyTexture = EquipLoader.GetEquipTexture(EquipType.Body, player.body);
		EquipTexture legTexture = EquipLoader.GetEquipTexture(EquipType.Legs, player.legs);

		if (headTexture != null && headTexture.IsVanitySet(player.head, player.body, player.legs))
			headTexture.ArmorSetShadows(player);

		if (bodyTexture != null && bodyTexture.IsVanitySet(player.head, player.body, player.legs))
			bodyTexture.ArmorSetShadows(player);

		if (legTexture != null && legTexture.IsVanitySet(player.head, player.body, player.legs))
			legTexture.ArmorSetShadows(player);

		foreach (GlobalItem globalItem in HookArmorSetShadows.Enumerate(globalItems)) {
			string set = globalItem.IsVanitySet(player.head, player.body, player.legs);
			if (!string.IsNullOrEmpty(set))
				globalItem.ArmorSetShadows(player, set);
		}
	}

	private delegate void DelegateSetMatch(int armorSlot, int type, bool male, ref int equipSlot, ref bool robes);
	private static HookList HookSetMatch = AddHook<DelegateSetMatch>(g => g.SetMatch);

	/// <summary>
	/// Calls EquipTexture.SetMatch, then all GlobalItem.SetMatch hooks.
	/// </summary>
	public static void SetMatch(int armorSlot, int type, bool male, ref int equipSlot, ref bool robes)
	{
		EquipTexture texture = EquipLoader.GetEquipTexture((EquipType)armorSlot, type);

		texture?.SetMatch(male, ref equipSlot, ref robes);

		foreach (var g in HookSetMatch.Enumerate(globalItems)) {
			g.SetMatch(armorSlot, type, male, ref equipSlot, ref robes);
		}
	}

	private static HookList HookCanRightClick = AddHook<Func<Item, bool>>(g => g.CanRightClick);

	/// <summary>
	/// Calls ModItem.CanRightClick, then all GlobalItem.CanRightClick hooks, until one of the returns true.
	/// Also returns true if ItemID.Sets.OpenableBag
	/// </summary>
	public static bool CanRightClick(Item item)
	{
		if (item.IsAir)
			return false;

		if (ItemID.Sets.OpenableBag[item.type])
			return true;

		if (item.ModItem != null && item.ModItem.CanRightClick())
			return true;

		foreach (var g in HookCanRightClick.Enumerate(item.globalItems)) {
			if (g.CanRightClick(item))
				return true;
		}

		return false;
	}

	private static HookList HookRightClick = AddHook<Action<Item, Player>>(g => g.RightClick);

	/// <summary>
	/// 1. Call ModItem.RightClick
	/// 2. Calls all GlobalItem.RightClick hooks
	/// 3. Call ItemLoader.ConsumeItem, and if it returns true, decrements the item's stack
	/// 4. Sets the item's type to 0 if the item's stack is 0
	/// 5. Plays the item-grabbing sound
	/// 6. Sets Main.stackSplit to 30
	/// 7. Sets Main.mouseRightRelease to false
	/// 8. Calls Recipe.FindRecipes.
	/// </summary>
	public static void RightClick(Item item, Player player)
	{
		RightClickCallHooks(item, player);

		if (ConsumeItem(item, player) && --item.stack == 0)
			item.SetDefaults();

		SoundEngine.PlaySound(7);
		Main.stackSplit = 30;
		Main.mouseRightRelease = false;
		Recipe.FindRecipes();
	}

	internal static void RightClickCallHooks(Item item, Player player)
	{
		item.ModItem?.RightClick(player);

		foreach (var g in HookRightClick.Enumerate(item.globalItems)) {
			g.RightClick(item, player);
		}
	}


	private static HookList HookModifyItemLoot = AddHook<Action<Item, ItemLoot>>(g => g.ModifyItemLoot);
	
	/// <summary>
	/// Calls each GlobalItem.ModifyItemLoot hooks.
	/// </summary>
	public static void ModifyItemLoot(Item item, ItemLoot itemLoot)
	{
		item.ModItem?.ModifyItemLoot(itemLoot);

		foreach (var g in HookModifyItemLoot.Enumerate(item.globalItems)) {
			g.ModifyItemLoot(item, itemLoot);
		}
	}

	private static HookList HookCanStack = AddHook<Func<Item, Item, bool>>(g => g.CanStack);

	/// <summary>
	/// Returns false if item prefixes don't match. Then calls all GlobalItem.CanStack hooks until one returns false then ModItem.CanStack. Returns whether any of the hooks returned false.
	/// </summary>
	public static bool CanStack(Item increase, Item decrease)
	{
		if (increase.prefix != decrease.prefix) // #StackablePrefixWeapons
			return false;

		foreach (var g in HookCanStack.Enumerate(increase.globalItems)) {
			if (!g.CanStack(increase, decrease))
				return false;
		}

		return increase.ModItem?.CanStack(decrease) ?? true;
	}

	private static HookList HookCanStackInWorld = AddHook<Func<Item, Item, bool>>(g => g.CanStackInWorld);
	
	/// <summary>
	/// Calls all GlobalItem.CanStackInWorld hooks until one returns false then ModItem.CanStackInWorld. Returns whether any of the hooks returned false.
	/// </summary>
	public static bool CanStackInWorld(Item increase, Item decrease)
	{
		foreach (var g in HookCanStackInWorld.Enumerate(increase.globalItems)) {
			if (!g.CanStackInWorld(increase, decrease))
				return false;
		}

		return increase.ModItem?.CanStackInWorld(decrease) ?? true;
	}
	
	private static HookList HookOnStack = AddHook<Action<Item, Item, int>>(g => g.OnStack);

	/// <summary>
	/// Short-circuits if <see cref="CanStack"/> hooks don't return true.
	/// <br/> Returns the result of the initial check.
	/// <br/>
	/// <br/> <inheritdoc cref="StackItems"/>
	/// </summary>
	/// <param name="increase">Item where the stack is being increased.</param>
	/// <param name="decrease">Item where the stack is being reduced.</param>
	/// <param name="numTransfered">Amount to be transfered </param>
	/// <param name="infiniteSource">The final stack of item2</param>
	public static bool TryStackItems(Item increase, Item decrease, out int numTransfered, bool infiniteSource = false)
	{
		numTransfered = 0;

		if (!CanStack(increase, decrease))
			return false;

		StackItems(increase, decrease, out numTransfered, infiniteSource);

		return true;
	}

	/// <summary>
	/// Stacks <paramref name="increase"/> and <paramref name="decrease"/> items.
	/// <br/> Calls all <see cref="GlobalItem.OnStack"/> and <see cref="ModItem.OnStack"/> hooks if <paramref name="increase"/>.stack is less than <paramref name="increase"/>.maxStack.
	/// </summary>
	/// <param name="increase">Item where the stack is being increased.</param>
	/// <param name="decrease">Item where the stack is being reduced.</param>
	/// <param name="numTransfered">Amount to be transfered </param>
	/// <param name="infiniteSource"></param>
	/// <param name="numToTransfer">Used to only transfer a specidied amount instead of all.</param>
	public static void StackItems(Item increase, Item decrease, out int numTransfered, bool infiniteSource = false, int? numToTransfer = null)
	{
		numTransfered = numToTransfer ?? Math.Min(decrease.stack, increase.maxStack - increase.stack);

		foreach (var g in HookOnStack.Enumerate(increase.globalItems)) {
			g.OnStack(increase, decrease, numTransfered);
		}

		increase.ModItem?.OnStack(decrease, numTransfered);

		if (decrease.favorited) {
			increase.favorited = true;
			decrease.favorited = false;
		}

		increase.stack += numTransfered;
		if (!infiniteSource)
			decrease.stack -= numTransfered;
	}

	private static HookList HookSplitStack = AddHook<Action<Item, Item, int>>(g => g.SplitStack);

	public static Item TransferWithLimit(Item decrease, int limit)
	{
		Item increase = decrease.Clone();
		if (decrease.stack <= limit) {
			decrease.TurnToAir();
		}
		else {
			SplitStack(increase, decrease, limit);
		}
		return increase;
	}

	/// <summary>
	/// Called when splitting a stack of items.
	/// </summary>
	/// <param name="increase">A clone of decrease.  Stack is set to zero then incremented in SplitStack or after SplitStack is called.</param>
	/// <param name="decrease">The original item with stack being reduced.</param>
	/// <param name="numToTransfer">Usually 1, but possible to be higher.</param>
	public static void SplitStack(Item increase, Item decrease, int numToTransfer)
	{
		increase.stack = 0;
		increase.favorited = false;

		foreach (var g in HookSplitStack.Enumerate(increase.globalItems)) {
			g.SplitStack(increase, decrease, numToTransfer);
		}

		increase.ModItem?.SplitStack(decrease, numToTransfer);

		increase.stack += numToTransfer;
		decrease.stack -= numToTransfer;
	}

	private delegate bool DelegateReforgePrice(Item item, ref int reforgePrice, ref bool canApplyDiscount);
	private static HookList HookReforgePrice = AddHook<DelegateReforgePrice>(g => g.ReforgePrice);

	/// <summary>
	/// Call all ModItem.ReforgePrice, then GlobalItem.ReforgePrice hooks.
	/// </summary>
	/// <param name="item"></param>
	/// <param name="reforgePrice"></param>
	/// <param name="canApplyDiscount"></param>
	/// <returns></returns>
	public static bool ReforgePrice(Item item, ref int reforgePrice, ref bool canApplyDiscount)
	{
		bool b = item.ModItem?.ReforgePrice(ref reforgePrice, ref canApplyDiscount) ?? true;

		foreach (var g in HookReforgePrice.Enumerate(item.globalItems)) {
			b &= g.ReforgePrice(item, ref reforgePrice, ref canApplyDiscount);
		}

		return b;
	}

	// TODO: PreReforge marked obsolete until v0.11
	private static HookList HookPreReforge = AddHook<Func<Item, bool>>(g => g.PreReforge);

	/// <summary>
	/// Calls ModItem.PreReforge, then all GlobalItem.PreReforge hooks.
	/// </summary>
	public static bool PreReforge(Item item)
	{
		bool b = item.ModItem?.PreReforge() ?? true;

		foreach (var g in HookPreReforge.Enumerate(item.globalItems)) {
			b &= g.PreReforge(item);
		}

		return b;
	}

	private static HookList HookPostReforge = AddHook<Action<Item>>(g => g.PostReforge);

	/// <summary>
	/// Calls ModItem.PostReforge, then all GlobalItem.PostReforge hooks.
	/// </summary>
	public static void PostReforge(Item item)
	{
		item.ModItem?.PostReforge();

		foreach (var g in HookPostReforge.Enumerate(item.globalItems)) {
			g.PostReforge(item);
		}
	}

	private delegate void DelegateDrawArmorColor(EquipType type, int slot, Player drawPlayer, float shadow, ref Color color, ref int glowMask, ref Color glowMaskColor);
	private static HookList HookDrawArmorColor = AddHook<DelegateDrawArmorColor>(g => g.DrawArmorColor);

	/// <summary>
	/// Calls the item's equipment texture's DrawArmorColor hook, then all GlobalItem.DrawArmorColor hooks.
	/// </summary>
	public static void DrawArmorColor(EquipType type, int slot, Player drawPlayer, float shadow, ref Color color,
		ref int glowMask, ref Color glowMaskColor)
	{
		EquipTexture texture = EquipLoader.GetEquipTexture(type, slot);
		texture?.DrawArmorColor(drawPlayer, shadow, ref color, ref glowMask, ref glowMaskColor);

		foreach (var g in HookDrawArmorColor.Enumerate(globalItems)) {
			g.DrawArmorColor(type, slot, drawPlayer, shadow, ref color, ref glowMask, ref glowMaskColor);
		}
	}

	private delegate void DelegateArmorArmGlowMask(int slot, Player drawPlayer, float shadow, ref int glowMask, ref Color color);
	private static HookList HookArmorArmGlowMask = AddHook<DelegateArmorArmGlowMask>(g => g.ArmorArmGlowMask);

	/// <summary>
	/// Calls the item's body equipment texture's ArmorArmGlowMask hook, then all GlobalItem.ArmorArmGlowMask hooks.
	/// </summary>
	public static void ArmorArmGlowMask(int slot, Player drawPlayer, float shadow, ref int glowMask, ref Color color)
	{
		EquipTexture texture = EquipLoader.GetEquipTexture(EquipType.Body, slot);

		texture?.ArmorArmGlowMask(drawPlayer, shadow, ref glowMask, ref color);

		foreach (var g in HookArmorArmGlowMask.Enumerate(globalItems)) {
			g.ArmorArmGlowMask(slot, drawPlayer, shadow, ref glowMask, ref color);
		}
	}

	/*
	/// <summary>s
	/// Returns the wing item that the player is functionally using. If player.wingsLogic has been modified, so no equipped wing can be found to match what the player is using, this creates a new Item object to return.
	/// </summary>
	public static Item GetWing(Player player) {
		//TODO: this doesn't work with wings in modded accessory slots
		Item item = null;
		for (int k = 3; k < 10; k++) {
			if (player.armor[k].wingSlot == player.wingsLogic) {
				item = player.armor[k];
			}
		}
		if (item != null) {
			return item;
		}
		if (player.wingsLogic > 0 && player.wingsLogic < Main.maxWings) {
			item = new Item();
			item.SetDefaults(vanillaWings[player.wingsLogic]);
			return item;
		}
		if (player.wingsLogic >= Main.maxWings) {
			EquipTexture texture = EquipLoader.GetEquipTexture(EquipType.Wings, player.wingsLogic);
			if (texture?.Item != null)
				return texture.Item.Item;
		}
		return null;
	}
	*/

	private delegate void DelegateVerticalWingSpeeds(Item item, Player player, ref float ascentWhenFalling, ref float ascentWhenRising, ref float maxCanAscendMultiplier, ref float maxAscentMultiplier, ref float constantAscend);
	private static HookList HookVerticalWingSpeeds = AddHook<DelegateVerticalWingSpeeds>(g => g.VerticalWingSpeeds);
	
	/// <summary>
	/// If the player is using wings, this uses the result of GetWing, and calls ModItem.VerticalWingSpeeds then all GlobalItem.VerticalWingSpeeds hooks.
	/// </summary>
	public static void VerticalWingSpeeds(Player player, ref float ascentWhenFalling, ref float ascentWhenRising,
		ref float maxCanAscendMultiplier, ref float maxAscentMultiplier, ref float constantAscend)
	{
		Item item = player.equippedWings;
		if (item == null) {
			EquipTexture texture = EquipLoader.GetEquipTexture(EquipType.Wings, player.wingsLogic);
			texture?.VerticalWingSpeeds(
				player, ref ascentWhenFalling, ref ascentWhenRising, ref maxCanAscendMultiplier,
				ref maxAscentMultiplier, ref constantAscend);
			return;
		}

		item.ModItem?.VerticalWingSpeeds(player, ref ascentWhenFalling, ref ascentWhenRising, ref maxCanAscendMultiplier,
			ref maxAscentMultiplier, ref constantAscend);

		foreach (var g in HookVerticalWingSpeeds.Enumerate(item.globalItems)) {
			g.VerticalWingSpeeds(item, player, ref ascentWhenFalling, ref ascentWhenRising,
				ref maxCanAscendMultiplier, ref maxAscentMultiplier, ref constantAscend);
		}
	}

	private delegate void DelegateHorizontalWingSpeeds(Item item, Player player, ref float speed, ref float acceleration);
	private static HookList HookHorizontalWingSpeeds = AddHook<DelegateHorizontalWingSpeeds>(g => g.HorizontalWingSpeeds);
	
	/// <summary>
	/// If the player is using wings, this uses the result of GetWing, and calls ModItem.HorizontalWingSpeeds then all GlobalItem.HorizontalWingSpeeds hooks.
	/// </summary>
	public static void HorizontalWingSpeeds(Player player)
	{
		Item item = player.equippedWings;
		if (item == null) {
			EquipTexture texture = EquipLoader.GetEquipTexture(EquipType.Wings, player.wingsLogic);
			texture?.HorizontalWingSpeeds(player, ref player.accRunSpeed, ref player.runAcceleration);
			return;
		}

		item.ModItem?.HorizontalWingSpeeds(player, ref player.accRunSpeed, ref player.runAcceleration);

		foreach (var g in HookHorizontalWingSpeeds.Enumerate(item.globalItems)) {
			g.HorizontalWingSpeeds(item, player, ref player.accRunSpeed, ref player.runAcceleration);
		}
	}

	private static HookList HookWingUpdate = AddHook<Func<int, Player, bool, bool>>(g => g.WingUpdate);

	/// <summary>
	/// If wings can be seen on the player, calls the player's wing's equipment texture's WingUpdate and all GlobalItem.WingUpdate hooks.
	/// </summary>
	public static bool WingUpdate(Player player, bool inUse)
	{
		if (player.wings <= 0)
			return false;

		EquipTexture texture = EquipLoader.GetEquipTexture(EquipType.Wings, player.wings);
		bool? retVal = texture?.WingUpdate(player, inUse);

		foreach (var g in HookWingUpdate.Enumerate(globalItems)) {
			retVal |= g.WingUpdate(player.wings, player, inUse);
		}

		return retVal ?? false;
	}

	private delegate void DelegateUpdate(Item item, ref float gravity, ref float maxFallSpeed);
	private static HookList HookUpdate = AddHook<DelegateUpdate>(g => g.Update);
	
	/// <summary>
	/// Calls ModItem.Update, then all GlobalItem.Update hooks.
	/// </summary>
	public static void Update(Item item, ref float gravity, ref float maxFallSpeed)
	{
		item.ModItem?.Update(ref gravity, ref maxFallSpeed);

		foreach (var g in HookUpdate.Enumerate(item.globalItems)) {
			g.Update(item, ref gravity, ref maxFallSpeed);
		}
	}

	private static HookList HookPostUpdate = AddHook<Action<Item>>(g => g.PostUpdate);

	/// <summary>
	/// Calls ModItem.PostUpdate and all GlobalItem.PostUpdate hooks.
	/// </summary>
	public static void PostUpdate(Item item)
	{
		item.ModItem?.PostUpdate();

		foreach (var g in HookPostUpdate.Enumerate(item.globalItems)) {
			g.PostUpdate(item);
		}
	}

	private delegate void DelegateGrabRange(Item item, Player player, ref int grabRange);
	private static HookList HookGrabRange = AddHook<DelegateGrabRange>(g => g.GrabRange);
	
	/// <summary>
	/// Calls ModItem.GrabRange, then all GlobalItem.GrabRange hooks.
	/// </summary>
	public static void GrabRange(Item item, Player player, ref int grabRange)
	{
		item.ModItem?.GrabRange(player, ref grabRange);

		foreach (var g in HookGrabRange.Enumerate(item.globalItems)) {
			g.GrabRange(item, player, ref grabRange);
		}
	}

	private static HookList HookGrabStyle = AddHook<Func<Item, Player, bool>>(g => g.GrabStyle);
	
	/// <summary>
	/// Calls all GlobalItem.GrabStyle hooks then ModItem.GrabStyle, until one of them returns true. Returns whether any of the hooks returned true.
	/// </summary>
	public static bool GrabStyle(Item item, Player player)
	{
		foreach (var g in HookGrabStyle.Enumerate(item.globalItems)) {
			if (g.GrabStyle(item, player))
				return true;
		}

		return item.ModItem != null && item.ModItem.GrabStyle(player);
	}

	private static HookList HookCanPickup = AddHook<Func<Item, Player, bool>>(g => g.CanPickup);
	
	public static bool CanPickup(Item item, Player player)
	{
		foreach (var g in HookCanPickup.Enumerate(item.globalItems)) {
			if (!g.CanPickup(item, player))
				return false;
		}

		return item.ModItem?.CanPickup(player) ?? true;
	}

	private static HookList HookOnPickup = AddHook<Func<Item, Player, bool>>(g => g.OnPickup);
	
	/// <summary>
	/// Calls all GlobalItem.OnPickup hooks then ModItem.OnPickup, until one of the returns false. Returns true if all of the hooks return true.
	/// </summary>
	public static bool OnPickup(Item item, Player player)
	{
		foreach (var g in HookOnPickup.Enumerate(item.globalItems)) {
			if (!g.OnPickup(item, player))
				return false;
		}

		return item.ModItem?.OnPickup(player) ?? true;
	}

	private static HookList HookItemSpace = AddHook<Func<Item, Player, bool>>(g => g.ItemSpace);
	
	public static bool ItemSpace(Item item, Player player)
	{
		foreach (var g in HookItemSpace.Enumerate(item.globalItems)) {
			if (g.ItemSpace(item, player))
				return true;
		}

		return item.ModItem?.ItemSpace(player) ?? false;
	}

	private static HookList HookGetAlpha = AddHook<Func<Item, Color, Color?>>(g => g.GetAlpha);
	
	/// <summary>
	/// Calls all GlobalItem.GetAlpha hooks then ModItem.GetAlpha, until one of them returns a color, and returns that color. Returns null if all of the hooks return null.
	/// </summary>
	public static Color? GetAlpha(Item item, Color lightColor)
	{
		if (item.IsAir)
			return null;

		foreach (var g in HookGetAlpha.Enumerate(item.globalItems)) {
			Color? color = g.GetAlpha(item, lightColor);
			if (color.HasValue)
				return color;
		}

		return item.ModItem?.GetAlpha(lightColor);
	}

	private delegate bool DelegatePreDrawInWorld(Item item, SpriteBatch spriteBatch, Color lightColor, Color alphaColor, ref float rotation, ref float scale, int whoAmI);
	private static HookList HookPreDrawInWorld = AddHook<DelegatePreDrawInWorld>(g => g.PreDrawInWorld);

	/// <summary>
	/// Returns the "and" operator on the results of ModItem.PreDrawInWorld and all GlobalItem.PreDrawInWorld hooks.
	/// </summary>
	public static bool PreDrawInWorld(Item item, SpriteBatch spriteBatch, Color lightColor, Color alphaColor, ref float rotation, ref float scale, int whoAmI)
	{
		bool flag = true;
		if (item.ModItem != null)
			flag &= item.ModItem.PreDrawInWorld(spriteBatch, lightColor, alphaColor, ref rotation, ref scale, whoAmI);

		foreach (var g in HookPreDrawInWorld.Enumerate(item.globalItems)) {
			flag &= g.PreDrawInWorld(item, spriteBatch, lightColor, alphaColor, ref rotation, ref scale, whoAmI);
		}

		return flag;
	}

	private static HookList HookPostDrawInWorld = AddHook<Action<Item, SpriteBatch, Color, Color, float, float, int>>(g => g.PostDrawInWorld);
	
	/// <summary>
	/// Calls ModItem.PostDrawInWorld, then all GlobalItem.PostDrawInWorld hooks.
	/// </summary>
	public static void PostDrawInWorld(Item item, SpriteBatch spriteBatch, Color lightColor, Color alphaColor, float rotation, float scale, int whoAmI)
	{
		item.ModItem?.PostDrawInWorld(spriteBatch, lightColor, alphaColor, rotation, scale, whoAmI);

		foreach (var g in HookPostDrawInWorld.Enumerate(item.globalItems)) {
			g.PostDrawInWorld(item, spriteBatch, lightColor, alphaColor, rotation, scale, whoAmI);
		}
	}

	private static HookList HookPreDrawInInventory = AddHook<Func<Item, SpriteBatch, Vector2, Rectangle, Color, Color, Vector2, float, bool>>(g => g.PreDrawInInventory);
	
	/// <summary>
	/// Returns the "and" operator on the results of all GlobalItem.PreDrawInInventory hooks and ModItem.PreDrawInInventory.
	/// </summary>
	public static bool PreDrawInInventory(Item item, SpriteBatch spriteBatch, Vector2 position, Rectangle frame,
		Color drawColor, Color itemColor, Vector2 origin, float scale)
	{
		bool flag = true;
		foreach (var g in HookPreDrawInInventory.Enumerate(item.globalItems)) {
			flag &= g.PreDrawInInventory(item, spriteBatch, position, frame, drawColor, itemColor, origin, scale);
		}

		if (item.ModItem != null)
			flag &= item.ModItem.PreDrawInInventory(spriteBatch, position, frame, drawColor, itemColor, origin, scale);

		return flag;
	}

	private static HookList HookPostDrawInInventory = AddHook<Action<Item, SpriteBatch, Vector2, Rectangle, Color, Color, Vector2, float>>(g => g.PostDrawInInventory);

	/// <summary>
	/// Calls ModItem.PostDrawInInventory, then all GlobalItem.PostDrawInInventory hooks.
	/// </summary>
	public static void PostDrawInInventory(Item item, SpriteBatch spriteBatch, Vector2 position, Rectangle frame,
		Color drawColor, Color itemColor, Vector2 origin, float scale)
	{
		item.ModItem?.PostDrawInInventory(spriteBatch, position, frame, drawColor, itemColor, origin, scale);

		foreach (var g in HookPostDrawInInventory.Enumerate(item.globalItems)) {
			g.PostDrawInInventory(item, spriteBatch, position, frame, drawColor, itemColor, origin, scale);
		}
	}

	private static HookList HookHoldoutOffset = AddHook<Func<int, Vector2?>>(g => g.HoldoutOffset);

	public static void HoldoutOffset(float gravDir, int type, ref Vector2 offset)
	{
		ModItem modItem = GetItem(type);

		if (modItem != null) {
			Vector2? modOffset = modItem.HoldoutOffset();

			if (modOffset.HasValue) {
				offset.X = modOffset.Value.X;
				offset.Y += gravDir * modOffset.Value.Y;
			}
		}

		foreach (var g in HookHoldoutOffset.Enumerate(globalItems)) {
			Vector2? modOffset = g.HoldoutOffset(type);

			if (modOffset.HasValue) {
				offset.X = modOffset.Value.X;
				offset.Y = TextureAssets.Item[type].Value.Height / 2f + gravDir * modOffset.Value.Y;
			}
		}
	}

	private static HookList HookHoldoutOrigin = AddHook<Func<int, Vector2?>>(g => g.HoldoutOrigin);

	public static void HoldoutOrigin(Player player, ref Vector2 origin)
	{
		Item item = player.HeldItem;
		Vector2 modOrigin = Vector2.Zero;
		if (item.ModItem != null) {
			Vector2? modOrigin2 = item.ModItem.HoldoutOrigin();
			if (modOrigin2.HasValue) {
				modOrigin = modOrigin2.Value;
			}
		}
		foreach (var g in HookHoldoutOrigin.Enumerate(item.globalItems)) {
			Vector2? modOrigin2 = g.HoldoutOrigin(item.type);
			if (modOrigin2.HasValue) {
				modOrigin = modOrigin2.Value;
			}
		}
		modOrigin.X *= player.direction;
		modOrigin.Y *= -player.gravDir;
		origin += modOrigin;
	}

	private static HookList HookCanEquipAccessory = AddHook<Func<Item, Player, int, bool, bool>>(g => g.CanEquipAccessory);
	
	public static bool CanEquipAccessory(Item item, int slot, bool modded)
	{
		Player player = Main.player[Main.myPlayer];
		if (item.ModItem != null && !item.ModItem.CanEquipAccessory(player, slot, modded))
			return false;

		foreach (var g in HookCanEquipAccessory.Enumerate(item.globalItems)) {
			if (!g.CanEquipAccessory(item, player, slot, modded))
				return false;
		}

		return true;
	}

	private static HookList HookCanAccessoryBeEquippedWith = AddHook<Func<Item, Item, Player, bool>>(g => g.CanAccessoryBeEquippedWith);

	public static bool CanAccessoryBeEquippedWith(Item equippedItem, Item incomingItem)
	{
		Player player = Main.player[Main.myPlayer];
		return CanAccessoryBeEquippedWith(equippedItem, incomingItem, player) && CanAccessoryBeEquippedWith(incomingItem, equippedItem, player);
	}

	private static bool CanAccessoryBeEquippedWith(Item equippedItem, Item incomingItem, Player player)
	{
		if (equippedItem.ModItem != null && !equippedItem.ModItem.CanAccessoryBeEquippedWith(equippedItem, incomingItem, player))
			return false;

		if (incomingItem.ModItem != null && !incomingItem.ModItem.CanAccessoryBeEquippedWith(equippedItem, incomingItem, player))
			return false;

		foreach (var g in HookCanAccessoryBeEquippedWith.Enumerate(incomingItem.globalItems)) {
			if (!g.CanAccessoryBeEquippedWith(equippedItem, incomingItem, player))
				return false;
		}

		return true;
	}

	private delegate void DelegateExtractinatorUse(int extractType, int extractinatorBlockType, ref int resultType, ref int resultStack);
	private static HookList HookExtractinatorUse = AddHook<DelegateExtractinatorUse>(g => g.ExtractinatorUse);

	public static void ExtractinatorUse(ref int resultType, ref int resultStack, int extractType, int extractinatorBlockType)
	{
		GetItem(extractType)?.ExtractinatorUse(extractinatorBlockType, ref resultType, ref resultStack);

		foreach (var g in HookExtractinatorUse.Enumerate(globalItems)) {
			g.ExtractinatorUse(extractType, extractinatorBlockType, ref resultType, ref resultStack);
		}
	}

	private delegate void DelegateCaughtFishStack(int type, ref int stack);
	private static HookList HookCaughtFishStack = AddHook<DelegateCaughtFishStack>(g => g.CaughtFishStack);

	public static void CaughtFishStack(Item item)
	{
		item.ModItem?.CaughtFishStack(ref item.stack);

		foreach (var g in HookCaughtFishStack.Enumerate(item.globalItems)) {
			g.CaughtFishStack(item.type, ref item.stack);
		}
	}

	private static HookList HookIsAnglerQuestAvailable = AddHook<Func<int, bool>>(g => g.IsAnglerQuestAvailable);

	public static void IsAnglerQuestAvailable(int itemID, ref bool notAvailable)
	{
		ModItem modItem = GetItem(itemID);
		if (modItem != null)
			notAvailable |= !modItem.IsAnglerQuestAvailable();

		foreach (var g in HookIsAnglerQuestAvailable.Enumerate(globalItems)) {
			notAvailable |= !g.IsAnglerQuestAvailable(itemID);
		}
	}

	private delegate void DelegateAnglerChat(int type, ref string chat, ref string catchLocation);
	private static HookList HookAnglerChat = AddHook<DelegateAnglerChat>(g => g.AnglerChat);

	public static string AnglerChat(int type)
	{
		string chat = "";
		string catchLocation = "";
		GetItem(type)?.AnglerQuestChat(ref chat, ref catchLocation);

		foreach (var g in HookAnglerChat.Enumerate(globalItems)) {
			g.AnglerChat(type, ref chat, ref catchLocation);
		}

		if (string.IsNullOrEmpty(chat) || string.IsNullOrEmpty(catchLocation))
			return null;

		return chat + "\n\n(" + catchLocation + ")";
	}

	private delegate bool DelegatePreDrawTooltip(Item item, ReadOnlyCollection<TooltipLine> lines, ref int x, ref int y);
	private static HookList HookPreDrawTooltip = AddHook<DelegatePreDrawTooltip>(g => g.PreDrawTooltip);

	public static bool PreDrawTooltip(Item item, ReadOnlyCollection<TooltipLine> lines, ref int x, ref int y)
	{
		bool modItemPreDraw = item.ModItem?.PreDrawTooltip(lines, ref x, ref y) ?? true;
		List<bool> globalItemPreDraw = new List<bool>();

		foreach (var g in HookPreDrawTooltip.Enumerate(item.globalItems)) {
			globalItemPreDraw.Add(g.PreDrawTooltip(item, lines, ref x, ref y));
		}

		return modItemPreDraw && globalItemPreDraw.All(z => z);
	}

	private delegate void DelegatePostDrawTooltip(Item item, ReadOnlyCollection<DrawableTooltipLine> lines);
	private static HookList HookPostDrawTooltip = AddHook<DelegatePostDrawTooltip>(g => g.PostDrawTooltip);

	public static void PostDrawTooltip(Item item, ReadOnlyCollection<DrawableTooltipLine> lines)
	{
		item.ModItem?.PostDrawTooltip(lines);

		foreach (var g in HookPostDrawTooltip.Enumerate(item.globalItems)) {
			g.PostDrawTooltip(item, lines);
		}
	}

	private delegate bool DelegatePreDrawTooltipLine(Item item, DrawableTooltipLine line, ref int yOffset);
	private static HookList HookPreDrawTooltipLine = AddHook<DelegatePreDrawTooltipLine>(g => g.PreDrawTooltipLine);

	public static bool PreDrawTooltipLine(Item item, DrawableTooltipLine line, ref int yOffset)
	{
		bool modItemPreDrawLine = item.ModItem?.PreDrawTooltipLine(line, ref yOffset) ?? true;
		List<bool> globalItemPreDrawLine = new List<bool>();

		foreach (var g in HookPreDrawTooltipLine.Enumerate(item.globalItems)) {
			globalItemPreDrawLine.Add(g.PreDrawTooltipLine(item, line, ref yOffset));
		}

		return modItemPreDrawLine && globalItemPreDrawLine.All(x => x);
	}

	private delegate void DelegatePostDrawTooltipLine(Item item, DrawableTooltipLine line);
	private static HookList HookPostDrawTooltipLine = AddHook<DelegatePostDrawTooltipLine>(g => g.PostDrawTooltipLine);

	public static void PostDrawTooltipLine(Item item, DrawableTooltipLine line)
	{
		item.ModItem?.PostDrawTooltipLine(line);

		foreach (var g in HookPostDrawTooltipLine.Enumerate(item.globalItems)) {
			g.PostDrawTooltipLine(item, line);
		}
	}

	private static HookList HookModifyTooltips = AddHook<Action<Item, List<TooltipLine>>>(g => g.ModifyTooltips);

	public static List<TooltipLine> ModifyTooltips(Item item, ref int numTooltips, string[] names, ref string[] text, ref bool[] modifier, ref bool[] badModifier, ref int oneDropLogo, out Color?[] overrideColor)
	{
		var tooltips = new List<TooltipLine>();

		for (int k = 0; k < numTooltips; k++) {
			TooltipLine tooltip = new TooltipLine(names[k], text[k]);
			tooltip.IsModifier = modifier[k];
			tooltip.IsModifierBad = badModifier[k];

			if (k == oneDropLogo) {
				tooltip.OneDropLogo = true;
			}

			tooltips.Add(tooltip);
		}

		item.ModItem?.ModifyTooltips(tooltips);

		if (!item.IsAir) { // Prevents dummy items used in Main.HoverItem from getting unrelated tooltips
			foreach (var g in HookModifyTooltips.Enumerate(item.globalItems)) {
				g.ModifyTooltips(item, tooltips);
			}
		}

		numTooltips = tooltips.Count;
		text = new string[numTooltips];
		modifier = new bool[numTooltips];
		badModifier = new bool[numTooltips];
		oneDropLogo = -1;
		overrideColor = new Color?[numTooltips];

		for (int k = 0; k < numTooltips; k++) {
			text[k] = tooltips[k].Text;
			modifier[k] = tooltips[k].IsModifier;
			badModifier[k] = tooltips[k].IsModifierBad;

			if (tooltips[k].OneDropLogo) {
				oneDropLogo = k;
			}

			overrideColor[k] = tooltips[k].OverrideColor;
		}

		return tooltips;
	}

	internal static bool NeedsModSaving(Item item)
	{
		if (item.type <= ItemID.None)
			return false;

		if (item.ModItem != null || item.prefix >= PrefixID.Count)
			return true;

		return false;
	}

	internal static void WriteNetGlobalOrder(BinaryWriter w)
	{
		w.Write((short)NetGlobals.Length);
		foreach (var globalItem in NetGlobals) {
			w.Write(globalItem.Mod.netID);
			w.Write(globalItem.Name);
		}
	}

	internal static void ReadNetGlobalOrder(BinaryReader r)
	{
		short n = r.ReadInt16();
		NetGlobals = new GlobalItem[n];
		for (short i = 0; i < n; i++)
			NetGlobals[i] = ModContent.Find<GlobalItem>(ModNet.GetMod(r.ReadInt16()).Name, r.ReadString());
	}
}<|MERGE_RESOLUTION|>--- conflicted
+++ resolved
@@ -68,26 +68,9 @@
 		}
 	}
 
-<<<<<<< HEAD
-		internal static int ReserveItemID() {
-			if (ModNet.AllowVanillaClients) throw new Exception("Adding items breaks vanilla client compatibility");
-
-			int reserveID = nextItem;
-			nextItem++;
-			return reserveID;
-		}
-
-		/// <summary>
-		/// Gets the ModItem template instance corresponding to the specified type (not the clone/new instance which gets added to Items as the game is played). Returns null if no modded item has the given type.
-		/// </summary>
-		public static ModItem GetItem(int type) {
-			return type >= ItemID.Count && type < ItemCount ? items[type - ItemID.Count] : null;
-		}
-=======
 	internal static int ReserveItemID()
 	{
 		if (ModNet.AllowVanillaClients) throw new Exception("Adding items breaks vanilla client compatibility");
->>>>>>> 1bfda595
 
 		int reserveID = nextItem;
 		nextItem++;
@@ -95,7 +78,7 @@
 	}
 
 	/// <summary>
-	/// Gets the ModItem instance corresponding to the specified type. Returns null if no modded item has the given type.
+	/// Gets the ModItem template instance corresponding to the specified type (not the clone/new instance which gets added to Items as the game is played). Returns null if no modded item has the given type.
 	/// </summary>
 	public static ModItem GetItem(int type)
 	{
