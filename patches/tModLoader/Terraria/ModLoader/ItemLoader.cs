--- conflicted
+++ resolved
@@ -684,10 +684,7 @@
 		}
 
 		private static HookList HookShoot = AddHook<Func<Item, Player, EntitySource_ItemUse_WithAmmo, Vector2, Vector2, int, int, float, bool>>(g => g.Shoot);
-<<<<<<< HEAD
-=======
-
->>>>>>> 22a16edf
+
 		/// <summary>
 		/// Calls each GlobalItem.Shoot hook then, if none of them returns false, calls the ModItem.Shoot hook and returns its value.
 		/// </summary>
