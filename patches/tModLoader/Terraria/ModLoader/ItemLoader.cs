using Microsoft.Xna.Framework;
using Microsoft.Xna.Framework.Graphics;
using System;
using System.Collections.Generic;
using System.Collections.ObjectModel;
using System.IO;
using System.Linq;
using System.Linq.Expressions;
using System.Reflection;
using Terraria.Audio;
using Terraria.DataStructures;
using Terraria.GameContent;
using Terraria.ID;
using Terraria.Localization;
using Terraria.ModLoader.Core;
using Terraria.ModLoader.IO;
using Terraria.UI;
using Terraria.Utilities;
using HookList = Terraria.ModLoader.Core.HookList<Terraria.ModLoader.GlobalItem>;

namespace Terraria.ModLoader
{
	/// <summary>
	/// This serves as the central class from which item-related functions are carried out. It also stores a list of mod items by ID.
	/// </summary>
	public static class ItemLoader
	{
		internal static readonly IList<ModItem> items = new List<ModItem>();
		internal static readonly IList<GlobalItem> globalItems = new List<GlobalItem>();
		internal static GlobalItem[] NetGlobals;
		internal static readonly int vanillaQuestFishCount = 41;
		internal static readonly int[] vanillaWings = new int[Main.maxWings];

		private static int nextItem = ItemID.Count;
		private static Instanced<GlobalItem>[] globalItemsArray = new Instanced<GlobalItem>[0];

		private static readonly List<HookList> hooks = new List<HookList>();
		private static readonly List<HookList> modHooks = new List<HookList>();

		private static HookList AddHook<F>(Expression<Func<GlobalItem, F>> func) {
			var hook = new HookList(ModLoader.Method(func));

			hooks.Add(hook);

			return hook;
		}

		public static T AddModHook<T>(T hook) where T : HookList {
			hook.Update(globalItems);

			modHooks.Add(hook);

			return hook;
		}

		private static void FindVanillaWings() {
			if (vanillaWings[1] != 0)
				return;

			Item item = new Item();
			for (int k = 0; k < ItemID.Count; k++) {
				item.SetDefaults(k);
				if (item.wingSlot > 0) {
					vanillaWings[item.wingSlot] = k;
				}
			}
		}

		internal static int ReserveItemID() {
			if (ModNet.AllowVanillaClients) throw new Exception("Adding items breaks vanilla client compatibility");

			int reserveID = nextItem;
			nextItem++;
			return reserveID;
		}

		/// <summary>
		/// Gets the ModItem instance corresponding to the specified type. Returns null if no modded item has the given type.
		/// </summary>
		public static ModItem GetItem(int type) {
			return type >= ItemID.Count && type < ItemCount ? items[type - ItemID.Count] : null;
		}

		public static int ItemCount => nextItem;

		internal static void ResizeArrays(bool unloading) {
			//Textures
			Array.Resize(ref TextureAssets.Item, nextItem);
			Array.Resize(ref TextureAssets.ItemFlame, nextItem);

			//Sets
			LoaderUtils.ResetStaticMembers(typeof(ItemID), true);

			//Etc
			Array.Resize(ref Item.cachedItemSpawnsByType, nextItem);
			Array.Resize(ref Item.staff, nextItem);
			Array.Resize(ref Item.claw, nextItem);
			Array.Resize(ref Lang._itemNameCache, nextItem);
			Array.Resize(ref Lang._itemTooltipCache, nextItem);

			for (int k = ItemID.Count; k < nextItem; k++) {
				Lang._itemNameCache[k] = LocalizedText.Empty;
				Lang._itemTooltipCache[k] = ItemTooltip.None;
				Item.cachedItemSpawnsByType[k] = -1;
			}

			//Animation collections can be accessed during an ongoing (un)loading process.
			//Which is why the following 2 lines have to run without any interruptions.
			lock (Main.itemAnimationsRegistered) {
				Array.Resize(ref Main.itemAnimations, nextItem);

				Main.InitializeItemAnimations();
			}

			if (unloading)
				Array.Resize(ref Main.anglerQuestItemNetIDs, vanillaQuestFishCount);
			else
				Main.anglerQuestItemNetIDs = Main.anglerQuestItemNetIDs
					.Concat(items.Where(modItem => modItem.IsQuestFish()).Select(modItem => modItem.Type))
					.ToArray();

			FindVanillaWings();

			globalItemsArray = globalItems
				.Select(g => new Instanced<GlobalItem>(g.index, g))
				.ToArray();

			NetGlobals = ModLoader.BuildGlobalHook<GlobalItem, Action<Item, BinaryWriter>>(globalItems, g => g.NetSend);

			foreach (var hook in hooks.Union(modHooks)) {
				hook.Update(globalItems);
			}
		}

		internal static void Unload() {
			items.Clear();
			nextItem = ItemID.Count;
			globalItems.Clear();
			modHooks.Clear();
		}

		internal static bool IsModItem(int index)
			=> index >= ItemID.Count;

		private static bool GeneralPrefix(Item item)
			=> item.IsCandidateForReforge && item.damage > 0 && item.ammo == 0 && !item.accessory;

		internal static bool MeleePrefix(Item item)
			=> item.ModItem != null && GeneralPrefix(item) && item.melee && !item.noUseGraphic;

		internal static bool WeaponPrefix(Item item)
			=> item.ModItem != null && GeneralPrefix(item) && item.melee && item.noUseGraphic;

		internal static bool RangedPrefix(Item item)
			=> item.ModItem != null && GeneralPrefix(item) && item.ranged; //(item.ranged || item.thrown);

		internal static bool MagicPrefix(Item item)
			=> item.ModItem != null && GeneralPrefix(item) && (item.magic || item.summon);

		private static HookList HookSetDefaults = AddHook<Action<Item>>(g => g.SetDefaults);

		internal static void SetDefaults(Item item, bool createModItem = true) {
			if (IsModItem(item.type) && createModItem)
				item.ModItem = GetItem(item.type).Clone(item);

			GlobalItem Instantiate(GlobalItem g)
				=> g.InstancePerEntity ? g.Clone(item, item) : g;

			LoaderUtils.InstantiateGlobals(item, globalItems, ref item.globalItems, Instantiate, () => {
				item.ModItem?.AutoDefaults();
				item.ModItem?.SetDefaults();
			});

			foreach (var g in HookSetDefaults.Enumerate(item.globalItems)) {
				g.SetDefaults(item);
			}
		}

		private static HookList HookOnSpawn = AddHook<Action<Item, IEntitySource>>(g => g.OnSpawn);

		internal static void OnSpawn(Item item, IEntitySource source) {
			item.ModItem?.OnSpawn(source);

			foreach (GlobalItem g in HookOnSpawn.Enumerate(item.globalItems)) {
				g.OnSpawn(item, source);
			}
		}

		private static HookList HookOnCreate = AddHook<Action<Item, ItemCreationContext>>(g => g.OnCreate);

		public static void OnCreate(Item item, ItemCreationContext context) {
			foreach (var g in HookOnCreate.Enumerate(item.globalItems)) {
				g.OnCreate(item, context);
			}

			item.ModItem?.OnCreate(context);
		}

		private static HookList HookChoosePrefix = AddHook<Func<Item, UnifiedRandom, int>>(g => g.ChoosePrefix);

		public static int ChoosePrefix(Item item, UnifiedRandom rand) {
			foreach (var g in HookChoosePrefix.Enumerate(item.globalItems)) {
				int pre = g.ChoosePrefix(item, rand);
				if (pre > 0) {
					return pre;
				}
			}
			if (item.ModItem != null) {
				int pre = item.ModItem.ChoosePrefix(rand);
				if (pre > 0) {
					return pre;
				}
			}
			return -1;
		}

		private static HookList HookPrefixChance = AddHook<Func<Item, int, UnifiedRandom, bool?>>(g => g.PrefixChance);

		/// <summary>
		/// Allows for blocking, forcing and altering chance of prefix rolling.
		/// False (block) takes precedence over True (force).
		/// Null gives vanilla behaviour
		/// </summary>
		public static bool? PrefixChance(Item item, int pre, UnifiedRandom rand) {
			bool? result = null;
			foreach (var g in HookPrefixChance.Enumerate(item.globalItems)) {
				bool? r = g.PrefixChance(item, pre, rand);
				if (r.HasValue)
					result = r.Value && (result ?? true);
			}
			if (item.ModItem != null) {
				bool? r = item.ModItem.PrefixChance(pre, rand);
				if (r.HasValue)
					result = r.Value && (result ?? true);
			}
			return result;
		}

		private static HookList HookAllowPrefix = AddHook<Func<Item, int, bool>>(g => g.AllowPrefix);

		public static bool AllowPrefix(Item item, int pre) {
			bool result = true;
			foreach (var g in HookAllowPrefix.Enumerate(item.globalItems)) {
				result &= g.AllowPrefix(item, pre);
			}
			if (item.ModItem != null) {
				result &= item.ModItem.AllowPrefix(pre);
			}
			return result;
		}

		private static HookList HookCanUseItem = AddHook<Func<Item, Player, bool>>(g => g.CanUseItem);

		public static bool CanUseItem(Item item, Player player) {
			if (item.ModItem != null && !item.ModItem.CanUseItem(player))
				return false;

			foreach (var g in HookCanUseItem.Enumerate(item.globalItems)) {
				if (!g.CanUseItem(item, player))
					return false;
			}

			return true;
		}

		private static HookList HookCanAutoReuseItem = AddHook<Func<Item, Player, bool?>>(g => g.CanAutoReuseItem);

		public static bool? CanAutoReuseItem(Item item, Player player) {
			bool? flag = null;

			foreach (var g in HookCanAutoReuseItem.Enumerate(item.globalItems)) {
				bool? allow = g.CanAutoReuseItem(item, player);

				if (allow.HasValue) {
					if (!allow.Value) {
						return false;
					}

					flag = true;
				}
			}

			if (item.ModItem != null) {
				bool? allow = item.ModItem.CanAutoReuseItem(player);

				if (allow.HasValue) {
					if (!allow.Value) {
						return false;
					}

					flag = true;
				}
			}

			return flag;
		}

		private static HookList HookUseStyle = AddHook<Action<Item, Player, Rectangle>>(g => g.UseStyle);

		/// <summary>
		/// Calls ModItem.UseStyle and all GlobalItem.UseStyle hooks.
		/// </summary>
		public static void UseStyle(Item item, Player player, Rectangle heldItemFrame) {
			if (item.IsAir)
				return;

			item.ModItem?.UseStyle(player, heldItemFrame);

			foreach (var g in HookUseStyle.Enumerate(item.globalItems)) {
				g.UseStyle(item, player, heldItemFrame);
			}
		}

		private static HookList HookHoldStyle = AddHook<Action<Item, Player, Rectangle>>(g => g.HoldStyle);

		/// <summary>
		/// If the player is not holding onto a rope and is not in the middle of using an item, calls ModItem.HoldStyle and all GlobalItem.HoldStyle hooks.
		/// <br/> Returns whether or not the vanilla logic should be skipped.
		/// </summary>
		public static void HoldStyle(Item item, Player player, Rectangle heldItemFrame) {
			if (item.IsAir || player.pulley || player.ItemAnimationActive)
				return;

			item.ModItem?.HoldStyle(player, heldItemFrame);

			foreach (var g in HookHoldStyle.Enumerate(item.globalItems)) {
				g.HoldStyle(item, player, heldItemFrame);
			}
		}

		private static HookList HookHoldItem = AddHook<Action<Item, Player>>(g => g.HoldItem);

		/// <summary>
		/// Calls ModItem.HoldItem and all GlobalItem.HoldItem hooks.
		/// </summary>
		public static void HoldItem(Item item, Player player) {
			if (item.IsAir)
				return;

			item.ModItem?.HoldItem(player);

			foreach (var g in HookHoldItem.Enumerate(item.globalItems)) {
				g.HoldItem(item, player);
			}
		}

		private static HookList HookUseTimeMultiplier = AddHook<Func<Item, Player, float>>(g => g.UseTimeMultiplier);

		public static float UseTimeMultiplier(Item item, Player player) {
			if (item.IsAir)
				return 1f;

			float multiplier = item.ModItem?.UseTimeMultiplier(player) ?? 1f;

			foreach (var g in HookUseTimeMultiplier.Enumerate(item.globalItems)) {
				multiplier *= g.UseTimeMultiplier(item, player);
			}

			return multiplier;
		}

		private static HookList HookUseAnimationMultiplier = AddHook<Func<Item, Player, float>>(g => g.UseAnimationMultiplier);

		public static float UseAnimationMultiplier(Item item, Player player) {
			if (item.IsAir)
				return 1f;

			float multiplier = item.ModItem?.UseAnimationMultiplier(player) ?? 1f;

			foreach (var g in HookUseAnimationMultiplier.Enumerate(item.globalItems)) {
				multiplier *= g.UseAnimationMultiplier(item, player);
			}

			return multiplier;
		}

		private static HookList HookUseSpeedMultiplier = AddHook<Func<Item, Player, float>>(g => g.UseSpeedMultiplier);

		public static float UseSpeedMultiplier(Item item, Player player) {
			if (item.IsAir)
				return 1f;

			float multiplier = item.ModItem?.UseSpeedMultiplier(player) ?? 1f;

			foreach (var g in HookUseSpeedMultiplier.Enumerate(item.globalItems)) {
				multiplier *= g.UseSpeedMultiplier(item, player);
			}

			return multiplier;
		}

		private delegate void DelegateGetHealLife(Item item, Player player, bool quickHeal, ref int healValue);
		private static HookList HookGetHealLife = AddHook<DelegateGetHealLife>(g => g.GetHealLife);

		/// <summary>
		/// Calls ModItem.GetHealLife, then all GlobalItem.GetHealLife hooks.
		/// </summary>
		public static void GetHealLife(Item item, Player player, bool quickHeal, ref int healValue) {
			if (item.IsAir)
				return;

			item.ModItem?.GetHealLife(player, quickHeal, ref healValue);

			foreach (var g in HookGetHealLife.Enumerate(item.globalItems)) {
				g.GetHealLife(item, player, quickHeal, ref healValue);
			}
		}

		private delegate void DelegateGetHealMana(Item item, Player player, bool quickHeal, ref int healValue);
		private static HookList HookGetHealMana = AddHook<DelegateGetHealMana>(g => g.GetHealMana);

		/// <summary>
		/// Calls ModItem.GetHealMana, then all GlobalItem.GetHealMana hooks.
		/// </summary>
		public static void GetHealMana(Item item, Player player, bool quickHeal, ref int healValue) {
			if (item.IsAir)
				return;

			item.ModItem?.GetHealMana(player, quickHeal, ref healValue);

			foreach (var g in HookGetHealMana.Enumerate(item.globalItems)) {
				g.GetHealMana(item, player, quickHeal, ref healValue);
			}
		}

		private delegate void DelegateModifyManaCost(Item item, Player player, ref float reduce, ref float mult);
		private static HookList HookModifyManaCost = AddHook<DelegateModifyManaCost>(g => g.ModifyManaCost);

		/// <summary>
		/// Calls ModItem.ModifyManaCost, then all GlobalItem.ModifyManaCost hooks.
		/// </summary>
		public static void ModifyManaCost(Item item, Player player, ref float reduce, ref float mult) {
			if (item.IsAir)
				return;

			item.ModItem?.ModifyManaCost(player, ref reduce, ref mult);

			foreach (var g in HookModifyManaCost.Enumerate(item.globalItems)) {
				g.ModifyManaCost(item, player, ref reduce, ref mult);
			}
		}

		private static HookList HookOnMissingMana = AddHook<Action<Item, Player, int>>(g => g.OnMissingMana);

		/// <summary>
		/// Calls ModItem.OnMissingMana, then all GlobalItem.OnMissingMana hooks.
		/// </summary>
		public static void OnMissingMana(Item item, Player player, int neededMana) {
			if (item.IsAir)
				return;

			item.ModItem?.OnMissingMana(player, neededMana);

			foreach (var g in HookOnMissingMana.Enumerate(item.globalItems)) {
				g.OnMissingMana(item, player, neededMana);
			}
		}

		private static HookList HookOnConsumeMana = AddHook<Action<Item, Player, int>>(g => g.OnConsumeMana);

		/// <summary>
		/// Calls ModItem.OnConsumeMana, then all GlobalItem.OnConsumeMana hooks.
		/// </summary>
		public static void OnConsumeMana(Item item, Player player, int manaConsumed) {
			if (item.IsAir)
				return;

			item.ModItem?.OnConsumeMana(player, manaConsumed);

			foreach (var g in HookOnConsumeMana.Enumerate(item.globalItems)) {
				g.OnConsumeMana(item, player, manaConsumed);
			}
		}

		private delegate bool? DelegateCanConsumeBait(Player baiter, Item bait);
		private static HookList HookCanConsumeBait = AddHook<DelegateCanConsumeBait>(g => g.CanConsumeBait);

		public static bool? CanConsumeBait(Player player, Item bait) {
			bool? ret = bait.ModItem?.CanConsumeBait(player);

			foreach (GlobalItem g in HookCanConsumeBait.Enumerate(bait)) {
				if (g.CanConsumeBait(player, bait) is bool b)
					ret = (ret ?? true) && b;
			}
			
			return ret;
		}

		private delegate void DelegateModifyResearchSorting(Item item, ref ContentSamples.CreativeHelper.ItemGroup itemGroup);
		private static HookList HookModifyResearchSorting = AddHook<DelegateModifyResearchSorting>(g => g.ModifyResearchSorting);

		public static void ModifyResearchSorting(Item item, ref ContentSamples.CreativeHelper.ItemGroup itemGroup) {
			if (item.IsAir)
				return;

			item.ModItem?.ModifyResearchSorting(ref itemGroup);

			foreach (var g in HookModifyResearchSorting.Enumerate(item.globalItems)) {
				g.ModifyResearchSorting(item, ref itemGroup);
			}
		}

		private delegate bool DelegateCanResearch(Item item);
		private static HookList HookCanResearch = AddHook<DelegateCanResearch>(g => g.CanResearch);

		/// <summary>
		/// Hook that determines if an item will be prevented from being consumed by the research function. 
		/// </summary>
		/// <param name="item">The item to be consumed or not</param>
		public static bool CanResearch(Item item) {
			if (item.ModItem != null && !item.ModItem.CanResearch())
				return false;
			foreach (var g in HookCanResearch.Enumerate(item.globalItems)) {
				if (!g.Instance(item).CanResearch(item))
					return false;
			}
			return true;
		}

		private delegate void DelegateOnResearched(Item item, bool fullyResearched);
		private static HookList HookOnResearched = AddHook<DelegateOnResearched>(g => g.OnResearched);

		public static void OnResearched(Item item, bool fullyResearched) {
			if (item.IsAir)
				return;

			item.ModItem?.OnResearched(fullyResearched);

			foreach (var g in HookOnResearched.Enumerate(item.globalItems))
				g.Instance(item).OnResearched(item, fullyResearched);
		}
    
		private delegate void DelegateModifyWeaponDamage(Item item, Player player, ref StatModifier damage);
		private static HookList HookModifyWeaponDamage = AddHook<DelegateModifyWeaponDamage>(g => g.ModifyWeaponDamage);

		/// <summary>
		/// Calls ModItem.HookModifyWeaponDamage, then all GlobalItem.HookModifyWeaponDamage hooks.
		/// </summary>
		public static void ModifyWeaponDamage(Item item, Player player, ref StatModifier damage) {
			if (item.IsAir)
				return;

			item.ModItem?.ModifyWeaponDamage(player, ref damage);

			foreach (var g in HookModifyWeaponDamage.Enumerate(item.globalItems)) {
				g.ModifyWeaponDamage(item, player, ref damage);
			}
		}

		private delegate void DelegateModifyWeaponKnockback(Item item, Player player, ref StatModifier knockback);
		private static HookList HookModifyWeaponKnockback = AddHook<DelegateModifyWeaponKnockback>(g => g.ModifyWeaponKnockback);

		/// <summary>
		/// Calls ModItem.ModifyWeaponKnockback, then all GlobalItem.ModifyWeaponKnockback hooks.
		/// </summary>
		public static void ModifyWeaponKnockback(Item item, Player player, ref StatModifier knockback) {
			if (item.IsAir)
				return;

			item.ModItem?.ModifyWeaponKnockback(player, ref knockback);

			foreach (var g in HookModifyWeaponKnockback.Enumerate(item.globalItems)) {
				g.ModifyWeaponKnockback(item, player, ref knockback);
			}
		}


		private delegate void DelegateModifyWeaponCrit(Item item, Player player, ref float crit);
		private static HookList HookModifyWeaponCrit = AddHook<DelegateModifyWeaponCrit>(g => g.ModifyWeaponCrit);

		/// <summary>
		/// Calls ModItem.ModifyWeaponCrit, then all GlobalItem.ModifyWeaponCrit hooks.
		/// </summary>
		public static void ModifyWeaponCrit(Item item, Player player, ref float crit) {
			if (item.IsAir)
				return;

			item.ModItem?.ModifyWeaponCrit(player, ref crit);

			foreach (var g in HookModifyWeaponCrit.Enumerate(item.globalItems)) {
				g.ModifyWeaponCrit(item, player, ref crit);
			}
		}

		private delegate void DelegatePickAmmo(Item weapon, Item ammo, Player player, ref int type, ref float speed, ref int damage, ref float knockback);
		private static HookList HookPickAmmo = AddHook<DelegatePickAmmo>(g => g.PickAmmo);

		/// <summary>
		/// Calls ModItem.PickAmmo, then all GlobalItem.PickAmmo hooks.
		/// </summary>
		public static void PickAmmo(Item weapon, Item ammo, Player player, ref int type, ref float speed, ref int damage, ref float knockback) {
			ammo.ModItem?.PickAmmo(weapon, player, ref type, ref speed, ref damage, ref knockback);

			foreach (var g in HookPickAmmo.Enumerate(ammo.globalItems)) {
				g.PickAmmo(weapon, ammo, player, ref type, ref speed, ref damage, ref knockback);
			}
		}

		private static HookList HookCanConsumeAmmo = AddHook<Func<Item, Player, bool>>(g => g.CanConsumeAmmo);
		private static HookList HookCanBeConsumedAsAmmo = AddHook<Func<Item, Player, bool>>(g => g.CanBeConsumedAsAmmo);

		/// <summary>
		/// Calls <see cref="ModItem.CanConsumeAmmo"/> for the weapon, <see cref="ModItem.CanBeConsumedAsAmmo"/> for the ammo, then each corresponding hook for the weapon and ammo, until one of them returns false. If all of them return true, returns true.
		/// </summary>
		public static bool CanConsumeAmmo(Item weapon, Item ammo, Player player) {
			if (weapon.ModItem != null && !weapon.ModItem.CanConsumeAmmo(player) ||
					ammo.ModItem != null && !ammo.ModItem.CanBeConsumedAsAmmo(player))
				return false;

			foreach (var g in HookCanConsumeAmmo.Enumerate(weapon.globalItems)) {
				if (!g.CanConsumeAmmo(weapon, player))
					return false;
			}

			foreach (var g in HookCanBeConsumedAsAmmo.Enumerate(ammo.globalItems)) {
				if (!g.CanBeConsumedAsAmmo(ammo, player))
					return false;
			}

			return true;
		}

		private static HookList HookOnConsumeAmmo = AddHook<Action<Item, Player>>(g => g.OnConsumeAmmo);
		private static HookList HookOnConsumedAsAmmo = AddHook<Action<Item, Player>>(g => g.OnConsumedAsAmmo);

		/// <summary>
		/// Calls <see cref="ModItem.OnConsumeAmmo"/> for the weapon, <see cref="ModItem.OnConsumedAsAmmo"/> for the ammo, then each corresponding hook for the weapon and ammo.
		/// </summary>
		public static void OnConsumeAmmo(Item weapon, Item ammo, Player player) {
			if (weapon.IsAir)
				return;

			weapon.ModItem?.OnConsumeAmmo(player);
			ammo.ModItem?.OnConsumedAsAmmo(player);

			foreach (var g in HookOnConsumeAmmo.Enumerate(weapon.globalItems)) {
				g.OnConsumeAmmo(weapon, player);
			}

			foreach (var g in HookOnConsumedAsAmmo.Enumerate(ammo.globalItems)) {
				g.OnConsumedAsAmmo(ammo, player);
			}
		}

		private static HookList HookCanShoot = AddHook<Func<Item, Player, bool>>(g => g.CanShoot);

		/// <summary>
		/// Calls each GlobalItem.CanShoot hook, then ModItem.CanShoot, until one of them returns false. If all of them return true, returns true.
		/// </summary>
		public static bool CanShoot(Item item, Player player) {
			foreach (var g in HookCanShoot.Enumerate(item.globalItems)) {
				if (!g.CanShoot(item, player))
					return false;
			}

			return item.ModItem?.CanShoot(player) ?? true;
		}

		private delegate void DelegateModifyShootStats(Item item, Player player, ref Vector2 position, ref Vector2 velocity, ref int type, ref int damage, ref float knockBack);
		private static HookList HookModifyShootStats = AddHook<DelegateModifyShootStats>(g => g.ModifyShootStats);

		/// <summary>
		/// Calls ModItem.ModifyShootStats, then each GlobalItem.ModifyShootStats hook.
		/// </summary>
		public static void ModifyShootStats(Item item, Player player, ref Vector2 position, ref Vector2 velocity, ref int type, ref int damage, ref float knockback) {
			item.ModItem?.ModifyShootStats(player, ref position, ref velocity, ref type, ref damage, ref knockback);

			foreach (var g in HookModifyShootStats.Enumerate(item.globalItems)) {
				g.ModifyShootStats(item, player, ref position, ref velocity, ref type, ref damage, ref knockback);
			}
		}

		private static HookList HookShoot = AddHook<Func<Item, Player, EntitySource_ItemUse_WithAmmo, Vector2, Vector2, int, int, float, bool>>(g => g.Shoot);

		/// <summary>
		/// Calls each GlobalItem.Shoot hook then, if none of them returns false, calls the ModItem.Shoot hook and returns its value.
		/// </summary>
		public static bool Shoot(Item item, Player player, EntitySource_ItemUse_WithAmmo source, Vector2 position, Vector2 velocity, int type, int damage, float knockback, bool defaultResult = true) {
			foreach (var g in HookShoot.Enumerate(item.globalItems)) {
				defaultResult &= g.Shoot(item, player, source, position, velocity, type, damage, knockback);
			}

			return defaultResult && (item.ModItem?.Shoot(player, source, position, velocity, type, damage, knockback) ?? true);
		}

		private delegate void DelegateUseItemHitbox(Item item, Player player, ref Rectangle hitbox, ref bool noHitbox);
		private static HookList HookUseItemHitbox = AddHook<DelegateUseItemHitbox>(g => g.UseItemHitbox);

		/// <summary>
		/// Calls ModItem.UseItemHitbox, then all GlobalItem.UseItemHitbox hooks.
		/// </summary>
		public static void UseItemHitbox(Item item, Player player, ref Rectangle hitbox, ref bool noHitbox) {
			item.ModItem?.UseItemHitbox(player, ref hitbox, ref noHitbox);

			foreach (var g in HookUseItemHitbox.Enumerate(item.globalItems)) {
				g.UseItemHitbox(item, player, ref hitbox, ref noHitbox);
			}
		}

		private static HookList HookMeleeEffects = AddHook<Action<Item, Player, Rectangle>>(g => g.MeleeEffects);

		/// <summary>
		/// Calls ModItem.MeleeEffects and all GlobalItem.MeleeEffects hooks.
		/// </summary>
		public static void MeleeEffects(Item item, Player player, Rectangle hitbox) {
			item.ModItem?.MeleeEffects(player, hitbox);

			foreach (var g in HookMeleeEffects.Enumerate(item.globalItems)) {
				g.MeleeEffects(item, player, hitbox);
			}
		}

<<<<<<< HEAD
		private static HookList HookCanCatchNPCsWith = AddHook<Func<Item, Player, bool?>>(g => g.CanCatchNPCsWith);

		/// <summary>
		/// Gathers the results of all <see cref="GlobalItem.CanCatchNPCsWith"/> hooks, then the <see cref="ModItem.CanCatchNPCsWith"/> hook if applicable.<br></br>
		/// If any of them returns false, this returns false.<br></br>
		/// Otherwise, if any of them returns true, then this returns true.<br></br>
		/// If all of them return null, this returns null.<br></br>
		/// </summary>
		public static bool? CanCatchNPCsWith(Item item, Player player) {
			bool? canCatchWithOverall = null;
			foreach (GlobalItem g in HookCanCatchNPCsWith.Enumerate(item.globalItems)) {
				bool? canCatchWithFromGlobalItem = g.CanCatchNPCsWith(item, player);
				if (canCatchWithFromGlobalItem.HasValue) {
					if (!canCatchWithFromGlobalItem.Value)
						return false;

					canCatchWithOverall = true;
				}
			}
			if (canCatchWithOverall.HasValue)
				return canCatchWithOverall.Value;
			else
				return item.ModItem?.CanCatchNPCsWith(player);
		}

		private static HookList HookCanCatch = AddHook<Func<Item, NPC, Player, bool?>>(g => g.CanCatchNPC);

		/// <summary>
		/// Gathers the results of all <see cref="GlobalItem.CanCatchNPC"/> hooks, then the <see cref="ModItem.CanCatchNPC"/> hook if applicable.<br></br>
		/// If any of them returns false, this returns false.<br></br>
		/// Otherwise, if any of them returns true, then this returns true.<br></br>
		/// If all of them return null, this returns null.<br></br>
		/// </summary>
		public static bool? CanCatchNPC(Item item, NPC target, Player player) {
			bool? canCatchOverall = null;
			foreach (GlobalItem g in HookCanCatch.Enumerate(item.globalItems)) {
				bool? canCatchFromGlobalItem = g.CanCatchNPC(item, target, player);
				if (canCatchFromGlobalItem.HasValue) {
					if (!canCatchFromGlobalItem.Value)
						return false;

					canCatchOverall = true;
				}
			}
			if (item.ModItem != null) {
				bool? canCatchAsModItem = item.ModItem.CanCatchNPC(target, player);
				if (canCatchAsModItem.HasValue) {
					if (!canCatchAsModItem.Value)
						return false;

					canCatchOverall = true;
				}
			}
			return canCatchOverall;
		}

		private static HookList HookOnCatchNPC = AddHook<Action<Item, NPC, Player, bool>>(g => g.OnCatchNPC);

		public static void OnCatchNPC(Item item, NPC npc, Player player, bool failed) {
			item.ModItem?.OnCatchNPC(npc, player, failed);

			foreach (GlobalItem g in HookOnCatchNPC.Enumerate(item.globalItems)) {
				g.OnCatchNPC(item, npc, player, failed);
			}
		}


=======
		private delegate void DelegateModifyItemScale(Item item, Player player, ref float scale);
		private static HookList HookModifyItemScale = AddHook<DelegateModifyItemScale>(g => g.ModifyItemScale);

		/// <summary>
		/// Calls <see cref="ModItem.ModifyItemScale"/> if applicable, then all applicable <see cref="GlobalItem.ModifyItemScale"/> instances.
		/// </summary>
		public static void ModifyItemScale(Item item, Player player, ref float scale) {
			item.ModItem?.ModifyItemScale(player, ref scale);

			foreach (var g in HookModifyItemScale.Enumerate(item.globalItems)) {
				g.ModifyItemScale(item, player, ref scale);
			}
		}

>>>>>>> 8554c64b
		private static HookList HookCanHitNPC = AddHook<Func<Item, Player, NPC, bool?>>(g => g.CanHitNPC);

		/// <summary>
		/// Gathers the results of ModItem.CanHitNPC and all GlobalItem.CanHitNPC hooks.
		/// If any of them returns false, this returns false.
		/// Otherwise, if any of them returns true then this returns true.
		/// If all of them return null, this returns null.
		/// </summary>
		public static bool? CanHitNPC(Item item, Player player, NPC target) {
			bool? flag = null;

			foreach (GlobalItem g in HookCanHitNPC.Enumerate(item.globalItems)) {
				bool? canHit = g.CanHitNPC(item, player, target);

				if (canHit.HasValue) {
					if (!canHit.Value) {
						return false;
					}

					flag = true;
				}
			}

			if (item.ModItem != null) {
				bool? canHit = item.ModItem.CanHitNPC(player, target);

				if (canHit.HasValue) {
					if (!canHit.Value) {
						return false;
					}

					flag = true;
				}
			}

			return flag;
		}

		private delegate void DelegateModifyHitNPC(Item item, Player player, NPC target, ref int damage, ref float knockBack, ref bool crit);
		private static HookList HookModifyHitNPC = AddHook<DelegateModifyHitNPC>(g => g.ModifyHitNPC);

		/// <summary>
		/// Calls ModItem.ModifyHitNPC, then all GlobalItem.ModifyHitNPC hooks.
		/// </summary>
		public static void ModifyHitNPC(Item item, Player player, NPC target, ref int damage, ref float knockBack, ref bool crit) {
			item.ModItem?.ModifyHitNPC(player, target, ref damage, ref knockBack, ref crit);

			foreach (var g in HookModifyHitNPC.Enumerate(item.globalItems)) {
				g.ModifyHitNPC(item, player, target, ref damage, ref knockBack, ref crit);
			}
		}

		private static HookList HookOnHitNPC = AddHook<Action<Item, Player, NPC, int, float, bool>>(g => g.OnHitNPC);

		/// <summary>
		/// Calls ModItem.OnHitNPC and all GlobalItem.OnHitNPC hooks.
		/// </summary>
		public static void OnHitNPC(Item item, Player player, NPC target, int damage, float knockBack, bool crit) {
			item.ModItem?.OnHitNPC(player, target, damage, knockBack, crit);

			foreach (var g in HookOnHitNPC.Enumerate(item.globalItems)) {
				g.OnHitNPC(item, player, target, damage, knockBack, crit);
			}
		}

		private static HookList HookCanHitPvp = AddHook<Func<Item, Player, Player, bool>>(g => g.CanHitPvp);

		/// <summary>
		/// Calls all GlobalItem.CanHitPvp hooks, then ModItem.CanHitPvp, until one of them returns false.
		/// If all of them return true, this returns true.
		/// </summary>
		public static bool CanHitPvp(Item item, Player player, Player target) {
			foreach (var g in HookCanHitPvp.Enumerate(item.globalItems)) {
				if (!g.CanHitPvp(item, player, target))
					return false;
			}

			return item.ModItem == null || item.ModItem.CanHitPvp(player, target);
		}

		private delegate void DelegateModifyHitPvp(Item item, Player player, Player target, ref int damage, ref bool crit);
		private static HookList HookModifyHitPvp = AddHook<DelegateModifyHitPvp>(g => g.ModifyHitPvp);

		/// <summary>
		/// Calls ModItem.ModifyHitPvp, then all GlobalItem.ModifyHitPvp hooks.
		/// </summary>
		public static void ModifyHitPvp(Item item, Player player, Player target, ref int damage, ref bool crit) {
			item.ModItem?.ModifyHitPvp(player, target, ref damage, ref crit);

			foreach (var g in HookModifyHitPvp.Enumerate(item.globalItems)) {
				g.ModifyHitPvp(item, player, target, ref damage, ref crit);
			}
		}

		private static HookList HookOnHitPvp = AddHook<Action<Item, Player, Player, int, bool>>(g => g.OnHitPvp);

		/// <summary>
		/// Calls ModItem.OnHitPvp and all GlobalItem.OnHitPvp hooks.
		/// </summary>
		public static void OnHitPvp(Item item, Player player, Player target, int damage, bool crit) {
			item.ModItem?.OnHitPvp(player, target, damage, crit);

			foreach (var g in HookOnHitPvp.Enumerate(item.globalItems)) {
				g.OnHitPvp(item, player, target, damage, crit);
			}
		}

		private static HookList HookUseItem = AddHook<Func<Item, Player, bool?>>(g => g.UseItem);

		/// <summary>
		/// Returns false if any of ModItem.UseItem or GlobalItem.UseItem return false.
		/// Returns true if anything returns true without returning false.
		/// Returns null by default.
		/// Does not fail fast (calls every hook)
		/// </summary>
		public static bool? UseItem(Item item, Player player) {
			if (item.IsAir)
				return null;

			bool? result = null;

			foreach (var g in HookUseItem.Enumerate(item.globalItems)) {
				bool? useItem = g.UseItem(item, player);

				if (useItem.HasValue && result != false) {
					result = useItem.Value;
				}
			}

			bool? modItemResult = item.ModItem?.UseItem(player);

			return result ?? modItemResult;
		}

		private static HookList HookUseAnimation = AddHook<Action<Item, Player>>(g => g.UseAnimation);

		public static void UseAnimation(Item item, Player player) {
			foreach (var g in HookUseAnimation.Enumerate(item.globalItems)) {
				g.Instance(item).UseAnimation(item, player);
			}

			item.ModItem?.UseAnimation(player);
		}

		private static HookList HookConsumeItem = AddHook<Func<Item, Player, bool>>(g => g.ConsumeItem);

		/// <summary>
		/// If ModItem.ConsumeItem or any of the GlobalItem.ConsumeItem hooks returns false, sets consume to false.
		/// </summary>
		public static bool ConsumeItem(Item item, Player player) {
			if (item.IsAir) return true;
			if (item.ModItem != null && !item.ModItem.ConsumeItem(player))
				return false;

			foreach (var g in HookConsumeItem.Enumerate(item.globalItems)) {
				if (!g.ConsumeItem(item, player))
					return false;
			}

			OnConsumeItem(item, player);
			return true;
		}

		private static HookList HookOnConsumeItem = AddHook<Action<Item, Player>>(g => g.OnConsumeItem);

		/// <summary>
		/// Calls ModItem.OnConsumeItem and all GlobalItem.OnConsumeItem hooks.
		/// </summary>
		public static void OnConsumeItem(Item item, Player player) {
			if (item.IsAir)
				return;

			item.ModItem?.OnConsumeItem(player);

			foreach (var g in HookOnConsumeItem.Enumerate(item.globalItems)) {
				g.OnConsumeItem(item, player);
			}
		}

		private static HookList HookUseItemFrame = AddHook<Action<Item, Player>>(g => g.UseItemFrame);

		/// <summary>
		/// Calls ModItem.UseItemFrame, then all GlobalItem.UseItemFrame hooks, until one of them returns true. Returns whether any of the hooks returned true.
		/// </summary>
		public static void UseItemFrame(Item item, Player player) {
			if (item.IsAir)
				return;

			item.ModItem?.UseItemFrame(player);

			foreach (var g in HookUseItemFrame.Enumerate(item.globalItems)) {
				g.UseItemFrame(item, player);
			}
		}

		private static HookList HookHoldItemFrame = AddHook<Action<Item, Player>>(g => g.HoldItemFrame);

		/// <summary>
		/// Calls ModItem.HoldItemFrame, then all GlobalItem.HoldItemFrame hooks, until one of them returns true. Returns whether any of the hooks returned true.
		/// </summary>
		public static void HoldItemFrame(Item item, Player player) {
			if (item.IsAir)
				return;

			item.ModItem?.HoldItemFrame(player);

			foreach (var g in HookHoldItemFrame.Enumerate(item.globalItems)) {
				g.HoldItemFrame(item, player);
			}
		}

		private static HookList HookAltFunctionUse = AddHook<Func<Item, Player, bool>>(g => g.AltFunctionUse);

		/// <summary>
		/// Calls ModItem.AltFunctionUse, then all GlobalItem.AltFunctionUse hooks, until one of them returns true. Returns whether any of the hooks returned true.
		/// </summary>
		public static bool AltFunctionUse(Item item, Player player) {
			if (item.IsAir)
				return false;

			if (item.ModItem != null && item.ModItem.AltFunctionUse(player))
				return true;

			foreach (var g in HookAltFunctionUse.Enumerate(item.globalItems)) {
				if (g.AltFunctionUse(item, player))
					return true;
			}

			return false;
		}

		private static HookList HookUpdateInventory = AddHook<Action<Item, Player>>(g => g.UpdateInventory);

		/// <summary>
		/// Calls ModItem.UpdateInventory and all GlobalItem.UpdateInventory hooks.
		/// </summary>
		public static void UpdateInventory(Item item, Player player) {
			if (item.IsAir)
				return;

			item.ModItem?.UpdateInventory(player);

			foreach (var g in HookUpdateInventory.Enumerate(item.globalItems)) {
				g.UpdateInventory(item, player);
			}
		}

		private static HookList HookUpdateEquip = AddHook<Action<Item, Player>>(g => g.UpdateEquip);

		/// <summary>
		/// Hook at the end of Player.VanillaUpdateEquip can be called to apply additional code related to accessory slots for a particular item
		/// </summary>
		public static void UpdateEquip(Item item, Player player) {
			if (item.IsAir)
				return;

			item.ModItem?.UpdateEquip(player);

			foreach (var g in HookUpdateEquip.Enumerate(item.globalItems)) {
				g.UpdateEquip(item, player);
			}
		}

		private static HookList HookUpdateAccessory = AddHook<Action<Item, Player, bool>>(g => g.UpdateAccessory);

		/// <summary>
		/// Hook at the end of Player.ApplyEquipFunctional can be called to apply additional code related to accessory slots for a particular item.
		/// </summary>
		public static void UpdateAccessory(Item item, Player player, bool hideVisual) {
			if (item.IsAir)
				return;

			item.ModItem?.UpdateAccessory(player, hideVisual);

			foreach (var g in HookUpdateAccessory.Enumerate(item.globalItems)) {
				g.UpdateAccessory(item, player, hideVisual);
			}
		}

		private static HookList HookUpdateVanity = AddHook<Action<Item, Player>>(g => g.UpdateVanity);

		/// <summary>
		/// Hook at the end of Player.ApplyEquipVanity can be called to apply additional code related to accessory slots for a particular item
		/// </summary>
		public static void UpdateVanity(Item item, Player player) {
			if (item.IsAir)
				return;

			item.ModItem?.UpdateVanity(player);

			foreach (var g in HookUpdateVanity.Enumerate(item.globalItems)) {
				g.UpdateVanity(item, player);
			}
		}

		private static HookList HookUpdateArmorSet = AddHook<Action<Player, string>>(g => g.UpdateArmorSet);

		/// <summary>
		/// If the head's ModItem.IsArmorSet returns true, calls the head's ModItem.UpdateArmorSet. This is then repeated for the body, then the legs. Then for each GlobalItem, if GlobalItem.IsArmorSet returns a non-empty string, calls GlobalItem.UpdateArmorSet with that string.
		/// </summary>
		public static void UpdateArmorSet(Player player, Item head, Item body, Item legs) {
			if (head.ModItem != null && head.ModItem.IsArmorSet(head, body, legs))
				head.ModItem.UpdateArmorSet(player);

			if (body.ModItem != null && body.ModItem.IsArmorSet(head, body, legs))
				body.ModItem.UpdateArmorSet(player);

			if (legs.ModItem != null && legs.ModItem.IsArmorSet(head, body, legs))
				legs.ModItem.UpdateArmorSet(player);

			foreach (GlobalItem globalItem in HookUpdateArmorSet.Enumerate(globalItemsArray)) {
				string set = globalItem.IsArmorSet(head, body, legs);
				if (!string.IsNullOrEmpty(set))
					globalItem.UpdateArmorSet(player, set);
			}
		}

		private static HookList HookPreUpdateVanitySet = AddHook<Action<Player, string>>(g => g.PreUpdateVanitySet);

		/// <summary>
		/// If the player's head texture's IsVanitySet returns true, calls the equipment texture's PreUpdateVanitySet. This is then repeated for the player's body, then the legs. Then for each GlobalItem, if GlobalItem.IsVanitySet returns a non-empty string, calls GlobalItem.PreUpdateVanitySet, using player.head, player.body, and player.legs.
		/// </summary>
		public static void PreUpdateVanitySet(Player player) {
			EquipTexture headTexture = EquipLoader.GetEquipTexture(EquipType.Head, player.head);
			EquipTexture bodyTexture = EquipLoader.GetEquipTexture(EquipType.Body, player.body);
			EquipTexture legTexture = EquipLoader.GetEquipTexture(EquipType.Legs, player.legs);

			if (headTexture != null && headTexture.IsVanitySet(player.head, player.body, player.legs))
				headTexture.PreUpdateVanitySet(player);

			if (bodyTexture != null && bodyTexture.IsVanitySet(player.head, player.body, player.legs))
				bodyTexture.PreUpdateVanitySet(player);

			if (legTexture != null && legTexture.IsVanitySet(player.head, player.body, player.legs))
				legTexture.PreUpdateVanitySet(player);

			foreach (GlobalItem globalItem in HookPreUpdateVanitySet.Enumerate(globalItemsArray)) {
				string set = globalItem.IsVanitySet(player.head, player.body, player.legs);
				if (!string.IsNullOrEmpty(set))
					globalItem.PreUpdateVanitySet(player, set);
			}
		}

		private static HookList HookUpdateVanitySet = AddHook<Action<Player, string>>(g => g.UpdateVanitySet);

		/// <summary>
		/// If the player's head texture's IsVanitySet returns true, calls the equipment texture's UpdateVanitySet. This is then repeated for the player's body, then the legs. Then for each GlobalItem, if GlobalItem.IsVanitySet returns a non-empty string, calls GlobalItem.UpdateVanitySet, using player.head, player.body, and player.legs.
		/// </summary>
		public static void UpdateVanitySet(Player player) {
			EquipTexture headTexture = EquipLoader.GetEquipTexture(EquipType.Head, player.head);
			EquipTexture bodyTexture = EquipLoader.GetEquipTexture(EquipType.Body, player.body);
			EquipTexture legTexture = EquipLoader.GetEquipTexture(EquipType.Legs, player.legs);

			if (headTexture != null && headTexture.IsVanitySet(player.head, player.body, player.legs))
				headTexture.UpdateVanitySet(player);

			if (bodyTexture != null && bodyTexture.IsVanitySet(player.head, player.body, player.legs))
				bodyTexture.UpdateVanitySet(player);

			if (legTexture != null && legTexture.IsVanitySet(player.head, player.body, player.legs))
				legTexture.UpdateVanitySet(player);

			foreach (GlobalItem globalItem in HookUpdateVanitySet.Enumerate(globalItemsArray)) {
				string set = globalItem.IsVanitySet(player.head, player.body, player.legs);
				if (!string.IsNullOrEmpty(set))
					globalItem.UpdateVanitySet(player, set);
			}
		}

		private static HookList HookArmorSetShadows = AddHook<Action<Player, string>>(g => g.ArmorSetShadows);

		/// <summary>
		/// If the player's head texture's IsVanitySet returns true, calls the equipment texture's ArmorSetShadows. This is then repeated for the player's body, then the legs. Then for each GlobalItem, if GlobalItem.IsVanitySet returns a non-empty string, calls GlobalItem.ArmorSetShadows, using player.head, player.body, and player.legs.
		/// </summary>
		public static void ArmorSetShadows(Player player) {
			EquipTexture headTexture = EquipLoader.GetEquipTexture(EquipType.Head, player.head);
			EquipTexture bodyTexture = EquipLoader.GetEquipTexture(EquipType.Body, player.body);
			EquipTexture legTexture = EquipLoader.GetEquipTexture(EquipType.Legs, player.legs);

			if (headTexture != null && headTexture.IsVanitySet(player.head, player.body, player.legs))
				headTexture.ArmorSetShadows(player);

			if (bodyTexture != null && bodyTexture.IsVanitySet(player.head, player.body, player.legs))
				bodyTexture.ArmorSetShadows(player);

			if (legTexture != null && legTexture.IsVanitySet(player.head, player.body, player.legs))
				legTexture.ArmorSetShadows(player);

			foreach (GlobalItem globalItem in HookArmorSetShadows.Enumerate(globalItemsArray)) {
				string set = globalItem.IsVanitySet(player.head, player.body, player.legs);
				if (!string.IsNullOrEmpty(set))
					globalItem.ArmorSetShadows(player, set);
			}
		}

		private delegate void DelegateSetMatch(int armorSlot, int type, bool male, ref int equipSlot, ref bool robes);
		private static HookList HookSetMatch = AddHook<DelegateSetMatch>(g => g.SetMatch);

		/// <summary>
		/// Calls EquipTexture.SetMatch, then all GlobalItem.SetMatch hooks.
		/// </summary>
		public static void SetMatch(int armorSlot, int type, bool male, ref int equipSlot, ref bool robes) {
			EquipTexture texture = EquipLoader.GetEquipTexture((EquipType)armorSlot, type);

			texture?.SetMatch(male, ref equipSlot, ref robes);

			foreach (var g in HookSetMatch.Enumerate(globalItemsArray)) {
				g.SetMatch(armorSlot, type, male, ref equipSlot, ref robes);
			}
		}

		private static HookList HookCanRightClick = AddHook<Func<Item, bool>>(g => g.CanRightClick);

		/// <summary>
		/// Calls ModItem.CanRightClick, then all GlobalItem.CanRightClick hooks, until one of the returns true. If one of the returns true, returns Main.mouseRight. Otherwise, returns false.
		/// </summary>
		public static bool CanRightClick(Item item) {
			if (item.IsAir || !Main.mouseRight)
				return false;

			if (item.ModItem != null && item.ModItem.CanRightClick())
				return true;

			foreach (var g in HookCanRightClick.Enumerate(item.globalItems)) {
				if (g.CanRightClick(item))
					return true;
			}

			return false;
		}

		private static HookList HookRightClick = AddHook<Action<Item, Player>>(g => g.RightClick);

		/// <summary>
		/// If Main.mouseRightRelease is true, the following steps are taken:
		/// 1. Call ModItem.RightClick
		/// 2. Calls all GlobalItem.RightClick hooks
		/// 3. Call ItemLoader.ConsumeItem, and if it returns true, decrements the item's stack
		/// 4. Sets the item's type to 0 if the item's stack is 0
		/// 5. Plays the item-grabbing sound
		/// 6. Sets Main.stackSplit to 30
		/// 7. Sets Main.mouseRightRelease to false
		/// 8. Calls Recipe.FindRecipes.
		/// </summary>
		public static void RightClick(Item item, Player player) {
			if (!Main.mouseRightRelease)
				return;

			item.ModItem?.RightClick(player);

			foreach (var g in HookRightClick.Enumerate(item.globalItems)) {
				g.RightClick(item, player);
			}

			if (ConsumeItem(item, player) && --item.stack == 0)
				item.SetDefaults();

			SoundEngine.PlaySound(7);
			Main.stackSplit = 30;
			Main.mouseRightRelease = false;
			Recipe.FindRecipes();
		}

		/// <summary>
		/// Returns whether ModItem.BossBagNPC is greater than 0. Returns false if item is not a modded item.
		/// </summary>
		public static bool IsModBossBag(Item item) {
			return item.ModItem != null && item.ModItem.BossBagNPC > 0;
		}

		/// <summary>
		/// If the item is a modded item and ModItem.BossBagNPC is greater than 0, calls ModItem.OpenBossBag and sets npc to ModItem.BossBagNPC.
		/// </summary>
		public static void OpenBossBag(int type, Player player, ref int npc) {
			ModItem modItem = GetItem(type);
			if (modItem != null && modItem.BossBagNPC > 0) {
				modItem.OpenBossBag(player);
				npc = modItem.BossBagNPC;
			}
		}

		private static HookList HookPreOpenVanillaBag = AddHook<Func<string, Player, int, bool>>(g => g.PreOpenVanillaBag);
		
		/// <summary>
		/// Calls each GlobalItem.PreOpenVanillaBag hook until one of them returns false. Returns true if all of them returned true.
		/// </summary>
		public static bool PreOpenVanillaBag(string context, Player player, int arg) {
			bool result = true;
			foreach (var g in HookPreOpenVanillaBag.Enumerate(globalItemsArray)) {
				result &= g.PreOpenVanillaBag(context, player, arg);
			}

			if (!result) {
				NPCLoader.blockLoot.Clear(); // clear blockloot
				return false;
			}

			return true;
		}

		private static HookList HookOpenVanillaBag = AddHook<Action<string, Player, int>>(g => g.OpenVanillaBag);
		
		/// <summary>
		/// Calls all GlobalItem.OpenVanillaBag hooks.
		/// </summary>
		public static void OpenVanillaBag(string context, Player player, int arg) {
			foreach (var g in HookOpenVanillaBag.Enumerate(globalItemsArray)) {
				g.OpenVanillaBag(context, player, arg);
			}
		}

		private static HookList HookCanStack = AddHook<Func<Item, Item, bool>>(g => g.CanStack);

		// For organizational consistency, item1 *should* be the item that is attempting to increase its stack (Unclear in Player.ItemSpace yet)
		/// <summary>
		/// Returns false if item prefixes don't match. Then calls all GlobalItem.CanStack hooks until one returns false then ModItem.CanStack. Returns whether any of the hooks returned false.
		/// </summary>
		public static bool CanStack(Item item1, Item item2) {
			if (item1.prefix != item2.prefix) // TML: #StackablePrefixWeapons
				return false;

			foreach (var g in HookCanStack.Enumerate(globalItemsArray)) {
				if (!g.CanStack(item1, item2))
					return false;
			}

			return item1.ModItem?.CanStack(item2) ?? true;
		}

		private static HookList HookCanStackInWorld = AddHook<Func<Item, Item, bool>>(g => g.CanStackInWorld);
		
		/// <summary>
		/// Calls all GlobalItem.CanStackInWorld hooks until one returns false then ModItem.CanStackInWorld. Returns whether any of the hooks returned false.
		/// </summary>
		public static bool CanStackInWorld(Item item1, Item item2) {
			foreach (var g in HookCanStackInWorld.Enumerate(globalItemsArray)) {
				if (!g.CanStackInWorld(item1, item2))
					return false;
			}

			return item1.ModItem?.CanStackInWorld(item2) ?? true;
		}

		private delegate bool DelegateReforgePrice(Item item, ref int reforgePrice, ref bool canApplyDiscount);
		private static HookList HookReforgePrice = AddHook<DelegateReforgePrice>(g => g.ReforgePrice);

		/// <summary>
		/// Call all ModItem.ReforgePrice, then GlobalItem.ReforgePrice hooks.
		/// </summary>
		/// <param name="item"></param>
		/// <param name="reforgePrice"></param>
		/// <param name="canApplyDiscount"></param>
		/// <returns></returns>
		public static bool ReforgePrice(Item item, ref int reforgePrice, ref bool canApplyDiscount) {
			bool b = item.ModItem?.ReforgePrice(ref reforgePrice, ref canApplyDiscount) ?? true;

			foreach (var g in HookReforgePrice.Enumerate(item.globalItems)) {
				b &= g.ReforgePrice(item, ref reforgePrice, ref canApplyDiscount);
			}

			return b;
		}

		// TODO: PreReforge marked obsolete until v0.11
		private static HookList HookPreReforge = AddHook<Func<Item, bool>>(g => g.PreReforge);

		/// <summary>
		/// Calls ModItem.PreReforge, then all GlobalItem.PreReforge hooks.
		/// </summary>
		public static bool PreReforge(Item item) {
			bool b = item.ModItem?.PreReforge() ?? true;

			foreach (var g in HookPreReforge.Enumerate(item.globalItems)) {
				b &= g.PreReforge(item);
			}

			return b;
		}

		private static HookList HookPostReforge = AddHook<Action<Item>>(g => g.PostReforge);

		/// <summary>
		/// Calls ModItem.PostReforge, then all GlobalItem.PostReforge hooks.
		/// </summary>
		public static void PostReforge(Item item) {
			item.ModItem?.PostReforge();

			foreach (var g in HookPostReforge.Enumerate(item.globalItems)) {
				g.PostReforge(item);
			}
		}

		private delegate void DelegateDrawArmorColor(EquipType type, int slot, Player drawPlayer, float shadow, ref Color color, ref int glowMask, ref Color glowMaskColor);
		private static HookList HookDrawArmorColor = AddHook<DelegateDrawArmorColor>(g => g.DrawArmorColor);

		/// <summary>
		/// Calls the item's equipment texture's DrawArmorColor hook, then all GlobalItem.DrawArmorColor hooks.
		/// </summary>
		public static void DrawArmorColor(EquipType type, int slot, Player drawPlayer, float shadow, ref Color color,
			ref int glowMask, ref Color glowMaskColor) {
			EquipTexture texture = EquipLoader.GetEquipTexture(type, slot);
			texture?.DrawArmorColor(drawPlayer, shadow, ref color, ref glowMask, ref glowMaskColor);

			foreach (var g in HookDrawArmorColor.Enumerate(globalItemsArray)) {
				g.DrawArmorColor(type, slot, drawPlayer, shadow, ref color, ref glowMask, ref glowMaskColor);
			}
		}

		private delegate void DelegateArmorArmGlowMask(int slot, Player drawPlayer, float shadow, ref int glowMask, ref Color color);
		private static HookList HookArmorArmGlowMask = AddHook<DelegateArmorArmGlowMask>(g => g.ArmorArmGlowMask);

		/// <summary>
		/// Calls the item's body equipment texture's ArmorArmGlowMask hook, then all GlobalItem.ArmorArmGlowMask hooks.
		/// </summary>
		public static void ArmorArmGlowMask(int slot, Player drawPlayer, float shadow, ref int glowMask, ref Color color) {
			EquipTexture texture = EquipLoader.GetEquipTexture(EquipType.Body, slot);

			texture?.ArmorArmGlowMask(drawPlayer, shadow, ref glowMask, ref color);

			foreach (var g in HookArmorArmGlowMask.Enumerate(globalItemsArray)) {
				g.ArmorArmGlowMask(slot, drawPlayer, shadow, ref glowMask, ref color);
			}
		}

		/*
		/// <summary>s
		/// Returns the wing item that the player is functionally using. If player.wingsLogic has been modified, so no equipped wing can be found to match what the player is using, this creates a new Item object to return.
		/// </summary>
		public static Item GetWing(Player player) {
			//TODO: this doesn't work with wings in modded accessory slots
			Item item = null;
			for (int k = 3; k < 10; k++) {
				if (player.armor[k].wingSlot == player.wingsLogic) {
					item = player.armor[k];
				}
			}
			if (item != null) {
				return item;
			}
			if (player.wingsLogic > 0 && player.wingsLogic < Main.maxWings) {
				item = new Item();
				item.SetDefaults(vanillaWings[player.wingsLogic]);
				return item;
			}
			if (player.wingsLogic >= Main.maxWings) {
				EquipTexture texture = EquipLoader.GetEquipTexture(EquipType.Wings, player.wingsLogic);
				if (texture?.Item != null)
					return texture.Item.Item;
			}
			return null;
		}
		*/

		private delegate void DelegateVerticalWingSpeeds(Item item, Player player, ref float ascentWhenFalling, ref float ascentWhenRising, ref float maxCanAscendMultiplier, ref float maxAscentMultiplier, ref float constantAscend);
		private static HookList HookVerticalWingSpeeds = AddHook<DelegateVerticalWingSpeeds>(g => g.VerticalWingSpeeds);
		
		/// <summary>
		/// If the player is using wings, this uses the result of GetWing, and calls ModItem.VerticalWingSpeeds then all GlobalItem.VerticalWingSpeeds hooks.
		/// </summary>
		public static void VerticalWingSpeeds(Player player, ref float ascentWhenFalling, ref float ascentWhenRising,
			ref float maxCanAscendMultiplier, ref float maxAscentMultiplier, ref float constantAscend) {
			Item item = player.equippedWings;
			if (item == null) {
				EquipTexture texture = EquipLoader.GetEquipTexture(EquipType.Wings, player.wingsLogic);
				texture?.VerticalWingSpeeds(
					player, ref ascentWhenFalling, ref ascentWhenRising, ref maxCanAscendMultiplier,
					ref maxAscentMultiplier, ref constantAscend);
				return;
			}

			item.ModItem?.VerticalWingSpeeds(player, ref ascentWhenFalling, ref ascentWhenRising, ref maxCanAscendMultiplier,
				ref maxAscentMultiplier, ref constantAscend);

			foreach (var g in HookVerticalWingSpeeds.Enumerate(item.globalItems)) {
				g.VerticalWingSpeeds(item, player, ref ascentWhenFalling, ref ascentWhenRising,
					ref maxCanAscendMultiplier, ref maxAscentMultiplier, ref constantAscend);
			}
		}

		private delegate void DelegateHorizontalWingSpeeds(Item item, Player player, ref float speed, ref float acceleration);
		private static HookList HookHorizontalWingSpeeds = AddHook<DelegateHorizontalWingSpeeds>(g => g.HorizontalWingSpeeds);
		
		/// <summary>
		/// If the player is using wings, this uses the result of GetWing, and calls ModItem.HorizontalWingSpeeds then all GlobalItem.HorizontalWingSpeeds hooks.
		/// </summary>
		public static void HorizontalWingSpeeds(Player player) {
			Item item = player.equippedWings;
			if (item == null) {
				EquipTexture texture = EquipLoader.GetEquipTexture(EquipType.Wings, player.wingsLogic);
				texture?.HorizontalWingSpeeds(player, ref player.accRunSpeed, ref player.runAcceleration);
				return;
			}

			item.ModItem?.HorizontalWingSpeeds(player, ref player.accRunSpeed, ref player.runAcceleration);

			foreach (var g in HookHorizontalWingSpeeds.Enumerate(item.globalItems)) {
				g.HorizontalWingSpeeds(item, player, ref player.accRunSpeed, ref player.runAcceleration);
			}
		}

		private static HookList HookWingUpdate = AddHook<Func<int, Player, bool, bool>>(g => g.WingUpdate);

		/// <summary>
		/// If wings can be seen on the player, calls the player's wing's equipment texture's WingUpdate and all GlobalItem.WingUpdate hooks.
		/// </summary>
		public static bool WingUpdate(Player player, bool inUse) {
			if (player.wings <= 0)
				return false;

			EquipTexture texture = EquipLoader.GetEquipTexture(EquipType.Wings, player.wings);
			bool? retVal = texture?.WingUpdate(player, inUse);

			foreach (var g in HookWingUpdate.Enumerate(globalItemsArray)) {
				retVal |= g.WingUpdate(player.wings, player, inUse);
			}

			return retVal ?? false;
		}

		private delegate void DelegateUpdate(Item item, ref float gravity, ref float maxFallSpeed);
		private static HookList HookUpdate = AddHook<DelegateUpdate>(g => g.Update);
		
		/// <summary>
		/// Calls ModItem.Update, then all GlobalItem.Update hooks.
		/// </summary>
		public static void Update(Item item, ref float gravity, ref float maxFallSpeed) {
			item.ModItem?.Update(ref gravity, ref maxFallSpeed);

			foreach (var g in HookUpdate.Enumerate(item.globalItems)) {
				g.Update(item, ref gravity, ref maxFallSpeed);
			}
		}

		private static HookList HookCanBurnInLava = AddHook<Func<Item, bool?>>(g => g.CanBurnInLava);

		/// <summary>
		/// Calls ModItem.CanBurnInLava.
		/// </summary>
		public static bool? CanBurnInLava(Item item)
		{
			bool? canBurnInLava = null;
			foreach (var g in HookCanBurnInLava.Enumerate(item.globalItems)) {
				switch (g.CanBurnInLava(item)) {
					case null:
						continue;
					case false:
						canBurnInLava = false;
						continue;
					case true:
						return true;
				}
			}

			return canBurnInLava ?? item.ModItem?.CanBurnInLava();
		}

		private static HookList HookPostUpdate = AddHook<Action<Item>>(g => g.PostUpdate);

		/// <summary>
		/// Calls ModItem.PostUpdate and all GlobalItem.PostUpdate hooks.
		/// </summary>
		public static void PostUpdate(Item item) {
			item.ModItem?.PostUpdate();

			foreach (var g in HookPostUpdate.Enumerate(item.globalItems)) {
				g.PostUpdate(item);
			}
		}

		private delegate void DelegateGrabRange(Item item, Player player, ref int grabRange);
		private static HookList HookGrabRange = AddHook<DelegateGrabRange>(g => g.GrabRange);
		
		/// <summary>
		/// Calls ModItem.GrabRange, then all GlobalItem.GrabRange hooks.
		/// </summary>
		public static void GrabRange(Item item, Player player, ref int grabRange) {
			item.ModItem?.GrabRange(player, ref grabRange);

			foreach (var g in HookGrabRange.Enumerate(item.globalItems)) {
				g.GrabRange(item, player, ref grabRange);
			}
		}

		private static HookList HookGrabStyle = AddHook<Func<Item, Player, bool>>(g => g.GrabStyle);
		
		/// <summary>
		/// Calls all GlobalItem.GrabStyle hooks then ModItem.GrabStyle, until one of them returns true. Returns whether any of the hooks returned true.
		/// </summary>
		public static bool GrabStyle(Item item, Player player) {
			foreach (var g in HookGrabStyle.Enumerate(item.globalItems)) {
				if (g.GrabStyle(item, player))
					return true;
			}

			return item.ModItem != null && item.ModItem.GrabStyle(player);
		}

		private static HookList HookCanPickup = AddHook<Func<Item, Player, bool>>(g => g.CanPickup);
		
		public static bool CanPickup(Item item, Player player) {
			foreach (var g in HookCanPickup.Enumerate(item.globalItems)) {
				if (!g.CanPickup(item, player))
					return false;
			}

			return item.ModItem?.CanPickup(player) ?? true;
		}

		private static HookList HookOnPickup = AddHook<Func<Item, Player, bool>>(g => g.OnPickup);
		
		/// <summary>
		/// Calls all GlobalItem.OnPickup hooks then ModItem.OnPickup, until one of the returns false. Returns true if all of the hooks return true.
		/// </summary>
		public static bool OnPickup(Item item, Player player) {
			foreach (var g in HookOnPickup.Enumerate(item.globalItems)) {
				if (!g.OnPickup(item, player))
					return false;
			}

			return item.ModItem?.OnPickup(player) ?? true;
		}

		private static HookList HookItemSpace = AddHook<Func<Item, Player, bool>>(g => g.ItemSpace);
		
		public static bool ItemSpace(Item item, Player player) {
			foreach (var g in HookItemSpace.Enumerate(item.globalItems)) {
				if (g.ItemSpace(item, player))
					return true;
			}

			return item.ModItem?.ItemSpace(player) ?? false;
		}

		private static HookList HookGetAlpha = AddHook<Func<Item, Color, Color?>>(g => g.GetAlpha);
		
		/// <summary>
		/// Calls all GlobalItem.GetAlpha hooks then ModItem.GetAlpha, until one of them returns a color, and returns that color. Returns null if all of the hooks return null.
		/// </summary>
		public static Color? GetAlpha(Item item, Color lightColor) {
			if (item.IsAir)
				return null;

			foreach (var g in HookGetAlpha.Enumerate(item.globalItems)) {
				Color? color = g.GetAlpha(item, lightColor);
				if (color.HasValue)
					return color;
			}

			return item.ModItem?.GetAlpha(lightColor);
		}

		private delegate bool DelegatePreDrawInWorld(Item item, SpriteBatch spriteBatch, Color lightColor, Color alphaColor, ref float rotation, ref float scale, int whoAmI);
		private static HookList HookPreDrawInWorld = AddHook<DelegatePreDrawInWorld>(g => g.PreDrawInWorld);

		/// <summary>
		/// Returns the "and" operator on the results of ModItem.PreDrawInWorld and all GlobalItem.PreDrawInWorld hooks.
		/// </summary>
		public static bool PreDrawInWorld(Item item, SpriteBatch spriteBatch, Color lightColor, Color alphaColor, ref float rotation, ref float scale, int whoAmI) {
			bool flag = true;
			if (item.ModItem != null)
				flag &= item.ModItem.PreDrawInWorld(spriteBatch, lightColor, alphaColor, ref rotation, ref scale, whoAmI);

			foreach (var g in HookPreDrawInWorld.Enumerate(item.globalItems)) {
				flag &= g.PreDrawInWorld(item, spriteBatch, lightColor, alphaColor, ref rotation, ref scale, whoAmI);
			}

			return flag;
		}

		private static HookList HookPostDrawInWorld = AddHook<Action<Item, SpriteBatch, Color, Color, float, float, int>>(g => g.PostDrawInWorld);
		
		/// <summary>
		/// Calls ModItem.PostDrawInWorld, then all GlobalItem.PostDrawInWorld hooks.
		/// </summary>
		public static void PostDrawInWorld(Item item, SpriteBatch spriteBatch, Color lightColor, Color alphaColor, float rotation, float scale, int whoAmI) {
			item.ModItem?.PostDrawInWorld(spriteBatch, lightColor, alphaColor, rotation, scale, whoAmI);

			foreach (var g in HookPostDrawInWorld.Enumerate(item.globalItems)) {
				g.PostDrawInWorld(item, spriteBatch, lightColor, alphaColor, rotation, scale, whoAmI);
			}
		}

		private static HookList HookPreDrawInInventory = AddHook<Func<Item, SpriteBatch, Vector2, Rectangle, Color, Color, Vector2, float, bool>>(g => g.PreDrawInInventory);
		
		/// <summary>
		/// Returns the "and" operator on the results of all GlobalItem.PreDrawInInventory hooks and ModItem.PreDrawInInventory.
		/// </summary>
		public static bool PreDrawInInventory(Item item, SpriteBatch spriteBatch, Vector2 position, Rectangle frame,
			Color drawColor, Color itemColor, Vector2 origin, float scale) {
			bool flag = true;
			foreach (var g in HookPreDrawInInventory.Enumerate(item.globalItems)) {
				flag &= g.PreDrawInInventory(item, spriteBatch, position, frame, drawColor, itemColor, origin, scale);
			}

			if (item.ModItem != null)
				flag &= item.ModItem.PreDrawInInventory(spriteBatch, position, frame, drawColor, itemColor, origin, scale);

			return flag;
		}

		private static HookList HookPostDrawInInventory = AddHook<Action<Item, SpriteBatch, Vector2, Rectangle, Color, Color, Vector2, float>>(g => g.PostDrawInInventory);

		/// <summary>
		/// Calls ModItem.PostDrawInInventory, then all GlobalItem.PostDrawInInventory hooks.
		/// </summary>
		public static void PostDrawInInventory(Item item, SpriteBatch spriteBatch, Vector2 position, Rectangle frame,
			Color drawColor, Color itemColor, Vector2 origin, float scale) {
			item.ModItem?.PostDrawInInventory(spriteBatch, position, frame, drawColor, itemColor, origin, scale);

			foreach (var g in HookPostDrawInInventory.Enumerate(item.globalItems)) {
				g.PostDrawInInventory(item, spriteBatch, position, frame, drawColor, itemColor, origin, scale);
			}
		}

		private static HookList HookHoldoutOffset = AddHook<Func<int, Vector2?>>(g => g.HoldoutOffset);

		public static void HoldoutOffset(float gravDir, int type, ref Vector2 offset) {
			ModItem modItem = GetItem(type);

			if (modItem != null) {
				Vector2? modOffset = modItem.HoldoutOffset();

				if (modOffset.HasValue) {
					offset.X = modOffset.Value.X;
					offset.Y += gravDir * modOffset.Value.Y;
				}
			}

			foreach (var g in HookHoldoutOffset.Enumerate(globalItemsArray)) {
				Vector2? modOffset = g.HoldoutOffset(type);

				if (modOffset.HasValue) {
					offset.X = modOffset.Value.X;
					offset.Y = TextureAssets.Item[type].Value.Height / 2f + gravDir * modOffset.Value.Y;
				}
			}
		}

		private static HookList HookHoldoutOrigin = AddHook<Func<int, Vector2?>>(g => g.HoldoutOrigin);

		public static void HoldoutOrigin(Player player, ref Vector2 origin) {
			Item item = player.HeldItem;
			Vector2 modOrigin = Vector2.Zero;
			if (item.ModItem != null) {
				Vector2? modOrigin2 = item.ModItem.HoldoutOrigin();
				if (modOrigin2.HasValue) {
					modOrigin = modOrigin2.Value;
				}
			}
			foreach (var g in HookHoldoutOrigin.Enumerate(item.globalItems)) {
				Vector2? modOrigin2 = g.HoldoutOrigin(item.type);
				if (modOrigin2.HasValue) {
					modOrigin = modOrigin2.Value;
				}
			}
			modOrigin.X *= player.direction;
			modOrigin.Y *= -player.gravDir;
			origin += modOrigin;
		}

		private static HookList HookCanEquipAccessory = AddHook<Func<Item, Player, int, bool, bool>>(g => g.CanEquipAccessory);
		
		public static bool CanEquipAccessory(Item item, int slot, bool modded) {
			Player player = Main.player[Main.myPlayer];
			if (item.ModItem != null && !item.ModItem.CanEquipAccessory(player, slot, modded))
				return false;

			foreach (var g in HookCanEquipAccessory.Enumerate(item.globalItems)) {
				if (!g.CanEquipAccessory(item, player, slot, modded))
					return false;
			}

			return true;
		}

		private static HookList HookCanAccessoryBeEquippedWith = AddHook<Func<Item, Item, Player, bool>>(g => g.CanAccessoryBeEquippedWith);

		public static bool CanAccessoryBeEquippedWith(Item equippedItem, Item incomingItem) {
			Player player = Main.player[Main.myPlayer];
			return CanAccessoryBeEquippedWith(equippedItem, incomingItem, player) && CanAccessoryBeEquippedWith(incomingItem, equippedItem, player);
		}

		private static bool CanAccessoryBeEquippedWith(Item equippedItem, Item incomingItem, Player player) {
			if (equippedItem.ModItem != null && !equippedItem.ModItem.CanAccessoryBeEquippedWith(equippedItem, incomingItem, player))
				return false;

			if (incomingItem.ModItem != null && !incomingItem.ModItem.CanAccessoryBeEquippedWith(equippedItem, incomingItem, player))
				return false;

			foreach (var g in HookCanAccessoryBeEquippedWith.Enumerate(incomingItem.globalItems)) {
				if (!g.CanAccessoryBeEquippedWith(equippedItem, incomingItem, player))
					return false;
			}

			return true;
		}

		private delegate void DelegateExtractinatorUse(int extractType, ref int resultType, ref int resultStack);
		private static HookList HookExtractinatorUse = AddHook<DelegateExtractinatorUse>(g => g.ExtractinatorUse);

		public static void ExtractinatorUse(ref int resultType, ref int resultStack, int extractType) {
			GetItem(extractType)?.ExtractinatorUse(ref resultType, ref resultStack);

			foreach (var g in HookExtractinatorUse.Enumerate(globalItemsArray)) {
				g.ExtractinatorUse(extractType, ref resultType, ref resultStack);
			}
		}

		private delegate void DelegateCaughtFishStack(int type, ref int stack);
		private static HookList HookCaughtFishStack = AddHook<DelegateCaughtFishStack>(g => g.CaughtFishStack);

		public static void CaughtFishStack(Item item) {
			item.ModItem?.CaughtFishStack(ref item.stack);

			foreach (var g in HookCaughtFishStack.Enumerate(item.globalItems)) {
				g.CaughtFishStack(item.type, ref item.stack);
			}
		}

		private static HookList HookIsAnglerQuestAvailable = AddHook<Func<int, bool>>(g => g.IsAnglerQuestAvailable);

		public static void IsAnglerQuestAvailable(int itemID, ref bool notAvailable) {
			ModItem modItem = GetItem(itemID);
			if (modItem != null)
				notAvailable |= !modItem.IsAnglerQuestAvailable();

			foreach (var g in HookIsAnglerQuestAvailable.Enumerate(globalItemsArray)) {
				notAvailable |= !g.IsAnglerQuestAvailable(itemID);
			}
		}

		private delegate void DelegateAnglerChat(int type, ref string chat, ref string catchLocation);
		private static HookList HookAnglerChat = AddHook<DelegateAnglerChat>(g => g.AnglerChat);

		public static string AnglerChat(int type) {
			string chat = "";
			string catchLocation = "";
			GetItem(type)?.AnglerQuestChat(ref chat, ref catchLocation);

			foreach (var g in HookAnglerChat.Enumerate(globalItemsArray)) {
				g.AnglerChat(type, ref chat, ref catchLocation);
			}

			if (string.IsNullOrEmpty(chat) || string.IsNullOrEmpty(catchLocation))
				return null;

			return chat + "\n\n(" + catchLocation + ")";
		}

		private delegate bool DelegatePreDrawTooltip(Item item, ReadOnlyCollection<TooltipLine> lines, ref int x, ref int y);
		private static HookList HookPreDrawTooltip = AddHook<DelegatePreDrawTooltip>(g => g.PreDrawTooltip);

		public static bool PreDrawTooltip(Item item, ReadOnlyCollection<TooltipLine> lines, ref int x, ref int y) {
			bool modItemPreDraw = item.ModItem?.PreDrawTooltip(lines, ref x, ref y) ?? true;
			List<bool> globalItemPreDraw = new List<bool>();

			foreach (var g in HookPreDrawTooltip.Enumerate(item.globalItems)) {
				globalItemPreDraw.Add(g.PreDrawTooltip(item, lines, ref x, ref y));
			}

			return modItemPreDraw && globalItemPreDraw.All(z => z);
		}

		private delegate void DelegatePostDrawTooltip(Item item, ReadOnlyCollection<DrawableTooltipLine> lines);
		private static HookList HookPostDrawTooltip = AddHook<DelegatePostDrawTooltip>(g => g.PostDrawTooltip);

		public static void PostDrawTooltip(Item item, ReadOnlyCollection<DrawableTooltipLine> lines) {
			item.ModItem?.PostDrawTooltip(lines);

			foreach (var g in HookPostDrawTooltip.Enumerate(item.globalItems)) {
				g.PostDrawTooltip(item, lines);
			}
		}

		private delegate bool DelegatePreDrawTooltipLine(Item item, DrawableTooltipLine line, ref int yOffset);
		private static HookList HookPreDrawTooltipLine = AddHook<DelegatePreDrawTooltipLine>(g => g.PreDrawTooltipLine);

		public static bool PreDrawTooltipLine(Item item, DrawableTooltipLine line, ref int yOffset) {
			bool modItemPreDrawLine = item.ModItem?.PreDrawTooltipLine(line, ref yOffset) ?? true;
			List<bool> globalItemPreDrawLine = new List<bool>();

			foreach (var g in HookPreDrawTooltipLine.Enumerate(item.globalItems)) {
				globalItemPreDrawLine.Add(g.PreDrawTooltipLine(item, line, ref yOffset));
			}

			return modItemPreDrawLine && globalItemPreDrawLine.All(x => x);
		}

		private delegate void DelegatePostDrawTooltipLine(Item item, DrawableTooltipLine line);
		private static HookList HookPostDrawTooltipLine = AddHook<DelegatePostDrawTooltipLine>(g => g.PostDrawTooltipLine);

		public static void PostDrawTooltipLine(Item item, DrawableTooltipLine line) {
			item.ModItem?.PostDrawTooltipLine(line);

			foreach (var g in HookPostDrawTooltipLine.Enumerate(item.globalItems)) {
				g.PostDrawTooltipLine(item, line);
			}
		}

		private static HookList HookModifyTooltips = AddHook<Action<Item, List<TooltipLine>>>(g => g.ModifyTooltips);

		public static List<TooltipLine> ModifyTooltips(Item item, ref int numTooltips, string[] names, ref string[] text, ref bool[] modifier, ref bool[] badModifier, ref int oneDropLogo, out Color?[] overrideColor) {
			var tooltips = new List<TooltipLine>();

			for (int k = 0; k < numTooltips; k++) {
				TooltipLine tooltip = new TooltipLine(names[k], text[k]);
				tooltip.IsModifier = modifier[k];
				tooltip.IsModifierBad = badModifier[k];

				if (k == oneDropLogo) {
					tooltip.OneDropLogo = true;
				}

				tooltips.Add(tooltip);
			}

			item.ModItem?.ModifyTooltips(tooltips);

			if (!item.IsAir) { // Prevents dummy items used in Main.HoverItem from getting unrelated tooltips
				foreach (var g in HookModifyTooltips.Enumerate(item.globalItems)) {
					g.ModifyTooltips(item, tooltips);
				}
			}

			numTooltips = tooltips.Count;
			text = new string[numTooltips];
			modifier = new bool[numTooltips];
			badModifier = new bool[numTooltips];
			oneDropLogo = -1;
			overrideColor = new Color?[numTooltips];

			for (int k = 0; k < numTooltips; k++) {
				text[k] = tooltips[k].Text;
				modifier[k] = tooltips[k].IsModifier;
				badModifier[k] = tooltips[k].IsModifierBad;

				if (tooltips[k].OneDropLogo) {
					oneDropLogo = k;
				}

				overrideColor[k] = tooltips[k].OverrideColor;
			}

			return tooltips;
		}

		internal static bool NeedsModSaving(Item item) {
			if (item.type <= ItemID.None)
				return false;

			if (item.ModItem != null || item.prefix >= PrefixID.Count)
				return true;

			return false;
		}

		internal static void WriteNetGlobalOrder(BinaryWriter w) {
			w.Write((short)NetGlobals.Length);
			foreach (var globalItem in NetGlobals) {
				w.Write(globalItem.Mod.netID);
				w.Write(globalItem.Name);
			}
		}

		internal static void ReadNetGlobalOrder(BinaryReader r) {
			short n = r.ReadInt16();
			NetGlobals = new GlobalItem[n];
			for (short i = 0; i < n; i++)
				NetGlobals[i] = ModContent.Find<GlobalItem>(ModNet.GetMod(r.ReadInt16()).Name, r.ReadString());
		}

		internal static void VerifyGlobalItem(GlobalItem item) {
			var type = item.GetType();
			int saveMethods = 0;

			// Shortcut
			static bool HasMethod(Type type, string method, params Type[] parameters) => LoaderUtils.HasMethod(type, typeof(GlobalItem), method, parameters);

			if (HasMethod(type, nameof(GlobalItem.SaveData), typeof(Item), typeof(TagCompound)))
				saveMethods++;

			if (HasMethod(type, nameof(GlobalItem.LoadData), typeof(Item), typeof(TagCompound)))
				saveMethods++;

			if (saveMethods == 1)
				throw new Exception($"{type} must override both of ({nameof(GlobalItem.SaveData)}/{nameof(GlobalItem.LoadData)}) or none");

			// @TODO: Remove on release
			if ((saveMethods == 0) && HasMethod(type, "Save", typeof(Item)))
				throw new Exception($"{type} has old Load/Save callbacks but not new LoadData/SaveData ones, not loading the mod to avoid wiping mod data");
			// @TODO: END Remove on release

			int netMethods = 0;

			if (HasMethod(type, nameof(GlobalItem.NetSend), typeof(Item), typeof(BinaryWriter)))
				netMethods++;

			if (HasMethod(type, nameof(GlobalItem.NetReceive), typeof(Item), typeof(BinaryReader)))
				netMethods++;

			if (netMethods == 1)
				throw new Exception($"{type} must override both of ({nameof(GlobalItem.NetSend)}/{nameof(GlobalItem.NetReceive)}) or none");

			bool hasInstanceFields = type.GetFields(BindingFlags.Instance | BindingFlags.Public | BindingFlags.NonPublic)
				.Any(f => f.DeclaringType.IsSubclassOf(typeof(GlobalItem)));

			if (hasInstanceFields) {
				if (!item.InstancePerEntity)
					throw new Exception(type + " has instance fields but does not set InstancePerEntity to true. Either use static fields, or per instance globals");

				if (!HasMethod(type, "Clone", typeof(Item), typeof(Item)))
					throw new Exception(type + " has InstancePerEntity but does not override Clone(Item, Item)");
			}
		}
	}
}<|MERGE_RESOLUTION|>--- conflicted
+++ resolved
@@ -710,7 +710,6 @@
 			}
 		}
 
-<<<<<<< HEAD
 		private static HookList HookCanCatchNPCsWith = AddHook<Func<Item, Player, bool?>>(g => g.CanCatchNPCsWith);
 
 		/// <summary>
@@ -778,7 +777,6 @@
 		}
 
 
-=======
 		private delegate void DelegateModifyItemScale(Item item, Player player, ref float scale);
 		private static HookList HookModifyItemScale = AddHook<DelegateModifyItemScale>(g => g.ModifyItemScale);
 
@@ -793,7 +791,6 @@
 			}
 		}
 
->>>>>>> 8554c64b
 		private static HookList HookCanHitNPC = AddHook<Func<Item, Player, NPC, bool?>>(g => g.CanHitNPC);
 
 		/// <summary>
