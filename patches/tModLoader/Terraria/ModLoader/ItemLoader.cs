using Microsoft.Xna.Framework;
using Microsoft.Xna.Framework.Graphics;
using System;
using System.Collections.Generic;
using System.Collections.ObjectModel;
using System.IO;
using System.Linq;
using System.Linq.Expressions;
using System.Reflection;
using Terraria.Audio;
using Terraria.DataStructures;
using Terraria.GameContent;
using Terraria.ID;
using Terraria.Localization;
using Terraria.ModLoader.Core;
using Terraria.ModLoader.IO;
using Terraria.UI;
using Terraria.Utilities;
using HookList = Terraria.ModLoader.Core.HookList<Terraria.ModLoader.GlobalItem>;

namespace Terraria.ModLoader
{
	/// <summary>
	/// This serves as the central class from which item-related functions are carried out. It also stores a list of mod items by ID.
	/// </summary>
	public static class ItemLoader
	{
		internal static readonly IList<ModItem> items = new List<ModItem>();
		internal static readonly IList<GlobalItem> globalItems = new List<GlobalItem>();
		internal static GlobalItem[] NetGlobals;
		internal static readonly ISet<int> animations = new HashSet<int>();
		internal static readonly int vanillaQuestFishCount = 41;
		internal static readonly int[] vanillaWings = new int[Main.maxWings];

		private static int nextItem = ItemID.Count;
		private static Instanced<GlobalItem>[] globalItemsArray = new Instanced<GlobalItem>[0];

		private static List<HookList> hooks = new List<HookList>();

		private static HookList AddHook<F>(Expression<Func<GlobalItem, F>> func) {
			var hook = new HookList(ModLoader.Method(func));
			hooks.Add(hook);
			return hook;
		}

		private static void FindVanillaWings() {
			if (vanillaWings[1] != 0)
				return;

			Item item = new Item();
			for (int k = 0; k < ItemID.Count; k++) {
				item.SetDefaults(k);
				if (item.wingSlot > 0) {
					vanillaWings[item.wingSlot] = k;
				}
			}
		}

		internal static int ReserveItemID() {
			if (ModNet.AllowVanillaClients) throw new Exception("Adding items breaks vanilla client compatibility");

			int reserveID = nextItem;
			nextItem++;
			return reserveID;
		}

		/// <summary>
		/// Gets the ModItem instance corresponding to the specified type. Returns null if no modded item has the given type.
		/// </summary>
		public static ModItem GetItem(int type) {
			return type >= ItemID.Count && type < ItemCount ? items[type - ItemID.Count] : null;
		}

		public static int ItemCount => nextItem;

		internal static void ResizeArrays(bool unloading) {
			//Textures
			Array.Resize(ref TextureAssets.Item, nextItem);
			Array.Resize(ref TextureAssets.ItemFlame, nextItem);

			//Sets
			LoaderUtils.ResetStaticMembers(typeof(ItemID), true);

			//Etc
			Array.Resize(ref Item.cachedItemSpawnsByType, nextItem);
			Array.Resize(ref Item.staff, nextItem);
			Array.Resize(ref Item.claw, nextItem);
			Array.Resize(ref Lang._itemNameCache, nextItem);
			Array.Resize(ref Lang._itemTooltipCache, nextItem);

			for (int k = ItemID.Count; k < nextItem; k++) {
				Lang._itemNameCache[k] = LocalizedText.Empty;
				Lang._itemTooltipCache[k] = ItemTooltip.None;
				Item.cachedItemSpawnsByType[k] = -1;
			}

			//Animation collections can be accessed during an ongoing (un)loading process.
			//Which is why the following 2 lines have to run without any interruptions.
			lock (Main.itemAnimationsRegistered) {
				Array.Resize(ref Main.itemAnimations, nextItem);

				Main.InitializeItemAnimations();
			}

			if (unloading)
				Array.Resize(ref Main.anglerQuestItemNetIDs, vanillaQuestFishCount);
			else
				Main.anglerQuestItemNetIDs = Main.anglerQuestItemNetIDs
					.Concat(items.Where(modItem => modItem.IsQuestFish()).Select(modItem => modItem.Type))
					.ToArray();

			FindVanillaWings();

			globalItemsArray = globalItems
				.Select(g => new Instanced<GlobalItem>(g.index, g))
				.ToArray();

			NetGlobals = ModLoader.BuildGlobalHook<GlobalItem, Action<Item, BinaryWriter>>(globalItems, g => g.NetSend);

			foreach (var hook in hooks) {
				hook.Update(globalItems);
			}
		}

		internal static void Unload() {
			items.Clear();
			nextItem = ItemID.Count;
			globalItems.Clear();
			animations.Clear();
		}

		internal static bool IsModItem(int index) => index >= ItemID.Count;

		private static bool GeneralPrefix(Item item) => item.maxStack == 1 && item.damage > 0 && item.ammo == 0 && !item.accessory;

		//Add all these to Terraria.Item.Prefix
		internal static bool MeleePrefix(Item item) => item.ModItem != null && GeneralPrefix(item) && item.melee && !item.noUseGraphic;
		internal static bool WeaponPrefix(Item item) => item.ModItem != null && GeneralPrefix(item) && item.melee && item.noUseGraphic;
		internal static bool RangedPrefix(Item item) => item.ModItem != null && GeneralPrefix(item) && item.ranged; //(item.ranged || item.thrown);
		internal static bool MagicPrefix(Item item) => item.ModItem != null && GeneralPrefix(item) && (item.magic || item.summon);

		private static HookList HookSetDefaults = AddHook<Action<Item>>(g => g.SetDefaults);

		internal static void SetDefaults(Item item, bool createModItem = true) {
			if (IsModItem(item.type) && createModItem)
				item.ModItem = GetItem(item.type).Clone(item);

			GlobalItem Instantiate(GlobalItem g)
				=> g.InstancePerEntity ? g.Clone(item, item) : g;

			LoaderUtils.InstantiateGlobals(item, globalItems, ref item.globalItems, Instantiate, () => {
				item.ModItem?.AutoDefaults();
				item.ModItem?.SetDefaults();
			});

			foreach (var g in HookSetDefaults.Enumerate(item.globalItems)) {
				g.SetDefaults(item);
			}
		}

		private static HookList HookOnCreate = AddHook<Action<Item, ItemCreationContext>>(g => g.OnCreate);
		public static void OnCreate(Item item, ItemCreationContext context) {
			foreach (var g in HookOnCreate.Enumerate(item.globalItems)) {
				g.OnCreate(item, context);
			}

			item.ModItem?.OnCreate(context);
		}
		
		//near end of Terraria.Main.DrawItem before default drawing call
		//  if(ItemLoader.animations.Contains(item.type))
		//  { ItemLoader.DrawAnimatedItem(item, whoAmI, color, alpha, rotation, scale); return; }
		internal static void DrawAnimatedItem(Item item, int whoAmI, Color color, Color alpha, float rotation, float scale) {
			int frameCount = Main.itemAnimations[item.type].FrameCount;
			int frameDuration = Main.itemAnimations[item.type].TicksPerFrame;

			Main.itemFrameCounter[whoAmI]++;

			if (Main.itemFrameCounter[whoAmI] >= frameDuration) {
				Main.itemFrameCounter[whoAmI] = 0;
				Main.itemFrame[whoAmI]++;
			}

			if (Main.itemFrame[whoAmI] >= frameCount) {
				Main.itemFrame[whoAmI] = 0;
			}

			var texture = TextureAssets.Item[item.type].Value;

			Rectangle frame = texture.Frame(1, frameCount, 0, Main.itemFrame[whoAmI]);
			float offX = item.width * 0.5f - frame.Width * 0.5f;
			float offY = item.height - frame.Height;
			
			Main.spriteBatch.Draw(texture, new Vector2(item.position.X - Main.screenPosition.X + frame.Width / 2 + offX, item.position.Y - Main.screenPosition.Y + frame.Height / 2 + offY), new Rectangle?(frame), alpha, rotation, frame.Size() / 2f, scale, SpriteEffects.None, 0f);
			
			if (item.color != default) {
				Main.spriteBatch.Draw(texture, new Vector2(item.position.X - Main.screenPosition.X + frame.Width / 2 + offX, item.position.Y - Main.screenPosition.Y + frame.Height / 2 + offY), new Rectangle?(frame), item.GetColor(color), rotation, frame.Size() / 2f, scale, SpriteEffects.None, 0f);
			}
		}

		private static Rectangle AnimatedItemFrame(Item item) {
			int frameCount = Main.itemAnimations[item.type].FrameCount;
			int frameDuration = Main.itemAnimations[item.type].TicksPerFrame;

			return Main.itemAnimations[item.type].GetFrame(TextureAssets.Item[item.type].Value);
		}

		private static HookList HookChoosePrefix = AddHook<Func<Item, UnifiedRandom, int>>(g => g.ChoosePrefix);

		public static int ChoosePrefix(Item item, UnifiedRandom rand) {
			foreach (var g in HookChoosePrefix.Enumerate(item.globalItems)) {
				int pre = g.ChoosePrefix(item, rand);
				if (pre > 0) {
					return pre;
				}
			}
			if (item.ModItem != null) {
				int pre = item.ModItem.ChoosePrefix(rand);
				if (pre > 0) {
					return pre;
				}
			}
			return -1;
		}

		private static HookList HookPrefixChance = AddHook<Func<Item, int, UnifiedRandom, bool?>>(g => g.PrefixChance);

		/// <summary>
		/// Allows for blocking, forcing and altering chance of prefix rolling.
		/// False (block) takes precedence over True (force).
		/// Null gives vanilla behaviour
		/// </summary>
		public static bool? PrefixChance(Item item, int pre, UnifiedRandom rand) {
			bool? result = null;
			foreach (var g in HookPrefixChance.Enumerate(item.globalItems)) {
				bool? r = g.PrefixChance(item, pre, rand);
				if (r.HasValue)
					result = r.Value && (result ?? true);
			}
			if (item.ModItem != null) {
				bool? r = item.ModItem.PrefixChance(pre, rand);
				if (r.HasValue)
					result = r.Value && (result ?? true);
			}
			return result;
		}

		private static HookList HookAllowPrefix = AddHook<Func<Item, int, bool>>(g => g.AllowPrefix);
		public static bool AllowPrefix(Item item, int pre) {
			bool result = true;
			foreach (var g in HookAllowPrefix.Enumerate(item.globalItems)) {
				result &= g.AllowPrefix(item, pre);
			}
			if (item.ModItem != null) {
				result &= item.ModItem.AllowPrefix(pre);
			}
			return result;
		}

		private static HookList HookCanUseItem = AddHook<Func<Item, Player, bool>>(g => g.CanUseItem);
		//in Terraria.Player.ItemCheck
		//  inside block if (this.controlUseItem && this.itemAnimation == 0 && this.releaseUseItem && item.useStyle > 0)
		//  set initial flag2 to ItemLoader.CanUseItem(item, this)
		/// <summary>
		/// Returns the "and" operation on the results of ModItem.CanUseItem and all GlobalItem.CanUseItem hooks.
		/// Does not fail fast (every hook is called).
		/// </summary>
		/// <param name="item">The item.</param>
		/// <param name="player">The player holding the item.</param>
		public static bool CanUseItem(Item item, Player player) {
			bool flag = true;
			if (item.ModItem != null)
				flag &= item.ModItem.CanUseItem(player);

			foreach (var g in HookCanUseItem.Enumerate(item.globalItems)) {
				flag &= g.CanUseItem(item, player);
			}

			return flag;
		}

		private static HookList HookUseStyle = AddHook<Action<Item, Player, Rectangle>>(g => g.UseStyle);
		//in Terraria.Player.ItemCheck after useStyle if/else chain call ItemLoader.UseStyle(item, this)
		/// <summary>
		/// Calls ModItem.UseStyle and all GlobalItem.UseStyle hooks.
		/// </summary>
		public static void UseStyle(Item item, Player player, Rectangle heldItemFrame) {
			if (item.IsAir)
				return;

			item.ModItem?.UseStyle(player, heldItemFrame);

			foreach (var g in HookUseStyle.Enumerate(item.globalItems)) {
				g.UseStyle(item, player, heldItemFrame);
			}
		}

		private static HookList HookHoldStyle = AddHook<Action<Item, Player, Rectangle>>(g => g.HoldStyle);
		//in Terraria.Player.ItemCheck after holdStyle if/else chain call ItemLoader.HoldStyle(item, this)
		/// <summary>
		/// If the player is not holding onto a rope and is not in the middle of using an item, calls ModItem.HoldStyle and all GlobalItem.HoldStyle hooks.
		/// <br/> Returns whether or not the vanilla logic should be skipped.
		/// </summary>
		public static void HoldStyle(Item item, Player player, Rectangle heldItemFrame) {
			if (item.IsAir || player.pulley || player.itemAnimation > 0)
				return;

			item.ModItem?.HoldStyle(player, heldItemFrame);

			foreach (var g in HookHoldStyle.Enumerate(item.globalItems)) {
				g.HoldStyle(item, player, heldItemFrame);
			}
		}

		private static HookList HookHoldItem = AddHook<Action<Item, Player>>(g => g.HoldItem);
		//in Terraria.Player.ItemCheck before this.controlUseItem setting this.releaseUseItem call ItemLoader.HoldItem(item, this)
		/// <summary>
		/// Calls ModItem.HoldItem and all GlobalItem.HoldItem hooks.
		/// </summary>
		public static void HoldItem(Item item, Player player) {
			if (item.IsAir)
				return;

			item.ModItem?.HoldItem(player);

			foreach (var g in HookHoldItem.Enumerate(item.globalItems)) {
				g.HoldItem(item, player);
			}
		}

		private static HookList HookUseTimeMultiplier = AddHook<Func<Item, Player, float>>(g => g.UseTimeMultiplier);
		public static float UseTimeMultiplier(Item item, Player player) {
			if (item.IsAir)
				return 1f;

			float multiplier = item.ModItem?.UseTimeMultiplier(player) ?? 1f;

			foreach (var g in HookUseTimeMultiplier.Enumerate(item.globalItems)) {
				multiplier *= g.UseTimeMultiplier(item, player);
			}

			return multiplier;
		}

		private static HookList HookMeleeSpeedMultiplier = AddHook<Func<Item, Player, float>>(g => g.MeleeSpeedMultiplier);
		public static float MeleeSpeedMultiplier(Item item, Player player) {
			if (item.IsAir)
				return 1f;

			float multiplier = item.ModItem?.MeleeSpeedMultiplier(player) ?? 1f;

			foreach (var g in HookMeleeSpeedMultiplier.Enumerate(item.globalItems)) {
				multiplier *= g.MeleeSpeedMultiplier(item, player);
			}

			return multiplier;
		}

		private delegate void DelegateGetHealLife(Item item, Player player, bool quickHeal, ref int healValue);
		private static HookList HookGetHealLife = AddHook<DelegateGetHealLife>(g => g.GetHealLife);
		/// <summary>
		/// Calls ModItem.GetHealLife, then all GlobalItem.GetHealLife hooks.
		/// </summary>
		public static void GetHealLife(Item item, Player player, bool quickHeal, ref int healValue) {
			if (item.IsAir)
				return;

			item.ModItem?.GetHealLife(player, quickHeal, ref healValue);

			foreach (var g in HookGetHealLife.Enumerate(item.globalItems)) {
				g.GetHealLife(item, player, quickHeal, ref healValue);
			}
		}

		private delegate void DelegateGetHealMana(Item item, Player player, bool quickHeal, ref int healValue);
		private static HookList HookGetHealMana = AddHook<DelegateGetHealMana>(g => g.GetHealMana);
		/// <summary>
		/// Calls ModItem.GetHealMana, then all GlobalItem.GetHealMana hooks.
		/// </summary>
		public static void GetHealMana(Item item, Player player, bool quickHeal, ref int healValue) {
			if (item.IsAir)
				return;

			item.ModItem?.GetHealMana(player, quickHeal, ref healValue);

			foreach (var g in HookGetHealMana.Enumerate(item.globalItems)) {
				g.GetHealMana(item, player, quickHeal, ref healValue);
			}
		}

		private delegate void DelegateModifyManaCost(Item item, Player player, ref float reduce, ref float mult);
		private static HookList HookModifyManaCost = AddHook<DelegateModifyManaCost>(g => g.ModifyManaCost);
		/// <summary>
		/// Calls ModItem.ModifyManaCost, then all GlobalItem.ModifyManaCost hooks.
		/// </summary>
		public static void ModifyManaCost(Item item, Player player, ref float reduce, ref float mult) {
			if (item.IsAir)
				return;
			
			item.ModItem?.ModifyManaCost(player, ref reduce, ref mult);

			foreach (var g in HookModifyManaCost.Enumerate(item.globalItems)) {
				g.ModifyManaCost(item, player, ref reduce, ref mult);
			}
		}

		private static HookList HookOnMissingMana = AddHook<Action<Item, Player, int>>(g => g.OnMissingMana);
		/// <summary>
		/// Calls ModItem.OnMissingMana, then all GlobalItem.OnMissingMana hooks.
		/// </summary>
		public static void OnMissingMana(Item item, Player player, int neededMana) {
			if (item.IsAir)
				return;
			
			item.ModItem?.OnMissingMana(player, neededMana);

			foreach (var g in HookOnMissingMana.Enumerate(item.globalItems)) {
				g.OnMissingMana(item, player, neededMana);
			}
		}

		private static HookList HookOnConsumeMana = AddHook<Action<Item, Player, int>>(g => g.OnConsumeMana);
		/// <summary>
		/// Calls ModItem.OnConsumeMana, then all GlobalItem.OnConsumeMana hooks.
		/// </summary>
		public static void OnConsumeMana(Item item, Player player, int manaConsumed) {
			if (item.IsAir)
				return;
			
			item.ModItem?.OnConsumeMana(player, manaConsumed);

			foreach (var g in HookOnConsumeMana.Enumerate(item.globalItems)) {
				g.OnConsumeMana(item, player, manaConsumed);
			}
		}

		private delegate void DelegateModifyResearchSorting(Item item, ref ContentSamples.CreativeHelper.ItemGroup itemGroup);
		private static HookList HookModifyResearchSorting = AddHook<DelegateModifyResearchSorting>(g => g.ModifyResearchSorting);
		public static void ModifyResearchSorting(Item item, ref ContentSamples.CreativeHelper.ItemGroup itemGroup) {
			if (item.IsAir)
				return;

			item.ModItem?.ModifyResearchSorting(ref itemGroup);

			foreach (var g in HookModifyResearchSorting.Enumerate(item.globalItems)) {
				g.ModifyResearchSorting(item, ref itemGroup);
			}
		}

<<<<<<< HEAD
		private delegate bool? DelegateCanResearch(Item item);
		private static HookList HookCanResearch = AddHook<DelegateCanResearch>(g => g.CanResearch);
		/// <summary>
		/// Hook that determines if an item will be consumed by the research function. 
		/// </summary>
		/// <param name="item">The item to be consumed or not</param>
		/// <returns>True takes precedence, and will consume the item, even if vanilla would not allow it
		/// False will stop the item from being consumed and the rest of the research code to run.
		/// Null is the default vanilla behaviour</returns>
		public static bool? CanResearch(Item item) {
			if (item.IsAir)
				return null;

			bool? canResearch = null;
			foreach (var g in HookCanResearch.arr) {
				bool? ans = g.Instance(item).CanResearch(item);

				if (ans.HasValue) {
					if (ans.Value)
						return true;
					else
						canResearch = ans.Value;
				}
			}
			return canResearch ?? item.modItem?.CanResearch();
		}

		private delegate void DelegateOnResearched(Item item, bool fullyResearched);
		private static HookList HookOnResearched = AddHook<DelegateOnResearched>(g => g.OnResearched);
		public static void OnResearched(Item item, bool fullyResearched) {
			if (item.IsAir)
				return;

			item.modItem?.OnResearched(fullyResearched);

			foreach (var g in HookOnResearched.arr)
				g.Instance(item).OnResearched(item, fullyResearched);
		}

		private delegate void DelegateModifyWeaponDamage(Item item, Player player, ref Modifier damage, ref float flat);
=======
		private delegate void DelegateModifyWeaponDamage(Item item, Player player, ref StatModifier damage, ref float flat);
>>>>>>> 37ca703b
		private static HookList HookModifyWeaponDamage = AddHook<DelegateModifyWeaponDamage>(g => g.ModifyWeaponDamage);
		/// <summary>
		/// Calls ModItem.HookModifyWeaponDamage, then all GlobalItem.HookModifyWeaponDamage hooks.
		/// </summary>
		public static void ModifyWeaponDamage(Item item, Player player, ref StatModifier damage, ref float flat) {
			if (item.IsAir)
				return;

			item.ModItem?.ModifyWeaponDamage(player, ref damage, ref flat);

			foreach (var g in HookModifyWeaponDamage.Enumerate(item.globalItems)) {
				g.ModifyWeaponDamage(item, player, ref damage, ref flat);
			}
		}

		private delegate void DelegateModifyWeaponKnockback(Item item, Player player, ref StatModifier knockback, ref float flat);
		private static HookList HookModifyWeaponKnockback = AddHook<DelegateModifyWeaponKnockback>(g => g.ModifyWeaponKnockback);
		/// <summary>
		/// Calls ModItem.ModifyWeaponKnockback, then all GlobalItem.ModifyWeaponKnockback hooks.
		/// </summary>
		public static void ModifyWeaponKnockback(Item item, Player player, ref StatModifier knockback, ref float flat) {
			if (item.IsAir)
				return;

			item.ModItem?.ModifyWeaponKnockback(player, ref knockback, ref flat);

			foreach (var g in HookModifyWeaponKnockback.Enumerate(item.globalItems)) {
				g.ModifyWeaponKnockback(item, player, ref knockback, ref flat);
			}
		}


		private delegate void DelegateModifyWeaponCrit(Item item, Player player, ref int crit);
		private static HookList HookModifyWeaponCrit = AddHook<DelegateModifyWeaponCrit>(g => g.ModifyWeaponCrit);
		/// <summary>
		/// Calls ModItem.ModifyWeaponCrit, then all GlobalItem.ModifyWeaponCrit hooks.
		/// </summary>
		public static void ModifyWeaponCrit(Item item, Player player, ref int crit) {
			if (item.IsAir)
				return;

			item.ModItem?.ModifyWeaponCrit(player, ref crit);

			foreach (var g in HookModifyWeaponCrit.Enumerate(item.globalItems)) {
				g.ModifyWeaponCrit(item, player, ref crit);
			}
		}

		/// <summary>
		/// If the item is a modded item, ModItem.checkProjOnSwing is true, and the player is not at the beginning of the item's use animation, sets canShoot to false.
		/// </summary>
		public static bool CheckProjOnSwing(Player player, Item item) {
			return item.ModItem == null || !item.ModItem.OnlyShootOnSwing || player.itemAnimation == player.itemAnimationMax - 1;
		}

		private delegate void DelegatePickAmmo(Item weapon, Item ammo, Player player, ref int type, ref float speed, ref int damage, ref float knockback);
		private static HookList HookPickAmmo = AddHook<DelegatePickAmmo>(g => g.PickAmmo);
		/// <summary>
		/// Calls ModItem.PickAmmo, then all GlobalItem.PickAmmo hooks.
		/// </summary>
		public static void PickAmmo(Item weapon, Item ammo, Player player, ref int type, ref float speed, ref int damage, ref float knockback) {
			ammo.ModItem?.PickAmmo(weapon, player, ref type, ref speed, ref damage, ref knockback);

			foreach (var g in HookPickAmmo.Enumerate(ammo.globalItems)) {
				g.PickAmmo(weapon, ammo, player, ref type, ref speed, ref damage, ref knockback);
			}
		}

		private static HookList HookConsumeAmmo = AddHook<Func<Item, Player, bool>>(g => g.ConsumeAmmo);
		//near end of Terraria.Player.PickAmmo before flag2 is checked add
		//  if(!ItemLoader.ConsumeAmmo(sItem, item, this)) { flag2 = true; }
		/// <summary>
		/// Calls ModItem.ConsumeAmmo for the weapon, ModItem.ConsumeAmmo for the ammo, then each GlobalItem.ConsumeAmmo hook for the weapon and ammo, until one of them returns false. If all of them return true, returns true.
		/// </summary>
		public static bool ConsumeAmmo(Item item, Item ammo, Player player) {
			if (item.ModItem != null && !item.ModItem.ConsumeAmmo(player) ||
					ammo.ModItem != null && !ammo.ModItem.ConsumeAmmo(player))
				return false;

			foreach (var g in HookConsumeAmmo.Enumerate(ammo.globalItems)) {
				if (!g.ConsumeAmmo(item, player) ||
					!g.ConsumeAmmo(ammo, player))
					return false;
			}

			return true;
		}

		private static HookList HookOnConsumeAmmo = AddHook<Action<Item, Player>>(g => g.OnConsumeAmmo);
		/// <summary>
		/// Calls ModItem.OnConsumeAmmo for the weapon, ModItem.OnConsumeAmmo for the ammo, then each GlobalItem.OnConsumeAmmo hook for the weapon and ammo.
		/// </summary>
		public static void OnConsumeAmmo(Item item, Item ammo, Player player) {
			if (item.IsAir)
				return;

			item.ModItem?.OnConsumeAmmo(player);
			ammo.ModItem?.OnConsumeAmmo(player);

			foreach (var g in HookOnConsumeAmmo.Enumerate(item.globalItems)) {
				g.OnConsumeAmmo(item, player);
			}

			foreach (var g in HookOnConsumeAmmo.Enumerate(ammo.globalItems)) {
				g.OnConsumeAmmo(item, player);
			}
		}

		private static HookList HookCanShoot = AddHook<Func<Item, Player, bool>>(g => g.CanShoot);
		/// <summary>
		/// Calls each GlobalItem.CanShoot hook, then ModItem.CanShoot, until one of them returns false. If all of them return true, returns true.
		/// </summary>
		public static bool CanShoot(Item item, Player player) {
			foreach (var g in HookCanShoot.Enumerate(item.globalItems)) {
				if (!g.CanShoot(item, player))
					return false;
			}

			return item.ModItem?.CanShoot(player) ?? true;
		}

		private delegate void DelegateModifyShootStats(Item item, Player player, ref Vector2 position, ref Vector2 velocity, ref int type, ref int damage, ref float knockBack);
		private static HookList HookModifyShootStats = AddHook<DelegateModifyShootStats>(g => g.ModifyShootStats);
		/// <summary>
		/// Calls ModItem.ModifyShootStats, then each GlobalItem.ModifyShootStats hook.
		/// </summary>
		public static void ModifyShootStats(Item item, Player player, ref Vector2 position, ref Vector2 velocity, ref int type, ref int damage, ref float knockback) {
			item.ModItem?.ModifyShootStats(player, ref position, ref velocity, ref type, ref damage, ref knockback);

			foreach (var g in HookModifyShootStats.Enumerate(item.globalItems)) {
				g.ModifyShootStats(item, player, ref position, ref velocity, ref type, ref damage, ref knockback);
			}
		}

		private static HookList HookShoot = AddHook<Action<Item, Player, ProjectileSource_Item_WithAmmo, Vector2, Vector2, int, int, float>>(g => g.Shoot);
		/// <summary>
		/// Calls each GlobalItem.Shoot hook, then calls ModItem.Shoot and returns its value.
		/// </summary>
		public static bool Shoot(Item item, Player player, ProjectileSource_Item_WithAmmo source, Vector2 position, Vector2 velocity, int type, int damage, float knockback) {
			foreach (var g in HookShoot.Enumerate(item.globalItems)) {
				g.Shoot(item, player, source, position, velocity, type, damage, knockback);
			}

			return item.ModItem?.Shoot(player, source, position, velocity, type, damage, knockback) ?? true;
		}

		private delegate void DelegateUseItemHitbox(Item item, Player player, ref Rectangle hitbox, ref bool noHitbox);
		private static HookList HookUseItemHitbox = AddHook<DelegateUseItemHitbox>(g => g.UseItemHitbox);
		//in Terraria.Player.ItemCheck after end of useStyle if/else chain for melee hitbox
		//  call ItemLoader.UseItemHitbox(item, this, ref r2, ref flag17)
		/// <summary>
		/// Calls ModItem.UseItemHitbox, then all GlobalItem.UseItemHitbox hooks.
		/// </summary>
		public static void UseItemHitbox(Item item, Player player, ref Rectangle hitbox, ref bool noHitbox) {
			item.ModItem?.UseItemHitbox(player, ref hitbox, ref noHitbox);

			foreach (var g in HookUseItemHitbox.Enumerate(item.globalItems)) {
				g.UseItemHitbox(item, player, ref hitbox, ref noHitbox);
			}
		}

		private static HookList HookMeleeEffects = AddHook<Action<Item, Player, Rectangle>>(g => g.MeleeEffects);
		//in Terraria.Player.ItemCheck after magma stone dust effect for melee weapons
		//  call ItemLoader.MeleeEffects(item, this, r2)
		/// <summary>
		/// Calls ModItem.MeleeEffects and all GlobalItem.MeleeEffects hooks.
		/// </summary>
		public static void MeleeEffects(Item item, Player player, Rectangle hitbox) {
			item.ModItem?.MeleeEffects(player, hitbox);

			foreach (var g in HookMeleeEffects.Enumerate(item.globalItems)) {
				g.MeleeEffects(item, player, hitbox);
			}
		}

		private static HookList HookCanHitNPC = AddHook<Func<Item, Player, NPC, bool?>>(g => g.CanHitNPC);
		//in Terraria.Player.ItemCheck before checking whether npc type can be hit add
		//  bool? modCanHit = ItemLoader.CanHitNPC(item, this, Main.npc[num292]);
		//  if(modCanHit.HasValue && !modCanHit.Value) { continue; }
		//in if statement afterwards add || (modCanHit.HasValue && modCanHit.Value)
		/// <summary>
		/// Gathers the results of ModItem.CanHitNPC and all GlobalItem.CanHitNPC hooks. 
		/// If any of them returns false, this returns false. 
		/// Otherwise, if any of them returns true then this returns true. 
		/// If all of them return null, this returns null.
		/// </summary>
		public static bool? CanHitNPC(Item item, Player player, NPC target) {
			bool? flag = null;

			foreach (GlobalItem g in HookCanHitNPC.Enumerate(item.globalItems)) {
				bool? canHit = g.CanHitNPC(item, player, target);

				if (canHit.HasValue) {
					if (!canHit.Value) {
						return false;
					}

					flag = true;
				}
			}

			if (item.ModItem != null) {
				bool? canHit = item.ModItem.CanHitNPC(player, target);

				if (canHit.HasValue) {
					if (!canHit.Value) {
						return false;
					}

					flag = true;
				}
			}

			return flag;
		}

		private delegate void DelegateModifyHitNPC(Item item, Player player, NPC target, ref int damage, ref float knockBack, ref bool crit);
		private static HookList HookModifyHitNPC = AddHook<DelegateModifyHitNPC>(g => g.ModifyHitNPC);
		//in Terraria.Player.ItemCheck for melee attacks after damage variation
		//  call ItemLoader.ModifyHitNPC(item, this, Main.npc[num292], ref num282, ref num283, ref flag18)
		/// <summary>
		/// Calls ModItem.ModifyHitNPC, then all GlobalItem.ModifyHitNPC hooks.
		/// </summary>
		public static void ModifyHitNPC(Item item, Player player, NPC target, ref int damage, ref float knockBack, ref bool crit) {
			item.ModItem?.ModifyHitNPC(player, target, ref damage, ref knockBack, ref crit);

			foreach (var g in HookModifyHitNPC.Enumerate(item.globalItems)) {
				g.ModifyHitNPC(item, player, target, ref damage, ref knockBack, ref crit);
			}
		}

		private static HookList HookOnHitNPC = AddHook<Action<Item, Player, NPC, int, float, bool>>(g => g.OnHitNPC);
		//in Terraria.Player.ItemCheck for melee attacks before updating informational accessories
		//  call ItemLoader.OnHitNPC(item, this, Main.npc[num292], num295, num283, flag18)
		/// <summary>
		/// Calls ModItem.OnHitNPC and all GlobalItem.OnHitNPC hooks.
		/// </summary>
		public static void OnHitNPC(Item item, Player player, NPC target, int damage, float knockBack, bool crit) {
			item.ModItem?.OnHitNPC(player, target, damage, knockBack, crit);

			foreach (var g in HookOnHitNPC.Enumerate(item.globalItems)) {
				g.OnHitNPC(item, player, target, damage, knockBack, crit);
			}
		}

		private static HookList HookCanHitPvp = AddHook<Func<Item, Player, Player, bool>>(g => g.CanHitPvp);
		//in Terraria.Player.ItemCheck add to beginning of pvp collision check
		/// <summary>
		/// Calls all GlobalItem.CanHitPvp hooks, then ModItem.CanHitPvp, until one of them returns false. 
		/// If all of them return true, this returns true.
		/// </summary>
		public static bool CanHitPvp(Item item, Player player, Player target) {
			foreach (var g in HookCanHitPvp.Enumerate(item.globalItems)) {
				if (!g.CanHitPvp(item, player, target))
					return false;
			}

			return item.ModItem == null || item.ModItem.CanHitPvp(player, target);
		}

		private delegate void DelegateModifyHitPvp(Item item, Player player, Player target, ref int damage, ref bool crit);
		private static HookList HookModifyHitPvp = AddHook<DelegateModifyHitPvp>(g => g.ModifyHitPvp);
		//in Terraria.Player.ItemCheck for pvp melee attacks after damage variation
		//  call ItemLoader.ModifyHitPvp(item, this, Main.player[num302], ref num282, ref flag20)
		/// <summary>
		/// Calls ModItem.ModifyHitPvp, then all GlobalItem.ModifyHitPvp hooks.
		/// </summary>
		public static void ModifyHitPvp(Item item, Player player, Player target, ref int damage, ref bool crit) {
			item.ModItem?.ModifyHitPvp(player, target, ref damage, ref crit);

			foreach (var g in HookModifyHitPvp.Enumerate(item.globalItems)) {
				g.ModifyHitPvp(item, player, target, ref damage, ref crit);
			}
		}

		private static HookList HookOnHitPvp = AddHook<Action<Item, Player, Player, int, bool>>(g => g.OnHitPvp);
		//in Terraria.Player.ItemCheck for pvp melee attacks before NetMessage stuff
		//  call ItemLoader.OnHitPvp(item, this, Main.player[num302], num304, flag20)
		/// <summary>
		/// Calls ModItem.OnHitPvp and all GlobalItem.OnHitPvp hooks.
		/// </summary>
		public static void OnHitPvp(Item item, Player player, Player target, int damage, bool crit) {
			item.ModItem?.OnHitPvp(player, target, damage, crit);

			foreach (var g in HookOnHitPvp.Enumerate(item.globalItems)) {
				g.OnHitPvp(item, player, target, damage, crit);
			}
		}

		private static HookList HookUseItem = AddHook<Func<Item, Player, bool>>(g => g.UseItem);
		/// <summary>
		/// Returns true if any of ModItem.UseItem or GlobalItem.UseItem return true
		/// Does not fail fast (calls every hook)
		/// </summary>
		public static bool UseItem(Item item, Player player) {
			if (item.IsAir)
				return false;

			bool flag = false;
			if (item.ModItem != null)
				flag |= item.ModItem.UseItem(player);

			foreach (var g in HookUseItem.Enumerate(item.globalItems))
				flag |= g.UseItem(item, player);

			return flag;
		}

		private static HookList HookConsumeItem = AddHook<Func<Item, Player, bool>>(g => g.ConsumeItem);
		//near end of Terraria.Player.ItemCheck
		//  if (flag22 && ItemLoader.ConsumeItem(item, this))
		/// <summary>
		/// If ModItem.ConsumeItem or any of the GlobalItem.ConsumeItem hooks returns false, sets consume to false.
		/// </summary>
		public static bool ConsumeItem(Item item, Player player) {
			if (item.IsAir) return true;
			if (item.ModItem != null && !item.ModItem.ConsumeItem(player))
				return false;

			foreach (var g in HookConsumeItem.Enumerate(item.globalItems)) {
				if (!g.ConsumeItem(item, player))
					return false;
			}

			OnConsumeItem(item, player);
			return true;
		}

		private static HookList HookOnConsumeItem = AddHook<Action<Item, Player>>(g => g.OnConsumeItem);
		/// <summary>
		/// Calls ModItem.OnConsumeItem and all GlobalItem.OnConsumeItem hooks.
		/// </summary>
		public static void OnConsumeItem(Item item, Player player) {
			if (item.IsAir)
				return;

			item.ModItem?.OnConsumeItem(player);

			foreach (var g in HookOnConsumeItem.Enumerate(item.globalItems)) {
				g.OnConsumeItem(item, player);
			}
		}

		private static HookList HookUseItemFrame = AddHook<Action<Item, Player>>(g => g.UseItemFrame);
		//in Terraria.Player.PlayerFrame at end of useStyle if/else chain
		//  call if(ItemLoader.UseItemFrame(this.inventory[this.selectedItem], this)) { return; }
		/// <summary>
		/// Calls ModItem.UseItemFrame, then all GlobalItem.UseItemFrame hooks, until one of them returns true. Returns whether any of the hooks returned true.
		/// </summary>
		public static void UseItemFrame(Item item, Player player) {
			if (item.IsAir)
				return;

			item.ModItem?.UseItemFrame(player);

			foreach (var g in HookUseItemFrame.Enumerate(item.globalItems)) {
				g.UseItemFrame(item, player);
			}
		}

		private static HookList HookHoldItemFrame = AddHook<Action<Item, Player>>(g => g.HoldItemFrame);
		//in Terraria.Player.PlayerFrame at end of holdStyle if statements
		//  call if(ItemLoader.HoldItemFrame(this.inventory[this.selectedItem], this)) { return; }
		/// <summary>
		/// Calls ModItem.HoldItemFrame, then all GlobalItem.HoldItemFrame hooks, until one of them returns true. Returns whether any of the hooks returned true.
		/// </summary>
		public static void HoldItemFrame(Item item, Player player) {
			if (item.IsAir)
				return;

			item.ModItem?.HoldItemFrame(player);

			foreach (var g in HookHoldItemFrame.Enumerate(item.globalItems)) {
				g.HoldItemFrame(item, player);
			}
		}

		private static HookList HookAltFunctionUse = AddHook<Func<Item, Player, bool>>(g => g.AltFunctionUse);
		/// <summary>
		/// Calls ModItem.AltFunctionUse, then all GlobalItem.AltFunctionUse hooks, until one of them returns true. Returns whether any of the hooks returned true.
		/// </summary>
		public static bool AltFunctionUse(Item item, Player player) {
			if (item.IsAir)
				return false;

			if (item.ModItem != null && item.ModItem.AltFunctionUse(player))
				return true;

			foreach (var g in HookAltFunctionUse.Enumerate(item.globalItems)) {
				if (g.AltFunctionUse(item, player))
					return true;
			}

			return false;
		}

		private static HookList HookUpdateInventory = AddHook<Action<Item, Player>>(g => g.UpdateInventory);
		//place at end of first for loop in Terraria.Player.UpdateEquips
		//  call ItemLoader.UpdateInventory(this.inventory[j], this)
		/// <summary>
		/// Calls ModItem.UpdateInventory and all GlobalItem.UpdateInventory hooks.
		/// </summary>
		public static void UpdateInventory(Item item, Player player) {
			if (item.IsAir)
				return;

			item.ModItem?.UpdateInventory(player);

			foreach (var g in HookUpdateInventory.Enumerate(item.globalItems)) {
				g.UpdateInventory(item, player);
			}
		}

		private static HookList HookUpdateEquip = AddHook<Action<Item, Player>>(g => g.UpdateEquip);
		/// <summary>
		/// Hook at the end of Player.VanillaUpdateEquip can be called from modded slots for modded equipments
		/// </summary>
		public static void UpdateEquip(Item item, Player player) {
			if (item.IsAir)
				return;

			item.ModItem?.UpdateEquip(player);

			foreach (var g in HookUpdateEquip.Enumerate(item.globalItems)) {
				g.UpdateEquip(item, player);
			}
		}

		private static HookList HookUpdateAccessory = AddHook<Action<Item, Player, bool>>(g => g.UpdateAccessory);
		/// <summary>
		/// Hook at the end of Player.ApplyEquipFunctional can be called from modded slots for modded equipments
		/// </summary>
		public static void UpdateAccessory(Item item, Player player, bool hideVisual) {
			if (item.IsAir)
				return;

			item.ModItem?.UpdateAccessory(player, hideVisual);

			foreach (var g in HookUpdateAccessory.Enumerate(item.globalItems)) {
				g.UpdateAccessory(item, player, hideVisual);
			}
		}

		private static HookList HookUpdateVanity = AddHook<Action<Item, Player>>(g => g.UpdateVanity);
		/// <summary>
		/// Hook at the end of Player.ApplyEquipVanity can be called from modded slots for modded equipments
		/// </summary>
		public static void UpdateVanity(Item item, Player player) {
			if (item.IsAir)
				return;

			item.ModItem?.UpdateVanity(player);

			foreach (var g in HookUpdateVanity.Enumerate(item.globalItems)) {
				g.UpdateVanity(item, player);
			}
		}

		private static HookList HookUpdateArmorSet = AddHook<Action<Player, string>>(g => g.UpdateArmorSet);
		//at end of Terraria.Player.UpdateArmorSets call ItemLoader.UpdateArmorSet(this, this.armor[0], this.armor[1], this.armor[2])
		/// <summary>
		/// If the head's ModItem.IsArmorSet returns true, calls the head's ModItem.UpdateArmorSet. This is then repeated for the body, then the legs. Then for each GlobalItem, if GlobalItem.IsArmorSet returns a non-empty string, calls GlobalItem.UpdateArmorSet with that string.
		/// </summary>
		public static void UpdateArmorSet(Player player, Item head, Item body, Item legs) {
			if (head.ModItem != null && head.ModItem.IsArmorSet(head, body, legs))
				head.ModItem.UpdateArmorSet(player);

			if (body.ModItem != null && body.ModItem.IsArmorSet(head, body, legs))
				body.ModItem.UpdateArmorSet(player);

			if (legs.ModItem != null && legs.ModItem.IsArmorSet(head, body, legs))
				legs.ModItem.UpdateArmorSet(player);

			foreach (GlobalItem globalItem in HookUpdateArmorSet.Enumerate(globalItemsArray)) {
				string set = globalItem.IsArmorSet(head, body, legs);
				if (!string.IsNullOrEmpty(set))
					globalItem.UpdateArmorSet(player, set);
			}
		}

		private static HookList HookPreUpdateVanitySet = AddHook<Action<Player, string>>(g => g.PreUpdateVanitySet);
		//in Terraria.Player.PlayerFrame after setting armor effects fields call this
		/// <summary>
		/// If the player's head texture's IsVanitySet returns true, calls the equipment texture's PreUpdateVanitySet. This is then repeated for the player's body, then the legs. Then for each GlobalItem, if GlobalItem.IsVanitySet returns a non-empty string, calls GlobalItem.PreUpdateVanitySet, using player.head, player.body, and player.legs.
		/// </summary>
		public static void PreUpdateVanitySet(Player player) {
			EquipTexture headTexture = EquipLoader.GetEquipTexture(EquipType.Head, player.head);
			EquipTexture bodyTexture = EquipLoader.GetEquipTexture(EquipType.Body, player.body);
			EquipTexture legTexture = EquipLoader.GetEquipTexture(EquipType.Legs, player.legs);
			if (headTexture != null && headTexture.IsVanitySet(player.head, player.body, player.legs))
				headTexture.PreUpdateVanitySet(player);

			if (bodyTexture != null && bodyTexture.IsVanitySet(player.head, player.body, player.legs))
				bodyTexture.PreUpdateVanitySet(player);

			if (legTexture != null && legTexture.IsVanitySet(player.head, player.body, player.legs))
				legTexture.PreUpdateVanitySet(player);

			foreach (GlobalItem globalItem in HookPreUpdateVanitySet.Enumerate(globalItemsArray)) {
				string set = globalItem.IsVanitySet(player.head, player.body, player.legs);
				if (!string.IsNullOrEmpty(set))
					globalItem.PreUpdateVanitySet(player, set);
			}
		}

		private static HookList HookUpdateVanitySet = AddHook<Action<Player, string>>(g => g.UpdateVanitySet);
		//in Terraria.Player.PlayerFrame after armor sets creating dust call this
		/// <summary>
		/// If the player's head texture's IsVanitySet returns true, calls the equipment texture's UpdateVanitySet. This is then repeated for the player's body, then the legs. Then for each GlobalItem, if GlobalItem.IsVanitySet returns a non-empty string, calls GlobalItem.UpdateVanitySet, using player.head, player.body, and player.legs.
		/// </summary>
		public static void UpdateVanitySet(Player player) {
			EquipTexture headTexture = EquipLoader.GetEquipTexture(EquipType.Head, player.head);
			EquipTexture bodyTexture = EquipLoader.GetEquipTexture(EquipType.Body, player.body);
			EquipTexture legTexture = EquipLoader.GetEquipTexture(EquipType.Legs, player.legs);
			if (headTexture != null && headTexture.IsVanitySet(player.head, player.body, player.legs))
				headTexture.UpdateVanitySet(player);

			if (bodyTexture != null && bodyTexture.IsVanitySet(player.head, player.body, player.legs))
				bodyTexture.UpdateVanitySet(player);

			if (legTexture != null && legTexture.IsVanitySet(player.head, player.body, player.legs))
				legTexture.UpdateVanitySet(player);

			foreach (GlobalItem globalItem in HookUpdateVanitySet.Enumerate(globalItemsArray)) {
				string set = globalItem.IsVanitySet(player.head, player.body, player.legs);
				if (!string.IsNullOrEmpty(set))
					globalItem.UpdateVanitySet(player, set);
			}
		}

		private static HookList HookArmorSetShadows = AddHook<Action<Player, string>>(g => g.ArmorSetShadows);
		//in Terraria.Main.DrawPlayers after armor combinations setting flags call
		//  ItemLoader.ArmorSetShadows(player);
		/// <summary>
		/// If the player's head texture's IsVanitySet returns true, calls the equipment texture's ArmorSetShadows. This is then repeated for the player's body, then the legs. Then for each GlobalItem, if GlobalItem.IsVanitySet returns a non-empty string, calls GlobalItem.ArmorSetShadows, using player.head, player.body, and player.legs.
		/// </summary>
		public static void ArmorSetShadows(Player player) {
			EquipTexture headTexture = EquipLoader.GetEquipTexture(EquipType.Head, player.head);
			EquipTexture bodyTexture = EquipLoader.GetEquipTexture(EquipType.Body, player.body);
			EquipTexture legTexture = EquipLoader.GetEquipTexture(EquipType.Legs, player.legs);
			if (headTexture != null && headTexture.IsVanitySet(player.head, player.body, player.legs))
				headTexture.ArmorSetShadows(player);

			if (bodyTexture != null && bodyTexture.IsVanitySet(player.head, player.body, player.legs))
				bodyTexture.ArmorSetShadows(player);

			if (legTexture != null && legTexture.IsVanitySet(player.head, player.body, player.legs))
				legTexture.ArmorSetShadows(player);

			foreach (GlobalItem globalItem in HookArmorSetShadows.Enumerate(globalItemsArray)) {
				string set = globalItem.IsVanitySet(player.head, player.body, player.legs);
				if (!string.IsNullOrEmpty(set))
					globalItem.ArmorSetShadows(player, set);
			}
		}

		private delegate void DelegateSetMatch(int armorSlot, int type, bool male, ref int equipSlot, ref bool robes);
		private static HookList HookSetMatch = AddHook<DelegateSetMatch>(g => g.SetMatch);
		/// <summary>
		/// Calls EquipTexture.SetMatch, then all GlobalItem.SetMatch hooks.
		/// </summary>   
		public static void SetMatch(int armorSlot, int type, bool male, ref int equipSlot, ref bool robes) {
			EquipTexture texture = EquipLoader.GetEquipTexture((EquipType)armorSlot, type);
			texture?.SetMatch(male, ref equipSlot, ref robes);

			foreach (var g in HookSetMatch.Enumerate(globalItemsArray)) {
				g.SetMatch(armorSlot, type, male, ref equipSlot, ref robes);
			}
		}

		private static HookList HookCanRightClick = AddHook<Func<Item, bool>>(g => g.CanRightClick);
		//in Terraria.UI.ItemSlot.RightClick in end of item-opening if/else chain before final else
		//  make else if(ItemLoader.CanRightClick(inv[slot]))
		/// <summary>
		/// Calls ModItem.CanRightClick, then all GlobalItem.CanRightClick hooks, until one of the returns true. If one of the returns true, returns Main.mouseRight. Otherwise, returns false.
		/// </summary>
		public static bool CanRightClick(Item item) {
			if (item.IsAir || !Main.mouseRight)
				return false;

			if (item.ModItem != null && item.ModItem.CanRightClick())
				return true;

			foreach (var g in HookCanRightClick.Enumerate(item.globalItems)) {
				if (g.CanRightClick(item))
					return true;
			}

			return false;
		}

		private static HookList HookRightClick = AddHook<Action<Item, Player>>(g => g.RightClick);
		//in Terraria.UI.ItemSlot in block from CanRightClick call ItemLoader.RightClick(inv[slot], player)
		/// <summary>
		/// If Main.mouseRightRelease is true, the following steps are taken:
		/// 1. Call ModItem.RightClick
		/// 2. Calls all GlobalItem.RightClick hooks
		/// 3. Call ItemLoader.ConsumeItem, and if it returns true, decrements the item's stack
		/// 4. Sets the item's type to 0 if the item's stack is 0
		/// 5. Plays the item-grabbing sound
		/// 6. Sets Main.stackSplit to 30
		/// 7. Sets Main.mouseRightRelease to false
		/// 8. Calls Recipe.FindRecipes.
		/// </summary>
		public static void RightClick(Item item, Player player) {
			if (!Main.mouseRightRelease)
				return;

			item.ModItem?.RightClick(player);

			foreach (var g in HookRightClick.Enumerate(item.globalItems)) {
				g.RightClick(item, player);
			}

			if (ConsumeItem(item, player) && --item.stack == 0)
				item.SetDefaults();

			SoundEngine.PlaySound(7);
			Main.stackSplit = 30;
			Main.mouseRightRelease = false;
			Recipe.FindRecipes();
		}

		//in Terraria.UI.ItemSlot add this to boss bag check
		/// <summary>
		/// Returns whether ModItem.bossBagNPC is greater than 0. Returns false if item is not a modded item.
		/// </summary>
		public static bool IsModBossBag(Item item) {
			return item.ModItem != null && item.ModItem.BossBagNPC > 0;
		}

		//in Terraria.Player.OpenBossBag after setting num14 call
		//  ItemLoader.OpenBossBag(type, this, ref num14);
		/// <summary>
		/// If the item is a modded item and ModItem.bossBagNPC is greater than 0, calls ModItem.OpenBossBag and sets npc to ModItem.bossBagNPC.
		/// </summary>
		public static void OpenBossBag(int type, Player player, ref int npc) {
			ModItem modItem = GetItem(type);
			if (modItem != null && modItem.BossBagNPC > 0) {
				modItem.OpenBossBag(player);
				npc = modItem.BossBagNPC;
			}
		}

		private static HookList HookPreOpenVanillaBag = AddHook<Func<string, Player, int, bool>>(g => g.PreOpenVanillaBag);
		//in beginning of Terraria.Player.openBag methods add
		//  if(!ItemLoader.PreOpenVanillaBag("bagName", this, arg)) { return; }
		//at the end of the following methods in Player.cs, add: NPCLoader.blockLoot.Clear(); // clear blockloot
		//methods: OpenBossBag, openCrate, openGoodieBag, openHerbBag, openLockbox, openPresent
		/// <summary>
		/// Calls each GlobalItem.PreOpenVanillaBag hook until one of them returns false. Returns true if all of them returned true.
		/// </summary>
		public static bool PreOpenVanillaBag(string context, Player player, int arg) {
			bool result = true;
			foreach (var g in HookPreOpenVanillaBag.Enumerate(globalItemsArray)) {
				result &= g.PreOpenVanillaBag(context, player, arg);
			}

			if (!result) {
				NPCLoader.blockLoot.Clear(); // clear blockloot
				return false;
			}

			return true;
		}

		private static HookList HookOpenVanillaBag = AddHook<Action<string, Player, int>>(g => g.OpenVanillaBag);
		//in Terraria.Player.openBag methods after PreOpenVanillaBag if statements
		//  add ItemLoader.OpenVanillaBag("bagname", this, arg);
		/// <summary>
		/// Calls all GlobalItem.OpenVanillaBag hooks.
		/// </summary>
		public static void OpenVanillaBag(string context, Player player, int arg) {
			foreach (var g in HookOpenVanillaBag.Enumerate(globalItemsArray)) {
				g.OpenVanillaBag(context, player, arg);
			}
		}

		private static HookList HookCanStackInWorld = AddHook<Func<Item, Item, bool>>(g => g.CanStackInWorld);
		//in Terraria.Item.CombineWithNearbyItems after num comparison
		// if(!ItemLoader.CanStackInWorld(this, item)) { continue; }
		/// <summary>
		/// Calls all GlobalItem.CanStackInWorld hooks until one returns false then ModItem.CanStackInWorld. Returns whether any of the hooks returned false.
		/// </summary>
		public static bool CanStackInWorld(Item item1, Item item2) {
			foreach (var g in HookCanStackInWorld.Enumerate(globalItemsArray)) {
				if (!g.CanStackInWorld(item1, item2))
					return false;
			}

			return item1.ModItem?.CanStackInWorld(item2) ?? true;
		}

		private delegate bool DelegateReforgePrice(Item item, ref int reforgePrice, ref bool canApplyDiscount);
		private static HookList HookReforgePrice = AddHook<DelegateReforgePrice>(g => g.ReforgePrice);
		/// <summary>
		/// Call all ModItem.ReforgePrice, then GlobalItem.ReforgePrice hooks.
		/// </summary>
		/// <param name="canApplyDiscount"></param>
		/// <returns></returns>
		public static bool ReforgePrice(Item item, ref int reforgePrice, ref bool canApplyDiscount) {
			bool b = item.ModItem?.ReforgePrice(ref reforgePrice, ref canApplyDiscount) ?? true;

			foreach (var g in HookReforgePrice.Enumerate(item.globalItems)) {
				b &= g.ReforgePrice(item, ref reforgePrice, ref canApplyDiscount);
			}

			return b;
		}

		// @todo: PreReforge marked obsolete until v0.11
		private static HookList HookPreReforge = AddHook<Func<Item, bool>>(g => g.PreReforge);
		/// <summary>
		/// Calls ModItem.PreReforge, then all GlobalItem.PreReforge hooks.
		/// </summary>
		public static bool PreReforge(Item item) {
			bool b = item.ModItem?.PreReforge() ?? true;

			foreach (var g in HookPreReforge.Enumerate(item.globalItems)) {
				b &= g.PreReforge(item);
			}

			return b;
		}

		private static HookList HookPostReforge = AddHook<Action<Item>>(g => g.PostReforge);
		/// <summary>
		/// Calls ModItem.PostReforge, then all GlobalItem.PostReforge hooks.
		/// </summary>
		public static void PostReforge(Item item) {
			item.ModItem?.PostReforge();

			foreach (var g in HookPostReforge.Enumerate(item.globalItems)) {
				g.PostReforge(item);
			}
		}

		private delegate void DelegateDrawHands(int body, ref bool drawHands, ref bool drawArms);
		private static HookList HookDrawHands = AddHook<DelegateDrawHands>(g => g.DrawHands);
		/// <summary>
		/// Calls the item's body equipment texture's DrawHands hook, then all GlobalItem.DrawHands hooks.
		/// "body" is the player's associated body equipment texture.
		/// </summary>
		public static void DrawHands(Player player, ref bool drawHands, ref bool drawArms) {
			EquipTexture texture = EquipLoader.GetEquipTexture(EquipType.Body, player.body);
			texture?.DrawHands(ref drawHands, ref drawArms);

			foreach (var g in HookDrawHands.Enumerate(globalItemsArray)) {
				g.DrawHands(player.body, ref drawHands, ref drawArms);
			}
		}

		private delegate void DelegateDrawHair(int body, ref bool drawHair, ref bool drawAltHair);
		private static HookList HookDrawHair = AddHook<DelegateDrawHair>(g => g.DrawHair);
		//in Terraria.Main.DrawPlayerHead after if statement that sets flag2 to true
		//  call ItemLoader.DrawHair(drawPlayer, ref flag, ref flag2)
		//in Terraria.Main.DrawPlayer after if statement that sets flag5 to true
		//  call ItemLoader.DrawHair(drawPlayer, ref flag4, ref flag5)
		/// <summary>
		/// Calls the item's head equipment texture's DrawHair hook, then all GlobalItem.DrawHair hooks.
		/// "head" is the player's associated head equipment texture.
		/// </summary>
		public static void DrawHair(Player player, ref bool drawHair, ref bool drawAltHair) {
			EquipTexture texture = EquipLoader.GetEquipTexture(EquipType.Head, player.head);
			texture?.DrawHair(ref drawHair, ref drawAltHair);

			foreach (var g in HookDrawHair.Enumerate(globalItemsArray)) {
				g.DrawHair(player.head, ref drawHair, ref drawAltHair);
			}
		}

		private static HookList HookDrawHead = AddHook<Func<int, bool>>(g => g.DrawHead);
		//in Terraria.Main.DrawPlayerHead in if statement after ItemLoader.DrawHair
		//and in Terraria.Main.DrawPlayer in if (!drawPlayer.invis && drawPlayer.head != 38 && drawPlayer.head != 135)
		//  use && with ItemLoader.DrawHead(drawPlayer)
		/// <summary>
		/// Calls the item's head equipment texture's DrawHead hook, then all GlobalItem.DrawHead hooks, until one of them returns false. Returns true if none of them return false.
		/// "head" is the player's associated head equipment texture.
		/// </summary>
		public static bool DrawHead(Player player) {
			EquipTexture texture = EquipLoader.GetEquipTexture(EquipType.Head, player.head);
			if (texture != null && !texture.DrawHead())
				return false;

			foreach (var g in HookDrawHead.Enumerate(globalItemsArray)) {
				if (!g.DrawHead(player.head))
					return false;
			}

			return true;
		}

		private static HookList HookDrawBody = AddHook<Func<int, bool>>(g => g.DrawBody);
		/// <summary>
		/// Calls the item's body equipment texture's DrawBody hook, then all GlobalItem.DrawBody hooks, until one of them returns false. Returns true if none of them return false.
		/// "body" is the player's associated body equipment texture.
		/// </summary>
		public static bool DrawBody(Player player) {
			EquipTexture texture = EquipLoader.GetEquipTexture(EquipType.Body, player.body);
			if (texture != null && !texture.DrawBody())
				return false;

			foreach (var g in HookDrawBody.Enumerate(globalItemsArray)) {
				if (!g.DrawBody(player.body))
					return false;
			}

			return true;
		}

		private static HookList HookDrawLegs = AddHook<Func<int, int, bool>>(g => g.DrawLegs);
		/// <summary>
		/// Calls the item's leg equipment texture's DrawLegs hook, then the item's shoe equipment texture's DrawLegs hook, then all GlobalItem.DrawLegs hooks, until one of them returns false. Returns true if none of them return false.
		/// "legs" and "shoes" are the player's associated legs and shoes equipment textures.
		/// </summary>
		public static bool DrawLegs(Player player) {
			EquipTexture texture = EquipLoader.GetEquipTexture(EquipType.Legs, player.legs);
			if (texture != null && !texture.DrawLegs())
				return false;

			texture = EquipLoader.GetEquipTexture(EquipType.Shoes, player.shoe);
			if (texture != null && !texture.DrawLegs())
				return false;

			foreach (var g in HookDrawLegs.Enumerate(globalItemsArray)) {
				if (!g.DrawLegs(player.legs, player.shoe))
					return false;
			}

			return true;
		}

		private delegate void DelegateDrawArmorColor(EquipType type, int slot, Player drawPlayer, float shadow, ref Color color, ref int glowMask, ref Color glowMaskColor);
		private static HookList HookDrawArmorColor = AddHook<DelegateDrawArmorColor>(g => g.DrawArmorColor);
		/// <summary>
		/// Calls the item's equipment texture's DrawArmorColor hook, then all GlobalItem.DrawArmorColor hooks.
		/// </summary>
		public static void DrawArmorColor(EquipType type, int slot, Player drawPlayer, float shadow, ref Color color,
			ref int glowMask, ref Color glowMaskColor) {
			EquipTexture texture = EquipLoader.GetEquipTexture(type, slot);
			texture?.DrawArmorColor(drawPlayer, shadow, ref color, ref glowMask, ref glowMaskColor);

			foreach (var g in HookDrawArmorColor.Enumerate(globalItemsArray)) {
				g.DrawArmorColor(type, slot, drawPlayer, shadow, ref color, ref glowMask, ref glowMaskColor);
			}
		}

		private delegate void DelegateArmorArmGlowMask(int slot, Player drawPlayer, float shadow, ref int glowMask, ref Color color);
		private static HookList HookArmorArmGlowMask = AddHook<DelegateArmorArmGlowMask>(g => g.ArmorArmGlowMask);
		/// <summary>
		/// Calls the item's body equipment texture's ArmorArmGlowMask hook, then all GlobalItem.ArmorArmGlowMask hooks.
		/// </summary>
		public static void ArmorArmGlowMask(int slot, Player drawPlayer, float shadow, ref int glowMask, ref Color color) {
			EquipTexture texture = EquipLoader.GetEquipTexture(EquipType.Body, slot);
			texture?.ArmorArmGlowMask(drawPlayer, shadow, ref glowMask, ref color);

			foreach (var g in HookArmorArmGlowMask.Enumerate(globalItemsArray)) {
				g.ArmorArmGlowMask(slot, drawPlayer, shadow, ref glowMask, ref color);
			}
		}

		/// <summary>s
		/// Returns the wing item that the player is functionally using. If player.wingsLogic has been modified, so no equipped wing can be found to match what the player is using, this creates a new Item object to return.
		/// </summary>
		public static Item GetWing(Player player) {
			//TODO: this doesn't work with wings in modded accessory slots
			Item item = null;
			for (int k = 3; k < 10; k++) {
				if (player.armor[k].wingSlot == player.wingsLogic) {
					item = player.armor[k];
				}
			}
			if (item != null) {
				return item;
			}
			if (player.wingsLogic > 0 && player.wingsLogic < Main.maxWings) {
				item = new Item();
				item.SetDefaults(vanillaWings[player.wingsLogic]);
				return item;
			}
			if (player.wingsLogic >= Main.maxWings) {
				EquipTexture texture = EquipLoader.GetEquipTexture(EquipType.Wings, player.wingsLogic);
				if (texture?.Item != null)
					return texture.Item.Item;
			}
			return null;
		}

		private delegate void DelegateVerticalWingSpeeds(Item item, Player player, ref float ascentWhenFalling, ref float ascentWhenRising, ref float maxCanAscendMultiplier, ref float maxAscentMultiplier, ref float constantAscend);
		private static HookList HookVerticalWingSpeeds = AddHook<DelegateVerticalWingSpeeds>(g => g.VerticalWingSpeeds);
		//in Terraria.Player.WingMovement after if statements that set num1-5
		//  call ItemLoader.VerticalWingSpeeds(this, ref num2, ref num5, ref num4, ref num3, ref num)
		/// <summary>
		/// If the player is using wings, this uses the result of GetWing, and calls ModItem.VerticalWingSpeeds then all GlobalItem.VerticalWingSpeeds hooks.
		/// </summary>
		public static void VerticalWingSpeeds(Player player, ref float ascentWhenFalling, ref float ascentWhenRising,
			ref float maxCanAscendMultiplier, ref float maxAscentMultiplier, ref float constantAscend) {
			Item item = GetWing(player);
			if (item == null) {
				EquipTexture texture = EquipLoader.GetEquipTexture(EquipType.Wings, player.wingsLogic);
				texture?.VerticalWingSpeeds(
					player, ref ascentWhenFalling, ref ascentWhenRising, ref maxCanAscendMultiplier,
					ref maxAscentMultiplier, ref constantAscend);
				return;
			}

			item.ModItem?.VerticalWingSpeeds(player, ref ascentWhenFalling, ref ascentWhenRising, ref maxCanAscendMultiplier,
				ref maxAscentMultiplier, ref constantAscend);

			foreach (var g in HookVerticalWingSpeeds.Enumerate(item.globalItems)) {
				g.VerticalWingSpeeds(item, player, ref ascentWhenFalling, ref ascentWhenRising,
					ref maxCanAscendMultiplier, ref maxAscentMultiplier, ref constantAscend);
			}
		}

		private delegate void DelegateHorizontalWingSpeeds(Item item, Player player, ref float speed, ref float acceleration);
		private static HookList HookHorizontalWingSpeeds = AddHook<DelegateHorizontalWingSpeeds>(g => g.HorizontalWingSpeeds);
		//in Terraria.Player.Update after wingsLogic if statements modifying accRunSpeed and runAcceleration
		//  call ItemLoader.HorizontalWingSpeeds(this)
		/// <summary>
		/// If the player is using wings, this uses the result of GetWing, and calls ModItem.HorizontalWingSpeeds then all GlobalItem.HorizontalWingSpeeds hooks.
		/// </summary>
		public static void HorizontalWingSpeeds(Player player) {
			Item item = GetWing(player);
			if (item == null) {
				EquipTexture texture = EquipLoader.GetEquipTexture(EquipType.Wings, player.wingsLogic);
				texture?.HorizontalWingSpeeds(player, ref player.accRunSpeed, ref player.runAcceleration);
				return;
			}
			
			item.ModItem?.HorizontalWingSpeeds(player, ref player.accRunSpeed, ref player.runAcceleration);

			foreach (var g in HookHorizontalWingSpeeds.Enumerate(item.globalItems)) {
				g.HorizontalWingSpeeds(item, player, ref player.accRunSpeed, ref player.runAcceleration);
			}
		}

		private static HookList HookWingUpdate = AddHook<Func<int, Player, bool, bool>>(g => g.WingUpdate);
		/// <summary>
		/// If wings can be seen on the player, calls the player's wing's equipment texture's WingUpdate and all GlobalItem.WingUpdate hooks.
		/// </summary>
		public static bool WingUpdate(Player player, bool inUse) {
			if (player.wings <= 0)
				return false;

			EquipTexture texture = EquipLoader.GetEquipTexture(EquipType.Wings, player.wings);
			bool? retVal = texture?.WingUpdate(player, inUse);

			foreach (var g in HookWingUpdate.Enumerate(globalItemsArray)) {
				retVal |= g.WingUpdate(player.wings, player, inUse);
			}

			return retVal ?? false;
		}

		private delegate void DelegateUpdate(Item item, ref float gravity, ref float maxFallSpeed);
		private static HookList HookUpdate = AddHook<DelegateUpdate>(g => g.Update);
		//in Terraria.Item.UpdateItem before item movement (denoted by ItemID.Sets.ItemNoGravity)
		//  call ItemLoader.Update(this, ref num, ref num2)
		/// <summary>
		/// Calls ModItem.Update, then all GlobalItem.Update hooks.
		/// </summary>
		public static void Update(Item item, ref float gravity, ref float maxFallSpeed) {
			item.ModItem?.Update(ref gravity, ref maxFallSpeed);

			foreach (var g in HookUpdate.Enumerate(item.globalItems)) {
				g.Update(item, ref gravity, ref maxFallSpeed);
			}
		}

		private static HookList HookCanBurnInLava = AddHook<Func<Item, bool?>>(g => g.CanBurnInLava);
		/// <summary>
		/// Calls ModItem.CanBurnInLava.
		/// </summary>
		public static bool? CanBurnInLava(Item item)
		{
			bool? canBurnInLava = null;
			foreach (var g in HookCanBurnInLava.Enumerate(item.globalItems)) {
				switch (g.CanBurnInLava(item)) {
					case null:
						continue;
					case false:
						canBurnInLava = false;
						continue;
					case true:
						return true;
				}
			}

			return canBurnInLava ?? item.ModItem?.CanBurnInLava();
		}
		
		private static HookList HookPostUpdate = AddHook<Action<Item>>(g => g.PostUpdate);
		/// <summary>
		/// Calls ModItem.PostUpdate and all GlobalItem.PostUpdate hooks.
		/// </summary>
		public static void PostUpdate(Item item) {
			item.ModItem?.PostUpdate();

			foreach (var g in HookPostUpdate.Enumerate(item.globalItems)) {
				g.PostUpdate(item);
			}
		}

		private delegate void DelegateGrabRange(Item item, Player player, ref int grabRange);
		private static HookList HookGrabRange = AddHook<DelegateGrabRange>(g => g.GrabRange);
		//in Terraria.Player.GrabItems after increasing grab range add
		//  ItemLoader.GrabRange(Main.item[j], this, ref num);
		/// <summary>
		/// Calls ModItem.GrabRange, then all GlobalItem.GrabRange hooks.
		/// </summary>
		public static void GrabRange(Item item, Player player, ref int grabRange) {
			item.ModItem?.GrabRange(player, ref grabRange);

			foreach (var g in HookGrabRange.Enumerate(item.globalItems)) {
				g.GrabRange(item, player, ref grabRange);
			}
		}

		private static HookList HookGrabStyle = AddHook<Func<Item, Player, bool>>(g => g.GrabStyle);
		//in Terraria.Player.GrabItems between setting beingGrabbed to true and grab styles add
		//  if(ItemLoader.GrabStyle(Main.item[j], this)) { } else
		/// <summary>
		/// Calls all GlobalItem.GrabStyle hooks then ModItem.GrabStyle, until one of them returns true. Returns whether any of the hooks returned true.
		/// </summary>
		public static bool GrabStyle(Item item, Player player) {
			foreach (var g in HookGrabStyle.Enumerate(item.globalItems)) {
				if (g.GrabStyle(item, player))
					return true;
			}

			return item.ModItem != null && item.ModItem.GrabStyle(player);
		}

		private static HookList HookCanPickup = AddHook<Func<Item, Player, bool>>(g => g.CanPickup);
		//in Terraria.Player.GrabItems first per item if statement add
		//  && ItemLoader.CanPickup(Main.item[j], this)
		public static bool CanPickup(Item item, Player player) {
			foreach (var g in HookCanPickup.Enumerate(item.globalItems)) {
				if (!g.CanPickup(item, player))
					return false;
			}

			return item.ModItem?.CanPickup(player) ?? true;
		}

		private static HookList HookOnPickup = AddHook<Func<Item, Player, bool>>(g => g.OnPickup);
		//in Terraria.Player.GrabItems before special pickup effects add
		//  if(!ItemLoader.OnPickup(Main.item[j], this)) { Main.item[j] = new Item(); continue; }
		/// <summary>
		/// Calls all GlobalItem.OnPickup hooks then ModItem.OnPickup, until one of the returns false. Returns true if all of the hooks return true.
		/// </summary>
		public static bool OnPickup(Item item, Player player) {
			foreach (var g in HookOnPickup.Enumerate(item.globalItems)) {
				if (!g.OnPickup(item, player))
					return false;
			}

			return item.ModItem?.OnPickup(player) ?? true;
		}

		private static HookList HookItemSpace = AddHook<Func<Item, Player, bool>>(g => g.ItemSpace);
		//in Terraria.Player.GrabItems before grab effect
		//  (this.ItemSpace(Main.item[j]) || ItemLoader.ExtraPickupSpace(Main.item[j], this)
		public static bool ItemSpace(Item item, Player player) {
			foreach (var g in HookItemSpace.Enumerate(item.globalItems)) {
				if (g.ItemSpace(item, player))
					return true;
			}

			return item.ModItem?.ItemSpace(player) ?? false;
		}

		private static HookList HookGetAlpha = AddHook<Func<Item, Color, Color?>>(g => g.GetAlpha);
		//in Terraria.UI.ItemSlot.GetItemLight remove type too high check
		//in beginning of Terraria.Item.GetAlpha call
		//  Color? modColor = ItemLoader.GetAlpha(this, newColor);
		//  if(modColor.HasValue) { return modColor.Value; }
		/// <summary>
		/// Calls all GlobalItem.GetAlpha hooks then ModItem.GetAlpha, until one of them returns a color, and returns that color. Returns null if all of the hooks return null.
		/// </summary>
		public static Color? GetAlpha(Item item, Color lightColor) {
			if (item.IsAir)
				return null;

			foreach (var g in HookGetAlpha.Enumerate(item.globalItems)) {
				Color? color = g.GetAlpha(item, lightColor);
				if (color.HasValue)
					return color;
			}

			return item.ModItem?.GetAlpha(lightColor);
		}

		private delegate bool DelegatePreDrawInWorld(Item item, SpriteBatch spriteBatch, Color lightColor, Color alphaColor, ref float rotation, ref float scale, int whoAmI);
		private static HookList HookPreDrawInWorld = AddHook<DelegatePreDrawInWorld>(g => g.PreDrawInWorld);

		/// <summary>
		/// Returns the "and" operator on the results of ModItem.PreDrawInWorld and all GlobalItem.PreDrawInWorld hooks.
		/// </summary>
		public static bool PreDrawInWorld(Item item, SpriteBatch spriteBatch, Color lightColor, Color alphaColor, ref float rotation, ref float scale, int whoAmI) {
			bool flag = true;
			if (item.ModItem != null)
				flag &= item.ModItem.PreDrawInWorld(spriteBatch, lightColor, alphaColor, ref rotation, ref scale, whoAmI);

			foreach (var g in HookPreDrawInWorld.Enumerate(item.globalItems)) {
				flag &= g.PreDrawInWorld(item, spriteBatch, lightColor, alphaColor, ref rotation, ref scale, whoAmI);
			}

			return flag;
		}

		private static HookList HookPostDrawInWorld = AddHook<Action<Item, SpriteBatch, Color, Color, float, float, int>>(g => g.PostDrawInWorld);
		//in Terraria.Main.DrawItem before every return (including for PreDrawInWorld) and at end of method call
		//  ItemLoader.PostDrawInWorld(item, Main.spriteBatch, color, alpha, rotation, scale)
		/// <summary>
		/// Calls ModItem.PostDrawInWorld, then all GlobalItem.PostDrawInWorld hooks.
		/// </summary>
		public static void PostDrawInWorld(Item item, SpriteBatch spriteBatch, Color lightColor, Color alphaColor, float rotation, float scale, int whoAmI) {
			item.ModItem?.PostDrawInWorld(spriteBatch, lightColor, alphaColor, rotation, scale, whoAmI);

			foreach (var g in HookPostDrawInWorld.Enumerate(item.globalItems)) {
				g.PostDrawInWorld(item, spriteBatch, lightColor, alphaColor, rotation, scale, whoAmI);
			}
		}

		private static HookList HookPreDrawInInventory = AddHook<Func<Item, SpriteBatch, Vector2, Rectangle, Color, Color, Vector2, float, bool>>(g => g.PreDrawInInventory);
		//in Terraria.UI.ItemSlot.Draw place item-drawing code inside if statement
		//  if(ItemLoader.PreDrawInInventory(item, spriteBatch, position2, rectangle2, item.GetAlpha(newColor),
		//    item.GetColor(color), origin, num4 * num3))
		/// <summary>
		/// Returns the "and" operator on the results of all GlobalItem.PreDrawInInventory hooks and ModItem.PreDrawInInventory.
		/// </summary>
		public static bool PreDrawInInventory(Item item, SpriteBatch spriteBatch, Vector2 position, Rectangle frame,
			Color drawColor, Color itemColor, Vector2 origin, float scale) {
			bool flag = true;
			foreach (var g in HookPreDrawInInventory.Enumerate(item.globalItems)) {
				flag &= g.PreDrawInInventory(item, spriteBatch, position, frame, drawColor, itemColor, origin, scale);
			}

			if (item.ModItem != null)
				flag &= item.ModItem.PreDrawInInventory(spriteBatch, position, frame, drawColor, itemColor, origin, scale);

			return flag;
		}

		private static HookList HookPostDrawInInventory = AddHook<Action<Item, SpriteBatch, Vector2, Rectangle, Color, Color, Vector2, float>>(g => g.PostDrawInInventory);
		//in Terraria.UI.ItemSlot.Draw after if statement for PreDrawInInventory call
		//  ItemLoader.PostDrawInInventory(item, spriteBatch, position2, rectangle2, item.GetAlpha(newColor),
		//    item.GetColor(color), origin, num4 * num3);
		/// <summary>
		/// Calls ModItem.PostDrawInInventory, then all GlobalItem.PostDrawInInventory hooks.
		/// </summary>
		public static void PostDrawInInventory(Item item, SpriteBatch spriteBatch, Vector2 position, Rectangle frame,
			Color drawColor, Color itemColor, Vector2 origin, float scale) {
			item.ModItem?.PostDrawInInventory(spriteBatch, position, frame, drawColor, itemColor, origin, scale);

			foreach (var g in HookPostDrawInInventory.Enumerate(item.globalItems)) {
				g.PostDrawInInventory(item, spriteBatch, position, frame, drawColor, itemColor, origin, scale);
			}
		}

		private static HookList HookHoldoutOffset = AddHook<Func<int, Vector2?>>(g => g.HoldoutOffset);
		public static void HoldoutOffset(float gravDir, int type, ref Vector2 offset) {
			ModItem modItem = GetItem(type);

			if (modItem != null) {
				Vector2? modOffset = modItem.HoldoutOffset();

				if (modOffset.HasValue) {
					offset.X = modOffset.Value.X;
					offset.Y += gravDir * modOffset.Value.Y;
				}
			}

			foreach (var g in HookHoldoutOffset.Enumerate(globalItemsArray)) {
				Vector2? modOffset = g.HoldoutOffset(type);

				if (modOffset.HasValue) {
					offset.X = modOffset.Value.X;
					offset.Y = TextureAssets.Item[type].Value.Height / 2f + gravDir * modOffset.Value.Y;
				}
			}
		}

		private static HookList HookHoldoutOrigin = AddHook<Func<int, Vector2?>>(g => g.HoldoutOrigin);
		public static void HoldoutOrigin(Player player, ref Vector2 origin) {
			Item item = player.inventory[player.selectedItem];
			Vector2 modOrigin = Vector2.Zero;
			if (item.ModItem != null) {
				Vector2? modOrigin2 = item.ModItem.HoldoutOrigin();
				if (modOrigin2.HasValue) {
					modOrigin = modOrigin2.Value;
				}
			}
			foreach (var g in HookHoldoutOrigin.Enumerate(item.globalItems)) {
				Vector2? modOrigin2 = g.HoldoutOrigin(item.type);
				if (modOrigin2.HasValue) {
					modOrigin = modOrigin2.Value;
				}
			}
			modOrigin.X *= player.direction;
			modOrigin.Y *= -player.gravDir;
			origin += modOrigin;
		}

		private static HookList HookCanEquipAccessory = AddHook<Func<Item, Player, int, bool>>(g => g.CanEquipAccessory);
		//in Terraria.UI.ItemSlot.AccCheck replace 2nd and 3rd return false with
		//  return !ItemLoader.CanEquipAccessory(item, slot)
		public static bool CanEquipAccessory(Item item, int slot) {
			Player player = Main.player[Main.myPlayer];
			if (item.ModItem != null && !item.ModItem.CanEquipAccessory(player, slot))
				return false;

			foreach (var g in HookCanEquipAccessory.Enumerate(item.globalItems)) {
				if (!g.CanEquipAccessory(item, player, slot))
					return false;
			}

			return true;
		}

		private delegate void DelegateExtractinatorUse(int extractType, ref int resultType, ref int resultStack);
		private static HookList HookExtractinatorUse = AddHook<DelegateExtractinatorUse>(g => g.ExtractinatorUse);
		public static void ExtractinatorUse(ref int resultType, ref int resultStack, int extractType) {
			GetItem(extractType)?.ExtractinatorUse(ref resultType, ref resultStack);

			foreach (var g in HookExtractinatorUse.Enumerate(globalItemsArray)) {
				g.ExtractinatorUse(extractType, ref resultType, ref resultStack);
			}
		}

		private delegate void DelegateCaughtFishStack(int type, ref int stack);
		private static HookList HookCaughtFishStack = AddHook<DelegateCaughtFishStack>(g => g.CaughtFishStack);
		public static void CaughtFishStack(Item item) {
			item.ModItem?.CaughtFishStack(ref item.stack);

			foreach (var g in HookCaughtFishStack.Enumerate(item.globalItems)) {
				g.CaughtFishStack(item.type, ref item.stack);
			}
		}

		private static HookList HookIsAnglerQuestAvailable = AddHook<Func<int, bool>>(g => g.IsAnglerQuestAvailable);
		public static void IsAnglerQuestAvailable(int itemID, ref bool notAvailable) {
			ModItem modItem = GetItem(itemID);
			if (modItem != null)
				notAvailable |= !modItem.IsAnglerQuestAvailable();

			foreach (var g in HookIsAnglerQuestAvailable.Enumerate(globalItemsArray)) {
				notAvailable |= !g.IsAnglerQuestAvailable(itemID);
			}
		}

		private delegate void DelegateAnglerChat(int type, ref string chat, ref string catchLocation);
		private static HookList HookAnglerChat = AddHook<DelegateAnglerChat>(g => g.AnglerChat);
		public static string AnglerChat(int type) {
			string chat = "";
			string catchLocation = "";
			GetItem(type)?.AnglerQuestChat(ref chat, ref catchLocation);

			foreach (var g in HookAnglerChat.Enumerate(globalItemsArray)) {
				g.AnglerChat(type, ref chat, ref catchLocation);
			}

			if (string.IsNullOrEmpty(chat) || string.IsNullOrEmpty(catchLocation))
				return null;

			return chat + "\n\n(" + catchLocation + ")";
		}

		private delegate bool DelegatePreDrawTooltip(Item item, ReadOnlyCollection<TooltipLine> lines, ref int x, ref int y);
		private static HookList HookPreDrawTooltip = AddHook<DelegatePreDrawTooltip>(g => g.PreDrawTooltip);
		public static bool PreDrawTooltip(Item item, ReadOnlyCollection<TooltipLine> lines, ref int x, ref int y) {
			bool modItemPreDraw = item.ModItem?.PreDrawTooltip(lines, ref x, ref y) ?? true;
			List<bool> globalItemPreDraw = new List<bool>();
			
			foreach (var g in HookPreDrawTooltip.Enumerate(item.globalItems)) {
				globalItemPreDraw.Add(g.PreDrawTooltip(item, lines, ref x, ref y));
			}

			return modItemPreDraw && globalItemPreDraw.All(z => z);
		}

		private delegate void DelegatePostDrawTooltip(Item item, ReadOnlyCollection<DrawableTooltipLine> lines);
		private static HookList HookPostDrawTooltip = AddHook<DelegatePostDrawTooltip>(g => g.PostDrawTooltip);
		public static void PostDrawTooltip(Item item, ReadOnlyCollection<DrawableTooltipLine> lines) {
			item.ModItem?.PostDrawTooltip(lines);

			foreach (var g in HookPostDrawTooltip.Enumerate(item.globalItems)) {
				g.PostDrawTooltip(item, lines);
			}
		}

		private delegate bool DelegatePreDrawTooltipLine(Item item, DrawableTooltipLine line, ref int yOffset);
		private static HookList HookPreDrawTooltipLine = AddHook<DelegatePreDrawTooltipLine>(g => g.PreDrawTooltipLine);
		public static bool PreDrawTooltipLine(Item item, DrawableTooltipLine line, ref int yOffset) {
			bool modItemPreDrawLine = item.ModItem?.PreDrawTooltipLine(line, ref yOffset) ?? true;
			List<bool> globalItemPreDrawLine = new List<bool>();

			foreach (var g in HookPreDrawTooltipLine.Enumerate(item.globalItems)) {
				globalItemPreDrawLine.Add(g.PreDrawTooltipLine(item, line, ref yOffset));
			}
			
			return modItemPreDrawLine && globalItemPreDrawLine.All(x => x);
		}

		private delegate void DelegatePostDrawTooltipLine(Item item, DrawableTooltipLine line);
		private static HookList HookPostDrawTooltipLine = AddHook<DelegatePostDrawTooltipLine>(g => g.PostDrawTooltipLine);
		public static void PostDrawTooltipLine(Item item, DrawableTooltipLine line) {
			item.ModItem?.PostDrawTooltipLine(line);

			foreach (var g in HookPostDrawTooltipLine.Enumerate(item.globalItems)) {
				g.PostDrawTooltipLine(item, line);
			}
		}

		private static HookList HookModifyTooltips = AddHook<Action<Item, List<TooltipLine>>>(g => g.ModifyTooltips);
		public static List<TooltipLine> ModifyTooltips(Item item, ref int numTooltips, string[] names, ref string[] text,
			ref bool[] modifier, ref bool[] badModifier, ref int oneDropLogo, out Color?[] overrideColor) {
			List<TooltipLine> tooltips = new List<TooltipLine>();
			for (int k = 0; k < numTooltips; k++) {
				TooltipLine tooltip = new TooltipLine(names[k], text[k]);
				tooltip.isModifier = modifier[k];
				tooltip.isModifierBad = badModifier[k];
				if (k == oneDropLogo) {
					tooltip.oneDropLogo = true;
				}
				tooltips.Add(tooltip);
			}
			
			item.ModItem?.ModifyTooltips(tooltips);

			foreach (var g in HookModifyTooltips.Enumerate(item.globalItems)) {
				g.ModifyTooltips(item, tooltips);
			}

			numTooltips = tooltips.Count;
			text = new string[numTooltips];
			modifier = new bool[numTooltips];
			badModifier = new bool[numTooltips];
			oneDropLogo = -1;
			overrideColor = new Color?[numTooltips];
			for (int k = 0; k < numTooltips; k++) {
				text[k] = tooltips[k].text;
				modifier[k] = tooltips[k].isModifier;
				badModifier[k] = tooltips[k].isModifierBad;
				if (tooltips[k].oneDropLogo) {
					oneDropLogo = k;
				}
				overrideColor[k] = tooltips[k].overrideColor;
			}

			return tooltips;
		}

		private static HookList HookNeedsSaving = AddHook<Func<Item, bool>>(g => g.NeedsSaving);
		public static bool NeedsModSaving(Item item) {
			return item.type != 0 && (item.ModItem != null || item.prefix >= PrefixID.Count || HookNeedsSaving.Enumerate(item.globalItems).Count(g => g.NeedsSaving(item)) > 0);
		}

		internal static void WriteNetGlobalOrder(BinaryWriter w) {
			w.Write((short)NetGlobals.Length);
			foreach (var globalItem in NetGlobals) {
				w.Write(globalItem.Mod.netID);
				w.Write(globalItem.Name);
			}
		}

		internal static void ReadNetGlobalOrder(BinaryReader r) {
			short n = r.ReadInt16();
			NetGlobals = new GlobalItem[n];
			for (short i = 0; i < n; i++)
				NetGlobals[i] = ModContent.Find<GlobalItem>(ModNet.GetMod(r.ReadInt16()).Name, r.ReadString());
		}

		private static bool HasMethod(Type t, string method, params Type[] args) {
			return t.GetMethod(method, args).DeclaringType != typeof(GlobalItem);
		}

		internal static void VerifyGlobalItem(GlobalItem item) {
			var type = item.GetType();
			int saveMethods = 0;
			if (HasMethod(type, "NeedsSaving", typeof(Item))) saveMethods++;
			if (HasMethod(type, "Save", typeof(Item))) saveMethods++;
			if (HasMethod(type, "Load", typeof(Item), typeof(TagCompound))) saveMethods++;
			if (saveMethods > 0 && saveMethods < 3)
				throw new Exception(type + " must override all of (NeedsSaving/Save/Load) or none");

			int netMethods = 0;
			if (HasMethod(type, "NetSend", typeof(Item), typeof(BinaryWriter))) netMethods++;
			if (HasMethod(type, "NetReceive", typeof(Item), typeof(BinaryReader))) netMethods++;
			if (netMethods == 1)
				throw new Exception(type + " must override both of (NetSend/NetReceive) or none");

			bool hasInstanceFields = type.GetFields(BindingFlags.Instance | BindingFlags.Public | BindingFlags.NonPublic)
				.Any(f => f.DeclaringType.IsSubclassOf(typeof(GlobalItem)));

			if (hasInstanceFields) {
				if (!item.InstancePerEntity)
					throw new Exception(type + " has instance fields but does not set InstancePerEntity to true. Either use static fields, or per instance globals");

				if (!HasMethod(type, "Clone", typeof(Item), typeof(Item)))
					throw new Exception(type + " has InstancePerEntity but does not override Clone(Item, Item)");
			}
		}
	}
}<|MERGE_RESOLUTION|>--- conflicted
+++ resolved
@@ -447,7 +447,7 @@
 			}
 		}
 
-<<<<<<< HEAD
+
 		private delegate bool? DelegateCanResearch(Item item);
 		private static HookList HookCanResearch = AddHook<DelegateCanResearch>(g => g.CanResearch);
 		/// <summary>
@@ -486,11 +486,8 @@
 			foreach (var g in HookOnResearched.arr)
 				g.Instance(item).OnResearched(item, fullyResearched);
 		}
-
-		private delegate void DelegateModifyWeaponDamage(Item item, Player player, ref Modifier damage, ref float flat);
-=======
-		private delegate void DelegateModifyWeaponDamage(Item item, Player player, ref StatModifier damage, ref float flat);
->>>>>>> 37ca703b
+    
+    private delegate void DelegateModifyWeaponDamage(Item item, Player player, ref StatModifier damage, ref float flat);
 		private static HookList HookModifyWeaponDamage = AddHook<DelegateModifyWeaponDamage>(g => g.ModifyWeaponDamage);
 		/// <summary>
 		/// Calls ModItem.HookModifyWeaponDamage, then all GlobalItem.HookModifyWeaponDamage hooks.
