using Microsoft.Xna.Framework;
using Microsoft.Xna.Framework.Graphics;
using ReLogic.Content;
using System;
using System.Collections;
using Terraria.GameContent;
using Terraria.Localization;
using Terraria.ModLoader.UI;
using Terraria.UI;
using Terraria.UI.Chat;

namespace Terraria.ModLoader.Config.UI;

public abstract class ConfigElement<T> : ConfigElement
{
	protected virtual T Value {
		get => (T)GetObject();
		set => SetObject(value);
	}
}

public abstract class ConfigElement : UIElement
{
	private Color backgroundColor; // TODO inherit parent object color?

	public int Index { get; set; }

	protected Asset<Texture2D> PlayTexture { get; set; } = Main.Assets.Request<Texture2D>("Images/UI/ButtonPlay");
	protected Asset<Texture2D> DeleteTexture { get; set; } = Main.Assets.Request<Texture2D>("Images/UI/ButtonDelete");
	protected Asset<Texture2D> PlusTexture { get; set; } = UICommon.ButtonPlusTexture;
	//protected Texture2D UpArrowTexture { get; set; } = Texture2D.FromStream(Main.instance.GraphicsDevice, Assembly.GetExecutingAssembly().GetManifestResourceStream("Terraria.ModLoader.Config.UI.ButtonIncrement.png"));
	//protected Texture2D DownArrowTexture { get; set; } = Texture2D.FromStream(Main.instance.GraphicsDevice, Assembly.GetExecutingAssembly().GetManifestResourceStream("Terraria.ModLoader.Config.UI.ButtonDecrement.png"));
	protected Asset<Texture2D> UpDownTexture { get; set; } = UICommon.ButtonUpDownTexture;
	protected Asset<Texture2D> CollapsedTexture { get; set; } = UICommon.ButtonCollapsedTexture;
	protected Asset<Texture2D> ExpandedTexture { get; set; } = UICommon.ButtonExpandedTexture;

	// Provides access to the field/property contained in the item
	protected PropertyFieldWrapper MemberInfo { get; set; }
	// The object that contains the memberInfo. This is usually a ModConfig instance or an object instance contained within a ModConfig instance.
	protected object Item { get; set; }
	// If non-null, the memberInfo actually referes to the collection containing this item and array and index need to be used to assign this data
	protected IList List { get; set; }
	// Attributes
	protected LabelKeyAttribute LabelAttribute;
	protected string Label;
	protected TooltipKeyAttribute TooltipAttribute;
	protected BackgroundColorAttribute BackgroundColorAttribute;
	protected RangeAttribute RangeAttribute;
	protected IncrementAttribute IncrementAttribute;
	protected JsonDefaultValueAttribute JsonDefaultValueAttribute;
	// Etc
	protected bool NullAllowed { get; set; }
	protected internal Func<string> TextDisplayFunction { get; set; }
	protected Func<string> TooltipFunction { get; set; }
	protected bool DrawLabel { get; set; } = true;
	protected bool ReloadRequired { get; set; }
	protected object OldValue { get; set; }
	protected bool ValueChanged => !OldValue.Equals(GetObject());

	public ConfigElement()
	{
		Width.Set(0f, 1f);
		Height.Set(30f, 0f);
	}

	/// <summary>
	/// Bind must always be called after the ctor and serves to facilitate a convenient inheritance workflow for custom ConfigElemets from mods.
	/// </summary>
	public void Bind(PropertyFieldWrapper memberInfo, object item, IList array, int index)
	{
		MemberInfo = memberInfo;
		Item = item;
		List = array;
		Index = index;
		backgroundColor = UICommon.DefaultUIBlue;
	}

	public virtual void OnBind()
	{
<<<<<<< HEAD
		OldValue = GetObject();

		TextDisplayFunction = () => MemberInfo.Name;
		LabelAttribute = ConfigManager.GetCustomAttribute<LabelAttribute>(MemberInfo, Item, List);

		if (LabelAttribute != null) {
			TextDisplayFunction = () => LabelAttribute.Label;
		}

		TooltipAttribute = ConfigManager.GetCustomAttribute<TooltipAttribute>(MemberInfo, Item, List);

		if (TooltipAttribute != null) {
			TooltipFunction = () => TooltipAttribute.Tooltip;
=======
		LabelAttribute = ConfigManager.GetCustomAttributeFromMemberThenMemberType<LabelKeyAttribute>(MemberInfo, Item, List);
		Label = ConfigManager.GetLocalizedLabel(MemberInfo);
		// Potential TODO if highly requested: Support interpolating value itself into label.
		TextDisplayFunction = () => Label;

		TooltipAttribute = ConfigManager.GetCustomAttributeFromMemberThenMemberType<TooltipKeyAttribute>(MemberInfo, Item, List);
		string tooltip = ConfigManager.GetLocalizedTooltip(MemberInfo);
		if (tooltip != null) {
			TooltipFunction = () => tooltip;
>>>>>>> bf659736
		}

		BackgroundColorAttribute = ConfigManager.GetCustomAttributeFromMemberThenMemberType<BackgroundColorAttribute>(MemberInfo, Item, List);

		if (BackgroundColorAttribute != null) {
			backgroundColor = BackgroundColorAttribute.Color;
		}

<<<<<<< HEAD
		RangeAttribute = ConfigManager.GetCustomAttribute<RangeAttribute>(MemberInfo, Item, List);
		IncrementAttribute = ConfigManager.GetCustomAttribute<IncrementAttribute>(MemberInfo, Item, List);
		NullAllowed = ConfigManager.GetCustomAttribute<NullAllowedAttribute>(MemberInfo, Item, List) != null;
		JsonDefaultValueAttribute = ConfigManager.GetCustomAttribute<JsonDefaultValueAttribute>(MemberInfo, Item, List);
		ReloadRequired = ConfigManager.GetCustomAttribute<ReloadRequiredAttribute>(MemberInfo, Item, List) != null;
=======
		RangeAttribute = ConfigManager.GetCustomAttributeFromMemberThenMemberType<RangeAttribute>(MemberInfo, Item, List);
		IncrementAttribute = ConfigManager.GetCustomAttributeFromMemberThenMemberType<IncrementAttribute>(MemberInfo, Item, List);
		NullAllowed = ConfigManager.GetCustomAttributeFromMemberThenMemberType<NullAllowedAttribute>(MemberInfo, Item, List) != null;
		JsonDefaultValueAttribute = ConfigManager.GetCustomAttributeFromMemberThenMemberType<JsonDefaultValueAttribute>(MemberInfo, Item, List);
>>>>>>> bf659736
	}

	protected virtual void SetObject(object value)
	{
		if (List != null) {
			List[Index] = value;
			Interface.modConfig.SetPendingChanges();
			return;
		}

		if (!MemberInfo.CanWrite)
			return;

		MemberInfo.SetValue(Item, value);
		Interface.modConfig.SetPendingChanges();
	}

	protected virtual object GetObject()
	{
		if (List != null)
			return List[Index];

		return MemberInfo.GetValue(Item);
	}

	protected override void DrawSelf(SpriteBatch spriteBatch)
	{
		base.DrawSelf(spriteBatch);
		CalculatedStyle dimensions = base.GetDimensions();
		float settingsWidth = dimensions.Width + 1f;
		Vector2 vector = new Vector2(dimensions.X, dimensions.Y);
		Vector2 baseScale = new Vector2(0.8f);
		Color color = IsMouseHovering ? Color.White : Color.White;

		if (!MemberInfo.CanWrite)
			color = Color.Gray;

		//color = Color.Lerp(color, Color.White, base.IsMouseHovering ? 1f : 0f);
		Color panelColor = base.IsMouseHovering ? backgroundColor : backgroundColor.MultiplyRGBA(new Color(180, 180, 180));
		Vector2 position = vector;

		DrawPanel2(spriteBatch, position, TextureAssets.SettingsPanel.Value, settingsWidth, dimensions.Height, panelColor);

		if (DrawLabel) {
			position.X += 8f;
			position.Y += 8f;
<<<<<<< HEAD

			string label = TextDisplayFunction();
			if (ValueChanged && ReloadRequired) {
				label += " - [c/FF0000:" + Language.GetTextValue("tModLoader.ModReloadRequired") + "]";
			}

			ChatManager.DrawColorCodedStringWithShadow(spriteBatch, FontAssets.ItemStack.Value, label, position, color, 0f, Vector2.Zero, baseScale, settingsWidth, 2f);
=======
			// TODO: Support chat tag hover?
			ChatManager.DrawColorCodedStringWithShadow(spriteBatch, FontAssets.ItemStack.Value, TextDisplayFunction(), position, color, 0f, Vector2.Zero, baseScale, settingsWidth, 2f);
>>>>>>> bf659736
		}

		if (IsMouseHovering && TooltipFunction != null) {
			string tooltip = TooltipFunction();

			// TODO - Add line for default value?

			if (ReloadRequired) {
				tooltip += string.IsNullOrEmpty(tooltip) ? "" : "\n";
				tooltip += "[c/FF0000:" + Language.GetTextValue("tModLoader.ModReloadRequired") + "]";
			}

			UIModConfig.Tooltip = tooltip;
		}
	}

	public static void DrawPanel2(SpriteBatch spriteBatch, Vector2 position, Texture2D texture, float width, float height, Color color)
	{
		// left edge
		//	spriteBatch.Draw(texture, position, new Rectangle(0, 0, 2, texture.Height), color);
		//	spriteBatch.Draw(texture, new Vector2(position.X + 2, position.Y), new Rectangle(2, 0, texture.Width - 4, texture.Height), color, 0f, Vector2.Zero, new Vector2((width - 4) / (texture.Width - 4), (height - 4) / (texture.Height - 4)), SpriteEffects.None, 0f);
		//	spriteBatch.Draw(texture, new Vector2(position.X + width - 2, position.Y), new Rectangle(texture.Width - 2, 0, 2, texture.Height), color);

		//width and height include border
		spriteBatch.Draw(texture, position + new Vector2(0, 2), new Rectangle(0, 2, 1, 1), color, 0, Vector2.Zero, new Vector2(2, height - 4), SpriteEffects.None, 0f);
		spriteBatch.Draw(texture, position + new Vector2(width - 2, 2), new Rectangle(0, 2, 1, 1), color, 0, Vector2.Zero, new Vector2(2, height - 4), SpriteEffects.None, 0f);
		spriteBatch.Draw(texture, position + new Vector2(2, 0), new Rectangle(2, 0, 1, 1), color, 0, Vector2.Zero, new Vector2(width - 4, 2), SpriteEffects.None, 0f);
		spriteBatch.Draw(texture, position + new Vector2(2, height - 2), new Rectangle(2, 0, 1, 1), color, 0, Vector2.Zero, new Vector2(width - 4, 2), SpriteEffects.None, 0f);

		spriteBatch.Draw(texture, position + new Vector2(2, 2), new Rectangle(2, 2, 1, 1), color, 0, Vector2.Zero, new Vector2(width - 4, (height - 4) / 2), SpriteEffects.None, 0f);
		spriteBatch.Draw(texture, position + new Vector2(2, 2 + ((height - 4) / 2)), new Rectangle(2, 16, 1, 1), color, 0, Vector2.Zero, new Vector2(width - 4, (height - 4) / 2), SpriteEffects.None, 0f);
	}
}

internal class HeaderElement : UIElement
{
	private readonly string header;

	public HeaderElement(string header)
	{
		this.header = header;
		Vector2 size = ChatManager.GetStringSize(FontAssets.ItemStack.Value, this.header, Vector2.One, 532); // TODO: Max Width can't be known at this time.
		Width.Set(0f, 1f);
		Height.Set(size.Y + 6, 0f);
	}

	protected override void DrawSelf(SpriteBatch spriteBatch)
	{
		base.DrawSelf(spriteBatch);

		CalculatedStyle dimensions = base.GetDimensions();
		float settingsWidth = dimensions.Width + 1f;
		Vector2 position = new Vector2(dimensions.X, dimensions.Y) + new Vector2(8);

		spriteBatch.Draw(TextureAssets.MagicPixel.Value, new Rectangle((int)dimensions.X + 10, (int)dimensions.Y + (int)dimensions.Height - 2, (int)dimensions.Width - 20, 1), Color.LightGray);

		ChatManager.DrawColorCodedStringWithShadow(spriteBatch, FontAssets.ItemStack.Value, header, position, Color.White, 0f, Vector2.Zero, new Vector2(1f), settingsWidth - 20, 2f);
	}
}<|MERGE_RESOLUTION|>--- conflicted
+++ resolved
@@ -77,21 +77,7 @@
 
 	public virtual void OnBind()
 	{
-<<<<<<< HEAD
 		OldValue = GetObject();
-
-		TextDisplayFunction = () => MemberInfo.Name;
-		LabelAttribute = ConfigManager.GetCustomAttribute<LabelAttribute>(MemberInfo, Item, List);
-
-		if (LabelAttribute != null) {
-			TextDisplayFunction = () => LabelAttribute.Label;
-		}
-
-		TooltipAttribute = ConfigManager.GetCustomAttribute<TooltipAttribute>(MemberInfo, Item, List);
-
-		if (TooltipAttribute != null) {
-			TooltipFunction = () => TooltipAttribute.Tooltip;
-=======
 		LabelAttribute = ConfigManager.GetCustomAttributeFromMemberThenMemberType<LabelKeyAttribute>(MemberInfo, Item, List);
 		Label = ConfigManager.GetLocalizedLabel(MemberInfo);
 		// Potential TODO if highly requested: Support interpolating value itself into label.
@@ -101,7 +87,6 @@
 		string tooltip = ConfigManager.GetLocalizedTooltip(MemberInfo);
 		if (tooltip != null) {
 			TooltipFunction = () => tooltip;
->>>>>>> bf659736
 		}
 
 		BackgroundColorAttribute = ConfigManager.GetCustomAttributeFromMemberThenMemberType<BackgroundColorAttribute>(MemberInfo, Item, List);
@@ -110,18 +95,11 @@
 			backgroundColor = BackgroundColorAttribute.Color;
 		}
 
-<<<<<<< HEAD
-		RangeAttribute = ConfigManager.GetCustomAttribute<RangeAttribute>(MemberInfo, Item, List);
-		IncrementAttribute = ConfigManager.GetCustomAttribute<IncrementAttribute>(MemberInfo, Item, List);
-		NullAllowed = ConfigManager.GetCustomAttribute<NullAllowedAttribute>(MemberInfo, Item, List) != null;
-		JsonDefaultValueAttribute = ConfigManager.GetCustomAttribute<JsonDefaultValueAttribute>(MemberInfo, Item, List);
-		ReloadRequired = ConfigManager.GetCustomAttribute<ReloadRequiredAttribute>(MemberInfo, Item, List) != null;
-=======
 		RangeAttribute = ConfigManager.GetCustomAttributeFromMemberThenMemberType<RangeAttribute>(MemberInfo, Item, List);
 		IncrementAttribute = ConfigManager.GetCustomAttributeFromMemberThenMemberType<IncrementAttribute>(MemberInfo, Item, List);
 		NullAllowed = ConfigManager.GetCustomAttributeFromMemberThenMemberType<NullAllowedAttribute>(MemberInfo, Item, List) != null;
 		JsonDefaultValueAttribute = ConfigManager.GetCustomAttributeFromMemberThenMemberType<JsonDefaultValueAttribute>(MemberInfo, Item, List);
->>>>>>> bf659736
+		ReloadRequired = ConfigManager.GetCustomAttribute<ReloadRequiredAttribute>(MemberInfo, Item, List) != null;
 	}
 
 	protected virtual void SetObject(object value)
@@ -168,18 +146,14 @@
 		if (DrawLabel) {
 			position.X += 8f;
 			position.Y += 8f;
-<<<<<<< HEAD
 
 			string label = TextDisplayFunction();
 			if (ValueChanged && ReloadRequired) {
 				label += " - [c/FF0000:" + Language.GetTextValue("tModLoader.ModReloadRequired") + "]";
 			}
 
+			// TODO: Support chat tag hover?
 			ChatManager.DrawColorCodedStringWithShadow(spriteBatch, FontAssets.ItemStack.Value, label, position, color, 0f, Vector2.Zero, baseScale, settingsWidth, 2f);
-=======
-			// TODO: Support chat tag hover?
-			ChatManager.DrawColorCodedStringWithShadow(spriteBatch, FontAssets.ItemStack.Value, TextDisplayFunction(), position, color, 0f, Vector2.Zero, baseScale, settingsWidth, 2f);
->>>>>>> bf659736
 		}
 
 		if (IsMouseHovering && TooltipFunction != null) {
