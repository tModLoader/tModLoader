using Microsoft.Xna.Framework;
using Newtonsoft.Json;
using Newtonsoft.Json.Serialization;
using System;
using System.Collections;
using System.Collections.Generic;
using System.IO;
using System.Linq;
using System.Reflection;
using System.Text.RegularExpressions;
using Terraria.ID;
using Terraria.Localization;
using Terraria.ModLoader.Config.UI;
using Terraria.ModLoader.Core;
using Terraria.ModLoader.Exceptions;
using Terraria.ModLoader.UI;
using Terraria.UI;

namespace Terraria.ModLoader.Config;
#nullable enable
public static class ConfigManager
{
	// These are THE active configs.
	internal static readonly IDictionary<Mod, List<ModConfig>> Configs = new Dictionary<Mod, List<ModConfig>>();
	// Configs should never violate reload required.
	// Menu save should force reload

	// This copy of Configs stores instances present during load. Its only use in detecting if a reload is needed.
	private static readonly IDictionary<Mod, List<ModConfig>> loadTimeConfigs = new Dictionary<Mod, List<ModConfig>>();

	public static readonly JsonSerializerSettings serializerSettings = new() {
		Formatting = Formatting.Indented,
		DefaultValueHandling = DefaultValueHandling.IgnoreAndPopulate,
		ObjectCreationHandling = ObjectCreationHandling.Replace,
		NullValueHandling = NullValueHandling.Ignore,
		//TypeNameHandling = TypeNameHandling.Auto, // We can support polymorphism for collections if requested. Could support an Add button per derived class in UI?
		//Converters = converters,
		ContractResolver = new ReferenceDefaultsPreservingResolver()
	};

	internal static readonly JsonSerializerSettings serializerSettingsCompact = new() {
		Formatting = Formatting.None,
		DefaultValueHandling = DefaultValueHandling.IgnoreAndPopulate,
		ObjectCreationHandling = ObjectCreationHandling.Replace,
		NullValueHandling = NullValueHandling.Ignore,
		//TypeNameHandling = TypeNameHandling.Auto,
		//Converters = converters,
		ContractResolver = serializerSettings.ContractResolver
	};

	/* Wasn't working due to initialization order. Revist later.
	private static readonly IList<JsonConverter> converters = new List<JsonConverter>() {
		new Newtonsoft.Json.Converters.VersionConverter(),
		//new ColorJsonConverter(),
	};
	*/

	private static readonly HashSet<Type> typesWithLocalizationRegistered = new HashSet<Type>();

	public static readonly string ModConfigPath = Path.Combine(Main.SavePath, "ModConfigs");
	public static readonly string ServerModConfigPath = Path.Combine(Main.SavePath, "ModConfigs", "Server");

	static ConfigManager()
	{
		TypeCaching.OnClear += () => typesWithLocalizationRegistered.Clear();
	}

	internal static void Add(ModConfig config)
	{
		Load(config);

		if (!Configs.TryGetValue(config.Mod, out var configList))
			Configs[config.Mod] = configList = new List<ModConfig>();

		configList.Add(config);

		var instanceField = config.GetType().GetField("Instance", BindingFlags.Static | BindingFlags.Public);
		instanceField?.SetValue(null, config);

		config.OnLoaded();
		config.OnChanged();

		// Maintain a backup of LoadTime Configs.
		if (!loadTimeConfigs.TryGetValue(config.Mod, out var loadTimeConfigList))
			loadTimeConfigs[config.Mod] = loadTimeConfigList = new List<ModConfig>();

		loadTimeConfigList.Add(GeneratePopulatedClone(config));
	}

	internal static void FinishSetup()
	{
		// Register localization for all fields and properties that should show
		foreach (var activeConfigs in Configs) {
			foreach (var config in activeConfigs.Value) {
				try {
					_ = config.DisplayName;

					RegisterLocalizationKeysForMembers(config.GetType());
				}
				catch (Exception e) {
					e.Data["mod"] = config.Mod.Name;
					throw;
				}
			}
		}
	}

	private static void RegisterLocalizationKeysForMembers(Type type)
	{
		AssemblyManager.GetAssemblyOwner(type.Assembly, out var modName);
		foreach (PropertyFieldWrapper variable in GetFieldsAndProperties(type)) {
			// Handle obsolete attributes. Use them to populate value of key, if present, to ease porting.
			var labelObsolete = GetLegacyLabelAttribute(variable.MemberInfo);
			var tooltipObsolete = GetLegacyTooltipAttribute(variable.MemberInfo);

			if (Attribute.IsDefined(variable.MemberInfo, typeof(JsonIgnoreAttribute)) && labelObsolete == null && !Attribute.IsDefined(variable.MemberInfo, typeof(ShowDespiteJsonIgnoreAttribute)))
				continue;

			RegisterLocalizationKeysForMemberType(variable.Type, type.Assembly);

			// Label and Tooltip will always exist. Header is optional, need to be used to exist.
			var header = GetLocalizedHeader(variable.MemberInfo);
			if (header != null) {
				string identifier = header.IsIdentifier ? header.identifier : variable.Name;
				Language.GetOrRegister(header.key, () => $"{Regex.Replace(identifier, "([A-Z])", " $1").Trim()} Header");
			}

			string labelKey = GetConfigKey<LabelKeyAttribute>(variable.MemberInfo, "Label");
			Language.GetOrRegister(labelKey, () => labelObsolete?.LocalizationEntry ?? Regex.Replace(variable.Name, "([A-Z])", " $1").Trim());

			string tooltipKey = GetConfigKey<TooltipKeyAttribute>(variable.MemberInfo, "Tooltip");
			Language.GetOrRegister(tooltipKey, () => tooltipObsolete?.LocalizationEntry ?? "");
		}
	}

	private static void RegisterLocalizationKeysForEnumMembers(Type type)
	{
		var enumFields = type.GetFields(BindingFlags.Public | BindingFlags.Static);
		foreach (var field in enumFields) {
			// Handle obsolete attributes. Use them to populate value of key, if present, to ease porting.
			var labelObsolete = GetLegacyLabelAttribute(field);

			string labelKey = GetConfigKey<LabelKeyAttribute>(field, "Label");
			Language.GetOrRegister(labelKey, () => labelObsolete?.LocalizationEntry ?? Regex.Replace(field.Name, "([A-Z])", " $1").Trim());
		}
	}

	private static void RegisterLocalizationKeysForMemberType(Type type, Assembly owningAssembly)
	{
		if (type.IsGenericType) {
			// assume it's a collection.
			foreach (var t in type.GetGenericArguments())
				RegisterLocalizationKeysForMemberType(t, owningAssembly);
		}

		// Register localization for classes added in this mod. This code handles the class itself and the fields of the classes
		if ((type.IsClass || type.IsEnum) && type.Assembly == owningAssembly && typesWithLocalizationRegistered.Add(type)) {
			// Only tooltip is registered for the Type itself.
			string typeTooltipKey = GetConfigKey<TooltipKeyAttribute>(type, dataName: "Tooltip");
			Language.GetOrRegister(typeTooltipKey, () => "");

			if (type.IsClass)
				RegisterLocalizationKeysForMembers(type);
			else
				RegisterLocalizationKeysForEnumMembers(type);
		}
	}

#pragma warning disable CS0618 // Type or member is obsolete
	internal static LabelAttribute? GetLegacyLabelAttribute(MemberInfo memberInfo) => (LabelAttribute?)Attribute.GetCustomAttribute(memberInfo, typeof(LabelAttribute));
	internal static TooltipAttribute? GetLegacyTooltipAttribute(MemberInfo memberInfo) => (TooltipAttribute?)Attribute.GetCustomAttribute(memberInfo, typeof(TooltipAttribute));
#pragma warning restore CS0618 // Type or member is obsolete

	// This method for refreshing configs (ServerSide mostly) after events that could change configs: Multiplayer play.
	internal static void LoadAll()
	{
		foreach (var activeConfigs in Configs) {
			foreach (var activeConfig in activeConfigs.Value) {
				Load(activeConfig);
			}
		}
	}

	internal static void OnChangedAll()
	{
		foreach (var activeConfigs in Configs) {
			foreach (var activeConfig in activeConfigs.Value) {
				activeConfig.OnChanged();
			}
		}
	}

	internal static void Load(ModConfig config)
	{
		string filename = config.Mod.Name + "_" + config.Name + ".json";
		string path = Path.Combine(ModConfigPath, filename);

		if (config.Mode == ConfigScope.ServerSide && ModNet.NetReloadActive) { // #999: Main.netMode isn't 1 at this point due to #770 fix.
			string netJson = ModNet.pendingConfigs.Single(x => x.modname == config.Mod.Name && x.configname == config.Name).json;
			JsonConvert.PopulateObject(netJson, config, serializerSettingsCompact);
			return;
		}

		bool jsonFileExists = File.Exists(path);
		string json = jsonFileExists ? File.ReadAllText(path) : "{}";

		try {
			JsonConvert.PopulateObject(json, config, serializerSettings);
		}
		catch (Exception e) when (jsonFileExists && (e is JsonReaderException || e is JsonSerializationException)) {
			Logging.tML.Warn($"Then config file {config.Name} from the mod {config.Mod.Name} located at {path} failed to load. The file was likely corrupted somehow, so the defaults will be loaded and the file deleted.");
			File.Delete(path);
			JsonConvert.PopulateObject("{}", config, serializerSettings);
		}
	}

	internal static void Reset(ModConfig pendingConfig)
	{
		string json = "{}";
		JsonConvert.PopulateObject(json, pendingConfig, serializerSettings);
	}

	internal static void Save(ModConfig config)
	{
		Directory.CreateDirectory(ModConfigPath);
		string filename = config.Mod.Name + "_" + config.Name + ".json";
		string path = Path.Combine(ModConfigPath, filename);
		string json = JsonConvert.SerializeObject(config, serializerSettings);
		File.WriteAllText(path, json);
	}

	internal static void Unload()
	{
		serializerSettings.ContractResolver = new ReferenceDefaultsPreservingResolver();
		serializerSettingsCompact.ContractResolver = serializerSettings.ContractResolver;

		Configs.SelectMany(configList => configList.Value).ToList().ForEach(config => {
			FieldInfo? instance = config.GetType().GetField("Instance", BindingFlags.Static | BindingFlags.Public);
			if (instance != null) {
				instance.SetValue(null, null);
			}
		});
		Configs.Clear();
		loadTimeConfigs.Clear();

		Interface.modConfig.Unload();
		Interface.modConfigList.Unload();
	}

	internal static bool AnyModNeedsReload() => ModLoader.Mods.Any(ModNeedsReload);

	internal static bool ModNeedsReload(Mod mod)
	{
		if (Configs.ContainsKey(mod)) {
			var configs = Configs[mod];
			var loadTimeConfigs = ConfigManager.loadTimeConfigs[mod];
			for (int i = 0; i < configs.Count; i++) {
				if (loadTimeConfigs[i].NeedsReload(configs[i])) {
					return true;
				}
			}
		}
		return false;
	}

	// GetConfig...returns the config instance
	internal static ModConfig GetConfig(ModNet.NetConfig netConfig) => GetConfig(ModLoader.GetMod(netConfig.modname), netConfig.configname);
	internal static ModConfig GetConfig(Mod mod, string config)
	{
		if (Configs.TryGetValue(mod, out List<ModConfig>? configs)) {
			return configs.Single(x => x.Name == config);
		}
		throw new MissingResourceException("Missing config named " + config + " in mod " + mod.Name);
	}

	internal static ModConfig GetLoadTimeConfig(Mod mod, string config)
	{
		if (loadTimeConfigs.TryGetValue(mod, out List<ModConfig>? configs)) {
			return configs.Single(x => x.Name == config);
		}
		throw new MissingResourceException("Missing config named " + config + " in mod " + mod.Name);
	}

	internal static void HandleInGameChangeConfigPacket(BinaryReader reader, int whoAmI)
	{
		if (Main.netMode == NetmodeID.MultiplayerClient) {
			bool success = reader.ReadBoolean();
			NetworkText message = NetworkText.Deserialize(reader);
			if (success) {
				string modname = reader.ReadString();
				string configname = reader.ReadString();
				string json = reader.ReadString();
				ModConfig activeConfig = GetConfig(ModLoader.GetMod(modname), configname);
				JsonConvert.PopulateObject(json, activeConfig, serializerSettingsCompact);
				activeConfig.OnChanged();
				Interface.modConfig.CheckSaveButton();
				Interface.modConfig.SetMessage(Language.GetTextValue(message), Language.GetTextValue("tModLoader.ModConfigChangesAccepted"), Color.Green);
			}
			else {
				// rejection only sent back to requester.
				// Update UI with message
				Interface.modConfig.SetMessage(Language.GetTextValue(message), Language.GetTextValue("tModLoader.ModConfigChangesRejected"), Color.Red);
			}
		}
		else {
			// no bool in request.
			string modname = reader.ReadString();
			string configname = reader.ReadString();
			string json = reader.ReadString();

			var mod = ModLoader.GetMod(modname);

			ModConfig config = GetConfig(mod, configname);
			ModConfig loadTimeConfig = GetLoadTimeConfig(mod, configname);
			ModConfig pendingConfig = GeneratePopulatedClone(config);
			JsonConvert.PopulateObject(json, pendingConfig, serializerSettingsCompact);
			bool success = true;
<<<<<<< HEAD
			string message = "tModLoader.ModConfigChangesAccepted";// Send key in case client and server have different languages instead of value
			if (loadTimeConfig.NeedsReload(pendingConfig)) {
				success = false;
				message = "tModLoader.ModConfigCantSaveBecauseChangesWouldRequireAReload";
=======
			NetworkText message = NetworkText.FromLiteral("Accepted");
			if (loadTimeConfig.NeedsReload(pendingConfig)) {
				success = false;
				message = NetworkText.FromLiteral("Can't save because changes would require a reload.");
>>>>>>> a71a06a6
			}
			if (!config.AcceptClientChanges(pendingConfig, whoAmI, ref message)) {
				success = false;
			}
			if (success) {
				// Apply to Servers Config
				Save(pendingConfig);
				JsonConvert.PopulateObject(json, config, serializerSettingsCompact);
				config.OnChanged();
				// Send new config to all clients
				var p = new ModPacket(MessageID.InGameChangeConfig);
				p.Write(true);
				message.Serialize(p);
				p.Write(modname);
				p.Write(configname);
				p.Write(json);
				p.Send();
			}
			else {
				// Send rejections message back to client who requested change
				var p = new ModPacket(MessageID.InGameChangeConfig);
				p.Write(false);
				message.Serialize(p);
				p.Send(whoAmI);
			}

		}
		return;
	}

	public static IEnumerable<PropertyFieldWrapper> GetFieldsAndProperties(object item) => GetFieldsAndProperties(item.GetType());

	public static IEnumerable<PropertyFieldWrapper> GetFieldsAndProperties(Type type)
	{
		PropertyInfo[] properties = type.GetProperties(
			BindingFlags.Public |
			BindingFlags.Instance);

		FieldInfo[] fields = type.GetFields(
			BindingFlags.Public |
			BindingFlags.Instance);

		return fields.Select(x => new PropertyFieldWrapper(x)).Concat(properties.Select(x => new PropertyFieldWrapper(x)));
	}

	public static IEnumerable<PropertyFieldWrapper> GetSerializedVariables(object item)
	{
		return from variable in GetFieldsAndProperties(item)
			   where variable.CanWrite
			   where !Attribute.IsDefined(variable.MemberInfo, typeof(JsonIgnoreAttribute))
			   select variable;
	}

	public static IEnumerable<PropertyFieldWrapper> GetDisplayedVariables(object item)
	{
		return from variable in GetFieldsAndProperties(item)
			   where !Attribute.IsDefined(variable.MemberInfo, typeof(JsonIgnoreAttribute))
			      || Attribute.IsDefined(variable.MemberInfo, typeof(ShowDespiteJsonIgnoreAttribute))
			   select variable;
	}

	public static ModConfig GeneratePopulatedClone(ModConfig original)
	{
		string json = JsonConvert.SerializeObject(original, serializerSettings);
		ModConfig properClone = original.Clone();
		JsonConvert.PopulateObject(json, properClone, serializerSettings);
		return properClone;
	}

	// Separate from GeneratePopulatedClone because otherwise config elements can't track the original and the list has to be recreated, which collapses all of the elements
	public static void RevertConfig(ModConfig pendingConfig, ModConfig original)
	{
		string json = JsonConvert.SerializeObject(original, serializerSettings);
		JsonConvert.PopulateObject(json, pendingConfig, serializerSettings);
	}

	public static object? AlternateCreateInstance(Type type)
	{
		if (type == typeof(string))
			return "";
		return Activator.CreateInstance(type, true);
	}

	// Gets an Attribute from a property or field. Attribute defined on Member has highest priority, followed by attribute defined on the Class of that member.
	public static T? GetCustomAttributeFromMemberThenMemberType<T>(PropertyFieldWrapper memberInfo, object? item = null, object? array = null) where T : Attribute
	{
		return
			(T?)Attribute.GetCustomAttribute(memberInfo.MemberInfo, typeof(T)) ?? // on the member itself
			(T?)Attribute.GetCustomAttribute(memberInfo.Type, typeof(T), true); // on the class
		// TODO: The intention was to prioritize the Type of the element in the array at this index. That was never hooked up it seems, and it might not make sense to apply this behavior to all config attributes at this time. Needs more thought, specifically about collections and which attributes to "inherit". For example, currently ListOfPair won't use Pair BackgroundColor
	}

	// Used to get an attribute for a member that is a generic collection. The member attribute has highest priority, then attibute on the generic Type.
	public static T? GetCustomAttributeFromCollectionMemberThenElementType<T>(MemberInfo memberInfo, Type elementType) where T : Attribute
	{
		return
			(T?)Attribute.GetCustomAttribute(memberInfo, typeof(T)) ?? // on the member itself
			(T?)Attribute.GetCustomAttribute(elementType, typeof(T), true); // on a provided fallback type
	}

	// Public API for modders
	public static UIElement GetConfigElement(PropertyFieldWrapper memberInfo, object value)
	{
		return UIModConfig.GetConfigElement(memberInfo, value);
	}

	// Public API for modders
	public static void CheckSaveButton()
	{
		Interface.modConfig.CheckSaveButton();
	}

	// TODO: better home?
	public static bool ObjectEquals(object? a, object? b)
	{
		if (ReferenceEquals(a, b))
			return true;
		if (a == null || b == null)
			return false;
		if (a is IEnumerable && b is IEnumerable && !(a is string) && !(b is string))
			return EnumerableEquals((IEnumerable)a, (IEnumerable)b);
		return a.Equals(b);
	}

	public static bool EnumerableEquals(IEnumerable a, IEnumerable b)
	{
		IEnumerator enumeratorA = a.GetEnumerator();
		IEnumerator enumeratorB = b.GetEnumerator();
		bool hasNextA = enumeratorA.MoveNext();
		bool hasNextB = enumeratorB.MoveNext();
		while (hasNextA && hasNextB) {
			if (!ObjectEquals(enumeratorA.Current, enumeratorB.Current))
				return false;
			hasNextA = enumeratorA.MoveNext();
			hasNextB = enumeratorB.MoveNext();
		}
		return !hasNextA && !hasNextB;
	}

	internal static string FormatTextAttribute(LocalizedText localizedText, object[]? args)
	{
		if (args == null)
			return localizedText.Value;
		for (int i = 0; i < args.Length; i++) {
			if (args[i] is string s && s.StartsWith("$"))
				args[i] = Language.GetTextValue(FindKeyInScope(s.Substring(1), localizedText.Key));
		}
		return localizedText.Format(args);

		string FindKeyInScope(string key, string scope)
		{
			if (LanguageManager.Instance.Exists(key))
				return key;

			string[] splitKey = scope.Split(".");
			for (int j = splitKey.Length - 1; j >= 0; j--) {
				string partialKey = string.Join(".", splitKey.Take(j + 1));
				string combinedKey = partialKey + "." + key;
				if (LanguageManager.Instance.Exists(combinedKey))
					return combinedKey;
			}

			return key;
		}
	}

	private static T? GetAndValidate<T>(MemberInfo memberInfo) where T : ConfigKeyAttribute
	{
		var configKeyAttribute = (T?)Attribute.GetCustomAttribute(memberInfo, typeof(T));
		if (configKeyAttribute?.malformed is true) {
			string message = $"{typeof(T).Name} only accepts localization keys for the 'key' parameter.";
			if (memberInfo is Type type) {
				message += $"\nThe class '{type.FullName}' caused this exception.";
			}
			else {
				message += $"\nThe member '{memberInfo.Name}' found in the '{memberInfo.DeclaringType}' class caused this exception.";
			}
			message += $"\nClick Open Web Help for more information.";
			throw new ValueNotTranslationKeyException(message);
		}
		return configKeyAttribute;
	}

	// Used to determine which key to register, based only on field/property, not class, not necessarily which key to use in UI.
	private static string GetConfigKey<T>(MemberInfo memberInfo, string dataName) where T : ConfigKeyAttribute
	{
		// Attribute otherwise Autokey: Determine key from the Type the member belongs to.
		return GetAndValidate<T>(memberInfo)?.key ?? GetDefaultLocalizationKey(memberInfo, dataName);
	}

	private static string GetDefaultLocalizationKey(MemberInfo member, string dataName)
	{
		Assembly asm = (member is Type t ? t : member.DeclaringType!).Assembly;
		string groupKey = AssemblyManager.GetAssemblyOwner(asm, out var modName) ? $"Mods.{modName}.Configs" : "Config";
		string memberKey = member is Type ? member.Name : $"{member.DeclaringType!.Name}.{member.Name}";
		return $"{groupKey}.{memberKey}.{dataName}";
	}

	internal static string GetLocalizedLabel(PropertyFieldWrapper member) => GetLocalizedText<LabelKeyAttribute, LabelArgsAttribute>(member, "Label") ?? member.Name;
	internal static string GetLocalizedTooltip(PropertyFieldWrapper member) => GetLocalizedText<TooltipKeyAttribute, TooltipArgsAttribute>(member, "Tooltip") ?? "";

	private static string? GetLocalizedText<T, TArgs>(PropertyFieldWrapper memberInfo, string dataName) where T : ConfigKeyAttribute where TArgs : ConfigArgsAttribute
	{
		// Priority: Provided/AutoKey on member -> Provided/AutoKey on class if member translation is empty string and T is Tooltip -> member name or null
		string memberKey = GetConfigKey<T>(memberInfo.MemberInfo, dataName);
		if (!Language.Exists(memberKey)) // If we didn't register a localization for the member, then it must be a member of a vanilla type and there's nothing more to do
			return null;

		var memberLocalization = Language.GetText(memberKey);
		if (memberLocalization.Value != "")
			return FormatTextAttribute(memberLocalization, memberInfo.MemberInfo.GetCustomAttribute<TArgs>()?.args);

		// bool, int, etc.
		if (memberInfo.Type.IsPrimitive)
			return null;

		// try falling back to the type
		string typeKey = GetConfigKey<T>(memberInfo.Type, dataName);
		if (!Language.Exists(typeKey)) // if we didn't register a localization for the type, there's a good reason (T is a LabelKeyAttribute, or type is a vanilla type)
			return null;

		var typeLocalization = Language.GetText(typeKey);
		return FormatTextAttribute(typeLocalization, memberInfo.Type.GetCustomAttribute<TArgs>()?.args);
	}

	internal static HeaderAttribute? GetLocalizedHeader(MemberInfo memberInfo)
	{
		// Priority: Provided Key or key derived from identifier on member
		var header = memberInfo.GetCustomAttribute<HeaderAttribute>();
		if (header == null)
			return null;

		if (header.malformed)
			throw new ValueNotTranslationKeyException($"{nameof(HeaderAttribute)} only accepts localization keys or identifiers for the 'identifierOrKey' parameter. Neither can have spaces.\nThe member '{memberInfo.Name}' found in the '{memberInfo.DeclaringType}' class caused this exception.\nClick Open Web Help for more information.");

		if (header.IsIdentifier)
			header.key = GetDefaultLocalizationKey(memberInfo.DeclaringType!, $"Headers.{header.identifier}");

		return header;
	}
}

/// <summary>
/// Custom ContractResolver for facilitating refernce type defaults.
/// The ShouldSerialize code enables unchanged-by-user reference type defaults to properly not serialize.
/// The ValueProvider code helps during deserialization to not
/// </summary>
internal class ReferenceDefaultsPreservingResolver : DefaultContractResolver
{
	// This approach largely based on https://stackoverflow.com/a/52684798.
	public abstract class ValueProviderDecorator : IValueProvider
	{
		readonly IValueProvider baseProvider;

		public ValueProviderDecorator(IValueProvider baseProvider)
		{
			this.baseProvider = baseProvider ?? throw new ArgumentNullException();
		}

		public virtual object? GetValue(object target)
			=> baseProvider.GetValue(target);

		public virtual void SetValue(object target, object? value)
			=> baseProvider.SetValue(target, value);
	}

	private class NullToDefaultValueProvider : ValueProviderDecorator
	{
		//readonly object defaultValue;
		readonly Func<object?> defaultValueGenerator;

		//public NullToDefaultValueProvider(IValueProvider baseProvider, object defaultValue) : base(baseProvider) {
		//	this.defaultValue = defaultValue;
		//}

		public NullToDefaultValueProvider(IValueProvider baseProvider, Func<object?> defaultValueGenerator) : base(baseProvider)
		{
			this.defaultValueGenerator = defaultValueGenerator;
		}

		public override void SetValue(object target, object? value)
		{
			base.SetValue(target, value ?? defaultValueGenerator.Invoke());
			//base.SetValue(target, value ?? defaultValue);
		}
	}

	protected override IList<JsonProperty> CreateProperties(Type type, MemberSerialization memberSerialization)
	{
		IList<JsonProperty> props = base.CreateProperties(type, memberSerialization);

		if (!type.IsClass) {
			return props;
		}

		ConstructorInfo? ctor = type.GetConstructor(Type.EmptyTypes);

		if (ctor == null) {
			return props;
		}

		object referenceInstance = ctor.Invoke(null);

		foreach (JsonProperty prop in props.Where(p => p.Readable)) {
			if (prop.PropertyType == null)
				continue;

			if (prop.PropertyType.IsValueType) {
				continue;
			}

			// var a = type.GetMember(prop.PropertyName);

			if (prop.Writable) {
				if (prop.PropertyType.GetConstructor(Type.EmptyTypes) != null) {
					// defaultValueCreator will create new instance, then get the value from a field in that object. Prevents deserialized nulls from sharing with other instances.
					Func<object?> defaultValueCreator = () => prop.ValueProvider!.GetValue(ctor.Invoke(null));
					prop.ValueProvider = new NullToDefaultValueProvider(prop.ValueProvider!, defaultValueCreator);
				}
				else if (prop.PropertyType.IsArray) {
					Func<object?> defaultValueCreator = () => (prop.ValueProvider!.GetValue(referenceInstance) as Array)!.Clone();
					prop.ValueProvider = new NullToDefaultValueProvider(prop.ValueProvider!, defaultValueCreator);
				}
			}

			prop.ShouldSerialize ??= instance => {
				object? val = prop.ValueProvider!.GetValue(instance);
				object? refVal = prop.ValueProvider.GetValue(referenceInstance);

				return !ConfigManager.ObjectEquals(val, refVal);
			};
		}

		return props;
	}
}<|MERGE_RESOLUTION|>--- conflicted
+++ resolved
@@ -315,17 +315,10 @@
 			ModConfig pendingConfig = GeneratePopulatedClone(config);
 			JsonConvert.PopulateObject(json, pendingConfig, serializerSettingsCompact);
 			bool success = true;
-<<<<<<< HEAD
-			string message = "tModLoader.ModConfigChangesAccepted";// Send key in case client and server have different languages instead of value
+			NetworkText message = NetworkText.FromKey("tModLoader.ModConfigChangesAccepted");
 			if (loadTimeConfig.NeedsReload(pendingConfig)) {
 				success = false;
-				message = "tModLoader.ModConfigCantSaveBecauseChangesWouldRequireAReload";
-=======
-			NetworkText message = NetworkText.FromLiteral("Accepted");
-			if (loadTimeConfig.NeedsReload(pendingConfig)) {
-				success = false;
-				message = NetworkText.FromLiteral("Can't save because changes would require a reload.");
->>>>>>> a71a06a6
+				message = NetworkText.FromKey("tModLoader.ModConfigCantSaveBecauseChangesWouldRequireAReload");
 			}
 			if (!config.AcceptClientChanges(pendingConfig, whoAmI, ref message)) {
 				success = false;
