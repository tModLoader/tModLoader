﻿using log4net;
using log4net.Appender;
using log4net.Config;
using log4net.Core;
using log4net.Layout;
using System;
using System.Collections.Generic;
using System.Diagnostics;
using System.IO;
using System.Linq;
using System.Reflection;
using System.Runtime.ExceptionServices;
using System.Text;
using System.Text.RegularExpressions;
using System.Threading;
using Terraria.Localization;
using Terraria.ModLoader.Core;
using Microsoft.Xna.Framework;
using Terraria.ModLoader.UI;

namespace Terraria.ModLoader
{
	public static class Logging
	{
		public static readonly string LogDir = Path.Combine(Program.SavePath, "Logs");
		public static readonly string LogArchiveDir = Path.Combine(LogDir, "Old");
		public static string LogPath { get; private set; }

		internal static ILog Terraria { get; } = LogManager.GetLogger("Terraria");
		internal static ILog tML { get; } = LogManager.GetLogger("tML");

#if CLIENT
		internal const string side = "client";
#else
		internal const string side = "server";
#endif

		private static List<string> initWarnings = new List<string>();
		internal static void Init() {
			if (Program.LaunchParameters.ContainsKey("-build"))
				return;

			// This is the first file we attempt to use.
			Utils.TryCreatingDirectory(LogDir);

			ConfigureAppenders();

<<<<<<< HEAD
			tML.InfoFormat("Starting {0} {1} {2} ({3})", ModLoader.versionedName, ReLogic.OS.Platform.Current.Type, side, DateTime.Now.ToString("d"));
			tML.InfoFormat("Running on {0} {1}", ".NET Core", FrameworkVersion.Version);
=======
			tML.InfoFormat("Starting tModLoader {0} {1}", side, BuildInfo.BuildIdentifier);
			tML.InfoFormat("Log date: {0}", DateTime.Now.ToString("d"));
			tML.InfoFormat("Running on {0} {1} {2}", ReLogic.OS.Platform.Current.Type, FrameworkVersion.Framework, FrameworkVersion.Version);
>>>>>>> 583e6519
			tML.InfoFormat("Executable: {0}", Assembly.GetEntryAssembly().Location);
			tML.InfoFormat("Working Directory: {0}", Path.GetFullPath(Directory.GetCurrentDirectory()));
			tML.InfoFormat("Launch Parameters: {0}", string.Join(" ", Program.LaunchParameters.Select(p => (p.Key + " " + p.Value).Trim())));

			if (ModCompile.DeveloperMode)
				tML.Info("Developer mode enabled");

			foreach (var line in initWarnings)
				tML.Warn(line);

				AppDomain.CurrentDomain.UnhandledException += (s, args) => tML.Error("Unhandled Exception", args.ExceptionObject as Exception);
			LogFirstChanceExceptions();
			AssemblyResolving.Init();
			LoggingHooks.Init();
			LogArchiver.ArchiveLogs();
		}

		private static void ConfigureAppenders() {
			var layout = new PatternLayout {
				ConversionPattern = "[%d{HH:mm:ss}] [%t/%level] [%logger]: %m%n"
			};
			layout.ActivateOptions();

			var appenders = new List<IAppender>();
#if CLIENT
			appenders.Add(new ConsoleAppender {
				Name = "ConsoleAppender",
				Layout = layout
			});
#endif
			appenders.Add(new DebugAppender {
				Name = "DebugAppender",
				Layout = layout
			});

			var fileAppender = new FileAppender {
				Name = "FileAppender",
				File = LogPath = Path.Combine(LogDir, GetNewLogFile(side)),
				AppendToFile = false,
				Encoding = Encoding.UTF8,
				Layout = layout
			};
			fileAppender.ActivateOptions();
			appenders.Add(fileAppender);

			BasicConfigurator.Configure(appenders.ToArray());
		}

		private static string GetNewLogFile(string baseName) {
			var pattern = new Regex($"{baseName}(\\d*)\\.log$");
			var existingLogs = Directory.GetFiles(LogDir).Where(s => pattern.IsMatch(Path.GetFileName(s))).ToList();

			if (!existingLogs.All(CanOpen)) {
				int n = existingLogs.Select(s => {
					var tok = pattern.Match(Path.GetFileName(s)).Groups[1].Value;
					return tok.Length == 0 ? 1 : int.Parse(tok);
				}).Max();
				return $"{baseName}{n + 1}.log";
			}

			foreach (var existingLog in existingLogs.OrderBy(File.GetCreationTime)) {
				var oldExt = ".old";
				int n = 0;
				while (File.Exists(existingLog + oldExt))
					oldExt = $".old{++n}";

				try {
					File.Move(existingLog, existingLog + oldExt);
				}
				catch (IOException e) {
					initWarnings.Add($"Move failed during log initialization: {existingLog} -> {Path.GetFileName(existingLog)}{oldExt}\n{e}");
				}
			}

			return $"{baseName}.log";
		}

		private static bool CanOpen(string fileName) {
			try {
				using (new FileStream(fileName, FileMode.Append)) ;
				return true;
			}
			catch (IOException) {
				return false;
			}
		}

		private static void LogFirstChanceExceptions() {
			AppDomain.CurrentDomain.FirstChanceException += FirstChanceExceptionHandler;
		}

		private static HashSet<string> pastExceptions = new HashSet<string>();
		internal static void ResetPastExceptions() => pastExceptions.Clear();

		private static HashSet<string> ignoreSources = new HashSet<string> {
			"MP3Sharp"
		};
		public static void IgnoreExceptionSource(string source) => ignoreSources.Add(source);

		private static List<string> ignoreContents = new List<string> {
			"System.Console.set_OutputEncoding", // when the game is launched without a console handle (client outside dev environment)
			"Terraria.ModLoader.Core.ModCompile",
			"Delegate.CreateDelegateNoSecurityCheck",
			"MethodBase.GetMethodBody",
			"Terraria.Net.Sockets.TcpSocket.Terraria.Net.Sockets.ISocket.AsyncSend", // client disconnects from server
			"System.Diagnostics.Process.Kill", // attempt to kill non-started process when joining server
			"Terraria.ModLoader.Core.AssemblyManager.CecilAssemblyResolver.Resolve",
			"Terraria.ModLoader.Engine.TMLContentManager.OpenStream" // TML content manager delegating to vanilla dir
		};

		// there are a couple of annoying messages that happen during cancellation of asynchronous downloads
		// that have no other useful info to suppress by
		private static List<string> ignoreMessages = new List<string> {
			"A blocking operation was interrupted by a call to WSACancelBlockingCall", // c#.net abort for downloads
			"The request was aborted: The request was canceled.", // System.Net.ConnectStream.IOError
			"Object name: 'System.Net.Sockets.Socket'.", // System.Net.Sockets.Socket.BeginReceive
			"Object name: 'System.Net.Sockets.NetworkStream'",// System.Net.Sockets.NetworkStream.UnsafeBeginWrite
			"This operation cannot be performed on a completed asynchronous result object.", // System.Net.ContextAwareResult.get_ContextCopy()
			"Object name: 'SslStream'.", // System.Net.Security.SslState.InternalEndProcessAuthentication
			"Unable to load DLL 'Microsoft.DiaSymReader.Native.x86.dll'" // Roslyn
		};

		private static List<string> ignoreThrowingMethods = new List<string> {
			"at Terraria.Lighting.doColors_Mode", // vanilla lighting which bug randomly happens
			"System.Threading.CancellationToken.Throw", // an operation (task) was deliberately cancelled
		};

		public static void IgnoreExceptionContents(string source) {
			if (!ignoreContents.Contains(source))
				ignoreContents.Add(source);
		}

		private static ThreadLocal<bool> handlerActive = new ThreadLocal<bool>(() => false);
		private static Exception previousException;
		private static void FirstChanceExceptionHandler(object sender, FirstChanceExceptionEventArgs args) {
			if (handlerActive.Value)
				return;

			bool oom = args.Exception is OutOfMemoryException;

			//In case of OOM, unload the Main.tile array and do immediate garbage collection.
			//If we don't do this, there will be a big chance that this method will fail to even quit the game, due to another OOM exception being thrown.
			if (oom) {
				Main.tile = null;

				GC.Collect();
			}

			try {
				handlerActive.Value = true;

				if (!oom) {
					if (args.Exception == previousException ||
						args.Exception is ThreadAbortException ||
						ignoreSources.Contains(args.Exception.Source) ||
						ignoreMessages.Any(str => args.Exception.Message?.Contains(str) ?? false) ||
						ignoreThrowingMethods.Any(str => args.Exception.StackTrace?.Contains(str) ?? false))
						return;
				}

				var stackTrace = new StackTrace(true);
				PrettifyStackTraceSources(stackTrace.GetFrames());
				var traceString = stackTrace.ToString();

				if (!oom && ignoreContents.Any(traceString.Contains))
					return;

				traceString = traceString.Substring(traceString.IndexOf('\n'));
				var exString = args.Exception.GetType() + ": " + args.Exception.Message + traceString;
				lock (pastExceptions) {
					if (!pastExceptions.Add(exString))
						return;
				}

				previousException = args.Exception;
				var msg = args.Exception.Message + " " + Language.GetTextValue("tModLoader.RuntimeErrorSeeLogsForFullTrace", Path.GetFileName(LogPath));
	#if CLIENT
				if (ModCompile.activelyModding)
					AddChatMessage(msg, Color.OrangeRed);
	#else
				Console.ForegroundColor = ConsoleColor.DarkMagenta;
				Console.WriteLine(msg);
				Console.ResetColor();
	#endif
				tML.Warn(Language.GetTextValue("tModLoader.RuntimeErrorSilentlyCaughtException") + '\n' + exString);

				if (oom) {
					string error = Language.GetTextValue("tModLoader.OutOfMemory");
					Logging.tML.Fatal(error);
					Interface.MessageBoxShow(error);
					Environment.Exit(1);
				}
			}
			catch (Exception e) {
				tML.Warn("FirstChanceExceptionHandler exception", e);
			}
			finally {
				handlerActive.Value = false;
			}
		}

		// Separate method to avoid triggering Main constructor
		private static void AddChatMessage(string msg, Color color) {
			if (Main.gameMenu)
				return;

			float soundVolume = Main.soundVolume;
			Main.soundVolume = 0f;
			Main.NewText(msg, color);
			Main.soundVolume = soundVolume;
		}

		private static Regex statusRegex = new Regex(@"(.+?)[: \d]*%$");
		internal static void LogStatusChange(string oldStatusText, string newStatusText) {
			// trim numbers and percentage to reduce log spam
			var oldBase = statusRegex.Match(oldStatusText).Groups[1].Value;
			var newBase = statusRegex.Match(newStatusText).Groups[1].Value;
			if (newBase != oldBase && newBase.Length > 0)
				LogManager.GetLogger("StatusText").Info(newBase);
		}

		internal static void ServerConsoleLine(string msg) => ServerConsoleLine(msg, Level.Info);
		internal static void ServerConsoleLine(string msg, Level level, Exception ex = null, ILog log = null) {
			if (level == Level.Warn)
				Console.ForegroundColor = ConsoleColor.Yellow;
			else if (level == Level.Error)
				Console.ForegroundColor = ConsoleColor.Red;

			Console.WriteLine(msg);
			Console.ResetColor();

			(log ?? Terraria).Logger.Log(null, level, msg, ex);
		}

		internal static readonly FieldInfo f_fileName =
			typeof(StackFrame).GetField("_fileName", BindingFlags.Instance | BindingFlags.NonPublic) ??
			typeof(StackFrame).GetField("strFileName", BindingFlags.Instance | BindingFlags.NonPublic);

		private static readonly Assembly TerrariaAssembly = Assembly.GetExecutingAssembly();

		public static void PrettifyStackTraceSources(StackFrame[] frames) {
			if (frames == null)
				return;

			foreach (var frame in frames) {
				string filename = frame.GetFileName();
				var assembly = frame.GetMethod()?.DeclaringType?.Assembly;
				if (filename == null || assembly == null)
					continue;

				string trim;
				if (AssemblyManager.GetAssemblyOwner(assembly, out var modName))
					trim = modName;
				else if (assembly == TerrariaAssembly)
					trim = "tModLoader";
				else
					continue;

				int idx = filename.LastIndexOf(trim, StringComparison.InvariantCultureIgnoreCase);
				if (idx > 0) {
					filename = filename.Substring(idx);
					f_fileName.SetValue(frame, filename);
				}
			}
		}
	}
}<|MERGE_RESOLUTION|>--- conflicted
+++ resolved
@@ -45,14 +45,9 @@
 
 			ConfigureAppenders();
 
-<<<<<<< HEAD
-			tML.InfoFormat("Starting {0} {1} {2} ({3})", ModLoader.versionedName, ReLogic.OS.Platform.Current.Type, side, DateTime.Now.ToString("d"));
-			tML.InfoFormat("Running on {0} {1}", ".NET Core", FrameworkVersion.Version);
-=======
 			tML.InfoFormat("Starting tModLoader {0} {1}", side, BuildInfo.BuildIdentifier);
 			tML.InfoFormat("Log date: {0}", DateTime.Now.ToString("d"));
 			tML.InfoFormat("Running on {0} {1} {2}", ReLogic.OS.Platform.Current.Type, FrameworkVersion.Framework, FrameworkVersion.Version);
->>>>>>> 583e6519
 			tML.InfoFormat("Executable: {0}", Assembly.GetEntryAssembly().Location);
 			tML.InfoFormat("Working Directory: {0}", Path.GetFullPath(Directory.GetCurrentDirectory()));
 			tML.InfoFormat("Launch Parameters: {0}", string.Join(" ", Program.LaunchParameters.Select(p => (p.Key + " " + p.Value).Trim())));
