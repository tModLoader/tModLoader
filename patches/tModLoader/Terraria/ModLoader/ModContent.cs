using ReLogic.Content;
using System;
using System.Collections.Generic;
using System.IO;
using System.Linq;
using System.Threading;
using Terraria.DataStructures;
using Terraria.GameContent.UI;
using Terraria.GameContent.UI.States;
using Terraria.GameContent.Bestiary;
using Terraria.GameContent.ItemDropRules;
using Terraria.GameInput;
using Terraria.ID;
using Terraria.Localization;
using Terraria.ModLoader.Core;
using Terraria.ModLoader.Engine;
using Terraria.ModLoader.Exceptions;
using Terraria.ModLoader.IO;
using Terraria.ModLoader.UI;
using Terraria.UI;
using Terraria.ModLoader.Utilities;
using Terraria.Map;
using Terraria.GameContent.Creative;
using Terraria.Graphics.Effects;
using Terraria.GameContent.Skies;
using Terraria.GameContent;
using System.Reflection;

namespace Terraria.ModLoader;

/// <summary>
/// Manages content added by mods.
/// Liasons between mod content and Terraria's arrays and oversees the Loader classes.
/// </summary>
public static class ModContent
{
	/// <summary> Returns the template instance of the provided content type (not the clone/new instance which gets added to Items/Players/NPCs etc. as the game is played). </summary>
	public static T GetInstance<T>() where T : class
		=> ContentInstance<T>.Instance;

	/// <summary>
	/// Returns all registered content instances that derive from the provided type and that are added by all currently loaded mods.
	/// <br/>This only includes the 'template' instance for each piece of content, not all the clones/new instances which get added to Items/Players/NPCs etc. as the game is played
	/// </summary>
	public static IEnumerable<T> GetContent<T>() where T : ILoadable
		=> ModLoader.Mods.SelectMany(m => m.GetContent<T>());

	/// <summary> Attempts to find the template instance with the specified full name (not the clone/new instance which gets added to Items/Players/NPCs etc. as the game is played). Caching the result is recommended.<para/>This will throw exceptions on failure. </summary>
	/// <exception cref="KeyNotFoundException"/>
	public static T Find<T>(string fullname) where T : IModType => ModTypeLookup<T>.Get(fullname);
	/// <summary> Attempts to find the template instance with the specified name and mod name (not the clone/new instance which gets added to Items/Players/NPCs etc. as the game is played). Caching the result is recommended.<para/>This will throw exceptions on failure. </summary>
	/// <exception cref="KeyNotFoundException"/>
	public static T Find<T>(string modName, string name) where T : IModType => ModTypeLookup<T>.Get(modName, name);

	/// <summary> Safely attempts to find the template instance with the specified full name (not the clone/new instance which gets added to Items/Players/NPCs etc. as the game is played). Caching the result is recommended. </summary>
	/// <returns> Whether or not the requested instance has been found. </returns>
	public static bool TryFind<T>(string fullname, out T value) where T : IModType => ModTypeLookup<T>.TryGetValue(fullname, out value);
	/// <summary> Safely attempts to find the template instance with the specified name and mod name (not the clone/new instance which gets added to Items/Players/NPCs etc. as the game is played). Caching the result is recommended. </summary>
	/// <returns> Whether or not the requested instance has been found. </returns>
	public static bool TryFind<T>(string modName, string name, out T value) where T : IModType => ModTypeLookup<T>.TryGetValue(modName, name, out value);

	private static readonly char[] nameSplitters = new char[] { '/', ' ', ':' };
	public static void SplitName(string name, out string domain, out string subName)
	{
		int slash = name.IndexOfAny(nameSplitters); // slash is the canonical splitter, but we'll accept space and colon for backwards compatibility, just in case
		if (slash < 0)
			throw new MissingResourceException(Language.GetTextValue("tModLoader.LoadErrorMissingModQualifier", name));

		domain = name.Substring(0, slash);
		subName = name.Substring(slash + 1);
	}

	/// <summary>
	/// Gets the byte representation of the file with the specified name. The name is in the format of "ModFolder/OtherFolders/FileNameWithExtension". Throws an ArgumentException if the file does not exist.
	/// </summary>
	/// <exception cref="MissingResourceException"></exception>
	public static byte[] GetFileBytes(string name)
	{
		SplitName(name, out string modName, out string subName);

		if (!ModLoader.TryGetMod(modName, out var mod))
			throw new MissingResourceException(Language.GetTextValue("tModLoader.LoadErrorModNotFoundDuringAsset", modName, name));

		return mod.GetFileBytes(subName);
	}

	/// <summary>
	/// Returns whether or not a file with the specified name exists.
	/// </summary>
	public static bool FileExists(string name)
	{
		if (!name.Contains('/'))
			return false;

		SplitName(name, out string modName, out string subName);

		return ModLoader.TryGetMod(modName, out var mod) && mod.FileExists(subName);
	}

	/// <summary>
	/// Gets the asset with the specified name. Throws an Exception if the asset does not exist.
	/// </summary>
	/// <param name="name">The path to the asset without extension, including the mod name (or Terraria) for vanilla assets. Eg "ModName/Folder/FileNameWithoutExtension"</param>
	/// <param name="mode">The desired timing for when the asset actually loads. Use ImmediateLoad if you need correct dimensions immediately, such as with UI initialization</param>
	public static Asset<T> Request<T>(string name, AssetRequestMode mode = AssetRequestMode.AsyncLoad) where T : class
	{
		SplitName(name, out string modName, out string subName);

		// Initialize Main.Assets on server in case it hasn't been initialized. This prevents later crashes when checking Terraria assets
		if (Main.dedServ && Main.Assets == null)
			Main.Assets = new AssetRepository(null);

		if (modName == "Terraria")
			return Main.Assets.Request<T>(subName, mode);

		if (!ModLoader.TryGetMod(modName, out var mod))
			throw new MissingResourceException(Language.GetTextValue("tModLoader.LoadErrorModNotFoundDuringAsset", modName, name));

		return mod.Assets.Request<T>(subName, mode);
	}

	/// <summary>
	/// Returns whether or not a asset with the specified name exists.
	/// Includes the mod name prefix like Request
	/// </summary>
	public static bool HasAsset(string name)
	{
		if (Main.dedServ || string.IsNullOrWhiteSpace(name) || !name.Contains('/'))
			return false;

		SplitName(name, out string modName, out string subName);

		if (modName == "Terraria")
			return Main.AssetSourceController.StaticSource.HasAsset(subName);

		return ModLoader.TryGetMod(modName, out var mod) && mod.RootContentSource.HasAsset(subName);
	}

	public static bool RequestIfExists<T>(string name, out Asset<T> asset, AssetRequestMode mode = AssetRequestMode.AsyncLoad) where T : class
	{
		if (!HasAsset(name)) {
			asset = default;
			return false;
		}

<<<<<<< HEAD
		/// <summary>
		/// Gets the ModNPC instance corresponding to the specified type.
		/// </summary>
		/// <param name="type">The type of the npc</param>
		/// <returns>The ModNPC instance in the npcs array, null if not found.</returns>
		public static ModNPC GetModNPC(int type) => NPCLoader.GetNPC(type);

		/// <summary>
		/// Gets the index of the boss head texture corresponding to the given texture path.
		/// </summary>
		/// <param name="texture"></param>
		/// <returns></returns>
		public static int GetModBossHeadSlot(string texture) => NPCHeadLoader.GetBossHeadSlot(texture);

		/// <summary>
		/// Gets the index of the head texture corresponding to the given texture path.
		/// </summary>
		/// <param name="texture">Relative texture path</param>
		/// <returns>The index of the texture in the heads array, -1 if not found.</returns>
		public static int GetModHeadSlot(string texture) => NPCHeadLoader.GetHeadSlot(texture);

		/// <summary>
		/// Gets the ModItem instance corresponding to the specified type. Returns null if no modded item has the given type.
		/// </summary>
		public static ModItem GetModItem(int type) => ItemLoader.GetItem(type);

		/// <summary>
		/// Gets the ModDust instance with the given type. Returns null if no ModDust with the given type exists.
		/// </summary>
		public static ModDust GetModDust(int type) => DustLoader.GetDust(type);

		/// <summary>
		/// Gets the ModProjectile instance corresponding to the specified type.
		/// </summary>
		/// <param name="type">The type of the projectile</param>
		/// <returns>The ModProjectile instance in the projectiles array, null if not found.</returns>
		public static ModProjectile GetModProjectile(int type) => ProjectileLoader.GetProjectile(type);

		/// <summary>
		/// Gets the ModBuff instance with the given type. If no ModBuff with the given type exists, returns null.
		/// </summary>
		public static ModBuff GetModBuff(int type) => BuffLoader.GetBuff(type);

		/// <summary>
		/// Gets the equipment texture for the specified equipment type and ID.
		/// </summary>
		/// <param name="type"></param>
		/// <param name="slot"></param>
		/// <returns></returns>
		public static EquipTexture GetEquipTexture(EquipType type, int slot) => EquipLoader.GetEquipTexture(type, slot);

		/// <summary>
		/// Gets the ModMount instance corresponding to the given type. Returns null if no ModMount has the given type.
		/// </summary>
		/// <param name="type">The type of the mount.</param>
		/// <returns>Null if not found, otherwise the ModMount associated with the mount.</returns>
		public static ModMount GetModMount(int type) => MountLoader.GetMount(type);

		/// <summary>
		/// Gets the ModTile instance with the given type. If no ModTile with the given type exists, returns null.
		/// </summary>
		/// <param name="type">The type of the ModTile</param>
		/// <returns>The ModTile instance in the tiles array, null if not found.</returns>
		public static ModTile GetModTile(int type) => TileLoader.GetTile(type);

		/// <summary>
		/// Gets the ModWall instance with the given type. If no ModWall with the given type exists, returns null.
		/// </summary>
		public static ModWall GetModWall(int type) => WallLoader.GetWall(type);

		/// <summary>
		/// Returns the ModWaterStyle with the given ID.
		/// </summary>
		public static ModWaterStyle GetModWaterStyle(int style) => LoaderManager.Get<WaterStylesLoader>().Get(style);

		/// <summary>
		/// Returns the ModWaterfallStyle with the given ID.
		/// </summary>
		public static ModWaterfallStyle GetModWaterfallStyle(int style) => LoaderManager.Get<WaterFallStylesLoader>().Get(style);

		/// <summary>
		/// Returns the slot/ID of the background texture with the given name.
		/// </summary>
		public static int GetModBackgroundSlot(string texture) => BackgroundTextureLoader.GetBackgroundSlot(texture);

		/// <summary>
		/// Returns the ModSurfaceBackgroundStyle object with the given ID.
		/// </summary>
		public static ModSurfaceBackgroundStyle GetModSurfaceBackgroundStyle(int style) => LoaderManager.Get<SurfaceBackgroundStylesLoader>().Get(style);

		/// <summary>
		/// Returns the ModUndergroundBackgroundStyle object with the given ID.
		/// </summary>
		public static ModUndergroundBackgroundStyle GetModUndergroundBackgroundStyle(int style) => LoaderManager.Get<UndergroundBackgroundStylesLoader>().Get(style);

		/// <summary>
		/// Get the id (type) of a ModGore by class. Assumes one instance per class.
		/// </summary>
		public static int GoreType<T>() where T : ModGore => GetInstance<T>()?.Type ?? 0;

		/// <summary>
		/// Get the id (type) of a ModItem by class. Assumes one instance per class.
		/// </summary>
		public static int ItemType<T>() where T : ModItem => GetInstance<T>()?.Type ?? 0;

		/// <summary>
		/// Get the id (type) of a ModPrefix by class. Assumes one instance per class.
		/// </summary>
		public static int PrefixType<T>() where T : ModPrefix => GetInstance<T>()?.Type ?? 0;

		/// <summary>
		/// Get the id (type) of a ModRarity by class. Assumes one instance per class.
		/// </summary>
		public static int RarityType<T>() where T : ModRarity => GetInstance<T>()?.Type ?? 0;

		/// <summary>
		/// Get the id (type) of a ModDust by class. Assumes one instance per class.
		/// </summary>
		public static int DustType<T>() where T : ModDust => GetInstance<T>()?.Type ?? 0;

		/// <summary>
		/// Get the id (type) of a ModTile by class. Assumes one instance per class.
		/// </summary>
		public static int TileType<T>() where T : ModTile => GetInstance<T>()?.Type ?? 0;

		/// <summary>
		/// Get the id (type) of a ModPylon by class. Assumes one instance per class.
		/// If nothing is found, returns 0, or the "Forest Pylon" type.
		/// </summary>
		public static TeleportPylonType PylonType<T>() where T : ModPylon => GetInstance<T>()?.PylonType ?? 0;

		/// <summary>
		/// Get the id (type) of a ModTileEntity by class. Assumes one instance per class.
		/// </summary>
		public static int TileEntityType<T>() where T : ModTileEntity => GetInstance<T>()?.Type ?? 0;

		/// <summary>
		/// Get the id (type) of a ModWall by class. Assumes one instance per class.
		/// </summary>
		public static int WallType<T>() where T : ModWall => GetInstance<T>()?.Type ?? 0;

		/// <summary>
		/// Get the id (type) of a ModProjectile by class. Assumes one instance per class.
		/// </summary>
		public static int ProjectileType<T>() where T : ModProjectile => GetInstance<T>()?.Type ?? 0;

		/// <summary>
		/// Get the id (type) of a ModNPC by class. Assumes one instance per class.
		/// </summary>
		public static int NPCType<T>() where T : ModNPC => GetInstance<T>()?.Type ?? 0;

		/// <summary>
		/// Get the id (type) of a ModBuff by class. Assumes one instance per class.
		/// </summary>
		public static int BuffType<T>() where T : ModBuff => GetInstance<T>()?.Type ?? 0;

		/// <summary>
		/// Get the id (type) of a ModMount by class. Assumes one instance per class.
		/// </summary>
		public static int MountType<T>() where T : ModMount => GetInstance<T>()?.Type ?? 0;

		/// <summary>
		/// Get the id (type) of a ModEmoteBubble by class. Assumes one instance per class.
		/// </summary>
		public static int EmoteBubbleType<T>() where T : ModEmoteBubble => GetInstance<T>()?.Type ?? 0;

		internal static void Load(CancellationToken token) {
			CacheVanillaState();

			Interface.loadMods.SetLoadStage("tModLoader.MSLoading", ModLoader.Mods.Length);
			LoadModContent(token, mod => {
				if (mod.Code != Assembly.GetExecutingAssembly()) AssemblyManager.JITMod(mod);
				ContentInstance.Register(mod);
				mod.loading = true;
				mod.AutoloadConfig();
				mod.PrepareAssets();
				mod.Autoload();
				mod.Load();
				SystemLoader.OnModLoad(mod);
				mod.loading = false;
			});

			Interface.loadMods.SetLoadStage("tModLoader.MSResizing");
			ResizeArrays();
			RecipeGroupHelper.FixRecipeGroupLookups();

			Main.ResourceSetsManager.AddModdedDisplaySets();
			Main.ResourceSetsManager.SetActiveFromOriginalConfigKey();

			Interface.loadMods.SetLoadStage("tModLoader.MSSetupContent", ModLoader.Mods.Length);
			LoadModContent(token, mod => {
				mod.SetupContent();
			});

			ContentSamples.Initialize();

			Interface.loadMods.SetLoadStage("tModLoader.MSPostSetupContent", ModLoader.Mods.Length);
			LoadModContent(token, mod => {
				mod.PostSetupContent();
				SystemLoader.PostSetupContent(mod);
				mod.TransferAllAssets();
			});


			MemoryTracking.Finish();

			if (Main.dedServ)
				ModNet.AssignNetIDs();

			ModNet.SetModNetDiagnosticsUI(ModLoader.Mods);

			Main.player[255] = new Player();

			LocalizationLoader.RefreshModLanguage(Language.ActiveCulture);
			SystemLoader.ModifyGameTipVisibility(Main.gameTips.allTips);

			PylonLoader.Setup();
			MapLoader.SetupModMap();
			PlantLoader.SetupPlants();
			RarityLoader.Initialize();
			KeybindLoader.SetupContent();

			PlayerInput.reinitialize = true;
			SetupBestiary();
			SetupRecipes(token);
			ContentSamples.RebuildItemCreativeSortingIDsAfterRecipesAreSetUp();
			ItemSorting.SetupWhiteLists();

			MenuLoader.GotoSavedModMenu();
			BossBarLoader.GotoSavedStyle();

			ModOrganizer.SaveLastLaunchedMods();
		}
=======
		asset = Request<T>(name, mode);
		return true;
	}
>>>>>>> 716495e5

	/// <inheritdoc cref="NPCLoader.GetNPC"/>
	public static ModNPC GetModNPC(int type) => NPCLoader.GetNPC(type);

	/// <inheritdoc cref="NPCHeadLoader.GetBossHeadSlot"/>
	public static int GetModBossHeadSlot(string texture) => NPCHeadLoader.GetBossHeadSlot(texture);

	/// <inheritdoc cref="NPCHeadLoader.GetHeadSlot"/>
	public static int GetModHeadSlot(string texture) => NPCHeadLoader.GetHeadSlot(texture);

	/// <inheritdoc cref="ItemLoader.GetItem"/>
	public static ModItem GetModItem(int type) => ItemLoader.GetItem(type);

	/// <inheritdoc cref="DustLoader.GetDust"/>
	public static ModDust GetModDust(int type) => DustLoader.GetDust(type);

	/// <inheritdoc cref="ProjectileLoader.GetProjectile"/>
	public static ModProjectile GetModProjectile(int type) => ProjectileLoader.GetProjectile(type);

	/// <inheritdoc cref="BuffLoader.GetBuff"/>
	public static ModBuff GetModBuff(int type) => BuffLoader.GetBuff(type);

	/// <inheritdoc cref="EquipLoader.GetEquipTexture(EquipType, int)"/>
	public static EquipTexture GetEquipTexture(EquipType type, int slot) => EquipLoader.GetEquipTexture(type, slot);

	/// <inheritdoc cref="MountLoader.GetMount"/>
	public static ModMount GetModMount(int type) => MountLoader.GetMount(type);

	/// <inheritdoc cref="TileLoader.GetTile"/>
	public static ModTile GetModTile(int type) => TileLoader.GetTile(type);

	/// <inheritdoc cref="WallLoader.GetWall"/>
	public static ModWall GetModWall(int type) => WallLoader.GetWall(type);

	/// <summary>
	/// Returns the ModWaterStyle with the given ID.
	/// </summary>
	public static ModWaterStyle GetModWaterStyle(int style) => LoaderManager.Get<WaterStylesLoader>().Get(style);

	/// <summary>
	/// Returns the ModWaterfallStyle with the given ID.
	/// </summary>
	public static ModWaterfallStyle GetModWaterfallStyle(int style) => LoaderManager.Get<WaterFallStylesLoader>().Get(style);

	/// <inheritdoc cref="BackgroundTextureLoader.GetBackgroundSlot"/>
	public static int GetModBackgroundSlot(string texture) => BackgroundTextureLoader.GetBackgroundSlot(texture);

	/// <summary>
	/// Returns the ModSurfaceBackgroundStyle object with the given ID.
	/// </summary>
	public static ModSurfaceBackgroundStyle GetModSurfaceBackgroundStyle(int style) => LoaderManager.Get<SurfaceBackgroundStylesLoader>().Get(style);

	/// <summary>
	/// Returns the ModUndergroundBackgroundStyle object with the given ID.
	/// </summary>
	public static ModUndergroundBackgroundStyle GetModUndergroundBackgroundStyle(int style) => LoaderManager.Get<UndergroundBackgroundStylesLoader>().Get(style);

	/// <summary>
	/// Get the id (type) of a ModGore by class. Assumes one instance per class.
	/// </summary>
	public static int GoreType<T>() where T : ModGore => GetInstance<T>()?.Type ?? 0;

	/// <summary>
	/// Get the id (type) of a ModItem by class. Assumes one instance per class.
	/// </summary>
	public static int ItemType<T>() where T : ModItem => GetInstance<T>()?.Type ?? 0;

	/// <summary>
	/// Get the id (type) of a ModPrefix by class. Assumes one instance per class.
	/// </summary>
	public static int PrefixType<T>() where T : ModPrefix => GetInstance<T>()?.Type ?? 0;

	/// <summary>
	/// Get the id (type) of a ModRarity by class. Assumes one instance per class.
	/// </summary>
	public static int RarityType<T>() where T : ModRarity => GetInstance<T>()?.Type ?? 0;

	/// <summary>
	/// Get the id (type) of a ModDust by class. Assumes one instance per class.
	/// </summary>
	public static int DustType<T>() where T : ModDust => GetInstance<T>()?.Type ?? 0;

	/// <summary>
	/// Get the id (type) of a ModTile by class. Assumes one instance per class.
	/// </summary>
	public static int TileType<T>() where T : ModTile => GetInstance<T>()?.Type ?? 0;

<<<<<<< HEAD
		//TODO: Unhardcode ALL of this.
		internal static void Unload() {
			TypeCaching.Clear();
			ItemLoader.Unload();
			EquipLoader.Unload();
			PrefixLoader.Unload();
			DustLoader.Unload();
			TileLoader.Unload();
			PylonLoader.Unload();
			WallLoader.Unload();
			ProjectileLoader.Unload();

			NPCLoader.Unload();
			NPCHeadLoader.Unload();
			if (!Main.dedServ) // dedicated servers implode with texture swaps and I've never understood why, so here's a fix for that     -thomas
				TownNPCProfiles.Instance.ResetTexturesAccordingToVanillaProfiles();

			BossBarLoader.Unload();
			PlayerLoader.Unload();
			BuffLoader.Unload();
			MountLoader.Unload();
			RarityLoader.Unload();
			DamageClassLoader.Unload();
			InfoDisplayLoader.Unload();
			EmoteBubbleLoader.Unload();
			GoreLoader.Unload();
			PlantLoader.UnloadPlants();
			ResourceOverlayLoader.Unload();
			ResourceDisplaySetLoader.Unload();

			LoaderManager.Unload();

			GlobalBackgroundStyleLoader.Unload();
			PlayerDrawLayerLoader.Unload();
			SystemLoader.Unload();
			ResizeArrays(true);
			for (int k = 0; k < Recipe.maxRecipes; k++) {
				Main.recipe[k] = new Recipe();
=======
	/// <summary>
	/// Get the id (type) of a ModPylon by class. Assumes one instance per class.
	/// If nothing is found, returns 0, or the "Forest Pylon" type.
	/// </summary>
	public static TeleportPylonType PylonType<T>() where T : ModPylon => GetInstance<T>()?.PylonType ?? 0;

	/// <summary>
	/// Get the id (type) of a ModTileEntity by class. Assumes one instance per class.
	/// </summary>
	public static int TileEntityType<T>() where T : ModTileEntity => GetInstance<T>()?.Type ?? 0;

	/// <summary>
	/// Get the id (type) of a ModWall by class. Assumes one instance per class.
	/// </summary>
	public static int WallType<T>() where T : ModWall => GetInstance<T>()?.Type ?? 0;

	/// <summary>
	/// Get the id (type) of a ModProjectile by class. Assumes one instance per class.
	/// </summary>
	public static int ProjectileType<T>() where T : ModProjectile => GetInstance<T>()?.Type ?? 0;

	/// <summary>
	/// Get the id (type) of a ModNPC by class. Assumes one instance per class.
	/// </summary>
	public static int NPCType<T>() where T : ModNPC => GetInstance<T>()?.Type ?? 0;

	/// <summary>
	/// Get the id (type) of a ModBuff by class. Assumes one instance per class.
	/// </summary>
	public static int BuffType<T>() where T : ModBuff => GetInstance<T>()?.Type ?? 0;

	/// <summary>
	/// Get the id (type) of a ModMount by class. Assumes one instance per class.
	/// </summary>
	public static int MountType<T>() where T : ModMount => GetInstance<T>()?.Type ?? 0;

	internal static void Load(CancellationToken token)
	{
		CacheVanillaState();

		Interface.loadMods.SetLoadStage("tModLoader.MSLoading", ModLoader.Mods.Length);
		LoadModContent(token, mod => {
			if (mod.Code != Assembly.GetExecutingAssembly()) AssemblyManager.JITMod(mod);
			ContentInstance.Register(mod);
			mod.loading = true;
			mod.AutoloadConfig();
			mod.PrepareAssets();
			mod.Autoload();
			mod.Load();
			SystemLoader.OnModLoad(mod);
			mod.loading = false;
		});

		Interface.loadMods.SetLoadStage("tModLoader.MSResizing");
		ResizeArrays();
		RecipeGroupHelper.CreateRecipeGroupLookups();

		Main.ResourceSetsManager.AddModdedDisplaySets();
		Main.ResourceSetsManager.SetActiveFromOriginalConfigKey();


		Interface.loadMods.SetLoadStage("tModLoader.MSSetupContent", ModLoader.Mods.Length);
		LanguageManager.Instance.ReloadLanguage(resetValuesToKeysFirst: false); // Don't reset values to keys in case any new translations were registered during Load. All mod translations were wiped in Unload anyway
		LoadModContent(token, mod => {
			mod.SetupContent();
		});

		ContentSamples.Initialize();
		TileLoader.PostSetupContent();
		BuffLoader.PostSetupContent();

		Interface.loadMods.SetLoadStage("tModLoader.MSPostSetupContent", ModLoader.Mods.Length);
		LoadModContent(token, mod => {
			mod.PostSetupContent();
			SystemLoader.PostSetupContent(mod);
			mod.TransferAllAssets();
		});

		MemoryTracking.Finish();

		if (Main.dedServ)
			ModNet.AssignNetIDs();

		ModNet.SetModNetDiagnosticsUI(ModLoader.Mods);

		Main.player[255] = new Player();

		BuffLoader.FinishSetup();
		ItemLoader.FinishSetup();
		NPCLoader.FinishSetup();
		PrefixLoader.FinishSetup();
		ProjectileLoader.FinishSetup();
		PylonLoader.FinishSetup();
		TileLoader.FinishSetup();
		WallLoader.FinishSetup();

		MapLoader.FinishSetup();
		PlantLoader.FinishSetup();
		RarityLoader.FinishSetup();
		Config.ConfigManager.FinishSetup();

		SystemLoader.ModifyGameTipVisibility(Main.gameTips.allTips);

		PlayerInput.reinitialize = true;
		SetupBestiary();
		NPCShopDatabase.Initialize();
		SetupRecipes(token);
		NPCShopDatabase.FinishSetup();
		ContentSamples.RebuildItemCreativeSortingIDsAfterRecipesAreSetUp();
		ItemSorting.SetupWhiteLists();
		LocalizationLoader.FinishSetup();

		MenuLoader.GotoSavedModMenu();
		BossBarLoader.GotoSavedStyle();

		ModOrganizer.SaveLastLaunchedMods();
	}

	private static void CacheVanillaState()
	{
		EffectsTracker.CacheVanillaState();
		DamageClassLoader.RegisterDefaultClasses();
		ExtraJumpLoader.RegisterDefaultJumps();
		InfoDisplayLoader.RegisterDefaultDisplays();
		BuilderToggleLoader.RegisterDefaultToggles();
	}

	private static void LoadModContent(CancellationToken token, Action<Mod> loadAction)
	{
		MemoryTracking.Checkpoint();
		int num = 0;
		foreach (var mod in ModLoader.Mods) {
			token.ThrowIfCancellationRequested();
			Interface.loadMods.SetCurrentMod(num++, mod);
			try {
				loadAction(mod);
			}
			catch (Exception e) {
				e.Data["mod"] = mod.Name;
				throw;
			}
			finally {
				MemoryTracking.Update(mod.Name);
>>>>>>> 716495e5
			}
		}
	}

<<<<<<< HEAD
		//TODO: Unhardcode ALL of this.
		private static void ResizeArrays(bool unloading = false) {
			DamageClassLoader.ResizeArrays();
			ItemLoader.ResizeArrays(unloading);
			EquipLoader.ResizeAndFillArrays();
			PrefixLoader.ResizeArrays();
			DustLoader.ResizeArrays();
			TileLoader.ResizeArrays(unloading);
			WallLoader.ResizeArrays(unloading);
			TileIO.ResizeArrays();
			ProjectileLoader.ResizeArrays();
			NPCLoader.ResizeArrays(unloading);
			NPCHeadLoader.ResizeAndFillArrays();
			MountLoader.ResizeArrays();
			BuffLoader.ResizeArrays();
			PlayerLoader.RebuildHooks();
			PlayerDrawLayerLoader.ResizeArrays();
			EmoteBubbleLoader.ResizeArrays();
			SystemLoader.ResizeArrays();

			if (!Main.dedServ) {
				GlobalBackgroundStyleLoader.ResizeAndFillArrays(unloading);
				GoreLoader.ResizeAndFillArrays();
			}
=======
	private static void SetupBestiary()
	{
		//Beastiary DB
		var bestiaryDatabase = new BestiaryDatabase();
		new BestiaryDatabaseNPCsPopulator().Populate(bestiaryDatabase);
		Main.BestiaryDB = bestiaryDatabase;
		ContentSamples.RebuildBestiarySortingIDsByBestiaryDatabaseContents(bestiaryDatabase);
>>>>>>> 716495e5

		//Drops DB
		var itemDropDatabase = new ItemDropDatabase();
		itemDropDatabase.Populate();
		Main.ItemDropsDB = itemDropDatabase;

		//Update the bestiary DB with the drops DB.
		bestiaryDatabase.Merge(Main.ItemDropsDB);

		//Etc

		if (!Main.dedServ)
			Main.BestiaryUI = new UIBestiaryTest(Main.BestiaryDB);

		Main.ItemDropSolver = new ItemDropResolver(itemDropDatabase);
		Main.BestiaryTracker = new BestiaryUnlocksTracker();
	}

	private static void SetupRecipes(CancellationToken token)
	{
		Interface.loadMods.SetLoadStage("tModLoader.MSAddingRecipes");
		for (int k = 0; k < Recipe.maxRecipes; k++) {
			token.ThrowIfCancellationRequested();
			Main.recipe[k] = new Recipe();
		}

		Recipe.numRecipes = 0;
		RecipeGroupHelper.ResetRecipeGroups();
		RecipeLoader.setupRecipes = true;
		Recipe.SetupRecipes();
		RecipeLoader.setupRecipes = false;
		ContentSamples.FixItemsAfterRecipesAreAdded();
		RecipeLoader.PostSetupRecipes();
	}

	internal static void UnloadModContent()
	{
		MenuLoader.Unload(); //do this early, so modded menus won't be active when unloaded

		int i = 0;
		foreach (var mod in ModLoader.Mods.Reverse()) {
			Interface.loadMods.SetCurrentMod(i++, mod);

			try {
				MonoModHooks.RemoveAll(mod);
				mod.Close();
				mod.UnloadContent();
			}
			catch (Exception e) {
				e.Data["mod"] = mod.Name;
				throw;
			}
		}
	}

	//TODO: Unhardcode ALL of this.
	internal static void Unload()
	{
		TypeCaching.Clear();
		ItemLoader.Unload();
		EquipLoader.Unload();
		PrefixLoader.Unload();
		DustLoader.Unload();
		TileLoader.Unload();
		PylonLoader.Unload();
		WallLoader.Unload();
		ProjectileLoader.Unload();

		NPCLoader.Unload();
		NPCHeadLoader.Unload();

		BossBarLoader.Unload();
		PlayerLoader.Unload();
		BuffLoader.Unload();
		MountLoader.Unload();
		RarityLoader.Unload();
		DamageClassLoader.Unload();
		InfoDisplayLoader.Unload();
		BuilderToggleLoader.Unload();
		ExtraJumpLoader.Unload();
		GoreLoader.Unload();
		PlantLoader.UnloadPlants();
		HairLoader.Unload();

		ResourceOverlayLoader.Unload();
		ResourceDisplaySetLoader.Unload();

		LoaderManager.Unload();

		GlobalBackgroundStyleLoader.Unload();
		PlayerDrawLayerLoader.Unload();
		SystemLoader.Unload();
		ResizeArrays(true);
		for (int k = 0; k < Recipe.maxRecipes; k++) {
			Main.recipe[k] = new Recipe();
		}
		Recipe.numRecipes = 0;
		RecipeGroupHelper.ResetRecipeGroups();
		Recipe.SetupRecipes();
		TileEntity.manager.Reset();
		MapLoader.UnloadModMap();
		ItemSorting.SetupWhiteLists();
		RecipeLoader.Unload();
		CommandLoader.Unload();
		TagSerializer.Reload();
		ModNet.Unload();
		Config.ConfigManager.Unload();
		CustomCurrencyManager.Initialize();
		EffectsTracker.RemoveModEffects();
		Main.MapIcons = new MapIconOverlay().AddLayer(new SpawnMapLayer()).AddLayer(new TeleportPylonsMapLayer()).AddLayer(Main.Pings);
		ItemTrader.ChlorophyteExtractinator = ItemTrader.CreateChlorophyteExtractinator();
		Main.gameTips.Reset();

		// ItemID.Search = IdDictionary.Create<ItemID, short>();
		// NPCID.Search = IdDictionary.Create<NPCID, short>();
		// ProjectileID.Search = IdDictionary.Create<ProjectileID, short>();
		// TileID.Search = IdDictionary.Create<TileID, ushort>();
		// WallID.Search = IdDictionary.Create<WallID, ushort>();
		// BuffID.Search = IdDictionary.Create<BuffID, int>();

		CreativeItemSacrificesCatalog.Instance.Initialize();
		ContentSamples.Initialize();
		SetupBestiary();

		LocalizationLoader.Unload();

		CleanupModReferences();
	}

	//TODO: Unhardcode ALL of this.
	private static void ResizeArrays(bool unloading = false)
	{
		DamageClassLoader.ResizeArrays();
		ExtraJumpLoader.ResizeArrays();
		ItemLoader.ResizeArrays(unloading);
		EquipLoader.ResizeAndFillArrays();
		PrefixLoader.ResizeArrays();
		DustLoader.ResizeArrays();
		TileLoader.ResizeArrays(unloading);
		WallLoader.ResizeArrays(unloading);
		ProjectileLoader.ResizeArrays(unloading);
		NPCLoader.ResizeArrays(unloading);
		NPCHeadLoader.ResizeAndFillArrays();
		MountLoader.ResizeArrays();
		BuffLoader.ResizeArrays();
		PlayerLoader.ResizeArrays();
		PlayerDrawLayerLoader.ResizeArrays();
		HairLoader.ResizeArrays();
		SystemLoader.ResizeArrays();

		if (!Main.dedServ) {
			GlobalBackgroundStyleLoader.ResizeAndFillArrays(unloading);
			GoreLoader.ResizeAndFillArrays();
		}

		LoaderManager.ResizeArrays();

		// TML: Due to Segments.PlayerSegment._player being initialized way before any mods are loaded, calling methods on this player (which vanilla does) will crash since no ModPlayers are set up for it, so reinitialize it
		if (!Main.dedServ)
			SkyManager.Instance["CreditsRoll"] = new CreditsRollSky();
	}

	/// <summary>
	/// Several arrays and other fields hold references to various classes from mods, we need to clean them up to give properly coded mods a chance to be completely free of references
	/// so that they can be collected by the garbage collection. For most things eventually they will be replaced during gameplay, but we want the old instance completely gone quickly.
	/// </summary>
	internal static void CleanupModReferences()
	{
		// Clear references to ModPlayer instances
		for (int i = 0; i < Main.player.Length; i++) {
			Main.player[i] = new Player();
			// player.whoAmI is only set for active players
		}

		Main.clientPlayer = new Player();
		Main.ActivePlayerFileData = new Terraria.IO.PlayerFileData();
		Main._characterSelectMenu._playerList?.Clear();
		Main.PlayerList.Clear();

		if (ItemSlot.singleSlotArray[0] != null) {
			ItemSlot.singleSlotArray[0] = new Item();
		}

		WorldGen.ClearGenerationPasses(); // Clean up modded generation passes
	}

	public static Stream OpenRead(string assetName, bool newFileStream = false)
	{
		if (!assetName.StartsWith("tmod:"))
			return File.OpenRead(assetName);

		SplitName(assetName.Substring(5).Replace('\\', '/'), out var modName, out var entryPath);
		return ModLoader.GetMod(modName).GetFileStream(entryPath, newFileStream);
	}

	internal static void TransferCompletedAssets()
	{
		foreach (var mod in ModLoader.Mods)
			if (mod.Assets is AssetRepository assetRepo && !assetRepo.IsDisposed)
				assetRepo.TransferCompletedAssets();
	}
}<|MERGE_RESOLUTION|>--- conflicted
+++ resolved
@@ -143,245 +143,9 @@
 			return false;
 		}
 
-<<<<<<< HEAD
-		/// <summary>
-		/// Gets the ModNPC instance corresponding to the specified type.
-		/// </summary>
-		/// <param name="type">The type of the npc</param>
-		/// <returns>The ModNPC instance in the npcs array, null if not found.</returns>
-		public static ModNPC GetModNPC(int type) => NPCLoader.GetNPC(type);
-
-		/// <summary>
-		/// Gets the index of the boss head texture corresponding to the given texture path.
-		/// </summary>
-		/// <param name="texture"></param>
-		/// <returns></returns>
-		public static int GetModBossHeadSlot(string texture) => NPCHeadLoader.GetBossHeadSlot(texture);
-
-		/// <summary>
-		/// Gets the index of the head texture corresponding to the given texture path.
-		/// </summary>
-		/// <param name="texture">Relative texture path</param>
-		/// <returns>The index of the texture in the heads array, -1 if not found.</returns>
-		public static int GetModHeadSlot(string texture) => NPCHeadLoader.GetHeadSlot(texture);
-
-		/// <summary>
-		/// Gets the ModItem instance corresponding to the specified type. Returns null if no modded item has the given type.
-		/// </summary>
-		public static ModItem GetModItem(int type) => ItemLoader.GetItem(type);
-
-		/// <summary>
-		/// Gets the ModDust instance with the given type. Returns null if no ModDust with the given type exists.
-		/// </summary>
-		public static ModDust GetModDust(int type) => DustLoader.GetDust(type);
-
-		/// <summary>
-		/// Gets the ModProjectile instance corresponding to the specified type.
-		/// </summary>
-		/// <param name="type">The type of the projectile</param>
-		/// <returns>The ModProjectile instance in the projectiles array, null if not found.</returns>
-		public static ModProjectile GetModProjectile(int type) => ProjectileLoader.GetProjectile(type);
-
-		/// <summary>
-		/// Gets the ModBuff instance with the given type. If no ModBuff with the given type exists, returns null.
-		/// </summary>
-		public static ModBuff GetModBuff(int type) => BuffLoader.GetBuff(type);
-
-		/// <summary>
-		/// Gets the equipment texture for the specified equipment type and ID.
-		/// </summary>
-		/// <param name="type"></param>
-		/// <param name="slot"></param>
-		/// <returns></returns>
-		public static EquipTexture GetEquipTexture(EquipType type, int slot) => EquipLoader.GetEquipTexture(type, slot);
-
-		/// <summary>
-		/// Gets the ModMount instance corresponding to the given type. Returns null if no ModMount has the given type.
-		/// </summary>
-		/// <param name="type">The type of the mount.</param>
-		/// <returns>Null if not found, otherwise the ModMount associated with the mount.</returns>
-		public static ModMount GetModMount(int type) => MountLoader.GetMount(type);
-
-		/// <summary>
-		/// Gets the ModTile instance with the given type. If no ModTile with the given type exists, returns null.
-		/// </summary>
-		/// <param name="type">The type of the ModTile</param>
-		/// <returns>The ModTile instance in the tiles array, null if not found.</returns>
-		public static ModTile GetModTile(int type) => TileLoader.GetTile(type);
-
-		/// <summary>
-		/// Gets the ModWall instance with the given type. If no ModWall with the given type exists, returns null.
-		/// </summary>
-		public static ModWall GetModWall(int type) => WallLoader.GetWall(type);
-
-		/// <summary>
-		/// Returns the ModWaterStyle with the given ID.
-		/// </summary>
-		public static ModWaterStyle GetModWaterStyle(int style) => LoaderManager.Get<WaterStylesLoader>().Get(style);
-
-		/// <summary>
-		/// Returns the ModWaterfallStyle with the given ID.
-		/// </summary>
-		public static ModWaterfallStyle GetModWaterfallStyle(int style) => LoaderManager.Get<WaterFallStylesLoader>().Get(style);
-
-		/// <summary>
-		/// Returns the slot/ID of the background texture with the given name.
-		/// </summary>
-		public static int GetModBackgroundSlot(string texture) => BackgroundTextureLoader.GetBackgroundSlot(texture);
-
-		/// <summary>
-		/// Returns the ModSurfaceBackgroundStyle object with the given ID.
-		/// </summary>
-		public static ModSurfaceBackgroundStyle GetModSurfaceBackgroundStyle(int style) => LoaderManager.Get<SurfaceBackgroundStylesLoader>().Get(style);
-
-		/// <summary>
-		/// Returns the ModUndergroundBackgroundStyle object with the given ID.
-		/// </summary>
-		public static ModUndergroundBackgroundStyle GetModUndergroundBackgroundStyle(int style) => LoaderManager.Get<UndergroundBackgroundStylesLoader>().Get(style);
-
-		/// <summary>
-		/// Get the id (type) of a ModGore by class. Assumes one instance per class.
-		/// </summary>
-		public static int GoreType<T>() where T : ModGore => GetInstance<T>()?.Type ?? 0;
-
-		/// <summary>
-		/// Get the id (type) of a ModItem by class. Assumes one instance per class.
-		/// </summary>
-		public static int ItemType<T>() where T : ModItem => GetInstance<T>()?.Type ?? 0;
-
-		/// <summary>
-		/// Get the id (type) of a ModPrefix by class. Assumes one instance per class.
-		/// </summary>
-		public static int PrefixType<T>() where T : ModPrefix => GetInstance<T>()?.Type ?? 0;
-
-		/// <summary>
-		/// Get the id (type) of a ModRarity by class. Assumes one instance per class.
-		/// </summary>
-		public static int RarityType<T>() where T : ModRarity => GetInstance<T>()?.Type ?? 0;
-
-		/// <summary>
-		/// Get the id (type) of a ModDust by class. Assumes one instance per class.
-		/// </summary>
-		public static int DustType<T>() where T : ModDust => GetInstance<T>()?.Type ?? 0;
-
-		/// <summary>
-		/// Get the id (type) of a ModTile by class. Assumes one instance per class.
-		/// </summary>
-		public static int TileType<T>() where T : ModTile => GetInstance<T>()?.Type ?? 0;
-
-		/// <summary>
-		/// Get the id (type) of a ModPylon by class. Assumes one instance per class.
-		/// If nothing is found, returns 0, or the "Forest Pylon" type.
-		/// </summary>
-		public static TeleportPylonType PylonType<T>() where T : ModPylon => GetInstance<T>()?.PylonType ?? 0;
-
-		/// <summary>
-		/// Get the id (type) of a ModTileEntity by class. Assumes one instance per class.
-		/// </summary>
-		public static int TileEntityType<T>() where T : ModTileEntity => GetInstance<T>()?.Type ?? 0;
-
-		/// <summary>
-		/// Get the id (type) of a ModWall by class. Assumes one instance per class.
-		/// </summary>
-		public static int WallType<T>() where T : ModWall => GetInstance<T>()?.Type ?? 0;
-
-		/// <summary>
-		/// Get the id (type) of a ModProjectile by class. Assumes one instance per class.
-		/// </summary>
-		public static int ProjectileType<T>() where T : ModProjectile => GetInstance<T>()?.Type ?? 0;
-
-		/// <summary>
-		/// Get the id (type) of a ModNPC by class. Assumes one instance per class.
-		/// </summary>
-		public static int NPCType<T>() where T : ModNPC => GetInstance<T>()?.Type ?? 0;
-
-		/// <summary>
-		/// Get the id (type) of a ModBuff by class. Assumes one instance per class.
-		/// </summary>
-		public static int BuffType<T>() where T : ModBuff => GetInstance<T>()?.Type ?? 0;
-
-		/// <summary>
-		/// Get the id (type) of a ModMount by class. Assumes one instance per class.
-		/// </summary>
-		public static int MountType<T>() where T : ModMount => GetInstance<T>()?.Type ?? 0;
-
-		/// <summary>
-		/// Get the id (type) of a ModEmoteBubble by class. Assumes one instance per class.
-		/// </summary>
-		public static int EmoteBubbleType<T>() where T : ModEmoteBubble => GetInstance<T>()?.Type ?? 0;
-
-		internal static void Load(CancellationToken token) {
-			CacheVanillaState();
-
-			Interface.loadMods.SetLoadStage("tModLoader.MSLoading", ModLoader.Mods.Length);
-			LoadModContent(token, mod => {
-				if (mod.Code != Assembly.GetExecutingAssembly()) AssemblyManager.JITMod(mod);
-				ContentInstance.Register(mod);
-				mod.loading = true;
-				mod.AutoloadConfig();
-				mod.PrepareAssets();
-				mod.Autoload();
-				mod.Load();
-				SystemLoader.OnModLoad(mod);
-				mod.loading = false;
-			});
-
-			Interface.loadMods.SetLoadStage("tModLoader.MSResizing");
-			ResizeArrays();
-			RecipeGroupHelper.FixRecipeGroupLookups();
-
-			Main.ResourceSetsManager.AddModdedDisplaySets();
-			Main.ResourceSetsManager.SetActiveFromOriginalConfigKey();
-
-			Interface.loadMods.SetLoadStage("tModLoader.MSSetupContent", ModLoader.Mods.Length);
-			LoadModContent(token, mod => {
-				mod.SetupContent();
-			});
-
-			ContentSamples.Initialize();
-
-			Interface.loadMods.SetLoadStage("tModLoader.MSPostSetupContent", ModLoader.Mods.Length);
-			LoadModContent(token, mod => {
-				mod.PostSetupContent();
-				SystemLoader.PostSetupContent(mod);
-				mod.TransferAllAssets();
-			});
-
-
-			MemoryTracking.Finish();
-
-			if (Main.dedServ)
-				ModNet.AssignNetIDs();
-
-			ModNet.SetModNetDiagnosticsUI(ModLoader.Mods);
-
-			Main.player[255] = new Player();
-
-			LocalizationLoader.RefreshModLanguage(Language.ActiveCulture);
-			SystemLoader.ModifyGameTipVisibility(Main.gameTips.allTips);
-
-			PylonLoader.Setup();
-			MapLoader.SetupModMap();
-			PlantLoader.SetupPlants();
-			RarityLoader.Initialize();
-			KeybindLoader.SetupContent();
-
-			PlayerInput.reinitialize = true;
-			SetupBestiary();
-			SetupRecipes(token);
-			ContentSamples.RebuildItemCreativeSortingIDsAfterRecipesAreSetUp();
-			ItemSorting.SetupWhiteLists();
-
-			MenuLoader.GotoSavedModMenu();
-			BossBarLoader.GotoSavedStyle();
-
-			ModOrganizer.SaveLastLaunchedMods();
-		}
-=======
 		asset = Request<T>(name, mode);
 		return true;
 	}
->>>>>>> 716495e5
 
 	/// <inheritdoc cref="NPCLoader.GetNPC"/>
 	public static ModNPC GetModNPC(int type) => NPCLoader.GetNPC(type);
@@ -469,46 +233,6 @@
 	/// </summary>
 	public static int TileType<T>() where T : ModTile => GetInstance<T>()?.Type ?? 0;
 
-<<<<<<< HEAD
-		//TODO: Unhardcode ALL of this.
-		internal static void Unload() {
-			TypeCaching.Clear();
-			ItemLoader.Unload();
-			EquipLoader.Unload();
-			PrefixLoader.Unload();
-			DustLoader.Unload();
-			TileLoader.Unload();
-			PylonLoader.Unload();
-			WallLoader.Unload();
-			ProjectileLoader.Unload();
-
-			NPCLoader.Unload();
-			NPCHeadLoader.Unload();
-			if (!Main.dedServ) // dedicated servers implode with texture swaps and I've never understood why, so here's a fix for that     -thomas
-				TownNPCProfiles.Instance.ResetTexturesAccordingToVanillaProfiles();
-
-			BossBarLoader.Unload();
-			PlayerLoader.Unload();
-			BuffLoader.Unload();
-			MountLoader.Unload();
-			RarityLoader.Unload();
-			DamageClassLoader.Unload();
-			InfoDisplayLoader.Unload();
-			EmoteBubbleLoader.Unload();
-			GoreLoader.Unload();
-			PlantLoader.UnloadPlants();
-			ResourceOverlayLoader.Unload();
-			ResourceDisplaySetLoader.Unload();
-
-			LoaderManager.Unload();
-
-			GlobalBackgroundStyleLoader.Unload();
-			PlayerDrawLayerLoader.Unload();
-			SystemLoader.Unload();
-			ResizeArrays(true);
-			for (int k = 0; k < Recipe.maxRecipes; k++) {
-				Main.recipe[k] = new Recipe();
-=======
 	/// <summary>
 	/// Get the id (type) of a ModPylon by class. Assumes one instance per class.
 	/// If nothing is found, returns 0, or the "Forest Pylon" type.
@@ -544,6 +268,11 @@
 	/// Get the id (type) of a ModMount by class. Assumes one instance per class.
 	/// </summary>
 	public static int MountType<T>() where T : ModMount => GetInstance<T>()?.Type ?? 0;
+
+	/// <summary>
+	/// Get the id (type) of a ModEmoteBubble by class. Assumes one instance per class.
+	/// </summary>
+	public static int EmoteBubbleType<T>() where T : ModEmoteBubble => GetInstance<T>()?.Type ?? 0;
 
 	internal static void Load(CancellationToken token)
 	{
@@ -652,37 +381,10 @@
 			}
 			finally {
 				MemoryTracking.Update(mod.Name);
->>>>>>> 716495e5
 			}
 		}
 	}
 
-<<<<<<< HEAD
-		//TODO: Unhardcode ALL of this.
-		private static void ResizeArrays(bool unloading = false) {
-			DamageClassLoader.ResizeArrays();
-			ItemLoader.ResizeArrays(unloading);
-			EquipLoader.ResizeAndFillArrays();
-			PrefixLoader.ResizeArrays();
-			DustLoader.ResizeArrays();
-			TileLoader.ResizeArrays(unloading);
-			WallLoader.ResizeArrays(unloading);
-			TileIO.ResizeArrays();
-			ProjectileLoader.ResizeArrays();
-			NPCLoader.ResizeArrays(unloading);
-			NPCHeadLoader.ResizeAndFillArrays();
-			MountLoader.ResizeArrays();
-			BuffLoader.ResizeArrays();
-			PlayerLoader.RebuildHooks();
-			PlayerDrawLayerLoader.ResizeArrays();
-			EmoteBubbleLoader.ResizeArrays();
-			SystemLoader.ResizeArrays();
-
-			if (!Main.dedServ) {
-				GlobalBackgroundStyleLoader.ResizeAndFillArrays(unloading);
-				GoreLoader.ResizeAndFillArrays();
-			}
-=======
 	private static void SetupBestiary()
 	{
 		//Beastiary DB
@@ -690,7 +392,6 @@
 		new BestiaryDatabaseNPCsPopulator().Populate(bestiaryDatabase);
 		Main.BestiaryDB = bestiaryDatabase;
 		ContentSamples.RebuildBestiarySortingIDsByBestiaryDatabaseContents(bestiaryDatabase);
->>>>>>> 716495e5
 
 		//Drops DB
 		var itemDropDatabase = new ItemDropDatabase();
@@ -774,6 +475,7 @@
 		GoreLoader.Unload();
 		PlantLoader.UnloadPlants();
 		HairLoader.Unload();
+		EmoteBubbleLoader.Unload();
 
 		ResourceOverlayLoader.Unload();
 		ResourceDisplaySetLoader.Unload();
@@ -839,6 +541,7 @@
 		PlayerLoader.ResizeArrays();
 		PlayerDrawLayerLoader.ResizeArrays();
 		HairLoader.ResizeArrays();
+		EmoteBubbleLoader.ResizeArrays();
 		SystemLoader.ResizeArrays();
 
 		if (!Main.dedServ) {
