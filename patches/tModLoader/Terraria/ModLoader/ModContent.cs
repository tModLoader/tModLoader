﻿using Microsoft.Xna.Framework.Audio;
using Microsoft.Xna.Framework.Graphics;
using ReLogic.Content;
using System;
using System.Collections.Generic;
using System.IO;
using System.Linq;
using System.Threading;
using Terraria.DataStructures;
using Terraria.GameContent.UI;
using Terraria.GameContent.UI.States;
using Terraria.GameContent.Bestiary;
using Terraria.GameContent.ItemDropRules;
using Terraria.GameInput;
using Terraria.ID;
using Terraria.Localization;
using Terraria.ModLoader.Audio;
using Terraria.ModLoader.Core;
using Terraria.ModLoader.Engine;
using Terraria.ModLoader.Exceptions;
using Terraria.ModLoader.IO;
using Terraria.ModLoader.UI;
using Terraria.UI;
using Terraria.Initializers;

namespace Terraria.ModLoader
{
	/// <summary>
	/// Manages content added by mods.
	/// Liasons between mod content and Terraria's arrays and oversees the Loader classes.
	/// </summary>
	public static class ModContent
	{
		/// <summary> Returns the base instance of the provided content type. </summary>
		public static T GetInstance<T>() where T : class
			=> ContentInstance<T>.Instance;

		/// <summary> Returns all base content instances that derive from the provided content type across all currently loaded mods. </summary>
		public static IEnumerable<T> GetContent<T>() where T : ILoadable
			=> ModLoader.Mods.SelectMany(m => m.GetContent<T>());

		/// <summary> Attempts to find the content instance with the specified full name. Caching the result is recommended.<para/>This will throw exceptions on failure. </summary>
		/// <exception cref="KeyNotFoundException"/>
		public static T Find<T>(string fullname) where T : IModType => ModTypeLookup<T>.Get(fullname);
		/// <summary> Attempts to find the content instance with the specified name and mod name. Caching the result is recommended.<para/>This will throw exceptions on failure. </summary>
		/// <exception cref="KeyNotFoundException"/>
		public static T Find<T>(string modName, string name) where T : IModType => ModTypeLookup<T>.Get(modName, name);

		/// <summary> Safely attempts to find the content instance with the specified full name. Caching the result is recommended. </summary>
		/// <returns> Whether or not the requested instance has been found. </returns>
		public static bool TryFind<T>(string fullname, out T value) where T : IModType => ModTypeLookup<T>.TryGetValue(fullname, out value);
		/// <summary> Safely attempts to find the content instance with the specified name and mod name. Caching the result is recommended. </summary>
		/// <returns> Whether or not the requested instance has been found. </returns>
		public static bool TryFind<T>(string modName, string name, out T value) where T : IModType => ModTypeLookup<T>.TryGetValue(modName, name, out value);

		private static readonly char[] nameSplitters = new char[] { '/', ' ', ':' };
		public static void SplitName(string name, out string domain, out string subName) {
			int slash = name.IndexOfAny(nameSplitters); // slash is the canonical splitter, but we'll accept space and colon for backwards compatability, just in case
			if (slash < 0)
				throw new MissingResourceException("Missing mod qualifier: " + name);

			domain = name.Substring(0, slash);
			subName = name.Substring(slash + 1);
		}

		/// <summary>
		/// Gets the byte representation of the file with the specified name. The name is in the format of "ModFolder/OtherFolders/FileNameWithExtension". Throws an ArgumentException if the file does not exist.
		/// </summary>
		/// <exception cref="MissingResourceException">Missing mod: " + name</exception>
		public static byte[] GetFileBytes(string name) {
			SplitName(name, out string modName, out string subName);

			if (!ModLoader.TryGetMod(modName, out var mod))
				throw new MissingResourceException("Missing mod: " + name);

			return mod.GetFileBytes(subName);
		}

		/// <summary>
		/// Returns whether or not a file with the specified name exists.
		/// </summary>
		public static bool FileExists(string name) {
			if (!name.Contains('/'))
				return false;

			SplitName(name, out string modName, out string subName);

			return ModLoader.TryGetMod(modName, out var mod) && mod.FileExists(subName);
		}

		/// <summary>
		/// Gets the asset with the specified name. Throws an Exception if the asset does not exist. 
		/// </summary>
		/// <param name="name">The path to the asset without extension, including the mod name (or Terraria) for vanilla assets. Eg "ModName/Folder/FileNameWithoutExtension"</param>
		public static Asset<T> Request<T>(string name, AssetRequestMode mode = AssetRequestMode.AsyncLoad) where T : class {
			SplitName(name, out string modName, out string subName);

			if(modName == "Terraria")
				return Main.Assets.Request<T>(subName, mode);

			if (!ModLoader.TryGetMod(modName, out var mod))
				throw new MissingResourceException($"Missing mod: {name}");

			return mod.Assets.Request<T>(subName, mode);
		}

		/// <summary>
		/// Returns whether or not a asset with the specified name exists.
		/// Includes the mod name prefix like GetAsset
		/// </summary>
		public static bool HasAsset(string name) {
			if (Main.dedServ || string.IsNullOrWhiteSpace(name) || !name.Contains('/'))
				return false;

			SplitName(name, out string modName, out string subName);

			if (modName == "Terraria")
				return Main.AssetSourceController.StaticSource.HasAsset(subName);

			return ModLoader.TryGetMod(modName, out var mod) && mod.RootContentSource.HasAsset(subName);
		}

		public static bool RequestIfExists<T>(string name, out Asset<T> asset, AssetRequestMode mode = AssetRequestMode.AsyncLoad) where T : class {
			if (!HasAsset(name)) {
				asset = default;
				return false;
			}

			asset = Request<T>(name, mode);
			return true;
		}

		[Obsolete("Use ModContent.Request<Texture2D> or Mod.Assets.Request<Texture2D> instead")]
		public static Asset<Texture2D> GetTexture(string name, AssetRequestMode mode = AssetRequestMode.AsyncLoad) => Request<Texture2D>(name, mode);

		[Obsolete("Use ModContent.HasAsset or Mod.HasAsset instead")]
		public static bool TextureExists(string name) => HasAsset(name);

		[Obsolete("Use ModContent.Request<Texture2D> or Mod.Assets.Request<Texture2D> instead")]
		public static Asset<SoundEffect> GetSound(string name, AssetRequestMode mode = AssetRequestMode.AsyncLoad) => Request<SoundEffect>(name, mode);

		[Obsolete("Use ModContent.HasAsset or Mod.HasAsset instead")]
		public static bool SoundExists(string name) => HasAsset(name);

		/// <summary>
		/// Gets the music with the specified name. The name is in the same format as for texture names. Throws an ArgumentException if the music does not exist. Note: SoundMP3 is in the Terraria.ModLoader namespace.
		/// </summary>
		/// <exception cref="MissingResourceException">Missing mod: " + name</exception>
		public static Music GetMusic(string name) {
			if (Main.dedServ)
				return null;

			SplitName(name, out string modName, out string subName);

			if (!ModLoader.TryGetMod(modName, out var mod))
				throw new MissingResourceException("Missing mod: " + name);

			return mod.GetMusic(subName);
		}

		/// <summary>
		/// Returns whether or not a sound with the specified name exists.
		/// </summary>
		public static bool MusicExists(string name) {
			if (!name.Contains('/'))
				return false;

			SplitName(name, out string modName, out string subName);

			return ModLoader.TryGetMod(modName, out var mod) && mod.MusicExists(subName);
		}

		/// <summary>
		/// Gets the ModNPC instance corresponding to the specified type.
		/// </summary>
		/// <param name="type">The type of the npc</param>
		/// <returns>The ModNPC instance in the npcs array, null if not found.</returns>
		public static ModNPC GetModNPC(int type) => NPCLoader.GetNPC(type);

		/// <summary>
		/// Gets the index of the boss head texture corresponding to the given texture path.
		/// </summary>
		/// <param name="texture"></param>
		/// <returns></returns>
		public static int GetModBossHeadSlot(string texture) => NPCHeadLoader.GetBossHeadSlot(texture);

		/// <summary>
		/// Gets the index of the head texture corresponding to the given texture path.
		/// </summary>
		/// <param name="texture">Relative texture path</param>
		/// <returns>The index of the texture in the heads array, -1 if not found.</returns>
		public static int GetModHeadSlot(string texture) => NPCHeadLoader.GetHeadSlot(texture);

		/// <summary>
		/// Gets the ModItem instance corresponding to the specified type. Returns null if no modded item has the given type.
		/// </summary>
		public static ModItem GetModItem(int type) => ItemLoader.GetItem(type);

		/// <summary>
		/// Gets the ModDust instance with the given type. Returns null if no ModDust with the given type exists.
		/// </summary>
		public static ModDust GetModDust(int type) => DustLoader.GetDust(type);

		/// <summary>
		/// Gets the ModProjectile instance corresponding to the specified type.
		/// </summary>
		/// <param name="type">The type of the projectile</param>
		/// <returns>The ModProjectile instance in the projectiles array, null if not found.</returns>
		public static ModProjectile GetModProjectile(int type) => ProjectileLoader.GetProjectile(type);

		/// <summary>
		/// Gets the ModBuff instance with the given type. If no ModBuff with the given type exists, returns null.
		/// </summary>
		public static ModBuff GetModBuff(int type) => BuffLoader.GetBuff(type);

		/// <summary>
		/// Gets the equipment texture for the specified equipment type and ID.
		/// </summary>
		/// <param name="type"></param>
		/// <param name="slot"></param>
		/// <returns></returns>
		public static EquipTexture GetEquipTexture(EquipType type, int slot) => EquipLoader.GetEquipTexture(type, slot);

		/// <summary>
		/// Gets the ModMount instance corresponding to the given type. Returns null if no ModMount has the given type.
		/// </summary>
		/// <param name="type">The type of the mount.</param>
		/// <returns>Null if not found, otherwise the ModMount associated with the mount.</returns>
		public static ModMount GetModMount(int type) => MountLoader.GetMount(type);

		/// <summary>
		/// Gets the ModTile instance with the given type. If no ModTile with the given type exists, returns null.
		/// </summary>
		/// <param name="type">The type of the ModTile</param>
		/// <returns>The ModTile instance in the tiles array, null if not found.</returns>
		public static ModTile GetModTile(int type) => TileLoader.GetTile(type);

		/// <summary>
		/// Gets the ModWall instance with the given type. If no ModWall with the given type exists, returns null.
		/// </summary>
		public static ModWall GetModWall(int type) => WallLoader.GetWall(type);

		/// <summary>
		/// Returns the ModWaterStyle with the given ID.
		/// </summary>
		public static ModWaterStyle GetModWaterStyle(int style) => LoaderManager.Get<WaterStylesLoader>().Get(style);

		/// <summary>
		/// Returns the ModWaterfallStyle with the given ID.
		/// </summary>
		public static ModWaterfallStyle GetModWaterfallStyle(int style) => LoaderManager.Get<WaterFallStylesLoader>().Get(style);

		/// <summary>
		/// Returns the slot/ID of the background texture with the given name.
		/// </summary>
		public static int GetModBackgroundSlot(string texture) => BackgroundTextureLoader.GetBackgroundSlot(texture);

		/// <summary>
		/// Returns the ModSurfaceBackgroundStyle object with the given ID.
		/// </summary>
		public static ModSurfaceBackgroundStyle GetModSurfaceBackgroundStyle(int style) => LoaderManager.Get<SurfaceBackgroundStylesLoader>().Get(style);

		/// <summary>
		/// Returns the ModUndergroundBackgroundStyle object with the given ID.
		/// </summary>
		public static ModUndergroundBackgroundStyle GetModUndergroundBackgroundStyle(int style) => LoaderManager.Get<UndergroundBackgroundStylesLoader>().Get(style);

		/// <summary>
		/// Get the id (type) of a ModGore by class. Assumes one instance per class.
		/// </summary>
		public static int GoreType<T>() where T : ModGore => GetInstance<T>()?.Type ?? 0;

		/// <summary>
		/// Get the id (type) of a ModItem by class. Assumes one instance per class.
		/// </summary>
		public static int ItemType<T>() where T : ModItem => GetInstance<T>()?.Type ?? 0;

		/// <summary>
		/// Get the id (type) of a ModPrefix by class. Assumes one instance per class.
		/// </summary>
		public static byte PrefixType<T>() where T : ModPrefix => GetInstance<T>()?.Type ?? 0;

		/// <summary>
		/// Get the id (type) of a ModRarity by class. Assumes one instance per class.
		/// </summary>
		public static int RarityType<T>() where T : ModRarity => GetInstance<T>()?.Type ?? 0;

		/// <summary>
		/// Get the id (type) of a ModDust by class. Assumes one instance per class.
		/// </summary>
		public static int DustType<T>() where T : ModDust => GetInstance<T>()?.Type ?? 0;

		/// <summary>
		/// Get the id (type) of a ModTile by class. Assumes one instance per class.
		/// </summary>
		public static int TileType<T>() where T : ModTile => GetInstance<T>()?.Type ?? 0;

		/// <summary>
		/// Get the id (type) of a ModTileEntity by class. Assumes one instance per class.
		/// </summary>
		public static int TileEntityType<T>() where T : ModTileEntity => GetInstance<T>()?.Type ?? 0;

		/// <summary>
		/// Get the id (type) of a ModWall by class. Assumes one instance per class.
		/// </summary>
		public static int WallType<T>() where T : ModWall => GetInstance<T>()?.Type ?? 0;

		/// <summary>
		/// Get the id (type) of a ModProjectile by class. Assumes one instance per class.
		/// </summary>
		public static int ProjectileType<T>() where T : ModProjectile => GetInstance<T>()?.Type ?? 0;

		/// <summary>
		/// Get the id (type) of a ModNPC by class. Assumes one instance per class.
		/// </summary>
		public static int NPCType<T>() where T : ModNPC => GetInstance<T>()?.Type ?? 0;

		/// <summary>
		/// Get the id (type) of a ModBuff by class. Assumes one instance per class.
		/// </summary>
		public static int BuffType<T>() where T : ModBuff => GetInstance<T>()?.Type ?? 0;

		/// <summary>
		/// Get the id (type) of a ModMount by class. Assumes one instance per class.
		/// </summary>
		public static int MountType<T>() where T : ModMount => GetInstance<T>()?.Type ?? 0;

		private static LocalizedText SetLocalizedText(Dictionary<string, LocalizedText> dict, LocalizedText value) {
			if (dict.ContainsKey(value.Key)) {
				dict[value.Key].SetValue(value.Value);
			}
			else {
				dict[value.Key] = value;
			}
			return dict[value.Key];
		}

		internal static void Load(CancellationToken token) {
			CacheVanillaState();

			Interface.loadMods.SetLoadStage("tModLoader.MSIntializing", ModLoader.Mods.Length);
			LoadModContent(token, mod => {
				ContentInstance.Register(mod);
				mod.loading = true;
				mod.AutoloadConfig();
				mod.PrepareAssets();
				mod.Autoload();
				mod.Load();
				SystemLoader.OnModLoad(mod);
				mod.loading = false;
			});

			Interface.loadMods.SetLoadStage("tModLoader.MSSettingUp");
			ResizeArrays();
			RecipeGroupHelper.FixRecipeGroupLookups();

			Interface.loadMods.SetLoadStage("tModLoader.MSLoading", ModLoader.Mods.Length);
			LoadModContent(token, mod => {
				mod.SetupContent();
				mod.PostSetupContent();
<<<<<<< HEAD
				SystemHooks.PostSetupContent(mod);
				mod.TransferAllAssets();
=======
				SystemLoader.PostSetupContent(mod);
>>>>>>> 1d79df0e
			});

			MemoryTracking.Finish();

			if (Main.dedServ)
				ModNet.AssignNetIDs();

			Main.player[255] = new Player();

			RefreshModLanguage(Language.ActiveCulture);
			MapLoader.SetupModMap();
			RarityLoader.Initialize();
			
			ContentSamples.Initialize();
			PlayerInput.reinitialize = true;
			SetupBestiary(token);
			SetupRecipes(token);
			ContentSamples.RebuildItemCreativeSortingIDsAfterRecipesAreSetUp();
			ItemSorting.SetupWhiteLists();

			MenuLoader.GotoSavedModMenu();
			BossBarLoader.GotoSavedStyle();
		}
		
		private static void CacheVanillaState() {
			EffectsTracker.CacheVanillaState();
			DamageClassLoader.RegisterDefaultClasses();
			InfoDisplayLoader.RegisterDefaultDisplays();
		}

		internal static Mod LoadingMod { get; private set; }
		private static void LoadModContent(CancellationToken token, Action<Mod> loadAction) {
			MemoryTracking.Checkpoint();
			int num = 0;
			foreach (var mod in ModLoader.Mods) {
				token.ThrowIfCancellationRequested();
				Interface.loadMods.SetCurrentMod(num++, $"{mod.Name} v{mod.Version}");
				try {
					LoadingMod = mod;
					loadAction(mod);
				}
				catch (Exception e) {
					e.Data["mod"] = mod.Name;
					throw;
				}
				finally {
					LoadingMod = null;
					MemoryTracking.Update(mod.Name);
				}
			}
		}

		private static void SetupBestiary(CancellationToken token) {
			//Beastiary DB
			var bestiaryDatabase = new BestiaryDatabase();
			new BestiaryDatabaseNPCsPopulator().Populate(bestiaryDatabase);
			Main.BestiaryDB = bestiaryDatabase;
			ContentSamples.RebuildBestiarySortingIDsByBestiaryDatabaseContents(bestiaryDatabase);
			
			//Drops DB
			var itemDropDatabase = new ItemDropDatabase();
			itemDropDatabase.Populate();
			Main.ItemDropsDB = itemDropDatabase;
			
			//Update the bestiary DB with the drops DB.
			bestiaryDatabase.Merge(Main.ItemDropsDB);
			
			//Etc
			
			if (!Main.dedServ)
				Main.BestiaryUI = new UIBestiaryTest(Main.BestiaryDB);
			
			Main.ItemDropSolver = new ItemDropResolver(itemDropDatabase);
			Main.BestiaryTracker = new BestiaryUnlocksTracker();
		}

		private static void SetupRecipes(CancellationToken token) {
			Interface.loadMods.SetLoadStage("tModLoader.MSAddingRecipes");
			for (int k = 0; k < Recipe.maxRecipes; k++) {
				token.ThrowIfCancellationRequested();
				Main.recipe[k] = new Recipe();
			}

			Recipe.numRecipes = 0;
			RecipeGroupHelper.ResetRecipeGroups();
			RecipeLoader.setupRecipes = true;
			Recipe.SetupRecipes();
			RecipeLoader.setupRecipes = false;
		}

		internal static void UnloadModContent() {
			MenuLoader.Unload(); //do this early, so modded menus won't be active when unloaded
			
			int i = 0;
			
			foreach (var mod in ModLoader.Mods.Reverse()) {
				if (Main.dedServ)
					Console.WriteLine($"Unloading {mod.DisplayName}...");
				else
					Interface.loadMods.SetCurrentMod(i++, mod.DisplayName);
				
				MonoModHooks.RemoveAll(mod);
				
				try {
					mod.Close();
					mod.UnloadContent();
				}
				catch (Exception e) {
					e.Data["mod"] = mod.Name;
					throw;
				}
			}
		}

		//TODO: Unhardcode ALL of this.
		internal static void Unload() {
			ContentInstance.Clear();
			ModTypeLookup.Clear();
			ItemLoader.Unload();
			EquipLoader.Unload();
			PrefixLoader.Unload();
			DustLoader.Unload();
			TileLoader.Unload();
			WallLoader.Unload();
			ProjectileLoader.Unload();
			NPCLoader.Unload();
			NPCHeadLoader.Unload();
			BossBarLoader.Unload();
			PlayerLoader.Unload();
			BuffLoader.Unload();
			MountLoader.Unload();
			RarityLoader.Unload();
			DamageClassLoader.Unload();
			InfoDisplayLoader.Unload();
			GoreLoader.Unload();
			SoundLoader.Unload();
			DisposeMusic();

			LoaderManager.Unload();

			GlobalBackgroundStyleLoader.Unload();
			PlayerDrawLayerLoader.Unload();
			SystemLoader.Unload();
			TileEntity.manager.Reset();
			ResizeArrays(true);
			for (int k = 0; k < Recipe.maxRecipes; k++) {
				Main.recipe[k] = new Recipe();
			}
			Recipe.numRecipes = 0;
			RecipeGroupHelper.ResetRecipeGroups();
			Recipe.SetupRecipes();
			MapLoader.UnloadModMap();
			ItemSorting.SetupWhiteLists();
			RecipeLoader.Unload();
			CommandLoader.Unload();
			TagSerializer.Reload();
			ModNet.Unload();
			Config.ConfigManager.Unload();
			CustomCurrencyManager.Initialize();
			EffectsTracker.RemoveModEffects();

			// ItemID.Search = IdDictionary.Create<ItemID, short>();
			// NPCID.Search = IdDictionary.Create<NPCID, short>();
			// ProjectileID.Search = IdDictionary.Create<ProjectileID, short>();
			// TileID.Search = IdDictionary.Create<TileID, ushort>();
			// WallID.Search = IdDictionary.Create<WallID, ushort>();
			// BuffID.Search = IdDictionary.Create<BuffID, int>();

			ContentSamples.Initialize();

			CleanupModReferences();
		}

		//TODO: Unhardcode ALL of this.
		private static void ResizeArrays(bool unloading = false) {
			DamageClassLoader.ResizeArrays();
			ItemLoader.ResizeArrays(unloading);
			EquipLoader.ResizeAndFillArrays();
			PrefixLoader.ResizeArrays();
			DustLoader.ResizeArrays();
			TileLoader.ResizeArrays(unloading);
			WallLoader.ResizeArrays(unloading);
			TileIO.ResizeArrays();
			ProjectileLoader.ResizeArrays();
			NPCLoader.ResizeArrays(unloading);
			NPCHeadLoader.ResizeAndFillArrays();
			MountLoader.ResizeArrays();
			BuffLoader.ResizeArrays();
			PlayerLoader.RebuildHooks();
			PlayerDrawLayerLoader.ResizeArrays();
			SystemLoader.ResizeArrays();

			if (!Main.dedServ) {
				SoundLoader.ResizeAndFillArrays();
				GlobalBackgroundStyleLoader.ResizeAndFillArrays(unloading);
				GoreLoader.ResizeAndFillArrays();
			}

			LoaderManager.ResizeArrays();

			foreach (LocalizedText text in LanguageManager.Instance._localizedTexts.Values) {
				text.Override = null;
			}
		}

		//TODO: Unhardcode ALL of this.
		public static void RefreshModLanguage(GameCulture culture) {
			Dictionary<string, LocalizedText> dict = LanguageManager.Instance._localizedTexts;

			foreach (ModItem item in ItemLoader.items) {
				LocalizedText text = new LocalizedText(item.DisplayName.Key, item.DisplayName.GetTranslation(culture));
				Lang._itemNameCache[item.Item.type] = SetLocalizedText(dict, text);
				text = new LocalizedText(item.Tooltip.Key, item.Tooltip.GetTranslation(culture));
				if (text.Value != null) {
					text = SetLocalizedText(dict, text);
					Lang._itemTooltipCache[item.Item.type] = ItemTooltip.FromLanguageKey(text.Key);
				}
			}

			foreach (ModPrefix prefix in PrefixLoader.prefixes) {
				LocalizedText text = new LocalizedText(prefix.DisplayName.Key, prefix.DisplayName.GetTranslation(culture));
				Lang.prefix[prefix.Type] = SetLocalizedText(dict, text);
			}

			foreach (var keyValuePair in MapLoader.tileEntries) {
				foreach (MapEntry entry in keyValuePair.Value) {
					if (entry.translation != null) {
						LocalizedText text = new LocalizedText(entry.translation.Key, entry.translation.GetTranslation(culture));
						SetLocalizedText(dict, text);
					}
				}
			}

			foreach (var keyValuePair in MapLoader.wallEntries) {
				foreach (MapEntry entry in keyValuePair.Value) {
					if (entry.translation != null) {
						LocalizedText text = new LocalizedText(entry.translation.Key, entry.translation.GetTranslation(culture));
						SetLocalizedText(dict, text);
					}
				}
			}

			foreach (ModProjectile proj in ProjectileLoader.projectiles) {
				LocalizedText text = new LocalizedText(proj.DisplayName.Key, proj.DisplayName.GetTranslation(culture));
				Lang._projectileNameCache[proj.Projectile.type] = SetLocalizedText(dict, text);
			}

			foreach (ModNPC npc in NPCLoader.npcs) {
				LocalizedText text = new LocalizedText(npc.DisplayName.Key, npc.DisplayName.GetTranslation(culture));
				Lang._npcNameCache[npc.NPC.type] = SetLocalizedText(dict, text);
			}

			foreach (ModBuff buff in BuffLoader.buffs) {
				LocalizedText text = new LocalizedText(buff.DisplayName.Key, buff.DisplayName.GetTranslation(culture));
				Lang._buffNameCache[buff.Type] = SetLocalizedText(dict, text);
				text = new LocalizedText(buff.Description.Key, buff.Description.GetTranslation(culture));
				Lang._buffDescriptionCache[buff.Type] = SetLocalizedText(dict, text);
			}

			foreach (Mod mod in ModLoader.Mods) {
				foreach (ModTranslation translation in mod.translations.Values) {
					LocalizedText text = new LocalizedText(translation.Key, translation.GetTranslation(culture));
					SetLocalizedText(dict, text);
				}
			}

			LanguageManager.Instance.ProcessCopyCommandsInTexts();
		}

		private static void DisposeMusic() {
			//foreach (var music in Main.audioSystem.OfType<MusicStreaming>())
			//	music.Dispose();
		}

		/// <summary>
		/// Several arrays and other fields hold references to various classes from mods, we need to clean them up to give properly coded mods a chance to be completely free of references
		/// so that they can be collected by the garbage collection. For most things eventually they will be replaced during gameplay, but we want the old instance completely gone quickly.
		/// </summary>
		internal static void CleanupModReferences()
		{
			// Clear references to ModPlayer instances
			for (int i = 0; i < Main.player.Length; i++) {
				Main.player[i] = new Player();
				// player.whoAmI is only set for active players
			}

			Main.clientPlayer = new Player();
			Main.ActivePlayerFileData = new Terraria.IO.PlayerFileData();
			Main._characterSelectMenu._playerList?.Clear();
			Main.PlayerList.Clear();

			for (int i = 0; i < Main.npc.Length; i++) {
				Main.npc[i] = new NPC();
				Main.npc[i].whoAmI = i;
			}

			for (int i = 0; i < Main.item.Length; i++) {
				Main.item[i] = new Item();
				// item.whoAmI is never used
			}

			if (ItemSlot.singleSlotArray[0] != null) {
				ItemSlot.singleSlotArray[0] = new Item();
			}

			for (int i = 0; i < Main.chest.Length; i++) {
				Main.chest[i] = new Chest();
			}

			for (int i = 0; i < Main.projectile.Length; i++) {
				Main.projectile[i] = new Projectile();
				// projectile.whoAmI is only set for active projectiles
			}

			TileEntity.Clear(); // drop all possible references to mod TEs
		}

		public static Stream OpenRead(string assetName, bool newFileStream = false) {
			if (!assetName.StartsWith("tmod:"))
				return File.OpenRead(assetName);

			SplitName(assetName.Substring(5).Replace('\\', '/'), out var modName, out var entryPath);
			return ModLoader.GetMod(modName).GetFileStream(entryPath, newFileStream);
		}

		internal static void TransferCompletedAssets() {
			foreach (var mod in ModLoader.Mods)
				if (mod.Assets is AssetRepository assetRepo && !assetRepo.IsDisposed)
					assetRepo.TransferCompletedAssets();
		}
	}
}<|MERGE_RESOLUTION|>--- conflicted
+++ resolved
@@ -358,12 +358,8 @@
 			LoadModContent(token, mod => {
 				mod.SetupContent();
 				mod.PostSetupContent();
-<<<<<<< HEAD
-				SystemHooks.PostSetupContent(mod);
+				SystemLoader.PostSetupContent(mod);
 				mod.TransferAllAssets();
-=======
-				SystemLoader.PostSetupContent(mod);
->>>>>>> 1d79df0e
 			});
 
 			MemoryTracking.Finish();
