--- conflicted
+++ resolved
@@ -586,12 +586,8 @@
 			MountLoader.ResizeArrays();
 			BuffLoader.ResizeArrays();
 			PlayerHooks.RebuildHooks();
-<<<<<<< HEAD
-			PlayerDrawLayerHooks.ResizeArrays();
 			GenerationHooks.RebuildHooks();
-=======
 			PlayerDrawLayerLoader.ResizeArrays();
->>>>>>> 0e4e3719
 			SystemHooks.ResizeArrays();
 
 			if (!Main.dedServ) {
