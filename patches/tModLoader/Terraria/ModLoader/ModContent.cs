--- conflicted
+++ resolved
@@ -213,16 +213,10 @@
 	/// <returns>The ModTile instance in the tiles array, null if not found.</returns>
 	public static ModTile GetModTile(int type) => TileLoader.GetTile(type);
 
-<<<<<<< HEAD
-			LocalizationLoader.RefreshModLanguage(Language.ActiveCulture);
-			LocalizationLoader.UpdateLocalizationFiles();
-			SystemLoader.ModifyGameTipVisibility(Main.gameTips.allTips);
-=======
 	/// <summary>
 	/// Gets the ModWall instance with the given type. If no ModWall with the given type exists, returns null.
 	/// </summary>
 	public static ModWall GetModWall(int type) => WallLoader.GetWall(type);
->>>>>>> cc12f1f4
 
 	/// <summary>
 	/// Returns the ModWaterStyle with the given ID.
@@ -364,6 +358,7 @@
 		Main.player[255] = new Player();
 
 		LocalizationLoader.RefreshModLanguage(Language.ActiveCulture);
+		LocalizationLoader.UpdateLocalizationFiles();
 		SystemLoader.ModifyGameTipVisibility(Main.gameTips.allTips);
 
 		PylonLoader.Setup();
