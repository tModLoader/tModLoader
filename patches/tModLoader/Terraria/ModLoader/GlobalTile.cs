--- conflicted
+++ resolved
@@ -51,45 +51,7 @@
 			TileLoader.globalTiles.Add(this);
 		}
 
-<<<<<<< HEAD
 		public sealed override void SetupContent() => SetStaticDefaults();
-
-		/// <summary>
-		/// Allows you to customize which sound you want to play when the tile at the given coordinates is hit. Return false to stop the game from playing its default sound for the tile. Returns true by default.
-		/// </summary>
-		/// <param name="i"></param>
-		/// <param name="j"></param>
-		/// <param name="type"></param>
-		/// <returns></returns>
-		public virtual bool KillSound(int i, int j, int type) {
-			return true;
-		}
-
-		/// <summary>
-		/// Allows you to change how many dust particles are created when the tile at the given coordinates is hit.
-		/// </summary>
-		/// <param name="i"></param>
-		/// <param name="j"></param>
-		/// <param name="type"></param>
-		/// <param name="fail"></param>
-		/// <param name="num"></param>
-		public virtual void NumDust(int i, int j, int type, bool fail, ref int num) {
-		}
-
-		/// <summary>
-		/// Allows you to modify the default type of dust created when the tile at the given coordinates is hit. Return false to stop the default dust (the dustType parameter) from being created. Returns true by default.
-		/// </summary>
-		/// <param name="i"></param>
-		/// <param name="j"></param>
-		/// <param name="type"></param>
-		/// <param name="dustType"></param>
-		/// <returns></returns>
-		public virtual bool CreateDust(int i, int j, int type, ref int dustType) {
-			return true;
-		}
-=======
-		public sealed override void SetupContent() => SetDefaults();
->>>>>>> 045dc037
 
 		/// <summary>
 		/// Allows you to modify the chance the tile at the given coordinates has of spawning a certain critter when the tile is killed.
