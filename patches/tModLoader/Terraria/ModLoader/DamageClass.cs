﻿using Newtonsoft.Json.Serialization;
using System;
using System.Collections.Generic;
using Terraria.Localization;

namespace Terraria.ModLoader
{
	public abstract class DamageClass : ModType
	{
		public static Generic Generic => ModContent.GetInstance<Generic>();
		public static Melee Melee => ModContent.GetInstance<Melee>();
		public static Ranged Ranged => ModContent.GetInstance<Ranged>();
		public static Magic Magic => ModContent.GetInstance<Magic>();
		public static Summon Summon => ModContent.GetInstance<Summon>();
		public static Throwing Throwing => ModContent.GetInstance<Throwing>();

		private float?[] benifitsCache;

		/// <summary>
		/// This is the internal ID of this DamageClass.
		/// </summary>
		public int Type { get; internal set; }

		/// <summary>
		/// This is the translation that is used behind <see cref="DisplayName"/>. The translation will show up when an item tooltip displays 'X [ClassName]'. This should include the 'damage' part.
		/// </summary>
		public ModTranslation ClassName { get; internal set; }

		/// <summary> This is the name that will show up when an item tooltip displays 'X [ClassName]'. This should include the 'damage' part. </summary>
		public string DisplayName => DisplayNameInternal;
		
		/// <summary>
		/// This lets you define the classes that this DamageClass will benefit from (other than itself) for the purposes of stat bonuses, such as damage and crit chance.
		/// Returns 0 in all cases by default, which does not let any other classes boost this DamageClass.
		/// </summary>
		/// <param name="damageClass">The DamageClass which you want this DamageClass to benefit from statistically.</param>
<<<<<<< HEAD
		protected virtual float GetBenefitsFrom(DamageClass damageClass) => 0;

		public float GetCachedBenifitsFrom(DamageClass damageClass) {
			ref float? benifit = ref benifitsCache[damageClass.Type];
			
			if(benifit is null) {
				benifit = GetBenefitsFrom(damageClass);
			}

			return benifit.Value;
		}
=======
		public virtual float GetBenefitFrom(DamageClass damageClass) => 0;
>>>>>>> 907c09c6

		/// <summary> 
		/// This lets you define the classes that this DamageClass will count as (other than itself) for the purpose of armor and accessory effects, such as Spectre armor's bolts on magic attacks, or Magma Stone's Hellfire debuff on melee attacks.
		/// Returns false in all cases by default, which does not let any other classes' effects trigger on this DamageClass.
		/// </summary>
		/// <param name="damageClass">The DamageClass which you want this DamageClass to gain effects from.</param>
		public virtual bool CountsAs(DamageClass damageClass) => false;

		internal protected virtual string DisplayNameInternal => ClassName.GetTranslation(Language.ActiveCulture);

		protected override void Register() {
			ClassName = Mod.GetOrCreateTranslation($"Mods.{Mod.Name}.DamageClassName.{Name}");

			ModTypeLookup<DamageClass>.Register(this);

			Type = DamageClassLoader.Add(this);
		}

		public override void SetupContent() {
			benifitsCache = new float?[DamageClassLoader.DamageClassCount];
		}
	}
}<|MERGE_RESOLUTION|>--- conflicted
+++ resolved
@@ -34,7 +34,6 @@
 		/// Returns 0 in all cases by default, which does not let any other classes boost this DamageClass.
 		/// </summary>
 		/// <param name="damageClass">The DamageClass which you want this DamageClass to benefit from statistically.</param>
-<<<<<<< HEAD
 		protected virtual float GetBenefitsFrom(DamageClass damageClass) => 0;
 
 		public float GetCachedBenifitsFrom(DamageClass damageClass) {
@@ -46,9 +45,6 @@
 
 			return benifit.Value;
 		}
-=======
-		public virtual float GetBenefitFrom(DamageClass damageClass) => 0;
->>>>>>> 907c09c6
 
 		/// <summary> 
 		/// This lets you define the classes that this DamageClass will count as (other than itself) for the purpose of armor and accessory effects, such as Spectre armor's bolts on magic attacks, or Magma Stone's Hellfire debuff on melee attacks.
