--- conflicted
+++ resolved
@@ -237,15 +237,7 @@
 				continue;
 			}
 
-<<<<<<< HEAD
 			if (downloadModsFromServers && (header.signed || !onlyDownloadSignedMods)) {
-=======
-			// overwrite an existing version of the mod if there is one
-			if (localVersions.Length > 0)
-				header.path = localVersions[0].modFile.path; // TODO: This can potentially overwrite the workshop folder's .tmod file, is that intended?
-
-			if (downloadModsFromServers && (header.signed || !onlyDownloadSignedMods))
->>>>>>> 92db420d
 				downloadQueue.Enqueue(header);
 				reloadRequiredExplanationEntries.Add(MakeDownloadModExplanation(modFiles, header, clientMod));
 			}
@@ -322,7 +314,6 @@
 			foreach (NetConfig pendingConfig in pendingConfigs)
 				JsonConvert.PopulateObject(pendingConfig.json, ConfigManager.GetConfig(pendingConfig), ConfigManager.serializerSettingsCompact);
 
-<<<<<<< HEAD
 			foreach (NetConfig pendingConfig in pendingConfigs)
 				ConfigManager.GetConfig(pendingConfig).OnChanged();
 
@@ -375,18 +366,6 @@
 					// We have the mod, but not the correct version.
 					return new ReloadRequiredExplanation(1, header.name, localModMatchingNameOnly, Language.GetTextValue("tModLoader.ReloadRequiredExplanationDownload", "00BFFF", header.version));
 				}
-=======
-			foreach (var mod in ModLoader.Mods) {
-				if (ConfigManager.ModNeedsReload(mod)) {
-					needsReload = true;
-					Logging.tML.Debug($"Config Requires Reload: {mod.Name} has a config change that requires a mod reload");
-					break;
-				}
-			}
-			if (!needsReload) {
-				foreach (NetConfig pendingConfig in pendingConfigs)
-					ConfigManager.GetConfig(pendingConfig).OnChanged();
->>>>>>> 92db420d
 			}
 		}
 	}
