--- conflicted
+++ resolved
@@ -838,11 +838,10 @@
 	{
 	}
 
-<<<<<<< HEAD
 	public virtual bool CanShimmer(NPC npc) => true;
 
 	public virtual void OnShimmer(NPC npc) { }
-=======
+	
 	/// <summary>
 	/// Allows you to change the emote that the NPC will pick
 	/// </summary>
@@ -855,5 +854,4 @@
 	{
 		return null;
 	}
->>>>>>> 6e7e5a75
 }