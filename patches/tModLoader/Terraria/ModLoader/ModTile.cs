--- conflicted
+++ resolved
@@ -297,13 +297,8 @@
 		/// </summary>
 		/// <param name="i">The x position in tile coordinates.</param>
 		/// <param name="j">The y position in tile coordinates.</param>
-<<<<<<< HEAD
-		/// <param name="nextSpecialDrawIndex">The special draw count. Use with Main.specX and Main.specY and then increment to draw special things after the main tile drawing loop is complete via DrawSpecial.</param>
-		public virtual void DrawEffects(int i, int j) {
-=======
 		/// <param name="drawData">Various information about the tile that is being drawn, such as color, framing, glow textures, etc.</param>
 		public virtual void DrawEffects(int i, int j, SpriteBatch spriteBatch, ref TileDrawInfo drawData) {
->>>>>>> 29246f25
 		}
 
 		/// <summary>
