--- conflicted
+++ resolved
@@ -47,15 +47,9 @@
 			var f_MaxTextureSize = t_ProfileCapabilities.GetField("MaxTextureSize", BindingFlags.NonPublic | BindingFlags.Instance);
 			f_MaxTextureSize.SetValue(f_ProfileCapabilities_Reach.GetValue(null), 4096);
 #endif
-<<<<<<< HEAD
-#if DEBUG
-	        //mainThreadId = Thread.CurrentThread.ManagedThreadId;
-	        //new Hook(typeof(Texture2D).FindMethod("ValidateCreationParameters"), new hook_ValidateCreationParameters(HookValidateCreationParameters));
-=======
 #if XNA && DEBUG
 	        mainThreadId = Thread.CurrentThread.ManagedThreadId;
 	        new Hook(typeof(Texture2D).FindMethod("ValidateCreationParameters"), new hook_ValidateCreationParameters(HookValidateCreationParameters));
->>>>>>> 86b6dac2
 #endif
         }
 
