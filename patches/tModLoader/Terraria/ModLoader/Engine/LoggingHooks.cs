--- conflicted
+++ resolved
@@ -18,11 +18,7 @@
 
 		private static Hook processStartHook;
 		private static void HookProcessStart() {
-<<<<<<< HEAD
 			processStartHook = new Hook(typeof(Process).GetMethod("Start", BindingFlags.Public | BindingFlags.Instance), new Func<Func<Process, bool>, Process, bool>((orig, self) => {
-=======
-			_ = new Hook(typeof(Process).GetMethod("Start", BindingFlags.Public | BindingFlags.Instance), new Func<Func<Process, bool>, Process, bool>((orig, self) => {
->>>>>>> 4a89af69
 				Logging.tML.Debug($"Process.Start (UseShellExecute = {self.StartInfo.UseShellExecute}): \"{self.StartInfo.FileName}\" {self.StartInfo.Arguments}");
 				return orig(self);
 			}));
@@ -42,17 +38,14 @@
 			if (Logging.f_fileName == null)
 				return;
 
-<<<<<<< HEAD
 			stackTraceCtorHook = new Hook(typeof(StackTrace).GetConstructor(new[] { typeof(Exception), typeof(bool) }), new hook_StackTrace(HookStackTraceEx));
-=======
-			_ = new Hook(typeof(StackTrace).GetConstructor(new[] { typeof(Exception), typeof(bool) }), new hook_StackTrace(HookStackTraceEx));
->>>>>>> 4a89af69
 		}
 
 		private delegate ValueTask<HttpResponseMessage> orig_SendAsyncCore(object self, HttpRequestMessage request, Uri? proxyUri, bool async, bool doRequestAuth, bool isProxyConnect, CancellationToken cancellationToken);
 
 		private delegate ValueTask<HttpResponseMessage> hook_SendAsyncCore(orig_SendAsyncCore orig, object self, HttpRequestMessage request, Uri? proxyUri, bool async, bool doRequestAuth, bool isProxyConnect, CancellationToken cancellationToken);
 
+		private static Hook httpSendAsyncHook;
 		/// <summary>
 		/// Attempt to hook the .NET internal methods to log when requests are sent to web addresses.
 		/// Use the right internal methods to capture redirects
@@ -65,7 +58,7 @@
 					?.GetMethod("SendAsyncCore", BindingFlags.Public | BindingFlags.Instance);
 
 				if (sendAsyncCoreMethodInfo != null) {
-					_ = new Hook(sendAsyncCoreMethodInfo, new hook_SendAsyncCore((orig, self, request, proxyUri, async, doRequestAuth, isProxyConnect, cancellationToken) => {
+					httpSendAsyncHook = new Hook(sendAsyncCoreMethodInfo, new hook_SendAsyncCore((orig, self, request, proxyUri, async, doRequestAuth, isProxyConnect, cancellationToken) => {
 						Logging.tML.Debug($"Web Request: {request.RequestUri}");
 						return orig(self, request, proxyUri, async, doRequestAuth, isProxyConnect, cancellationToken);
 					}));
