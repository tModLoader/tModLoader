using Microsoft.Xna.Framework;
using Microsoft.Xna.Framework.Graphics;
using System;
using System.Collections.Generic;
using System.IO;
using System.Linq;
using Terraria.DataStructures;
using Terraria.GameInput;
using Terraria.ID;
using Terraria.ModLoader.IO;

namespace Terraria.ModLoader
{
	/// <summary>
	/// A ModPlayer instance represents an extension of a Player instance. You can store fields in the ModPlayer classes, much like how the Player class abuses field usage, to keep track of mod-specific information on the player that a ModPlayer instance represents. It also contains hooks to insert your code into the Player class.
	/// </summary>
	public class ModPlayer:ModType
	{
		/// <summary>
		/// The Player instance that this ModPlayer instance is attached to.
		/// </summary>
		public Player player {get;internal set;}

		internal int index;

		internal ModPlayer CreateFor(Player newPlayer) {
			ModPlayer modPlayer = (ModPlayer)(CloneNewInstances ? MemberwiseClone() : Activator.CreateInstance(GetType()));
			modPlayer.Mod = Mod;
			modPlayer.player = newPlayer;
			modPlayer.index = index;
			modPlayer.Initialize();
			return modPlayer;
		}

		public bool TypeEquals(ModPlayer other) {
			return Mod == other.Mod && Name == other.Name;
		}

		/// <summary>
		/// Whether each player gets a ModPlayer by cloning the ModPlayer added to the Mod or by creating a new ModPlayer object with the same type as the ModPlayer added to the Mod. The accessor returns true by default. Return false if you want to assign fields through the constructor.
		/// </summary>
		public virtual bool CloneNewInstances => true;
		
		protected sealed override void Register() {
			ModTypeLookup<ModPlayer>.Register(this);
			PlayerHooks.Add(this);
		}

		/// <summary>
		/// Called whenever the player is loaded (on the player selection screen). This can be used to initialize data structures, etc.
		/// </summary>
		public virtual void Initialize() {
		}

		/// <summary>
		/// This is where you reset any fields you add to your ModPlayer subclass to their default states. This is necessary in order to reset your fields if they are conditionally set by a tick update but the condition is no longer satisfied.
		/// </summary>
		public virtual void ResetEffects() {
		}

		/// <summary>
		/// Similar to UpdateDead, except this is only called when the player is dead. If this is called, then ResetEffects will not be called.
		/// </summary>
		public virtual void UpdateDead() {
		}

		/// <summary>
		/// Currently never gets called, so this is useless.
		/// </summary>
		public virtual void PreSaveCustomData() {
		}

		/// <summary>
		/// Allows you to save custom data for this player. Returns null by default.
		/// </summary>
		/// <returns></returns>
		public virtual TagCompound Save() {
			return null;
		}

		/// <summary>
		/// Allows you to load custom data you have saved for this player.
		/// </summary>
		/// <param name="tag"></param>
		public virtual void Load(TagCompound tag) {
		}

		/// <summary>
<<<<<<< HEAD
=======
		/// Allows you to modify the inventory newly created players or killed mediumcore players will start with. To add items to the player's inventory, create a new Item, call its SetDefaults method for whatever ID you want, call its Prefix method with a parameter of -1 if you want to give it a random prefix, then add it to the items list parameter.
		/// </summary>
		/// <param name="items"></param>
		/// <param name="mediumcoreDeath">If true, the inventory is being setup for a character that dies in mediumcore rather than a newly created player.</param>
		public virtual void SetupStartInventory(IList<Item> items, bool mediumcoreDeath) {
		}

		/// <summary>
>>>>>>> b22a3011
		/// PreSavePlayer and PostSavePlayer wrap the vanilla player saving code (both are before the ModPlayer.Save). Useful for advanced situations where a save might be corrupted or rendered unusable by the values that normally would save. 
		/// </summary>
		public virtual void PreSavePlayer() {
		}

		/// <summary>
		/// PreSavePlayer and PostSavePlayer wrap the vanilla player saving code (both are before the ModPlayer.Save). Useful for advanced situations where a save might be corrupted or rendered unusable by the values that normally would save. 
		/// </summary>
		public virtual void PostSavePlayer() {
		}

		/// <summary>
		/// Allows you to set biome variables in your ModPlayer class based on tile counts.
		/// </summary>
		public virtual void UpdateBiomes() {
		}

		/// <summary>
		/// Whether or not this player and the other player parameter have the same custom biome variables. This hook is used to help with client/server syncing. Returns true by default.
		/// </summary>
		/// <param name="other"></param>
		/// <returns></returns>
		public virtual bool CustomBiomesMatch(Player other) {
			return true;
		}

		/// <summary>
		/// In this hook, you should copy the custom biome variables from this player to the other player parameter. This hook is used to help with client/server syncing.
		/// </summary>
		/// <param name="other"></param>
		public virtual void CopyCustomBiomesTo(Player other) {
		}

		/// <summary>
		/// Allows you to send custom biome information between client and server.
		/// </summary>
		/// <param name="writer"></param>
		public virtual void SendCustomBiomes(BinaryWriter writer) {
		}

		/// <summary>
		/// Allows you to do things with the custom biome information you send between client and server.
		/// </summary>
		/// <param name="reader"></param>
		public virtual void ReceiveCustomBiomes(BinaryReader reader) {
		}

		/// <summary>
		/// Allows you to create special visual effects in the area around the player. For example, the blood moon's red filter on the screen or the slime rain's falling slime in the background. You must create classes that override Terraria.Graphics.Shaders.ScreenShaderData or Terraria.Graphics.Effects.CustomSky, add them in your mod's Load hook, then call Player.ManageSpecialBiomeVisuals. See the ExampleMod if you do not have access to the source code.
		/// </summary>
		public virtual void UpdateBiomeVisuals() {
		}

		/// <summary>
		/// Allows you to copy information about this player to the clientClone parameter. You should copy information that you intend to sync between server and client. This hook is called in the Player.clientClone method. See SendClientChanges for more info.
		/// </summary>
		/// <param name="clientClone"></param>
		public virtual void clientClone(ModPlayer clientClone) {
		}

		/// <summary>
		/// Allows you to sync information about this player between server and client. The toWho and fromWho parameters correspond to the remoteClient/toClient and ignoreClient arguments, respectively, of NetMessage.SendData/ModPacket.Send. The newPlayer parameter is whether or not the player is joining the server (it is true on the joining client).
		/// </summary>
		/// <param name="toWho"></param>
		/// <param name="fromWho"></param>
		/// <param name="newPlayer"></param>
		public virtual void SyncPlayer(int toWho, int fromWho, bool newPlayer) {
		}

		/// <summary>
		/// Allows you to sync any information that has changed between the server and client. Here, you should check the information you have copied in the clientClone parameter; if they differ between this player and the clientPlayer parameter, then you should send that information using NetMessage.SendData or ModPacket.Send.
		/// </summary>
		/// <param name="clientPlayer"></param>
		public virtual void SendClientChanges(ModPlayer clientPlayer) {
		}

		/// <summary>
		/// Allows you to change the background that displays when viewing the map. Return null if you do not want to change the background. Returns null by default.
		/// </summary>
		/// <returns></returns>
		public virtual Texture2D GetMapBackgroundImage() {
			return null;
		}

		/// <summary>
		/// Allows you to give the player a negative life regeneration based on its state (for example, the "On Fire!" debuff makes the player take damage-over-time). This is typically done by setting player.lifeRegen to 0 if it is positive, setting player.lifeRegenTime to 0, and subtracting a number from player.lifeRegen. The player will take damage at a rate of half the number you subtract per second.
		/// </summary>
		public virtual void UpdateBadLifeRegen() {
		}

		/// <summary>
		/// Allows you to increase the player's life regeneration based on its state. This can be done by incrementing player.lifeRegen by a certain number. The player will recover life at a rate of half the number you add per second. You can also increment player.lifeRegenTime to increase the speed at which the player reaches its maximum natural life regeneration.
		/// </summary>
		public virtual void UpdateLifeRegen() {
		}

		/// <summary>
		/// Allows you to modify the power of the player's natural life regeneration. This can be done by multiplying the regen parameter by any number. For example, campfires multiply it by 1.1, while walking multiplies it by 0.5.
		/// </summary>
		/// <param name="regen"></param>
		public virtual void NaturalLifeRegen(ref float regen) {
		}

		/// <summary>
		/// Allows you to modify the player's stats while the game is paused due to the autopause setting being on.
		/// This is called in single player only, some time before the player's tick update would happen when the game isn't paused.
		/// </summary>
		public virtual void UpdateAutopause() {
		}

		/// <summary>
		/// This is called at the beginning of every tick update for this player, after checking whether the player exists.
		/// </summary>
		public virtual void PreUpdate() {
		}

		/// <summary>
		/// Use this to check on hotkeys you have registered. While SetControls is set even while in text entry mode, this hook is only called during gameplay. 
		/// </summary>
		/// <param name="triggersSet"></param>
		public virtual void ProcessTriggers(TriggersSet triggersSet) {
		}

		/// <summary>
		/// Use this to modify the control inputs that the player receives. For example, the Confused debuff swaps the values of player.controlLeft and player.controlRight. This is called sometime after PreUpdate is called.
		/// </summary>
		public virtual void SetControls() {
		}

		/// <summary>
		/// This is called sometime after SetControls is called, and right before all the buffs update on this player. This hook can be used to add buffs to the player based on the player's state (for example, the Campfire buff is added if the player is near a Campfire).
		/// </summary>
		public virtual void PreUpdateBuffs() {
		}

		/// <summary>
		/// This is called right after all of this player's buffs update on the player. This can be used to modify the effects that the buff updates had on this player, and can also be used for general update tasks.
		/// </summary>
		public virtual void PostUpdateBuffs() {
		}

		/// <summary>
		/// Called after Update Accessories. 
		/// </summary>
		/// <param name="wallSpeedBuff"></param>
		/// <param name="tileSpeedBuff"></param>
		/// <param name="tileRangeBuff"></param>
		public virtual void UpdateEquips(ref bool wallSpeedBuff, ref bool tileSpeedBuff, ref bool tileRangeBuff) {
		}

		/// <summary>
		/// This is called right after all of this player's equipment and armor sets update on the player, which is sometime after PostUpdateBuffs is called. This can be used to modify the effects that the equipment had on this player, and can also be used for general update tasks.
		/// </summary>
		public virtual void PostUpdateEquips() {
		}

		/// <summary>
		/// This is called after miscellaneous update code is called in Player.Update, which is sometime after PostUpdateEquips is called. This can be used for general update tasks.
		/// </summary>
		public virtual void PostUpdateMiscEffects() {
		}

		/// <summary>
		/// This is called after the player's horizontal speeds are modified, which is sometime after PostUpdateMiscEffects is called, and right before the player's horizontal position is updated. Use this to modify maxRunSpeed, accRunSpeed, runAcceleration, and similar variables before the player moves forwards/backwards.
		/// </summary>
		public virtual void PostUpdateRunSpeeds() {
		}

		/// <summary>
		/// This is called right before modifying the player's position based on velocity. Use this to make direct changes to the velocity.
		/// </summary>
		public virtual void PreUpdateMovement() {
		}

		/// <summary>
		/// This is called at the very end of the Player.Update method. Final general update tasks can be placed here.
		/// </summary>
		public virtual void PostUpdate() {
		}

		/// <summary>
		/// This is called after VanillaUpdateVanityAccessory() in player.UpdateEquips()
		/// </summary>
		public virtual void UpdateVanityAccessories() {
		}

		/// <summary>
		/// Allows you to modify the armor and accessories that visually appear on the player. In addition, you can create special effects around this character, such as creating dust.
		/// </summary>
		public virtual void FrameEffects() {
		}

		/// <summary>
		/// This hook is called before every time the player takes damage. The pvp parameter is whether the damage was from another player. The quiet parameter determines whether the damage will be communicated to the server. The damage, hitDirection, and crit parameters can be modified. Set the customDamage parameter to true if you want to use your own damage formula (this parameter will disable automatically subtracting the player's defense from the damage). Set the playSound parameter to false to disable the player's hurt sound, and the genGore parameter to false to disable the dust particles that spawn. (These are useful for creating your own sound or gore.) The deathText parameter can be modified to change the player's death message if the player dies. Return false to stop the player from taking damage. Returns true by default.
		/// </summary>
		/// <param name="pvp"></param>
		/// <param name="quiet"></param>
		/// <param name="damage"></param>
		/// <param name="hitDirection"></param>
		/// <param name="crit"></param>
		/// <param name="customDamage"></param>
		/// <param name="playSound"></param>
		/// <param name="genGore"></param>
		/// <param name="damageSource"></param>
		/// <returns></returns>
		public virtual bool PreHurt(bool pvp, bool quiet, ref int damage, ref int hitDirection, ref bool crit,
			ref bool customDamage, ref bool playSound, ref bool genGore, ref PlayerDeathReason damageSource) {
			return true;
		}

		/// <summary>
		/// Allows you to make anything happen right before damage is subtracted from the player's health.
		/// </summary>
		/// <param name="pvp"></param>
		/// <param name="quiet"></param>
		/// <param name="damage"></param>
		/// <param name="hitDirection"></param>
		/// <param name="crit"></param>
		public virtual void Hurt(bool pvp, bool quiet, double damage, int hitDirection, bool crit) {
		}

		/// <summary>
		/// Allows you to make anything happen when the player takes damage.
		/// </summary>
		/// <param name="pvp"></param>
		/// <param name="quiet"></param>
		/// <param name="damage"></param>
		/// <param name="hitDirection"></param>
		/// <param name="crit"></param>
		public virtual void PostHurt(bool pvp, bool quiet, double damage, int hitDirection, bool crit) {
		}

		/// <summary>
		/// This hook is called whenever the player is about to be killed after reaching 0 health. Set the playSound parameter to false to stop the death sound from playing. Set the genGore parameter to false to stop the gore and dust from being created. (These are useful for creating your own sound or gore.) Return false to stop the player from being killed. Only return false if you know what you are doing! Returns true by default.
		/// </summary>
		/// <param name="damage"></param>
		/// <param name="hitDirection"></param>
		/// <param name="pvp"></param>
		/// <param name="playSound"></param>
		/// <param name="genGore"></param>
		/// <param name="damageSource"></param>
		/// <returns></returns>
		public virtual bool PreKill(double damage, int hitDirection, bool pvp, ref bool playSound, ref bool genGore,
			ref PlayerDeathReason damageSource) {
			return true;
		}

		/// <summary>
		/// Allows you to make anything happen when the player dies.
		/// </summary>
		/// <param name="damage"></param>
		/// <param name="hitDirection"></param>
		/// <param name="pvp"></param>
		/// <param name="damageSource"></param>
		public virtual void Kill(double damage, int hitDirection, bool pvp, PlayerDeathReason damageSource) {
		}

		/// <summary>
		/// Allows you to do anything before the update code for the player's held item is run. Return false to stop the held item update code from being run (for example, if the player is frozen). Returns true by default.
		/// </summary>
		/// <returns></returns>
		public virtual bool PreItemCheck() {
			return true;
		}

		/// <summary>
		/// Allows you to do anything after the update code for the player's held item is run. Hooks for the middle of the held item update code have more specific names in ModItem and ModPlayer.
		/// </summary>
		public virtual void PostItemCheck() {
		}

		/// <summary>
		/// Allows you to multiply an item's regular use time. Returns 1f by default. Values greater than 1 increase the item speed.
		/// </summary>
		/// <param name="item">The item.</param>
		/// <returns>The amount you wish to multiply with.</returns>
		public virtual float UseTimeMultiplier(Item item) {
			return 1f;
		}

		/// <summary>
		/// Allows you to multiply an item's regular melee speed. Returns 1f by default. Values greater than 1 increase the item speed.
		/// </summary>
		/// <param name="item">The item.</param>
		/// <returns>The amount you wish to multiply with.</returns>
		public virtual float MeleeSpeedMultiplier(Item item) {
			return 1f;
		}

		/// <summary>
		/// Allows you to temporarily modify the amount of life a life healing item will heal for, based on player buffs, accessories, etc. This is only called for items with a healLife value.
		/// </summary>
		/// <param name="item">The item.</param>
		/// <param name="quickHeal">Whether the item is being used through quick heal or not.</param>
		/// <param name="healValue">The amount of life being healed.</param>
		public virtual void GetHealLife(Item item, bool quickHeal, ref int healValue) {
		}

		/// <summary>
		/// Allows you to temporarily modify the amount of mana a mana healing item will heal for, based on player buffs, accessories, etc. This is only called for items with a healMana value.
		/// </summary>
		/// <param name="item">The item.</param>
		/// <param name="quickHeal">Whether the item is being used through quick heal or not.</param>
		/// <param name="healValue">The amount of mana being healed.</param>
		public virtual void GetHealMana(Item item, bool quickHeal, ref int healValue) {
		}

		/// <summary>
		/// Allows you to temporarily modify the amount of mana an item will consume on use, based on player buffs, accessories, etc. This is only called for items with a mana value.
		/// </summary>
		/// <param name="item">The item being used.</param>
		/// <param name="reduce">Used for decreasingly stacking buffs (most common). Only ever use -= on this field.</param>
		/// <param name="mult">Use to directly multiply the item's effective mana cost. Good for debuffs, or things which should stack separately (eg meteor armor set bonus).</param>
		public virtual void ModifyManaCost(Item item, ref float reduce, ref float mult) {
		}

		/// <summary>
		/// Allows you to make stuff happen when a player doesn't have enough mana for the item they are trying to use.
		/// If the player has high enough mana after this hook runs, mana consumption will happen normally.
		/// Only runs once per item use.
		/// </summary>
		/// <param name="item">The item being used.</param>
		/// <param name="neededMana">The mana needed to use the item.</param>
		public virtual void OnMissingMana(Item item, int neededMana) {
		}

		/// <summary>
		/// Allows you to make stuff happen when a player consumes mana on use of an item.
		/// </summary>
		/// <param name="item">The item being used.</param>
		/// <param name="manaConsumed">The mana consumed from the player.</param>
		public virtual void OnConsumeMana(Item item, int manaConsumed) {
		}

		/// <summary>
		/// Allows you to temporarily modify this weapon's damage based on player buffs, etc. This is useful for creating new classes of damage, or for making subclasses of damage (for example, Shroomite armor set boosts).
		/// </summary>
		/// <param name="item">The item being used</param>
		/// <param name="add">Used for additively stacking buffs (most common). Only ever use += on this field. Things with effects like "5% increased MyDamageClass damage" would use this: `add += 0.05`</param>
		/// <param name="mult">Use to directly multiply the player's effective damage. Good for debuffs, or things which should stack separately (eg ammo type buffs)</param>
		/// <param name="flat">This is a flat damage bonus that will be added after add and mult are applied. It facilitates effects like "4 more damage from weapons"</param>
		public virtual void ModifyWeaponDamage(Item item, ref float add, ref float mult, ref float flat) {
		}

		/// <summary>
		/// Allows you to temporarily modify a weapon's knockback based on player buffs, etc. This allows you to customize knockback beyond the Player class's limited fields.
		/// </summary>
		/// <param name="item"></param>
		/// <param name="knockback"></param>
		public virtual void GetWeaponKnockback(Item item, ref float knockback) {
		}

		/// <summary>
		/// Allows you to temporarily modify a weapon's crit chance based on player buffs, etc.
		/// </summary>
		/// <param name="item">The item</param>
		/// <param name="crit">The crit chance, ranging from 0 to 100</param>
		public virtual void GetWeaponCrit(Item item, ref int crit) {
		}

		/// <summary>
		/// Whether or not ammo will be consumed upon usage. Return false to stop the ammo from being depleted. Returns true by default.
		/// If false is returned, the OnConsumeAmmo hook is never called.
		/// </summary>
		/// <param name="weapon"></param>
		/// <param name="ammo"></param>
		/// <returns></returns>
		public virtual bool ConsumeAmmo(Item weapon, Item ammo) {
			return true;
		}

		/// <summary>
		/// Allows you to make things happen when ammo is consumed.
		/// Called before the ammo stack is reduced.
		/// </summary>
		/// <param name="weapon"></param>
		/// <param name="ammo"></param>
		/// <returns></returns>
		public virtual void OnConsumeAmmo(Item weapon, Item ammo) {
		}

		/// <summary>
		/// This is called before this player's weapon creates a projectile. You can use it to create special effects, such as changing the speed, changing the initial position, and/or firing multiple projectiles. Return false to stop the game from shooting the default projectile (do this if you manually spawn your own projectile). Returns true by default.
		/// </summary>
		/// <param name="item"></param>
		/// <param name="position"></param>
		/// <param name="speedX"></param>
		/// <param name="speedY"></param>
		/// <param name="type"></param>
		/// <param name="damage"></param>
		/// <param name="knockBack"></param>
		/// <returns></returns>
		public virtual bool Shoot(Item item, ref Vector2 position, ref float speedX, ref float speedY, ref int type, ref int damage, ref float knockBack) {
			return true;
		}

		/// <summary>
		/// Allows you to give this player's melee weapon special effects, such as creating light or dust.
		/// </summary>
		/// <param name="item"></param>
		/// <param name="hitbox"></param>
		public virtual void MeleeEffects(Item item, Rectangle hitbox) {
		}

		/// <summary>
		/// This hook is called when a player damages anything, whether it be an NPC or another player, using anything, whether it be a melee weapon or a projectile. The x and y parameters are the coordinates of the victim parameter's center.
		/// </summary>
		/// <param name="x"></param>
		/// <param name="y"></param>
		/// <param name="victim"></param>
		public virtual void OnHitAnything(float x, float y, Entity victim) {
		}

		/// <summary>
		/// Allows you to determine whether a player can hit the given NPC by swinging a melee weapon. Return true to allow hitting the target, return false to block this player from hitting the target, and return null to use the vanilla code for whether the target can be hit. Returns null by default.
		/// </summary>
		/// <param name="item"></param>
		/// <param name="target"></param>
		/// <returns></returns>
		public virtual bool? CanHitNPC(Item item, NPC target) {
			return null;
		}

		/// <summary>
		/// Allows you to modify the damage, knockback, etc., that this player does to an NPC by swinging a melee weapon.
		/// </summary>
		/// <param name="item"></param>
		/// <param name="target"></param>
		/// <param name="damage"></param>
		/// <param name="knockback"></param>
		/// <param name="crit"></param>
		public virtual void ModifyHitNPC(Item item, NPC target, ref int damage, ref float knockback, ref bool crit) {
		}

		/// <summary>
		/// Allows you to create special effects when this player hits an NPC by swinging a melee weapon (for example how the Pumpkin Sword creates pumpkin heads).
		/// </summary>
		/// <param name="item"></param>
		/// <param name="target"></param>
		/// <param name="damage"></param>
		/// <param name="knockback"></param>
		/// <param name="crit"></param>
		public virtual void OnHitNPC(Item item, NPC target, int damage, float knockback, bool crit) {
		}

		/// <summary>
		/// Allows you to determine whether a projectile created by this player can hit the given NPC. Return true to allow hitting the target, return false to block this projectile from hitting the target, and return null to use the vanilla code for whether the target can be hit. Returns null by default.
		/// </summary>
		/// <param name="proj"></param>
		/// <param name="target"></param>
		/// <returns></returns>
		public virtual bool? CanHitNPCWithProj(Projectile proj, NPC target) {
			return null;
		}

		/// <summary>
		/// Allows you to modify the damage, knockback, etc., that a projectile created by this player does to an NPC.
		/// </summary>
		/// <param name="proj"></param>
		/// <param name="target"></param>
		/// <param name="damage"></param>
		/// <param name="knockback"></param>
		/// <param name="crit"></param>
		/// <param name="hitDirection"></param>
		public virtual void ModifyHitNPCWithProj(Projectile proj, NPC target, ref int damage, ref float knockback, ref bool crit, ref int hitDirection) {
		}

		/// <summary>
		/// Allows you to create special effects when a projectile created by this player hits an NPC (for example, inflicting debuffs).
		/// </summary>
		/// <param name="proj"></param>
		/// <param name="target"></param>
		/// <param name="damage"></param>
		/// <param name="knockback"></param>
		/// <param name="crit"></param>
		public virtual void OnHitNPCWithProj(Projectile proj, NPC target, int damage, float knockback, bool crit) {
		}

		/// <summary>
		/// Allows you to determine whether a melee weapon swung by this player can hit the given opponent player. Return false to block this weapon from hitting the target. Returns true by default.
		/// </summary>
		/// <param name="item"></param>
		/// <param name="target"></param>
		/// <returns></returns>
		public virtual bool CanHitPvp(Item item, Player target) {
			return true;
		}

		/// <summary>
		/// Allows you to modify the damage, etc., that a melee weapon swung by this player does to an opponent player.
		/// </summary>
		/// <param name="item"></param>
		/// <param name="target"></param>
		/// <param name="damage"></param>
		/// <param name="crit"></param>
		public virtual void ModifyHitPvp(Item item, Player target, ref int damage, ref bool crit) {
		}

		/// <summary>
		/// Allows you to create special effects when this player's melee weapon hits an opponent player.
		/// </summary>
		/// <param name="item"></param>
		/// <param name="target"></param>
		/// <param name="damage"></param>
		/// <param name="crit"></param>
		public virtual void OnHitPvp(Item item, Player target, int damage, bool crit) {
		}

		/// <summary>
		/// Allows you to determine whether a projectile created by this player can hit the given opponent player. Return false to block the projectile from hitting the target. Returns true by default.
		/// </summary>
		/// <param name="proj"></param>
		/// <param name="target"></param>
		/// <returns></returns>
		public virtual bool CanHitPvpWithProj(Projectile proj, Player target) {
			return true;
		}

		/// <summary>
		/// Allows you to modify the damage, etc., that a projectile created by this player does to an opponent player.
		/// </summary>
		/// <param name="proj"></param>
		/// <param name="target"></param>
		/// <param name="damage"></param>
		/// <param name="crit"></param>
		public virtual void ModifyHitPvpWithProj(Projectile proj, Player target, ref int damage, ref bool crit) {
		}

		/// <summary>
		/// Allows you to create special effects when a projectile created by this player hits an opponent player.
		/// </summary>
		/// <param name="proj"></param>
		/// <param name="target"></param>
		/// <param name="damage"></param>
		/// <param name="crit"></param>
		public virtual void OnHitPvpWithProj(Projectile proj, Player target, int damage, bool crit) {
		}

		/// <summary>
		/// Allows you to determine whether the given NPC can hit this player. Return false to block this player from being hit by the NPC. Returns true by default. CooldownSlot determines which of the player's cooldown counters to use (-1, 0, or 1), and defaults to -1.
		/// </summary>
		/// <param name="npc"></param>
		/// <param name="cooldownSlot"></param>
		/// <returns></returns>
		public virtual bool CanBeHitByNPC(NPC npc, ref int cooldownSlot) {
			return true;
		}

		/// <summary>
		/// Allows you to modify the damage, etc., that an NPC does to this player.
		/// </summary>
		/// <param name="npc"></param>
		/// <param name="damage"></param>
		/// <param name="crit"></param>
		public virtual void ModifyHitByNPC(NPC npc, ref int damage, ref bool crit) {
		}

		/// <summary>
		/// Allows you to create special effects when an NPC hits this player (for example, inflicting debuffs).
		/// </summary>
		/// <param name="npc"></param>
		/// <param name="damage"></param>
		/// <param name="crit"></param>
		public virtual void OnHitByNPC(NPC npc, int damage, bool crit) {
		}

		/// <summary>
		/// Allows you to determine whether the given hostile projectile can hit this player. Return false to block this player from being hit. Returns true by default.
		/// </summary>
		/// <param name="proj"></param>
		/// <returns></returns>
		public virtual bool CanBeHitByProjectile(Projectile proj) {
			return true;
		}

		/// <summary>
		/// Allows you to modify the damage, etc., that a hostile projectile does to this player.
		/// </summary>
		/// <param name="proj"></param>
		/// <param name="damage"></param>
		/// <param name="crit"></param>
		public virtual void ModifyHitByProjectile(Projectile proj, ref int damage, ref bool crit) {
		}

		/// <summary>
		/// Allows you to create special effects when a hostile projectile hits this player.
		/// </summary>
		/// <param name="proj"></param>
		/// <param name="damage"></param>
		/// <param name="crit"></param>
		public virtual void OnHitByProjectile(Projectile proj, int damage, bool crit) {
		}

		/// <summary>
		/// Allows you to change the item the player gains from catching a fish. The fishingRod and bait parameters refer to the said items in the player's inventory. The liquidType parameter is 0 if the player is fishing in water, 1 for lava, and 2 for honey. The poolSize parameter is the tile size of the pool the player is fishing in. The worldLayer parameter is 0 if the player is in the sky, 1 if the player is on the surface, 2 if the player is underground, 3 if the player is in the caverns, and 4 if the player is in the underworld. The questFish parameter is the item ID for the day's Angler quest. Modify the caughtType parameter to change the item the player catches. The junk parameter is whether the player catches junk; you can set this to true if you make the player catch a junk item, and is mostly used to pass information (has no effect on the game).
		/// </summary>
		/// <param name="fishingRod"></param>
		/// <param name="bait"></param>
		/// <param name="power"></param>
		/// <param name="liquidType"></param>
		/// <param name="poolSize"></param>
		/// <param name="worldLayer"></param>
		/// <param name="questFish"></param>
		/// <param name="caughtType"></param>
		public virtual void CatchFish(Item fishingRod, Item bait, int power, int liquidType, int poolSize, int worldLayer, int questFish, ref int caughtType) {
		}

		/// <summary>
		/// Allows you to modify the player's fishing power. As an example of the type of stuff that should go here, the phase of the moon can influence fishing power.
		/// </summary>
		/// <param name="fishingRod"></param>
		/// <param name="bait"></param>
		/// <param name="fishingLevel"></param>
		public virtual void GetFishingLevel(Item fishingRod, Item bait, ref float fishingLevel) {
		}

		/// <summary>
		/// Allows you to add to, change, or remove from the items the player earns when finishing an Angler quest. The rareMultiplier is a number between 0.15 and 1 inclusively; the lower it is the higher chance there should be for the player to earn rare items.
		/// </summary>
		/// <param name="rareMultiplier"></param>
		/// <param name="rewardItems"></param>
		public virtual void AnglerQuestReward(float rareMultiplier, List<Item> rewardItems) {
		}

		/// <summary>
		/// Allows you to modify what items are possible for the player to earn when giving a Strange Plant to the Dye Trader.
		/// </summary>
		/// <param name="rewardPool"></param>
		public virtual void GetDyeTraderReward(List<int> rewardPool) {
		}

		/// <summary>
		/// Allows you to create special effects when this player is drawn, such as creating dust, modifying the color the player is drawn in, etc. The fullBright parameter makes it so that the drawn player ignores the modified color and lighting. Note that the fullBright parameter only works if r, g, b, and/or a is not equal to 1. Make sure to add the indexes of any dusts you create to Main.playerDrawDust, and the indexes of any gore you create to Main.playerDrawGore.
		/// </summary>
		/// <param name="drawInfo"></param>
		/// <param name="r"></param>
		/// <param name="g"></param>
		/// <param name="b"></param>
		/// <param name="a"></param>
		/// <param name="fullBright"></param>
		public virtual void DrawEffects(PlayerDrawInfo drawInfo, ref float r, ref float g, ref float b, ref float a, ref bool fullBright) {
		}

		/// <summary>
		/// Allows you to modify the drawing parameters of the player before drawing begins.
		/// </summary>
		/// <param name="drawInfo"></param>
		public virtual void ModifyDrawInfo(ref PlayerDrawInfo drawInfo) {
		}

		/// <summary>
		/// Allows you to modify the drawing of the player. This is done by removing from, adding to, or rearranging the list, by setting some of the layers' visible field to false, etc.
		/// </summary>
		/// <param name="layers"></param>
		public virtual void ModifyDrawLayers(List<PlayerLayer> layers) {
		}

		/// <summary>
		/// Allows you to modify the drawing of the player head on the minimap. This is done by removing from, adding to, or rearranging the list, by setting some of the layers' visible field to false, etc.
		/// </summary>
		/// <param name="layers"></param>
		public virtual void ModifyDrawHeadLayers(List<PlayerHeadLayer> layers) {
		}

		/// <summary>
		/// Use this hook to modify Main.screenPosition after weapon zoom and camera lerp have taken place.
		/// </summary>
		public virtual void ModifyScreenPosition() {
		}

		/// <summary>
		/// Use this to modify the zoom factor for the player. The zoom correlates to the percentage of half the screen size the zoom can reach. A value of -1 passed in means no vanilla scope is in effect. A value of 1.0 means the scope can zoom half a screen width/height away, putting the player on the edge of the game screen. Vanilla values include .8, .6666, and .5.
		/// </summary>
		/// <param name="zoom"></param>
		public virtual void ModifyZoom(ref float zoom) {
		}

		/// <summary>
		/// Called on clients when a player connects.
		/// </summary>
		/// <param name="player">The player that connected.</param>
		public virtual void PlayerConnect(Player player) {
		}

		/// <summary>
		/// Called when a player disconnects.
		/// </summary>
		/// <param name="player">The player that disconnected.</param>
		public virtual void PlayerDisconnect(Player player) {
		}

		/// <summary>
		/// Called on the LocalPlayer when that player enters the world. SP and Client. Only called on the player who is entering. A possible use is ensuring that UI elements are reset to the configuration specified in data saved to the ModPlayer. Can also be used for informational messages.
		/// </summary>
		/// <param name="player">The player that entered the world.</param>
		public virtual void OnEnterWorld(Player player) {
		}

		/// <summary>
		/// Called when a player respawns in the world.
		/// </summary>
		/// <param name="player">The player that respawns</param>
		public virtual void OnRespawn(Player player) {
		}

		/// <summary>
		/// Called whenever the player shift-clicks an item slot. This can be used to override default clicking behavior (ie. selling or trashing items).
		/// </summary>
		/// <param name="inventory">The array of items the slot is part of.</param>
		/// <param name="context">The Terraria.UI.ItemSlot.Context of the inventory.</param>
		/// <param name="slot">The index in the inventory of the clicked slot.</param>
		/// <returns>Whether or not to block the default code (sell and trash) from running. Returns false by default.</returns>
		public virtual bool ShiftClickSlot(Item[] inventory, int context, int slot) {
			return false;
		}

		/// <summary>
		/// Called whenever the player sells an item to an NPC.
		/// </summary>
		/// <param name="vendor">The NPC vendor.</param>
		/// <param name="shopInventory">The current inventory of the NPC shop.</param>
		/// <param name="item">The item the player just sold.</param>
		public virtual void PostSellItem(NPC vendor, Item[] shopInventory, Item item) {
		}

		/// <summary>
		/// Return false to prevent a transaction. Called before the transaction.
		/// </summary>
		/// <param name="vendor">The NPC vendor.</param>
		/// <param name="shopInventory">The current inventory of the NPC shop.</param>
		/// <param name="item">The item the player is attempting to sell.</param>
		/// <returns></returns>
		public virtual bool CanSellItem(NPC vendor, Item[] shopInventory, Item item) {
			return true;
		}

		/// <summary>
		/// Called whenever the player buys an item from an NPC.
		/// </summary>
		/// <param name="vendor">The NPC vendor.</param>
		/// <param name="shopInventory">The current inventory of the NPC shop.</param>
		/// <param name="item">The item the player just purchased.</param>
		public virtual void PostBuyItem(NPC vendor, Item[] shopInventory, Item item) {
		}

		/// <summary>
		/// Return false to prevent a transaction. Called before the transaction.
		/// </summary>
		/// <param name="vendor">The NPC vendor.</param>
		/// <param name="shopInventory">The current inventory of the NPC shop.</param>
		/// <param name="item">The item the player is attempting to buy.</param>
		/// <returns></returns>
		public virtual bool CanBuyItem(NPC vendor, Item[] shopInventory, Item item) {
			return true;
		}

		/// <summary>
		/// Called on the Client while the nurse chat is displayed. Return false to prevent the player from healing. If you return false, you need to set chatText so the user knows why they can't heal.
		/// </summary>
		/// <param name="nurse">The Nurse NPC instance.</param>
		/// <param name="health">How much health the player gains.</param>
		/// <param name="removeDebuffs">If set to false, debuffs will not be healed.</param>
		/// <param name="chatText">Set this to the Nurse chat text that will display if healing is prevented.</param>
		/// <returns>True by default. False to prevent nurse services.</returns>
		public virtual bool ModifyNurseHeal(NPC nurse, ref int health, ref bool removeDebuffs, ref string chatText) {
			return true;
		}

		/// <summary>
		/// Called on the Client while the nurse chat is displayed and after ModifyNurseHeal. Allows custom pricing for Nurse services. See https://terraria.gamepedia.com/Nurse for the default pricing.
		/// </summary>
		/// <param name="nurse">The Nurse NPC instance.</param>
		/// <param name="health">How much health the player gains.</param>
		/// <param name="removeDebuffs">Whether or not debuffs will be healed.</param>
		/// <param name="price"></param>
		public virtual void ModifyNursePrice(NPC nurse, int health, bool removeDebuffs, ref int price) {
		}

		/// <summary>
		/// Called on the Client after the player heals themselves with the Nurse NPC.
		/// </summary>
		/// <param name="nurse">The Nurse npc providing the heal.</param>
		/// <param name="health">How much health the player gained.</param>
		/// /// <param name="removeDebuffs">Whether or not debuffs were healed.</param>
		/// <param name="price">The price the player paid in copper coins.</param>
		public virtual void PostNurseHeal(NPC nurse, int health, bool removeDebuffs, int price) {
		}

		/// <summary>
		/// Called when the player is created in the menu.
		/// You can use this method to add items to the player's starting inventory, as well as their inventory when they respawn in mediumcore.
		/// </summary>
		/// <param name="mediumCoreDeath">Whether you are setting up a mediumcore player's inventory after their death.</param>
		/// <returns>An enumerable of the items you want to add. If you want to add nothing, return an empty enumerable.</returns>
		public virtual IEnumerable<Item> AddStartingItems(bool mediumCoreDeath) {
			return Enumerable.Empty<Item>();
		}

		/// <summary>
		/// Allows you to modify the items that will be added to the player's inventory. Useful if you want to stop vanilla or other mods from adding an item.
		/// </summary>
		/// <param name="itemsByMod">The items that will be added. Each key is the internal mod name of the mod adding the items. Vanilla items use the "Terraria" key.</param>
		/// <param name="mediumCoreDeath">Whether you are setting up a mediumcore player's inventory after their death.</param>
		public virtual void ModifyStartingInventory(IReadOnlyDictionary<string, List<Item>> itemsByMod, bool mediumCoreDeath) {
		}
	}
}<|MERGE_RESOLUTION|>--- conflicted
+++ resolved
@@ -86,17 +86,6 @@
 		}
 
 		/// <summary>
-<<<<<<< HEAD
-=======
-		/// Allows you to modify the inventory newly created players or killed mediumcore players will start with. To add items to the player's inventory, create a new Item, call its SetDefaults method for whatever ID you want, call its Prefix method with a parameter of -1 if you want to give it a random prefix, then add it to the items list parameter.
-		/// </summary>
-		/// <param name="items"></param>
-		/// <param name="mediumcoreDeath">If true, the inventory is being setup for a character that dies in mediumcore rather than a newly created player.</param>
-		public virtual void SetupStartInventory(IList<Item> items, bool mediumcoreDeath) {
-		}
-
-		/// <summary>
->>>>>>> b22a3011
 		/// PreSavePlayer and PostSavePlayer wrap the vanilla player saving code (both are before the ModPlayer.Save). Useful for advanced situations where a save might be corrupted or rendered unusable by the values that normally would save. 
 		/// </summary>
 		public virtual void PreSavePlayer() {
