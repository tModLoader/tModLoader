using Microsoft.Xna.Framework;
using Microsoft.Xna.Framework.Graphics;
using System;
using System.Collections.Generic;
using Terraria.ModLoader.Core;

namespace Terraria.ModLoader
{
	/// <summary>
	/// This class allows you to modify and use hooks for all projectiles, including vanilla projectiles. Create an instance of an overriding class then call Mod.AddGlobalProjectile to use this.
	/// </summary>
	public abstract class GlobalProjectile : GlobalType<Projectile>
	{
		protected sealed override void Register() {
			ProjectileLoader.VerifyGlobalProjectile(this);

			ModTypeLookup<GlobalProjectile>.Register(this);

			index = (ushort)ProjectileLoader.globalProjectiles.Count;

			ProjectileLoader.globalProjectiles.Add(this);
		}

		public GlobalProjectile Instance(Projectile projectile) => Instance(projectile.globalProjectiles, index);

		/// <summary>
		/// Returns a clone of this GlobalProjectile. 
		/// By default this will return a memberwise clone; you will want to override this if your GlobalProjectile contains object references. 
		/// Only called if CloneNewInstances && InstancePerEntity
		/// </summary>
		public virtual GlobalProjectile Clone() => (GlobalProjectile)MemberwiseClone();

		/// <summary>
<<<<<<< HEAD
=======
		/// Create a new instance of this GlobalProjectile for a Projectile instance. 
		/// Called at the end of Projectile.SetDefaults.
		/// If CloneNewInstances is true, just calls Clone()
		/// Otherwise calls the default constructor and copies fields
		/// </summary>
		public virtual GlobalProjectile NewInstance(Projectile projectile) {
			if (CloneNewInstances) {
				return Clone();
			}

			GlobalProjectile copy = (GlobalProjectile)Activator.CreateInstance(GetType());
			copy.Mod = Mod;
			copy.index = index;

			return copy;
		}

		/// <summary>
>>>>>>> 825e98ca
		/// Allows you to set the properties of any and every projectile that gets created.
		/// </summary>
		/// <param name="projectile"></param>
		public virtual void SetDefaults(Projectile projectile) {
		}

		/// <summary>
		/// Gets called when any projectiles spawns in world
		/// </summary>
		public virtual void OnSpawn(Projectile projectile, EntitySpawnData data) {
		}
		
		/// <summary>
		/// Allows you to determine how any projectile behaves. Return false to stop the vanilla AI and the AI hook from being run. Returns true by default.
		/// </summary>
		/// <param name="projectile"></param>
		/// <returns></returns>
		public virtual bool PreAI(Projectile projectile) {
			return true;
		}

		/// <summary>
		/// Allows you to determine how any projectile behaves. This will only be called if PreAI returns true.
		/// </summary>
		/// <param name="projectile"></param>
		public virtual void AI(Projectile projectile) {
		}

		/// <summary>
		/// Allows you to determine how any projectile behaves. This will be called regardless of what PreAI returns.
		/// </summary>
		/// <param name="projectile"></param>
		public virtual void PostAI(Projectile projectile) {
		}

		/// <summary>
		/// Whether or not the given projectile should update its position based on factors such as its velocity, whether it is in liquid, etc. Return false to make its velocity have no effect on its position. Returns true by default.
		/// </summary>
		/// <param name="projectile"></param>
		/// <returns></returns>
		public virtual bool ShouldUpdatePosition(Projectile projectile) {
			return true;
		}

		/// <summary>
		/// Allows you to determine how a projectile interacts with tiles. Width and height determine the projectile's hitbox for tile collision, and default to -1. Leave them as -1 to use the projectile's real size. Fallthrough determines whether the projectile can fall through platforms, etc., and defaults to true.
		/// </summary>
		/// <param name="projectile"></param>
		/// <param name="width"></param>
		/// <param name="height"></param>
		/// <param name="fallThrough"></param>
		/// <returns></returns>
		public virtual bool TileCollideStyle(Projectile projectile, ref int width, ref int height, ref bool fallThrough) {
			return true;
		}

		/// <summary>
		/// Allows you to determine what happens when a projectile collides with a tile. OldVelocity is the velocity before tile collision. The velocity that takes tile collision into account can be found with projectile.velocity. Return true to allow the vanilla tile collision code to take place (which normally kills the projectile). Returns true by default.
		/// </summary>
		/// <param name="projectile"></param>
		/// <param name="oldVelocity"></param>
		/// <returns></returns>
		public virtual bool OnTileCollide(Projectile projectile, Vector2 oldVelocity) {
			return true;
		}

		/// <summary>
		/// Allows you to determine whether the vanilla code for Kill and the Kill hook will be called. Return false to stop them from being called. Returns true by default. Note that this does not stop the projectile from dying.
		/// </summary>
		/// <param name="projectile"></param>
		/// <param name="timeLeft"></param>
		/// <returns></returns>
		public virtual bool PreKill(Projectile projectile, int timeLeft) {
			return true;
		}

		/// <summary>
		/// Allows you to control what happens when a projectile is killed (for example, creating dust or making sounds).
		/// </summary>
		/// <param name="projectile"></param>
		/// <param name="timeLeft"></param>
		public virtual void Kill(Projectile projectile, int timeLeft) {
		}

		/// <summary>
		/// Return true or false to specify if the projectile can cut tiles, like vines. Return null for vanilla decision.
		/// </summary>
		/// <param name="projectile"></param>
		/// <returns></returns>
		public virtual bool? CanCutTiles(Projectile projectile) {
			return null;
		}

		/// <summary>
		/// Code ran when the projectile cuts tiles. Only runs if CanCutTiles() returns true. Useful when programming lasers and such.
		/// </summary>
		/// <param name="projectile"></param>
		public virtual void CutTiles(Projectile projectile) {
		}

		/// <summary>
		/// Whether or not the given projectile is capable of killing tiles (such as grass) and damaging NPCs/players.
		/// Return false to prevent it from doing any sort of damage.
		/// Return true if you want the projectile to do damage regardless of the default blacklist.
		/// Return null to let the projectile follow vanilla can-damage-anything rules. This is what happens by default.
		/// </summary>
		/// <param name="projectile"></param>
		/// <returns></returns>
		public virtual bool? CanDamage(Projectile projectile) {
			return null;
		}

		/// <summary>
		/// Whether or not a minion can damage NPCs by touching them. Returns false by default. Note that this will only be used if the projectile is considered a pet.
		/// </summary>
		/// <param name="projectile"></param>
		/// <returns></returns>
		public virtual bool MinionContactDamage(Projectile projectile) {
			return false;
		}

		/// <summary>
		/// Allows you to change the hitbox used by a projectile for damaging players and NPCs.
		/// </summary>
		/// <param name="projectile"></param>
		/// <param name="hitbox"></param>
		public virtual void ModifyDamageHitbox(Projectile projectile, ref Rectangle hitbox) {
		}

		/// <summary>
		/// Allows you to determine whether a projectile can hit the given NPC. Return true to allow hitting the target, return false to block the projectile from hitting the target, and return null to use the vanilla code for whether the target can be hit. Returns null by default.
		/// </summary>
		/// <param name="projectile"></param>
		/// <param name="target"></param>
		/// <returns></returns>
		public virtual bool? CanHitNPC(Projectile projectile, NPC target) {
			return null;
		}

		/// <summary>
		/// Allows you to modify the damage, knockback, etc., that a projectile does to an NPC. This method is only called for the owner of the projectile, meaning that in multi-player, projectiles owned by a player call this method on that client, and projectiles owned by the server such as enemy projectiles call this method on the server.
		/// </summary>
		/// <param name="projectile"></param>
		/// <param name="target"></param>
		/// <param name="damage"></param>
		/// <param name="knockback"></param>
		/// <param name="crit"></param>
		/// <param name="hitDirection"></param>
		public virtual void ModifyHitNPC(Projectile projectile, NPC target, ref int damage, ref float knockback, ref bool crit, ref int hitDirection) {
		}

		/// <summary>
		/// Allows you to create special effects when a projectile hits an NPC (for example, inflicting debuffs). This method is only called for the owner of the projectile, meaning that in multi-player, projectiles owned by a player call this method on that client, and projectiles owned by the server such as enemy projectiles call this method on the server.
		/// </summary>
		/// <param name="projectile"></param>
		/// <param name="target"></param>
		/// <param name="damage"></param>
		/// <param name="knockback"></param>
		/// <param name="crit"></param>
		public virtual void OnHitNPC(Projectile projectile, NPC target, int damage, float knockback, bool crit) {
		}

		/// <summary>
		/// Allows you to determine whether a projectile can hit the given opponent player. Return false to block the projectile from hitting the target. Returns true by default.
		/// </summary>
		/// <param name="projectile"></param>
		/// <param name="target"></param>
		/// <returns></returns>
		public virtual bool CanHitPvp(Projectile projectile, Player target) {
			return true;
		}

		/// <summary>
		/// Allows you to modify the damage, etc., that a projectile does to an opponent player.
		/// </summary>
		/// <param name="projectile"></param>
		/// <param name="target"></param>
		/// <param name="damage"></param>
		/// <param name="crit"></param>
		public virtual void ModifyHitPvp(Projectile projectile, Player target, ref int damage, ref bool crit) {
		}

		/// <summary>
		/// Allows you to create special effects when a projectile hits an opponent player.
		/// </summary>
		/// <param name="projectile"></param>
		/// <param name="target"></param>
		/// <param name="damage"></param>
		/// <param name="crit"></param>
		public virtual void OnHitPvp(Projectile projectile, Player target, int damage, bool crit) {
		}

		/// <summary>
		/// Allows you to determine whether a hostile projectile can hit the given player. Return false to block the projectile from hitting the target. Returns true by default.
		/// </summary>
		/// <param name="projectile"></param>
		/// <param name="target"></param>
		/// <returns></returns>
		public virtual bool CanHitPlayer(Projectile projectile, Player target) {
			return true;
		}

		/// <summary>
		/// Allows you to modify the damage, etc., that a hostile projectile does to a player.
		/// </summary>
		/// <param name="projectile"></param>
		/// <param name="target"></param>
		/// <param name="damage"></param>
		/// <param name="crit"></param>
		public virtual void ModifyHitPlayer(Projectile projectile, Player target, ref int damage, ref bool crit) {
		}

		/// <summary>
		/// Allows you to create special effects when a hostile projectile hits a player.
		/// </summary>
		/// <param name="projectile"></param>
		/// <param name="target"></param>
		/// <param name="damage"></param>
		/// <param name="crit"></param>
		public virtual void OnHitPlayer(Projectile projectile, Player target, int damage, bool crit) {
		}

		/// <summary>
		/// Allows you to use custom collision detection between a projectile and a player or NPC that the projectile can damage. Useful for things like diagonal lasers, projectiles that leave a trail behind them, etc.
		/// </summary>
		/// <param name="projectile"></param>
		/// <param name="projHitbox"></param>
		/// <param name="targetHitbox"></param>
		/// <returns></returns>
		public virtual bool? Colliding(Projectile projectile, Rectangle projHitbox, Rectangle targetHitbox) {
			return null;
		}

		/// <summary>
		/// Allows you to determine the color and transparency in which a projectile is drawn. Return null to use the default color (normally light and buff color). Returns null by default.
		/// </summary>
		/// <param name="projectile"></param>
		/// <param name="lightColor"></param>
		/// <returns></returns>
		public virtual Color? GetAlpha(Projectile projectile, Color lightColor) {
			return null;
		}

		/// <summary>
		/// Allows you to draw things behind a projectile. Returns false to stop the game from drawing extras textures related to the projectile (for example, the chains for grappling hooks), useful if you're manually drawing the extras. Returns true by default.
		/// </summary>
		/// <param name="projectile"></param>
		/// <param name="spriteBatch"></param>
		/// <returns></returns>
		public virtual bool PreDrawExtras(Projectile projectile, SpriteBatch spriteBatch) {
			return true;
		}

		/// <summary>
		/// Allows you to draw things behind a projectile, or to modify the way the projectile is drawn. Return false to stop the game from drawing the projectile (useful if you're manually drawing the projectile). Returns true by default.
		/// </summary>
		/// <param name="projectile"></param>
		/// <param name="spriteBatch"></param>
		/// <param name="lightColor"></param>
		/// <returns></returns>
		public virtual bool PreDraw(Projectile projectile, SpriteBatch spriteBatch, Color lightColor) {
			return true;
		}

		/// <summary>
		/// Allows you to draw things in front of a projectile. This method is called even if PreDraw returns false.
		/// </summary>
		/// <param name="projectile"></param>
		/// <param name="spriteBatch"></param>
		/// <param name="lightColor"></param>
		public virtual void PostDraw(Projectile projectile, SpriteBatch spriteBatch, Color lightColor) {
		}

		/// <summary>
		/// When used in conjunction with "projectile.hide = true", allows you to specify that this projectile should be drawn behind certain elements. Add the index to one and only one of the lists. For example, the Nebula Arcanum projectile draws behind NPCs and tiles.
		/// </summary>
		/// <param name="projectile"></param>
		/// <param name="index"></param>
		/// <param name="drawCacheProjsBehindNPCsAndTiles"></param>
		/// <param name="drawCacheProjsBehindNPCs"></param>
		/// <param name="drawCacheProjsBehindProjectiles"></param>
		/// <param name="drawCacheProjsOverWiresUI"></param>
		public virtual void DrawBehind(Projectile projectile, int index, List<int> drawCacheProjsBehindNPCsAndTiles, List<int> drawCacheProjsBehindNPCs, List<int> drawCacheProjsBehindProjectiles, List<int> drawCacheProjsOverWiresUI) {
		}

		/// <summary>
		/// Whether or not a grappling hook that shoots this type of projectile can be used by the given player. Return null to use the default code (whether or not the player is in the middle of firing the grappling hook). Returns null by default.
		/// </summary>
		public virtual bool? CanUseGrapple(int type, Player player) {
			return null;
		}

		/// <summary>
		/// Whether or not a grappling hook can only have one hook per player in the world at a time. Return null to use the vanilla code. Returns null by default.
		/// </summary>
		public virtual bool? SingleGrappleHook(int type, Player player) {
			return null;
		}

		/// <summary>
		/// This code is called whenever the player uses a grappling hook that shoots this type of projectile. Use it to change what kind of hook is fired (for example, the Dual Hook does this), to kill old hook projectiles, etc.
		/// </summary>
		public virtual void UseGrapple(Player player, ref int type) {
		}

		/// <summary>
		/// How many of this type of grappling hook the given player can latch onto blocks before the hooks start disappearing. Change the numHooks parameter to determine this; by default it will be 3.
		/// </summary>
		public virtual void NumGrappleHooks(Projectile projectile, Player player, ref int numHooks) {
		}

		/// <summary>
		/// The speed at which the grapple retreats back to the player after not hitting anything. Defaults to 11, but vanilla hooks go up to 24.
		/// </summary>
		public virtual void GrappleRetreatSpeed(Projectile projectile, Player player, ref float speed) {
		}

		/// <summary>
		/// The speed at which the grapple pulls the player after hitting something. Defaults to 11, but the Bat Hook uses 16.
		/// </summary>
		public virtual void GrapplePullSpeed(Projectile projectile, Player player, ref float speed) {
		}

		/// <summary>
		/// The location that the grappling hook pulls the player to. Defaults to the center of the hook projectile.
		/// </summary>
		public virtual void GrappleTargetPoint(Projectile projectile, Player player, ref float grappleX, ref float grappleY) {
		}
	}
}<|MERGE_RESOLUTION|>--- conflicted
+++ resolved
@@ -31,27 +31,6 @@
 		public virtual GlobalProjectile Clone() => (GlobalProjectile)MemberwiseClone();
 
 		/// <summary>
-<<<<<<< HEAD
-=======
-		/// Create a new instance of this GlobalProjectile for a Projectile instance. 
-		/// Called at the end of Projectile.SetDefaults.
-		/// If CloneNewInstances is true, just calls Clone()
-		/// Otherwise calls the default constructor and copies fields
-		/// </summary>
-		public virtual GlobalProjectile NewInstance(Projectile projectile) {
-			if (CloneNewInstances) {
-				return Clone();
-			}
-
-			GlobalProjectile copy = (GlobalProjectile)Activator.CreateInstance(GetType());
-			copy.Mod = Mod;
-			copy.index = index;
-
-			return copy;
-		}
-
-		/// <summary>
->>>>>>> 825e98ca
 		/// Allows you to set the properties of any and every projectile that gets created.
 		/// </summary>
 		/// <param name="projectile"></param>
