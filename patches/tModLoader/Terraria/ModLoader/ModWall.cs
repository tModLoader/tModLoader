using Microsoft.Xna.Framework;
using Microsoft.Xna.Framework.Graphics;
using System;
using System.Collections.Generic;
using Terraria.GameContent;
using Terraria.ID;
using Terraria.Localization;

namespace Terraria.ModLoader
{
	/// <summary>
	/// This class represents a type of wall that can be added by a mod. Only one instance of this class will ever exist for each type of wall that is added. Any hooks that are called will be called by the instance corresponding to the wall type.
	/// </summary>
	public abstract class ModWall : ModBlockType
	{
		/// <summary>
		/// Adds an entry to the minimap for this wall with the given color and display name. This should be called in SetDefaults.
		/// </summary>
		public void AddMapEntry(Color color, LocalizedText name = null) {
			if (!MapLoader.initialized) {
				MapEntry entry = new MapEntry(color, name);
				if (!MapLoader.wallEntries.Keys.Contains(Type)) {
					MapLoader.wallEntries[Type] = new List<MapEntry>();
				}
				MapLoader.wallEntries[Type].Add(entry);
			}
		}

		/// <summary>
		/// Adds an entry to the minimap for this wall with the given color and display name. This should be called in SetDefaults.
		/// </summary>
		public void AddMapEntry(Color color, ModTranslation name) {
			if (!MapLoader.initialized) {
				MapEntry entry = new MapEntry(color, name);
				if (!MapLoader.wallEntries.Keys.Contains(Type)) {
					MapLoader.wallEntries[Type] = new List<MapEntry>();
				}
				MapLoader.wallEntries[Type].Add(entry);
			}
		}

		/// <summary>
		/// Adds an entry to the minimap for this wall with the given color, default display name, and display name function. The parameters for the function are the default display name, x-coordinate, and y-coordinate. This should be called in SetDefaults.
		/// </summary>
		public void AddMapEntry(Color color, LocalizedText name, Func<string, int, int, string> nameFunc) {
			if (!MapLoader.initialized) {
				MapEntry entry = new MapEntry(color, name, nameFunc);
				if (!MapLoader.wallEntries.Keys.Contains(Type)) {
					MapLoader.wallEntries[Type] = new List<MapEntry>();
				}
				MapLoader.wallEntries[Type].Add(entry);
			}
		}

		/// <summary>
		/// Adds an entry to the minimap for this wall with the given color, default display name, and display name function. The parameters for the function are the default display name, x-coordinate, and y-coordinate. This should be called in SetDefaults.
		/// </summary>
		public void AddMapEntry(Color color, ModTranslation name, Func<string, int, int, string> nameFunc) {
			if (!MapLoader.initialized) {
				MapEntry entry = new MapEntry(color, name, nameFunc);
				if (!MapLoader.wallEntries.Keys.Contains(Type)) {
					MapLoader.wallEntries[Type] = new List<MapEntry>();
				}
				MapLoader.wallEntries[Type].Add(entry);
			}
		}

		protected override sealed void Register() {
			Type = (ushort)WallLoader.ReserveWallID();

			ModTypeLookup<ModWall>.Register(this);
			WallLoader.walls.Add(this);
		}

		public sealed override void SetupContent() {
<<<<<<< HEAD
			TextureAssets.Wall[Type] = ModContent.GetTexture(Texture);
			SetStaticDefaults();
=======
			TextureAssets.Wall[Type] = ModContent.Request<Texture2D>(Texture);
			SetDefaults();
>>>>>>> 70decddc
			WallID.Search.Add(FullName, Type);
		}

		/// <summary>
		/// Allows you to customize which items the wall at the given coordinates drops. Return false to stop the game from dropping the tile's default item (the type parameter). Returns true by default.
		/// </summary>
		public virtual bool Drop(int i, int j, ref int type) {
			type = ItemDrop;
			return true;
		}

		/// <summary>
		/// Allows you to determine what happens when the tile at the given coordinates is killed or hit with a hammer. Fail determines whether the tile is mined (whether it is killed).
		/// </summary>
		public virtual void KillWall(int i, int j, ref bool fail) {
		}

		/// <summary>
		/// Allows you to animate your wall. Use frameCounter to keep track of how long the current frame has been active, and use frame to change the current frame.
		/// </summary>
		public virtual void AnimateWall(ref byte frame, ref byte frameCounter) {
		}
	}
}<|MERGE_RESOLUTION|>--- conflicted
+++ resolved
@@ -73,13 +73,10 @@
 		}
 
 		public sealed override void SetupContent() {
-<<<<<<< HEAD
-			TextureAssets.Wall[Type] = ModContent.GetTexture(Texture);
+			TextureAssets.Wall[Type] = ModContent.Request<Texture2D>(Texture);
+			
 			SetStaticDefaults();
-=======
-			TextureAssets.Wall[Type] = ModContent.Request<Texture2D>(Texture);
-			SetDefaults();
->>>>>>> 70decddc
+			
 			WallID.Search.Add(FullName, Type);
 		}
 
