﻿using Microsoft.Xna.Framework.Audio;
using ReLogic.Content;
using ReLogic.Content.Sources;
using ReLogic.Utilities;
using System;
using System.Collections.Generic;
using System.IO;
using System.Linq;
using System.Threading.Tasks;
using Terraria.Localization;
using Terraria.ModLoader.Audio;
using Terraria.ModLoader.Exceptions;
using Terraria.ModLoader.UI;

namespace Terraria.ModLoader
{
	partial class Mod
	{
		internal bool loading;

		private readonly Queue<Task> AsyncLoadQueue = new Queue<Task>();

		//Entities
		internal readonly IDictionary<string, Music> musics = new Dictionary<string, Music>();
		internal readonly IDictionary<Tuple<string, EquipType>, EquipTexture> equipTextures = new Dictionary<Tuple<string, EquipType>, EquipTexture>();
		internal readonly IList<ILoadable> content = new List<ILoadable>();

		private Music LoadMusic(string path, string extension) {
			path = $"tmod:{Name}/{path}{extension}";
			
			switch (extension) {
				case ".wav": return new MusicStreamingWAV(path);
				case ".mp3": return new MusicStreamingMP3(path);
				case ".ogg": return new MusicStreamingOGG(path);
			}

			throw new ResourceLoadException($"Unknown music extension {extension}");
		}

		internal void SetupContent() {
			foreach (var e in content.OfType<ModType>()) {
				e.SetupContent();
			}
		}

		internal void UnloadContent() {
			Unload();

			foreach (var loadable in content.Reverse()) {
				loadable.Unload();
			}
			content.Clear();

			equipTextures.Clear();

			musics.Clear();

			Assets?.Dispose();
		}

		internal void Autoload() {
			if (Code == null)
				return;

			Interface.loadMods.SubProgressText = Language.GetTextValue("tModLoader.MSFinishingResourceLoading");
			while (AsyncLoadQueue.Count > 0)
				AsyncLoadQueue.Dequeue().Wait();

			LocalizationLoader.Autoload(this);

			ModSourceBestiaryInfoElement = new GameContent.Bestiary.ModSourceBestiaryInfoElement(this, DisplayName);

			IList<Type> modSounds = new List<Type>();

			Type modType = GetType();
			foreach (Type type in Code.GetTypes().OrderBy(type => type.FullName, StringComparer.InvariantCulture)) {
				if (type == modType) continue;
				if (type.IsAbstract) continue;
				if (type.ContainsGenericParameters) continue;
				if (type.GetConstructor(new Type[0]) == null) continue;//don't autoload things with no default constructor

				if (type.IsSubclassOf(typeof(ModSound))) {
					modSounds.Add(type);
				}
				else if (typeof(ILoadable).IsAssignableFrom(type)) {
					var autoload = AutoloadAttribute.GetValue(type);
					if (autoload.NeedsAutoloading) {
						AddContent((ILoadable)Activator.CreateInstance(type));
					}
				}
			}

			// Skip loading client assets if this is a dedicated server;
			if (Main.dedServ)
				return;

			if (Properties.AutoloadGores)
				GoreLoader.AutoloadGores(this);
			
			if (Properties.AutoloadSounds)
				AutoloadSounds(modSounds);

			if (Properties.AutoloadBackgrounds)
				BackgroundTextureLoader.AutoloadBackgrounds(this);
		}

		internal void PrepareAssets()
		{
			fileHandle = File?.Open();
			RootContentSource = CreateDefaultContentSource();
			Assets = new AssetRepository(Main.instance.Services.Get<AssetReaderCollection>(), new[] { RootContentSource }) {
				AssetLoadFailHandler = Main.OnceFailedLoadingAnAsset
			};
		}

		private void AutoloadSounds(IList<Type> modSounds) {
			var modSoundNames = modSounds.ToDictionary(t => t.FullName);

			const string SoundFolder = "Sounds/";

			foreach (string soundPath in RootContentSource.EnumerateAssets().Where(t => t.Contains(SoundFolder))) {
				string substring = soundPath.Substring(soundPath.IndexOf(SoundFolder) + SoundFolder.Length);
				SoundType soundType = SoundType.Custom;

				if (substring.StartsWith("Item/")) {
					soundType = SoundType.Item;
				}
				else if (substring.StartsWith("NPCHit/")) {
					soundType = SoundType.NPCHit;
				}
				else if (substring.StartsWith("NPCKilled/")) {
					soundType = SoundType.NPCKilled;
				}

				ModSound modSound = null;
				if (modSoundNames.TryGetValue($"{Name}/{soundPath}".Replace('/', '.'), out Type t))
					modSound = (ModSound)Activator.CreateInstance(t);

				AddSound(soundType, $"{Name}/{soundPath}", modSound);
			}
<<<<<<< HEAD
=======

			// todo: musics never set/added to
			foreach (string music in musics.Keys.Where(t => t.StartsWith("Sounds/"))) {
				string substring = music.Substring("Sounds/".Length);

				if (substring.StartsWith("Music/")) {
					AddSound(SoundType.Music, Name + '/' + music);
				}
			}
>>>>>>> f803fa59
		}

		internal void TransferAllAssets() {
			Assets.TransferAllAssets();
		}
	}
}<|MERGE_RESOLUTION|>--- conflicted
+++ resolved
@@ -138,18 +138,6 @@
 
 				AddSound(soundType, $"{Name}/{soundPath}", modSound);
 			}
-<<<<<<< HEAD
-=======
-
-			// todo: musics never set/added to
-			foreach (string music in musics.Keys.Where(t => t.StartsWith("Sounds/"))) {
-				string substring = music.Substring("Sounds/".Length);
-
-				if (substring.StartsWith("Music/")) {
-					AddSound(SoundType.Music, Name + '/' + music);
-				}
-			}
->>>>>>> f803fa59
 		}
 
 		internal void TransferAllAssets() {
