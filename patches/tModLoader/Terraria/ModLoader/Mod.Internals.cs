--- conflicted
+++ resolved
@@ -66,14 +66,9 @@
 			while (AsyncLoadQueue.Count > 0)
 				AsyncLoadQueue.Dequeue().Wait();
 
-<<<<<<< HEAD
-			AutoloadLocalization();
-			ModSourceBestiaryInfoElement = new GameContent.Bestiary.ModSourceBestiaryInfoElement(this, DisplayName);
-=======
 			LocalizationLoader.Autoload(this);
 
-			ModSourceBestiaryInfoElement = new GameContent.Bestiary.ModSourceBestiaryInfoElement(this, DisplayName, Assets);
->>>>>>> c3e87983
+			ModSourceBestiaryInfoElement = new GameContent.Bestiary.ModSourceBestiaryInfoElement(this, DisplayName);
 
 			IList<Type> modSounds = new List<Type>();
 
@@ -149,51 +144,9 @@
 				}
 			}
 		}
-<<<<<<< HEAD
-
-		/// <summary>
-		/// Loads .lang files
-		/// </summary>
-		private void AutoloadLocalization() {
-			if (File == null)
-				return;
-
-			var modTranslationDictionary = new Dictionary<string, ModTranslation>();
-			foreach (var translationFile in File.Where(entry => Path.GetExtension(entry.Name) == ".lang")) {
-				// .lang files need to be UTF8 encoded.
-				string translationFileContents = System.Text.Encoding.UTF8.GetString(File.GetBytes(translationFile));
-				GameCulture culture = GameCulture.FromName(Path.GetFileNameWithoutExtension(translationFile.Name));
-
-				using (StringReader reader = new StringReader(translationFileContents)) {
-					string line;
-					while ((line = reader.ReadLine()) != null) {
-						int split = line.IndexOf('=');
-						if (split < 0)
-							continue; // lines witout a = are ignored
-						string key = line.Substring(0, split).Trim().Replace(" ", "_");
-						string value = line.Substring(split + 1); // removed .Trim() since sometimes it is desired.
-						if (value.Length == 0) {
-							continue;
-						}
-						value = value.Replace("\\n", "\n");
-						// TODO: Maybe prepend key with filename: en.US.ItemName.lang would automatically assume "ItemName." for all entries.
-						//string key = key;
-						if (!modTranslationDictionary.TryGetValue(key, out ModTranslation mt))
-							modTranslationDictionary[key] = mt = CreateTranslation(key);
-						mt.AddTranslation(culture, value);
-					}
-				}
-			}
-
-			foreach (var value in modTranslationDictionary.Values) {
-				AddTranslation(value);
-			}
-		}
 
 		internal void TransferAllAssets() {
 			Assets.TransferAllAssets();
 		}
-=======
->>>>>>> c3e87983
 	}
 }