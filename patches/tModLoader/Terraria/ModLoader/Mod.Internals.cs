﻿using Microsoft.Xna.Framework.Audio;
using ReLogic.Content;
using ReLogic.Content.Sources;
using ReLogic.Utilities;
using System;
using System.Collections.Generic;
using System.IO;
using System.Linq;
using System.Threading.Tasks;
using Terraria.Localization;
using Terraria.ModLoader.Audio;
using Terraria.ModLoader.Exceptions;
using Terraria.ModLoader.UI;

namespace Terraria.ModLoader
{
	partial class Mod
	{
		internal bool loading;

		private readonly Queue<Task> AsyncLoadQueue = new Queue<Task>();

		//Entities
		internal readonly IDictionary<string, Music> musics = new Dictionary<string, Music>();
		internal readonly IDictionary<Tuple<string, EquipType>, EquipTexture> equipTextures = new Dictionary<Tuple<string, EquipType>, EquipTexture>();
		internal readonly IList<ILoadable> content = new List<ILoadable>();

		private Music LoadMusic(string path, string extension) {
			path = $"tmod:{Name}/{path}{extension}";
			
			switch (extension) {
				case ".wav": return new MusicStreamingWAV(path);
				case ".mp3": return new MusicStreamingMP3(path);
				case ".ogg": return new MusicStreamingOGG(path);
			}

			throw new ResourceLoadException($"Unknown music extension {extension}");
		}

		internal void SetupContent() {
			foreach (var e in content.OfType<ModType>()) {
				e.SetupContent();
			}
		}

		internal void UnloadContent() {
			Unload();

			foreach (var loadable in content.Reverse()) {
				loadable.Unload();
			}
			content.Clear();

			equipTextures.Clear();

			musics.Clear();

			Assets?.Dispose();
		}

		internal void Autoload() {
			if (Code == null)
				return;

			Interface.loadMods.SubProgressText = Language.GetTextValue("tModLoader.MSFinishingResourceLoading");
			while (AsyncLoadQueue.Count > 0)
				AsyncLoadQueue.Dequeue().Wait();

			LocalizationLoader.Autoload(this);

			ModSourceBestiaryInfoElement = new GameContent.Bestiary.ModSourceBestiaryInfoElement(this, DisplayName);

			IList<Type> modSounds = new List<Type>();

			Type modType = GetType();
			foreach (Type type in Code.GetTypes().OrderBy(type => type.FullName, StringComparer.InvariantCulture)) {
				//don't autoload things with no default constructor
				if (type == modType || type.IsAbstract || type.ContainsGenericParameters || type.GetConstructor(new Type[0]) == null) {
					continue;
				}

				if (typeof(ILoadable).IsAssignableFrom(type)) {
					var autoload = AutoloadAttribute.GetValue(type);

					if (autoload.NeedsAutoloading) {
						AddContent((ILoadable)Activator.CreateInstance(type));
					}
				}
			}
<<<<<<< HEAD
			
			if (Properties.AutoloadSounds)
				SoundLoader.AutoloadSounds(this);
			
=======

			// Skip loading client assets if this is a dedicated server;
			if (Main.dedServ)
				return;

>>>>>>> c8dc447d
			if (Properties.AutoloadGores)
				GoreLoader.AutoloadGores(this);

			if (Properties.AutoloadBackgrounds)
				BackgroundTextureLoader.AutoloadBackgrounds(this);
		}

		internal void PrepareAssets()
		{
			fileHandle = File?.Open();
			RootContentSource = CreateDefaultContentSource();
			Assets = new AssetRepository(Main.instance.Services.Get<AssetReaderCollection>(), new[] { RootContentSource }) {
				AssetLoadFailHandler = Main.OnceFailedLoadingAnAsset
			};
		}

		internal void TransferAllAssets() {
			Assets.TransferAllAssets();
		}
	}
}<|MERGE_RESOLUTION|>--- conflicted
+++ resolved
@@ -87,18 +87,14 @@
 					}
 				}
 			}
-<<<<<<< HEAD
-			
-			if (Properties.AutoloadSounds)
-				SoundLoader.AutoloadSounds(this);
-			
-=======
 
 			// Skip loading client assets if this is a dedicated server;
 			if (Main.dedServ)
 				return;
 
->>>>>>> c8dc447d
+			if (Properties.AutoloadSounds)
+				SoundLoader.AutoloadSounds(this);
+			
 			if (Properties.AutoloadGores)
 				GoreLoader.AutoloadGores(this);
 
