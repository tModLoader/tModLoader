﻿using Microsoft.Xna.Framework.Audio;
using ReLogic.Content;
using ReLogic.Content.Sources;
using ReLogic.Utilities;
using System;
using System.Collections.Generic;
using System.IO;
using System.Linq;
using System.Threading.Tasks;
using Terraria.Localization;
using Terraria.ModLoader.Audio;
using Terraria.ModLoader.Exceptions;
using Terraria.ModLoader.UI;

namespace Terraria.ModLoader
{
	partial class Mod
	{
		internal bool loading;

		private readonly Queue<Task> AsyncLoadQueue = new Queue<Task>();

		//Entities
		internal readonly IDictionary<string, Music> musics = new Dictionary<string, Music>();
		internal readonly IDictionary<Tuple<string, EquipType>, EquipTexture> equipTextures = new Dictionary<Tuple<string, EquipType>, EquipTexture>();
		internal readonly IList<ILoadable> content = new List<ILoadable>();

		private Music LoadMusic(string path, string extension) {
			path = $"tmod:{Name}/{path}{extension}";
			
			switch (extension) {
				case ".wav": return new MusicStreamingWAV(path);
				case ".mp3": return new MusicStreamingMP3(path);
				case ".ogg": return new MusicStreamingOGG(path);
			}

			throw new ResourceLoadException($"Unknown music extension {extension}");
		}

		internal void SetupContent() {
			foreach (var e in content.OfType<ModType>()) {
				e.SetupContent();
			}
		}

		internal void UnloadContent() {
			Unload();

			foreach (var loadable in content.Reverse()) {
				loadable.Unload();
			}
			content.Clear();

			equipTextures.Clear();

			musics.Clear();

			Assets?.Dispose();
		}

		internal void Autoload() {
			if (Code == null)
				return;

			Interface.loadMods.SubProgressText = Language.GetTextValue("tModLoader.MSFinishingResourceLoading");
			while (AsyncLoadQueue.Count > 0)
				AsyncLoadQueue.Dequeue().Wait();

			LocalizationLoader.Autoload(this);

			ModSourceBestiaryInfoElement = new GameContent.Bestiary.ModSourceBestiaryInfoElement(this, DisplayName);

			IList<Type> modSounds = new List<Type>();

			Type modType = GetType();
			foreach (Type type in Code.GetTypes().OrderBy(type => type.FullName, StringComparer.InvariantCulture)) {
				//don't autoload things with no default constructor
				if (type == modType || type.IsAbstract || type.ContainsGenericParameters || type.GetConstructor(new Type[0]) == null) {
					continue;
				}

				if (typeof(ILoadable).IsAssignableFrom(type)) {
					var autoload = AutoloadAttribute.GetValue(type);

					if (autoload.NeedsAutoloading) {
						AddContent((ILoadable)Activator.CreateInstance(type));
					}
				}
			}
			
			if (Properties.AutoloadSounds)
				SoundLoader.AutoloadSounds(this);
			
			if (Properties.AutoloadGores)
				GoreLoader.AutoloadGores(this);

			if (Properties.AutoloadBackgrounds)
				BackgroundTextureLoader.AutoloadBackgrounds(this);
		}

		internal void PrepareAssets()
		{
			fileHandle = File?.Open();
			RootContentSource = CreateDefaultContentSource();
			Assets = new AssetRepository(Main.instance.Services.Get<AssetReaderCollection>(), new[] { RootContentSource }) {
				AssetLoadFailHandler = Main.OnceFailedLoadingAnAsset
			};
		}
<<<<<<< HEAD
=======

		private void AutoloadSounds(IList<Type> modSounds) {
			var modSoundNames = modSounds.ToDictionary(t => t.FullName);

			const string SoundFolder = "Sounds/";

			foreach (string soundPath in RootContentSource.EnumerateAssets().Where(t => t.Contains(SoundFolder))) {
				string substring = soundPath.Substring(soundPath.IndexOf(SoundFolder) + SoundFolder.Length);
				SoundType soundType = SoundType.Custom;

				if (substring.StartsWith("Item/")) {
					soundType = SoundType.Item;
				}
				else if (substring.StartsWith("NPCHit/")) {
					soundType = SoundType.NPCHit;
				}
				else if (substring.StartsWith("NPCKilled/")) {
					soundType = SoundType.NPCKilled;
				}

				ModSound modSound = null;
				if (modSoundNames.TryGetValue($"{Name}/{soundPath}".Replace('/', '.'), out Type t))
					modSound = (ModSound)Activator.CreateInstance(t);

				AddSound(soundType, $"{Name}/{soundPath}", modSound);
			}

			// todo: musics never set/added to
			foreach (string music in musics.Keys.Where(t => t.StartsWith("Sounds/"))) {
				string substring = music.Substring("Sounds/".Length);

				if (substring.StartsWith("Music/")) {
					AddSound(SoundType.Music, Name + '/' + music);
				}
			}
		}

		internal void TransferAllAssets() {
			Assets.TransferAllAssets();
		}
>>>>>>> 914202be
	}
}<|MERGE_RESOLUTION|>--- conflicted
+++ resolved
@@ -106,48 +106,9 @@
 				AssetLoadFailHandler = Main.OnceFailedLoadingAnAsset
 			};
 		}
-<<<<<<< HEAD
-=======
-
-		private void AutoloadSounds(IList<Type> modSounds) {
-			var modSoundNames = modSounds.ToDictionary(t => t.FullName);
-
-			const string SoundFolder = "Sounds/";
-
-			foreach (string soundPath in RootContentSource.EnumerateAssets().Where(t => t.Contains(SoundFolder))) {
-				string substring = soundPath.Substring(soundPath.IndexOf(SoundFolder) + SoundFolder.Length);
-				SoundType soundType = SoundType.Custom;
-
-				if (substring.StartsWith("Item/")) {
-					soundType = SoundType.Item;
-				}
-				else if (substring.StartsWith("NPCHit/")) {
-					soundType = SoundType.NPCHit;
-				}
-				else if (substring.StartsWith("NPCKilled/")) {
-					soundType = SoundType.NPCKilled;
-				}
-
-				ModSound modSound = null;
-				if (modSoundNames.TryGetValue($"{Name}/{soundPath}".Replace('/', '.'), out Type t))
-					modSound = (ModSound)Activator.CreateInstance(t);
-
-				AddSound(soundType, $"{Name}/{soundPath}", modSound);
-			}
-
-			// todo: musics never set/added to
-			foreach (string music in musics.Keys.Where(t => t.StartsWith("Sounds/"))) {
-				string substring = music.Substring("Sounds/".Length);
-
-				if (substring.StartsWith("Music/")) {
-					AddSound(SoundType.Music, Name + '/' + music);
-				}
-			}
-		}
 
 		internal void TransferAllAssets() {
 			Assets.TransferAllAssets();
 		}
->>>>>>> 914202be
 	}
 }