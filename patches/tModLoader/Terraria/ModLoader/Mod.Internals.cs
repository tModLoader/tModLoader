﻿using Hjson;
using Microsoft.Xna.Framework.Audio;
using Microsoft.Xna.Framework.Graphics;
using Newtonsoft.Json.Linq;
using ReLogic.Content;
using ReLogic.Content.Readers;
using ReLogic.Content.Sources;
using ReLogic.Graphics;
using ReLogic.Utilities;
using System;
using System.Collections.Generic;
using System.IO;
using System.Linq;
using System.Threading.Tasks;
using Terraria.Localization;
using Terraria.ModLoader.Assets;
using Terraria.ModLoader.Audio;
using Terraria.ModLoader.Exceptions;
using Terraria.ModLoader.UI;

namespace Terraria.ModLoader
{
	partial class Mod
	{
		internal bool loading;

		private readonly Queue<Task> AsyncLoadQueue = new Queue<Task>();

		//Entities
		internal readonly IDictionary<string, Music> musics = new Dictionary<string, Music>();
		internal readonly IDictionary<Tuple<string, EquipType>, EquipTexture> equipTextures = new Dictionary<Tuple<string, EquipType>, EquipTexture>();
		internal readonly IList<ILoadable> content = new List<ILoadable>();

		private Music LoadMusic(string path, string extension) {
			path = $"tmod:{Name}/{path}{extension}";
			
			switch (extension) {
				case ".wav": return new MusicStreamingWAV(path);
				case ".mp3": return new MusicStreamingMP3(path);
				case ".ogg": return new MusicStreamingOGG(path);
			}

			throw new ResourceLoadException($"Unknown music extension {extension}");
		}

		internal void SetupContent() {
			foreach (var e in content.OfType<ModType>()) {
				e.SetupContent();
			}
		}

		internal void UnloadContent() {
			Unload();

			foreach (var loadable in content.Reverse()) {
				loadable.Unload();
			}
			content.Clear();

			equipTextures.Clear();

			if (!Main.dedServ) {
				// TODO: restore this
				// Manually Dispose IDisposables to free up unmanaged memory immediately
				/* Skip this for now, too many mods don't unload properly and run into exceptions.
				foreach (var sound in sounds)
				{
					sound.Value.Dispose();
				}
				foreach (var texture in textures)
				{
					texture.Value.Dispose();
				}
				*/
			}

			musics.Clear();

			Assets?.Dispose();
		}

		internal void Autoload() {
			if (Code == null)
				return;

			Interface.loadMods.SubProgressText = Language.GetTextValue("tModLoader.MSFinishingResourceLoading");
			while (AsyncLoadQueue.Count > 0)
				AsyncLoadQueue.Dequeue().Wait();

			LocalizationLoader.Autoload(this);

			ModSourceBestiaryInfoElement = new GameContent.Bestiary.ModSourceBestiaryInfoElement(this, DisplayName, Assets);

			IList<Type> modSounds = new List<Type>();

			Type modType = GetType();
			foreach (Type type in Code.GetTypes().OrderBy(type => type.FullName, StringComparer.InvariantCulture)) {
				if (type == modType) continue;
				if (type.IsAbstract) continue;
				if (type.ContainsGenericParameters) continue;
				if (type.GetConstructor(new Type[0]) == null) continue;//don't autoload things with no default constructor

				if (type.IsSubclassOf(typeof(ModSound))) {
					modSounds.Add(type);
				}
				else if (typeof(ILoadable).IsAssignableFrom(type)) {
					var autoload = AutoloadAttribute.GetValue(type);
					if (autoload.NeedsAutoloading) {
						AddContent((ILoadable)Activator.CreateInstance(type));
					}
				}
			}
			
			if (Properties.AutoloadGores)
				GoreLoader.AutoloadGores(this);
			
			if (Properties.AutoloadSounds)
				AutoloadSounds(modSounds);

			if (Properties.AutoloadBackgrounds)
				BackgroundTextureLoader.AutoloadBackgrounds(this);
		}

		internal void PrepareAssets()
		{
			//Open the file.

			if (File != null)
				fileHandle = File.Open();

			//Create the asset repository

			var sources = new List<IContentSource>();

			if (File!=null) {
				sources.Add(new TModContentSource(File));
			}

			var assetReaderCollection = new AssetReaderCollection();

			if (!Main.dedServ) {
				//TODO: Now, how do we unhardcode this?
				
				//Ambiguous
				assetReaderCollection.RegisterReader(new XnbReader(Main.instance.Services), ".xnb");
				//Textures
				assetReaderCollection.RegisterReader(new PngReader(Main.instance.Services.Get<IGraphicsDeviceService>().GraphicsDevice), ".png");
				assetReaderCollection.RegisterReader(new RawImgReader(Main.instance.Services.Get<IGraphicsDeviceService>().GraphicsDevice), ".rawimg");
				//Audio
				assetReaderCollection.RegisterReader(new WavReader(), ".wav");
				assetReaderCollection.RegisterReader(new MP3Reader(), ".mp3");
				assetReaderCollection.RegisterReader(new OggReader(), ".ogg");
			}

			var delayedLoadTypes = new List<Type> {
				typeof(Texture2D),
				typeof(DynamicSpriteFont),
				typeof(SpriteFont),
				typeof(Effect)
			};

			SetupAssetRepository(sources, assetReaderCollection, delayedLoadTypes);

			var asyncAssetLoader = new AsyncAssetLoader(assetReaderCollection, 20);

			foreach (var type in delayedLoadTypes) {
				asyncAssetLoader.RequireTypeCreationOnTransfer(type);
			}

			var assetLoader = new AssetLoader(assetReaderCollection);

			Assets = new ModAssetRepository(assetReaderCollection, assetLoader, asyncAssetLoader, sources.ToArray());
		}

		private void AutoloadSounds(IList<Type> modSounds) {
			var modSoundNames = modSounds.ToDictionary(t => t.FullName);

			const string SoundFolder = "Sounds/";

			foreach (string soundPath in Assets.EnumeratePaths<SoundEffect>().Where(t => t.Contains(SoundFolder))) {
				string substring = soundPath.Substring(soundPath.IndexOf(SoundFolder) + SoundFolder.Length);
				SoundType soundType = SoundType.Custom;

				if (substring.StartsWith("Item/")) {
					soundType = SoundType.Item;
				}
				else if (substring.StartsWith("NPCHit/")) {
					soundType = SoundType.NPCHit;
				}
				else if (substring.StartsWith("NPCKilled/")) {
					soundType = SoundType.NPCKilled;
				}

				ModSound modSound = null;
				if (modSoundNames.TryGetValue($"{Name}/{soundPath}".Replace('/', '.'), out Type t))
					modSound = (ModSound)Activator.CreateInstance(t);

				AddSound(soundType, $"{Name}/{soundPath}", modSound);
			}

			foreach (string music in musics.Keys.Where(t => t.StartsWith("Sounds/"))) {
				string substring = music.Substring("Sounds/".Length);

				if (substring.StartsWith("Music/")) {
					AddSound(SoundType.Music, Name + '/' + music);
				}
			}
		}
<<<<<<< HEAD

		/// <summary>
		/// Loads .lang files
		/// </summary>
		private void AutoloadLocalization() {
			if (File == null)
				return;

			// Process legacy ini-style .lang files
			var modTranslationDictionary = new Dictionary<string, ModTranslation>();
			foreach (var translationFile in File.Where(entry => Path.GetExtension(entry.Name) == ".lang")) {
				// .lang files need to be UTF8 encoded.
				string translationFileContents = System.Text.Encoding.UTF8.GetString(File.GetBytes(translationFile));
				GameCulture culture = GameCulture.FromName(Path.GetFileNameWithoutExtension(translationFile.Name));

				using (StringReader reader = new StringReader(translationFileContents)) {
					string line;
					while ((line = reader.ReadLine()) != null) {
						int split = line.IndexOf('=');
						if (split < 0)
							continue; // lines witout a = are ignored
						string key = line.Substring(0, split).Trim().Replace(" ", "_");
						string value = line.Substring(split + 1); // removed .Trim() since sometimes it is desired.
						if (value.Length == 0) {
							continue;
						}
						value = value.Replace("\\n", "\n");
						// TODO: Maybe prepend key with filename: en.US.ItemName.lang would automatically assume "ItemName." for all entries.
						//string key = key;
						if (!modTranslationDictionary.TryGetValue(key, out ModTranslation mt))
							modTranslationDictionary[key] = mt = CreateTranslation(key);
						mt.AddTranslation(culture, value);
					}
				}
			}
			foreach (var value in modTranslationDictionary.Values) {
				AddTranslation(value);
			}

			// Process .hjson files
			modTranslationDictionary = new Dictionary<string, ModTranslation>();
			foreach (var translationFile in File.Where(entry => Path.GetExtension(entry.Name) == ".hjson")) {
				string translationFileContents = System.Text.Encoding.UTF8.GetString(File.GetBytes(translationFile));
				GameCulture culture = GameCulture.FromName(Path.GetFileNameWithoutExtension(translationFile.Name));

				// Parse HJSON and convert to standard JSON
				var jsonString = HjsonValue.Parse(translationFileContents).ToString();
				// Parse JSON
				var jsonObject = JObject.Parse(jsonString);
				// Flatten JSON into dot seperated key and value
				var flattened = jsonObject
					.SelectTokens("$..*")
					.Where(t => !t.HasValues)
					.ToDictionary(t => t.Path, t => t.ToString());

				foreach (var (key, value) in flattened) {
					if (!modTranslationDictionary.TryGetValue(key, out ModTranslation mt)) {
						// removing instances of .$parentVal is an easy way to make this special key assign its value
						//  to the parent key instead (needed for some cases of .lang -> .hjson auto-conversion)
						modTranslationDictionary[key.Replace(".$parentVal", "")] = mt = CreateTranslation(key);
					}
					mt.AddTranslation(culture, value);
				}
			}
			foreach (var value in modTranslationDictionary.Values) {
				AddTranslation(value);
			}
		}
=======
>>>>>>> 548f3927
	}
}<|MERGE_RESOLUTION|>--- conflicted
+++ resolved
@@ -1,7 +1,5 @@
-﻿using Hjson;
-using Microsoft.Xna.Framework.Audio;
+﻿using Microsoft.Xna.Framework.Audio;
 using Microsoft.Xna.Framework.Graphics;
-using Newtonsoft.Json.Linq;
 using ReLogic.Content;
 using ReLogic.Content.Readers;
 using ReLogic.Content.Sources;
@@ -206,76 +204,5 @@
 				}
 			}
 		}
-<<<<<<< HEAD
-
-		/// <summary>
-		/// Loads .lang files
-		/// </summary>
-		private void AutoloadLocalization() {
-			if (File == null)
-				return;
-
-			// Process legacy ini-style .lang files
-			var modTranslationDictionary = new Dictionary<string, ModTranslation>();
-			foreach (var translationFile in File.Where(entry => Path.GetExtension(entry.Name) == ".lang")) {
-				// .lang files need to be UTF8 encoded.
-				string translationFileContents = System.Text.Encoding.UTF8.GetString(File.GetBytes(translationFile));
-				GameCulture culture = GameCulture.FromName(Path.GetFileNameWithoutExtension(translationFile.Name));
-
-				using (StringReader reader = new StringReader(translationFileContents)) {
-					string line;
-					while ((line = reader.ReadLine()) != null) {
-						int split = line.IndexOf('=');
-						if (split < 0)
-							continue; // lines witout a = are ignored
-						string key = line.Substring(0, split).Trim().Replace(" ", "_");
-						string value = line.Substring(split + 1); // removed .Trim() since sometimes it is desired.
-						if (value.Length == 0) {
-							continue;
-						}
-						value = value.Replace("\\n", "\n");
-						// TODO: Maybe prepend key with filename: en.US.ItemName.lang would automatically assume "ItemName." for all entries.
-						//string key = key;
-						if (!modTranslationDictionary.TryGetValue(key, out ModTranslation mt))
-							modTranslationDictionary[key] = mt = CreateTranslation(key);
-						mt.AddTranslation(culture, value);
-					}
-				}
-			}
-			foreach (var value in modTranslationDictionary.Values) {
-				AddTranslation(value);
-			}
-
-			// Process .hjson files
-			modTranslationDictionary = new Dictionary<string, ModTranslation>();
-			foreach (var translationFile in File.Where(entry => Path.GetExtension(entry.Name) == ".hjson")) {
-				string translationFileContents = System.Text.Encoding.UTF8.GetString(File.GetBytes(translationFile));
-				GameCulture culture = GameCulture.FromName(Path.GetFileNameWithoutExtension(translationFile.Name));
-
-				// Parse HJSON and convert to standard JSON
-				var jsonString = HjsonValue.Parse(translationFileContents).ToString();
-				// Parse JSON
-				var jsonObject = JObject.Parse(jsonString);
-				// Flatten JSON into dot seperated key and value
-				var flattened = jsonObject
-					.SelectTokens("$..*")
-					.Where(t => !t.HasValues)
-					.ToDictionary(t => t.Path, t => t.ToString());
-
-				foreach (var (key, value) in flattened) {
-					if (!modTranslationDictionary.TryGetValue(key, out ModTranslation mt)) {
-						// removing instances of .$parentVal is an easy way to make this special key assign its value
-						//  to the parent key instead (needed for some cases of .lang -> .hjson auto-conversion)
-						modTranslationDictionary[key.Replace(".$parentVal", "")] = mt = CreateTranslation(key);
-					}
-					mt.AddTranslation(culture, value);
-				}
-			}
-			foreach (var value in modTranslationDictionary.Values) {
-				AddTranslation(value);
-			}
-		}
-=======
->>>>>>> 548f3927
 	}
 }