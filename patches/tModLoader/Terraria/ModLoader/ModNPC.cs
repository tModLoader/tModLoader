--- conflicted
+++ resolved
@@ -98,687 +98,6 @@
 		if (autoloadBossHead != null) {
 			Mod.AddBossHeadTexture(BossHeadTexture, NPC.type);
 		}
-	}
-
-	public sealed override void SetupContent()
-	{
-		NPCLoader.SetDefaults(NPC, createModNPC: false);
-		AutoStaticDefaults();
-		SetStaticDefaults();
-		NPCID.Search.Add(FullName, Type);
-	}
-
-	/// <summary>
-	/// Allows you to set all your NPC's properties, such as width, damage, aiStyle, lifeMax, etc.
-	/// </summary>
-	public virtual void SetDefaults() { }
-
-	/// <summary>
-	/// Gets called when your NPC spawns in world
-	/// </summary>
-	public virtual void OnSpawn(IEntitySource source) { }
-
-	/// <summary>
-	/// Automatically sets certain static defaults. Override this if you do not want the properties to be set for you.
-	/// </summary>
-	public virtual void AutoStaticDefaults()
-	{
-		TextureAssets.Npc[NPC.type] = ModContent.Request<Texture2D>(Texture);
-
-		if (Banner != 0 && BannerItem != 0) {
-			NPCLoader.bannerToItem[Banner] = BannerItem;
-		}
-		else if (Banner != 0 || BannerItem != 0) {
-			Logging.tML.Warn(Language.GetTextValue("tModLoader.LoadWarningBannerOrBannerItemNotSet", Mod.DisplayName, Name));
-		}
-
-		if (NPC.lifeMax > 32767 || NPC.boss) {
-			Main.npcLifeBytes[NPC.type] = 4;
-		}
-		else if (NPC.lifeMax > 127) {
-			Main.npcLifeBytes[NPC.type] = 2;
-		}
-		else {
-			Main.npcLifeBytes[NPC.type] = 1;
-		}
-	}
-
-	/// <summary>
-	/// Allows you to customize this NPC's stats when the difficulty is expert or higher.<br/>
-	/// This runs after <see cref="NPC.value"/>,  <see cref="NPC.lifeMax"/>,  <see cref="NPC.damage"/>,  <see cref="NPC.knockBackResist"/> have been adjusted for the current difficulty, (expert/master/FTW)<br/>
-	/// It is common to multiply lifeMax by the balance factor, and sometimes adjust knockbackResist.<br/>
-	/// <br/>
-	/// Eg:<br/>
-	/// <code>lifeMax = (int)(lifeMax * balance * bossAdjustment)</code>
-	/// </summary>
-	/// <param name="numPlayers">The number of active players</param>
-	/// <param name="balance">Scaling factor that increases by a fraction for each player</param>
-	/// <param name="bossAdjustment">An extra reduction factor to be applied to boss life in high difficulty modes</param>
-	public virtual void ApplyDifficultyAndPlayerScaling(int numPlayers, float balance, float bossAdjustment)
-	{
-	}
-
-	/// <summary>
-	/// Allows you to set an NPC's information in the Bestiary.
-	/// </summary>
-	/// <param name="database"></param>
-	/// <param name="bestiaryEntry"></param>
-	public virtual void SetBestiary(BestiaryDatabase database, BestiaryEntry bestiaryEntry)
-	{
-	}
-
-	/// <summary>
-	/// Allows you to modify the type name of this NPC dynamically.
-	/// </summary>
-	public virtual void ModifyTypeName(ref string typeName)
-	{
-	}
-
-	/// <summary>
-	/// Allows you to modify the bounding box for hovering over this NPC (affects things like whether or not its name is displayed).
-	/// </summary>
-	/// <param name="boundingBox">The bounding box used for determining whether or not the NPC counts as being hovered over.</param>
-	public virtual void ModifyHoverBoundingBox(ref Rectangle boundingBox)
-	{
-	}
-
-	/// <summary>
-	/// Allows you to give a list of names this NPC can be given on spawn.<br></br>
-	/// By default, returns a blank list, which means the NPC will simply use its type name as its given name when prompted.
-	/// </summary>
-	/// <returns></returns>
-	public virtual List<string> SetNPCNameList()
-	{
-		return new List<string>();
-	}
-
-	/// <summary>
-	/// Allows you to set the town NPC profile that this NPC uses.<br></br>
-	/// By default, returns null, meaning that the NPC doesn't use one.
-	/// </summary>
-	public virtual ITownNPCProfile TownNPCProfile()
-	{
-		return null;
-	}
-
-	/// <summary>
-	/// This is where you reset any fields you add to your subclass to their default states. This is necessary in order to reset your fields if they are conditionally set by a tick update but the condition is no longer satisfied. (Note: This hook is only really useful for GlobalNPC, but is included in ModNPC for completion.)
-	/// </summary>
-	public virtual void ResetEffects()
-	{
-	}
-
-	/// <summary>
-	/// Allows you to determine how this NPC behaves. Return false to stop the vanilla AI and the AI hook from being run. Returns true by default.
-	/// </summary>
-	/// <returns></returns>
-	public virtual bool PreAI()
-	{
-		return true;
-	}
-
-	/// <summary>
-	/// Allows you to determine how this NPC behaves. This will only be called if PreAI returns true.
-	/// </summary>
-	public virtual void AI()
-	{
-	}
-
-	//Allows you to determine how this NPC behaves. This will be called regardless of what PreAI returns.
-	public virtual void PostAI()
-	{
-	}
-
-	/// <summary>
-	/// If you are storing AI information outside of the NPC.ai array, use this to send that AI information between clients and servers, which will be handled in <see cref="ReceiveExtraAI"/>.
-	/// <br/>Called whenever <see cref="MessageID.SyncNPC"/> is successfully sent, for example on NPC creation, on player join, or whenever NPC.netUpdate is set to true in the update loop for that tick.
-	/// <br/>Only called on the server.
-	/// </summary>
-	/// <param name="writer">The writer.</param>
-	public virtual void SendExtraAI(BinaryWriter writer)
-	{
-	}
-
-	/// <summary>
-	/// Use this to receive information that was sent in <see cref="SendExtraAI"/>.
-	/// <br/>Called whenever <see cref="MessageID.SyncNPC"/> is successfully received.
-	/// <br/>Only called on the client.
-	/// </summary>
-	/// <param name="reader">The reader.</param>
-	public virtual void ReceiveExtraAI(BinaryReader reader)
-	{
-	}
-
-	/// <summary>
-	/// Allows you to modify the frame from this NPC's texture that is drawn, which is necessary in order to animate NPCs.
-	/// </summary>
-	/// <param name="frameHeight"></param>
-	public virtual void FindFrame(int frameHeight)
-	{
-	}
-
-	/// <summary>
-	/// Allows you to make things happen whenever this NPC is hit, such as creating dust or gores. <br/> 
-	/// Called on local, server and remote clients. <br/> 
-	/// Usually when something happens when an NPC dies such as item spawning, you use NPCLoot, but you can use HitEffect paired with a check for <c>if (NPC.life &lt;= 0)</c> to do client-side death effects, such as spawning dust, gore, or death sounds. <br/> 
-	/// </summary>
-	public virtual void HitEffect(NPC.HitInfo hit)
-	{
-	}
-
-	/// <summary>
-	/// Allows you to make the NPC either regenerate health or take damage over time by setting NPC.lifeRegen. Regeneration or damage will occur at a rate of half of NPC.lifeRegen per second. The damage parameter is the number that appears above the NPC's head if it takes damage over time.
-	/// </summary>
-	/// <param name="damage"></param>
-	public virtual void UpdateLifeRegen(ref int damage)
-	{
-	}
-
-	/// <summary>
-	/// Whether or not to run the code for checking whether this NPC will remain active. Return false to stop this NPC from being despawned and to stop this NPC from counting towards the limit for how many NPCs can exist near a player. Returns true by default.
-	/// </summary>
-	/// <returns></returns>
-	public virtual bool CheckActive()
-	{
-		return true;
-	}
-
-	/// <summary>
-	/// Whether or not this NPC should be killed when it reaches 0 health. You may program extra effects in this hook (for example, how Golem's head lifts up for the second phase of its fight). Return false to stop this NPC from being killed. Returns true by default.
-	/// </summary>
-	/// <returns></returns>
-	public virtual bool CheckDead()
-	{
-		return true;
-	}
-
-	/// <summary>
-	/// Allows you to call OnKill on your own when the NPC dies, rather then letting vanilla call it on its own. Returns false by default.
-	/// </summary>
-	/// <returns>Return true to stop vanilla from calling OnKill on its own. Do this if you call OnKill yourself.</returns>
-	public virtual bool SpecialOnKill()
-	{
-		return false;
-	}
-
-	/// <summary>
-	/// Allows you to determine whether or not this NPC will do anything upon death (besides dying). Returns true by default.
-	/// </summary>
-	/// <returns></returns>
-	public virtual bool PreKill()
-	{
-		return true;
-	}
-
-	/// <summary>
-	/// Allows you to make things happen when this NPC dies (for example, dropping items and setting ModSystem fields). This hook runs on the server/single player. For client-side effects, such as dust, gore, and sounds, see HitEffect
-	/// </summary>
-	public virtual void OnKill()
-	{
-	}
-
-	/// <summary>
-	/// Allows you to determine how and when this NPC can fall through platforms and similar tiles.
-	/// <br/>Return true to allow this NPC to fall through platforms, false to prevent it. Returns null by default, applying vanilla behaviors (based on aiStyle and type).
-	/// </summary>
-	public virtual bool? CanFallThroughPlatforms()
-	{
-		return null;
-	}
-
-	/// <summary>
-	/// Allows you to determine whether the given item can catch this NPC.<br></br>
-	/// Return true or false to say this NPC can or cannot be caught, respectively, regardless of vanilla rules.<br></br>
-	/// Returns null by default, which allows vanilla's NPC catching rules to decide the target's fate.<br></br>
-	/// If this returns false, <see cref="CombinedHooks.OnCatchNPC"/> is never called.<br></br><br></br>
-	/// NOTE: this does not classify the given item as an NPC-catching tool, which is necessary for catching NPCs in the first place.<br></br>
-	/// To do that, you will need to use the "CatchingTool" set in ItemID.Sets.
-	/// </summary>
-	/// <param name="item">The item with which the player is trying to catch this NPC.</param>
-	/// <param name="player">The player attempting to catch this NPC.</param>
-	/// <returns></returns>
-	public virtual bool? CanBeCaughtBy(Item item, Player player)
-	{
-		return null;
-	}
-
-	/// <summary>
-	/// Allows you to make things happen when the given item attempts to catch this NPC.
-	/// </summary>
-	/// <param name="player">The player attempting to catch this NPC.</param>
-	/// <param name="item">The item used to catch this NPC.</param>
-	/// <param name="failed">Whether or not this NPC has been successfully caught.</param>
-	public virtual void OnCaughtBy(Player player, Item item, bool failed)
-	{
-	}
-
-	/// <summary>
-	/// Allows you to add and modify NPC loot tables to drop on death and to appear in the Bestiary.<br/>
-	/// The <see href="https://github.com/tModLoader/tModLoader/wiki/Basic-NPC-Drops-and-Loot-1.4">Basic NPC Drops and Loot 1.4 Guide</see> explains how to use this hook to modify NPC loot.
-	/// <br/> This hook only runs once during mod loading, any dynamic behavior must be contained in the rules themselves.
-	/// </summary>
-	/// <param name="npcLoot">A reference to the item drop database for this npc type</param>
-	public virtual void ModifyNPCLoot(NPCLoot npcLoot)
-	{
-	}
-
-	/// <summary>
-	/// Allows you to customize what happens when this boss dies, such as which name is displayed in the defeat message and what type of potion it drops.
-	/// </summary>
-	/// <param name="name"></param>
-	/// <param name="potionType"></param>
-	public virtual void BossLoot(ref string name, ref int potionType)
-	{
-	}
-
-	/// <summary>
-	/// Allows you to determine whether this NPC can hit the given player. Return false to block this NPC from hitting the target. Returns true by default. CooldownSlot determines which of the player's cooldown counters to use (-1, 0, or 1), and defaults to -1.
-	/// </summary>
-	/// <param name="target"></param>
-	/// <param name="cooldownSlot"></param>
-	/// <returns></returns>
-	public virtual bool CanHitPlayer(Player target, ref int cooldownSlot)
-	{
-		return true;
-	}
-
-	/// <summary>
-	/// Allows you to modify the damage, etc., that this NPC does to a player. <br/>
-	/// Runs on the local client. <br/>
-	/// </summary>
-	/// <param name="target"></param>
-	/// <param name="modifiers"></param>
-	public virtual void ModifyHitPlayer(Player target, ref Player.HurtModifiers modifiers)
-	{
-	}
-
-	/// <summary>
-	/// Allows you to create special effects when this NPC hits a player (for example, inflicting debuffs). <br/>
-	/// Runs on the local client. <br/>
-	/// </summary>
-	/// <param name="target"></param>
-	/// <param name="hurtInfo"></param>
-	public virtual void OnHitPlayer(Player target, Player.HurtInfo hurtInfo)
-	{
-	}
-
-	/// <summary>
-	/// Allows you to determine whether this NPC can hit the given friendly NPC. Return false to block the NPC from hitting the target, and return true to use the vanilla code for whether the target can be hit. Returns true by default.
-	/// </summary>
-	/// <param name="target"></param>
-	/// <returns></returns>
-	public virtual bool CanHitNPC(NPC target)
-	{
-		return true;
-	}
-
-	/// <summary>
-	/// Allows you to determine whether a friendly NPC can be hit by an NPC. Return false to block the attacker from hitting the NPC, and return true to use the vanilla code for whether the target can be hit. Returns true by default.
-	/// </summary>
-	/// <param name="attacker"></param>
-	/// <returns></returns>
-	public virtual bool CanBeHitByNPC(NPC attacker)
-	{
-		return true;
-	}
-
-	/// <summary>
-	/// Allows you to modify the damage, knockback, etc., that this NPC does to a friendly NPC. <br/>
-	/// Runs in single player or on the server. <br/>
-	/// </summary>
-	/// <param name="target"></param>
-	/// <param name="modifiers"></param>
-	public virtual void ModifyHitNPC(NPC target, ref NPC.HitModifiers modifiers)
-	{
-	}
-
-	/// <summary>
-	/// Allows you to create special effects when this NPC hits a friendly NPC. <br/>
-	/// Runs in single player or on the server. <br/>
-	/// </summary>
-	/// <param name="target"></param>
-	/// <param name="hit"></param>
-	public virtual void OnHitNPC(NPC target, NPC.HitInfo hit)
-	{
-	}
-
-	/// <summary>
-	/// Allows you to determine whether this NPC can be hit by the given melee weapon when swung. Return true to allow hitting the NPC, return false to block hitting the NPC, and return null to use the vanilla code for whether the NPC can be hit. Returns null by default.
-	/// </summary>
-	/// <param name="player"></param>
-	/// <param name="item"></param>
-	/// <returns></returns>
-	public virtual bool? CanBeHitByItem(Player player, Item item)
-	{
-		return null;
-	}
-
-	/// <summary>
-	/// Allows you to determine whether an NPC can be collided with the player melee weapon when swung. <br/>
-	/// Use <see cref="CanBeHitByItem(Player, Item)"/> instead for Guide Voodoo Doll-type effects.
-	/// </summary>
-	/// <param name="player">The player wielding this item.</param>
-	/// <param name="item">The weapon item the player is holding.</param>
-	/// <param name="meleeAttackHitbox">Hitbox of melee attack.</param>
-	/// <returns>
-	/// Return true to allow colliding with the melee attack, return false to block the weapon from colliding with the NPC, and return null to use the vanilla code for whether the attack can be colliding. Returns null by default.
-	/// </returns>
-	public virtual bool? CanCollideWithPlayerMeleeAttack(Player player, Item item, Rectangle meleeAttackHitbox)
-	{
-		return null;
-	}
-
-	/// <summary>
-	/// Allows you to modify the damage, knockback, etc., that this NPC takes from a melee weapon. <br/>
-	/// Runs on the local client. <br/>
-	/// </summary>
-	/// <param name="player"></param>
-	/// <param name="item"></param>
-	/// <param name="modifiers"></param>
-	public virtual void ModifyHitByItem(Player player, Item item, ref NPC.HitModifiers modifiers)
-	{
-	}
-
-	/// <summary>
-	/// Allows you to create special effects when this NPC is hit by a melee weapon. <br/>
-	/// Runs on the client or server doing the damage. <br/>
-	/// </summary>
-	/// <param name="player"></param>
-	/// <param name="item"></param>
-	/// <param name="hit"></param>
-	/// <param name="damageDone"></param>
-	public virtual void OnHitByItem(Player player, Item item, NPC.HitInfo hit, int damageDone)
-	{
-	}
-
-	/// <summary>
-	/// Allows you to determine whether this NPC can be hit by the given projectile. Return true to allow hitting the NPC, return false to block hitting the NPC, and return null to use the vanilla code for whether the NPC can be hit. Returns null by default.
-	/// </summary>
-	/// <param name="projectile"></param>
-	/// <returns></returns>
-	public virtual bool? CanBeHitByProjectile(Projectile projectile)
-	{
-		return null;
-	}
-
-	/// <summary>
-	/// Allows you to modify the damage, knockback, etc., that this NPC takes from a projectile. This method is only called for the owner of the projectile, meaning that in multi-player, projectiles owned by a player call this method on that client, and projectiles owned by the server such as enemy projectiles call this method on the server.
-	/// </summary>
-	/// <param name="projectile"></param>
-	/// <param name="modifiers"></param>
-	public virtual void ModifyHitByProjectile(Projectile projectile, ref NPC.HitModifiers modifiers)
-	{
-	}
-
-	/// <summary>
-	/// Allows you to create special effects when this NPC is hit by a projectile.
-	/// </summary>
-	/// <param name="projectile"></param>
-	/// <param name="hit"></param>
-	/// <param name="damageDone"></param>
-	public virtual void OnHitByProjectile(Projectile projectile, NPC.HitInfo hit, int damageDone)
-	{
-	}
-
-	/// <summary>
-	/// Allows you to use a custom damage formula for when this NPC takes damage from any source. For example, you can change the way defense works or use a different crit multiplier.
-	/// </summary>
-	/// <param name="modifiers"></param>
-	public virtual void ModifyIncomingHit(ref NPC.HitModifiers modifiers)
-	{
-	}
-
-	/// <summary>
-	/// Allows you to customize the boss head texture used by an NPC based on its state. Set index to -1 to stop the texture from being displayed.
-	/// </summary>
-	/// <param name="index">The index for NPCID.Sets.BossHeadTextures</param>
-	public virtual void BossHeadSlot(ref int index)
-	{
-	}
-
-	/// <summary>
-	/// Allows you to customize the rotation of this NPC's boss head icon on the map.
-	/// </summary>
-	/// <param name="rotation"></param>
-	public virtual void BossHeadRotation(ref float rotation)
-	{
-	}
-
-	/// <summary>
-	/// Allows you to flip this NPC's boss head icon on the map.
-	/// </summary>
-	/// <param name="spriteEffects"></param>
-	public virtual void BossHeadSpriteEffects(ref SpriteEffects spriteEffects)
-	{
-	}
-
-	/// <summary>
-	/// Allows you to determine the color and transparency in which this NPC is drawn. Return null to use the default color (normally light and buff color). Returns null by default.
-	/// </summary>
-	/// <param name="drawColor"></param>
-	/// <returns></returns>
-	public virtual Color? GetAlpha(Color drawColor)
-	{
-		return null;
-	}
-
-	/// <summary>
-	/// Allows you to add special visual effects to this NPC (such as creating dust), and modify the color in which the NPC is drawn.
-	/// </summary>
-	/// <param name="drawColor"></param>
-	public virtual void DrawEffects(ref Color drawColor)
-	{
-	}
-
-	/// <summary>
-	/// Allows you to draw things behind this NPC, or to modify the way this NPC is drawn. Substract screenPos from the draw position before drawing. Return false to stop the game from drawing the NPC (useful if you're manually drawing the NPC). Returns true by default.
-	/// </summary>
-	/// <param name="spriteBatch">The spritebatch to draw on</param>
-	/// <param name="screenPos">The screen position used to translate world position into screen position</param>
-	/// <param name="drawColor">The color the NPC is drawn in</param>
-	/// <returns></returns>
-	public virtual bool PreDraw(SpriteBatch spriteBatch, Vector2 screenPos, Color drawColor)
-	{
-		return true;
-	}
-
-	/// <summary>
-	/// Allows you to draw things in front of this NPC. Substract screenPos from the draw position before drawing. This method is called even if PreDraw returns false.
-	/// </summary>
-	/// <param name="spriteBatch">The spritebatch to draw on</param>
-	/// <param name="screenPos">The screen position used to translate world position into screen position</param>
-	/// <param name="drawColor">The color the NPC is drawn in</param>
-	public virtual void PostDraw(SpriteBatch spriteBatch, Vector2 screenPos, Color drawColor)
-	{
-	}
-
-	/// <summary>
-	/// When used in conjunction with "NPC.hide = true", allows you to specify that this NPC should be drawn behind certain elements. Add the index to one of Main.DrawCacheNPCsMoonMoon, DrawCacheNPCsOverPlayers, DrawCacheNPCProjectiles, or DrawCacheNPCsBehindNonSolidTiles.
-	/// </summary>
-	/// <param name="index"></param>
-	public virtual void DrawBehind(int index)
-	{
-	}
-
-	/// <summary>
-	/// Allows you to control how the health bar for this NPC is drawn. The hbPosition parameter is the same as Main.hbPosition; it determines whether the health bar gets drawn above or below the NPC by default. The scale parameter is the health bar's size. By default, it will be the normal 1f; most bosses set this to 1.5f. Return null to let the normal vanilla health-bar-drawing code to run. Return false to stop the health bar from being drawn. Return true to draw the health bar in the position specified by the position parameter (note that this is the world position, not screen position).
-	/// </summary>
-	/// <param name="hbPosition"></param>
-	/// <param name="scale"></param>
-	/// <param name="position"></param>
-	/// <returns></returns>
-	public virtual bool? DrawHealthBar(byte hbPosition, ref float scale, ref Vector2 position)
-	{
-		return null;
-	}
-
-	/// <summary>
-	/// Whether or not this NPC can spawn with the given spawning conditions. Return the weight for the chance of this NPC to spawn compared to vanilla mobs. All vanilla mobs combined have a total weight of 1. Returns 0 by default, which disables natural spawning. Remember to always use spawnInfo.player and not Main.LocalPlayer when checking Player or ModPlayer fields, otherwise your mod won't work in Multiplayer.
-	/// </summary>
-	/// <param name="spawnInfo"></param>
-	/// <returns></returns>
-	public virtual float SpawnChance(NPCSpawnInfo spawnInfo)
-	{
-		return 0f;
-	}
-
-	/// <summary>
-	/// Allows you to customize how this NPC is created when it naturally spawns (for example, its position or ai array). Return the return value of NPC.NewNPC. By default this method spawns this NPC on top of the tile at the given coordinates.
-	/// </summary>
-	/// <param name="tileX"></param>
-	/// <param name="tileY"></param>
-	/// <returns></returns>
-	public virtual int SpawnNPC(int tileX, int tileY)
-	{
-		//TODO: Add IEntitySource in '1.4_onspawn'.
-		return NPC.NewNPC(null, tileX * 16 + 8, tileY * 16, NPC.type);
-	}
-
-	/// <summary>
-	/// Whether or not the conditions have been met for this town NPC to be able to move into town. For example, the Demolitionist requires that any player has an explosive.
-	/// </summary>
-	/// <param name="numTownNPCs"></param>
-	/// <returns></returns>
-	public virtual bool CanTownNPCSpawn(int numTownNPCs)
-	{
-		return false;
-	}
-
-	/* Disabled until #2083 is addressed. Originally introduced in #1323, but was refactored and now would be for additional features outside PR scope.
-	/// <summary>
-	/// Allows you to set an NPC's biome preferences and nearby NPC preferences for the NPC happiness system. Recommended to only be used with NPCs that have shops.
-	/// </summary>
-	/// <param name="shopHelperInstance">The vanilla shop modifier instance to invoke methods such as LikeNPC and HateBiome on</param>
-	/// <param name="primaryPlayerBiome">The current biome the player is in for purposes of NPC happiness, referred by PrimaryBiomeID </param>
-	/// <param name="nearbyNPCsByType">The boolean array of if each type of NPC is nearby</param>
-	public virtual void ModifyNPCHappiness(int primaryPlayerBiome, ShopHelper shopHelperInstance, bool[] nearbyNPCsByType) {
-	}
-	*/
-
-	/// <summary>
-	/// Allows you to define special conditions required for this town NPC's house. For example, Truffle requires the house to be in an aboveground mushroom biome.
-	/// </summary>
-	/// <param name="left"></param>
-	/// <param name="right"></param>
-	/// <param name="top"></param>
-	/// <param name="bottom"></param>
-	/// <returns></returns>
-	public virtual bool CheckConditions(int left, int right, int top, int bottom)
-	{
-		return true;
-	}
-
-	/// <summary>
-	/// Allows you to determine whether this town NPC wears a party hat during a party. Returns true by default.
-	/// </summary>
-	/// <returns></returns>
-	public virtual bool UsesPartyHat()
-	{
-		return true;
-	}
-
-	/// <summary>
-	/// Allows you to determine whether this NPC can talk with the player. By default, returns if the NPC is a town NPC.
-	/// <para></para>
-	/// This hook is not based on the type of the NPC, and is queried specifically on the ModNPC itself, regardless of if,
-	/// for example, the type of the NPC instance is changed. Returning true in all circumstances will *always* make the NPC
-	/// able to be chatted with no matter what else you do the NPC instance itself.
-	/// </summary>
-	/// <returns></returns>
-	public virtual bool CanChat()
-	{
-		return NPC.townNPC;
-	}
-
-	/// <summary>
-	/// Allows you to give this NPC a chat message when a player talks to it. By default returns something embarrassing.
-	/// </summary>
-	/// <returns></returns>
-	public virtual string GetChat()
-	{
-		return Language.GetTextValue("tModLoader.DefaultTownNPCChat");
-	}
-
-	/// <summary>
-	/// Allows you to set the text for the buttons that appear on this NPC's chat window. A parameter left as an empty string will not be included as a button on the chat window.
-	/// </summary>
-	/// <param name="button"></param>
-	/// <param name="button2"></param>
-	public virtual void SetChatButtons(ref string button, ref string button2)
-	{
-	}
-
-	/// <summary>
-	/// Allows you to make something happen whenever a button is clicked on this NPC's chat window. The firstButton parameter tells whether the first button or second button (button and button2 from SetChatButtons) was clicked. Set the shopName parameter to "Shop" to open this NPC's shop.
-	/// </summary>
-	/// <param name="firstButton"></param>
-	/// <param name="shopName"></param>
-	public virtual void OnChatButtonClicked(bool firstButton, ref string shopName)
-	{
-	}
-
-	/// <summary>
-	/// Allows you to add shops to this NPC, similar to adding recipes for items. <br/>
-	/// Make a new <see cref="NPCShop"/>, and items to it, and call <see cref="AbstractNPCShop.Register"/>
-	/// </summary>
-	public virtual void AddShops()
-	{
-	}
-
-	/// <summary>
-	/// Allows you to modify the contents of a shop whenever player opens it. <br/>
-	/// To create a shop, use <see cref="AddShops"/> <br/>
-	/// Note that for special shops like travelling merchant, the <paramref name="shopId"/> may not correspond to a <see cref="NPCShop"/> in the <see cref="NPCShopDatabase"/>
-	/// </summary>
-	/// <param name="shopName">The full name of the shop being opened. See <see cref="NPCShopDatabase.GetShopName"/> for the format. </param>
-	/// <param name="items">Items in the shop including 'air' items in empty slots.</param>
-	public virtual void ModifyActiveShop(string shopName, Item[] items)
-	{
-	}
-
-	/// <summary>
-	/// Whether this NPC can be teleported to a King or Queen statue. Returns false by default.
-	/// </summary>
-	/// <param name="toKingStatue">Whether the NPC is being teleported to a King or Queen statue.</param>
-	public virtual bool CanGoToStatue(bool toKingStatue)
-	{
-		return false;
-	}
-
-	/// <summary>
-	/// Allows you to make things happen when this NPC teleports to a King or Queen statue.
-	/// This method is only called server side.
-	/// </summary>
-	/// <param name="toKingStatue">Whether the NPC was teleported to a King or Queen statue.</param>
-	public virtual void OnGoToStatue(bool toKingStatue)
-	{
-	}
-
-	/// <summary>
-	/// Allows you to determine the damage and knockback of this town NPC's attack before the damage is scaled. (More information on scaling in GlobalNPC.BuffTownNPCs.)
-	/// </summary>
-	/// <param name="damage"></param>
-	/// <param name="knockback"></param>
-	public virtual void TownNPCAttackStrength(ref int damage, ref float knockback)
-	{
-	}
-
-	/// <summary>
-	/// Allows you to determine the cooldown between each of this town NPC's attack. The cooldown will be a number greater than or equal to the first parameter, and less then the sum of the two parameters.
-	/// </summary>
-	/// <param name="cooldown"></param>
-	/// <param name="randExtraCooldown"></param>
-	public virtual void TownNPCAttackCooldown(ref int cooldown, ref int randExtraCooldown)
-	{
-	}
-
-<<<<<<< HEAD
-		/// <summary>
-		/// Allows you to load custom data that you have saved for this npc.
-		/// </summary>
-		/// <param name="tag">The tag.</param>
-		public virtual void LoadData(TagCompound tag) {
-		}
 
 		/// <summary>
 		/// Allows you to change the emote that the NPC will pick
@@ -790,7 +109,680 @@
 		public virtual int? PickEmote(Player closestPlayer, List<int> emoteList, WorldUIAnchor otherAnchor) {
 			return null;
 		}
-=======
+	}
+
+	public sealed override void SetupContent()
+	{
+		NPCLoader.SetDefaults(NPC, createModNPC: false);
+		AutoStaticDefaults();
+		SetStaticDefaults();
+		NPCID.Search.Add(FullName, Type);
+	}
+
+	/// <summary>
+	/// Allows you to set all your NPC's properties, such as width, damage, aiStyle, lifeMax, etc.
+	/// </summary>
+	public virtual void SetDefaults() { }
+
+	/// <summary>
+	/// Gets called when your NPC spawns in world
+	/// </summary>
+	public virtual void OnSpawn(IEntitySource source) { }
+
+	/// <summary>
+	/// Automatically sets certain static defaults. Override this if you do not want the properties to be set for you.
+	/// </summary>
+	public virtual void AutoStaticDefaults()
+	{
+		TextureAssets.Npc[NPC.type] = ModContent.Request<Texture2D>(Texture);
+
+		if (Banner != 0 && BannerItem != 0) {
+			NPCLoader.bannerToItem[Banner] = BannerItem;
+		}
+		else if (Banner != 0 || BannerItem != 0) {
+			Logging.tML.Warn(Language.GetTextValue("tModLoader.LoadWarningBannerOrBannerItemNotSet", Mod.DisplayName, Name));
+		}
+
+		if (NPC.lifeMax > 32767 || NPC.boss) {
+			Main.npcLifeBytes[NPC.type] = 4;
+		}
+		else if (NPC.lifeMax > 127) {
+			Main.npcLifeBytes[NPC.type] = 2;
+		}
+		else {
+			Main.npcLifeBytes[NPC.type] = 1;
+		}
+	}
+
+	/// <summary>
+	/// Allows you to customize this NPC's stats when the difficulty is expert or higher.<br/>
+	/// This runs after <see cref="NPC.value"/>,  <see cref="NPC.lifeMax"/>,  <see cref="NPC.damage"/>,  <see cref="NPC.knockBackResist"/> have been adjusted for the current difficulty, (expert/master/FTW)<br/>
+	/// It is common to multiply lifeMax by the balance factor, and sometimes adjust knockbackResist.<br/>
+	/// <br/>
+	/// Eg:<br/>
+	/// <code>lifeMax = (int)(lifeMax * balance * bossAdjustment)</code>
+	/// </summary>
+	/// <param name="numPlayers">The number of active players</param>
+	/// <param name="balance">Scaling factor that increases by a fraction for each player</param>
+	/// <param name="bossAdjustment">An extra reduction factor to be applied to boss life in high difficulty modes</param>
+	public virtual void ApplyDifficultyAndPlayerScaling(int numPlayers, float balance, float bossAdjustment)
+	{
+	}
+
+	/// <summary>
+	/// Allows you to set an NPC's information in the Bestiary.
+	/// </summary>
+	/// <param name="database"></param>
+	/// <param name="bestiaryEntry"></param>
+	public virtual void SetBestiary(BestiaryDatabase database, BestiaryEntry bestiaryEntry)
+	{
+	}
+
+	/// <summary>
+	/// Allows you to modify the type name of this NPC dynamically.
+	/// </summary>
+	public virtual void ModifyTypeName(ref string typeName)
+	{
+	}
+
+	/// <summary>
+	/// Allows you to modify the bounding box for hovering over this NPC (affects things like whether or not its name is displayed).
+	/// </summary>
+	/// <param name="boundingBox">The bounding box used for determining whether or not the NPC counts as being hovered over.</param>
+	public virtual void ModifyHoverBoundingBox(ref Rectangle boundingBox)
+	{
+	}
+
+	/// <summary>
+	/// Allows you to give a list of names this NPC can be given on spawn.<br></br>
+	/// By default, returns a blank list, which means the NPC will simply use its type name as its given name when prompted.
+	/// </summary>
+	/// <returns></returns>
+	public virtual List<string> SetNPCNameList()
+	{
+		return new List<string>();
+	}
+
+	/// <summary>
+	/// Allows you to set the town NPC profile that this NPC uses.<br></br>
+	/// By default, returns null, meaning that the NPC doesn't use one.
+	/// </summary>
+	public virtual ITownNPCProfile TownNPCProfile()
+	{
+		return null;
+	}
+
+	/// <summary>
+	/// This is where you reset any fields you add to your subclass to their default states. This is necessary in order to reset your fields if they are conditionally set by a tick update but the condition is no longer satisfied. (Note: This hook is only really useful for GlobalNPC, but is included in ModNPC for completion.)
+	/// </summary>
+	public virtual void ResetEffects()
+	{
+	}
+
+	/// <summary>
+	/// Allows you to determine how this NPC behaves. Return false to stop the vanilla AI and the AI hook from being run. Returns true by default.
+	/// </summary>
+	/// <returns></returns>
+	public virtual bool PreAI()
+	{
+		return true;
+	}
+
+	/// <summary>
+	/// Allows you to determine how this NPC behaves. This will only be called if PreAI returns true.
+	/// </summary>
+	public virtual void AI()
+	{
+	}
+
+	//Allows you to determine how this NPC behaves. This will be called regardless of what PreAI returns.
+	public virtual void PostAI()
+	{
+	}
+
+	/// <summary>
+	/// If you are storing AI information outside of the NPC.ai array, use this to send that AI information between clients and servers, which will be handled in <see cref="ReceiveExtraAI"/>.
+	/// <br/>Called whenever <see cref="MessageID.SyncNPC"/> is successfully sent, for example on NPC creation, on player join, or whenever NPC.netUpdate is set to true in the update loop for that tick.
+	/// <br/>Only called on the server.
+	/// </summary>
+	/// <param name="writer">The writer.</param>
+	public virtual void SendExtraAI(BinaryWriter writer)
+	{
+	}
+
+	/// <summary>
+	/// Use this to receive information that was sent in <see cref="SendExtraAI"/>.
+	/// <br/>Called whenever <see cref="MessageID.SyncNPC"/> is successfully received.
+	/// <br/>Only called on the client.
+	/// </summary>
+	/// <param name="reader">The reader.</param>
+	public virtual void ReceiveExtraAI(BinaryReader reader)
+	{
+	}
+
+	/// <summary>
+	/// Allows you to modify the frame from this NPC's texture that is drawn, which is necessary in order to animate NPCs.
+	/// </summary>
+	/// <param name="frameHeight"></param>
+	public virtual void FindFrame(int frameHeight)
+	{
+	}
+
+	/// <summary>
+	/// Allows you to make things happen whenever this NPC is hit, such as creating dust or gores. <br/> 
+	/// Called on local, server and remote clients. <br/> 
+	/// Usually when something happens when an NPC dies such as item spawning, you use NPCLoot, but you can use HitEffect paired with a check for <c>if (NPC.life &lt;= 0)</c> to do client-side death effects, such as spawning dust, gore, or death sounds. <br/> 
+	/// </summary>
+	public virtual void HitEffect(NPC.HitInfo hit)
+	{
+	}
+
+	/// <summary>
+	/// Allows you to make the NPC either regenerate health or take damage over time by setting NPC.lifeRegen. Regeneration or damage will occur at a rate of half of NPC.lifeRegen per second. The damage parameter is the number that appears above the NPC's head if it takes damage over time.
+	/// </summary>
+	/// <param name="damage"></param>
+	public virtual void UpdateLifeRegen(ref int damage)
+	{
+	}
+
+	/// <summary>
+	/// Whether or not to run the code for checking whether this NPC will remain active. Return false to stop this NPC from being despawned and to stop this NPC from counting towards the limit for how many NPCs can exist near a player. Returns true by default.
+	/// </summary>
+	/// <returns></returns>
+	public virtual bool CheckActive()
+	{
+		return true;
+	}
+
+	/// <summary>
+	/// Whether or not this NPC should be killed when it reaches 0 health. You may program extra effects in this hook (for example, how Golem's head lifts up for the second phase of its fight). Return false to stop this NPC from being killed. Returns true by default.
+	/// </summary>
+	/// <returns></returns>
+	public virtual bool CheckDead()
+	{
+		return true;
+	}
+
+	/// <summary>
+	/// Allows you to call OnKill on your own when the NPC dies, rather then letting vanilla call it on its own. Returns false by default.
+	/// </summary>
+	/// <returns>Return true to stop vanilla from calling OnKill on its own. Do this if you call OnKill yourself.</returns>
+	public virtual bool SpecialOnKill()
+	{
+		return false;
+	}
+
+	/// <summary>
+	/// Allows you to determine whether or not this NPC will do anything upon death (besides dying). Returns true by default.
+	/// </summary>
+	/// <returns></returns>
+	public virtual bool PreKill()
+	{
+		return true;
+	}
+
+	/// <summary>
+	/// Allows you to make things happen when this NPC dies (for example, dropping items and setting ModSystem fields). This hook runs on the server/single player. For client-side effects, such as dust, gore, and sounds, see HitEffect
+	/// </summary>
+	public virtual void OnKill()
+	{
+	}
+
+	/// <summary>
+	/// Allows you to determine how and when this NPC can fall through platforms and similar tiles.
+	/// <br/>Return true to allow this NPC to fall through platforms, false to prevent it. Returns null by default, applying vanilla behaviors (based on aiStyle and type).
+	/// </summary>
+	public virtual bool? CanFallThroughPlatforms()
+	{
+		return null;
+	}
+
+	/// <summary>
+	/// Allows you to determine whether the given item can catch this NPC.<br></br>
+	/// Return true or false to say this NPC can or cannot be caught, respectively, regardless of vanilla rules.<br></br>
+	/// Returns null by default, which allows vanilla's NPC catching rules to decide the target's fate.<br></br>
+	/// If this returns false, <see cref="CombinedHooks.OnCatchNPC"/> is never called.<br></br><br></br>
+	/// NOTE: this does not classify the given item as an NPC-catching tool, which is necessary for catching NPCs in the first place.<br></br>
+	/// To do that, you will need to use the "CatchingTool" set in ItemID.Sets.
+	/// </summary>
+	/// <param name="item">The item with which the player is trying to catch this NPC.</param>
+	/// <param name="player">The player attempting to catch this NPC.</param>
+	/// <returns></returns>
+	public virtual bool? CanBeCaughtBy(Item item, Player player)
+	{
+		return null;
+	}
+
+	/// <summary>
+	/// Allows you to make things happen when the given item attempts to catch this NPC.
+	/// </summary>
+	/// <param name="player">The player attempting to catch this NPC.</param>
+	/// <param name="item">The item used to catch this NPC.</param>
+	/// <param name="failed">Whether or not this NPC has been successfully caught.</param>
+	public virtual void OnCaughtBy(Player player, Item item, bool failed)
+	{
+	}
+
+	/// <summary>
+	/// Allows you to add and modify NPC loot tables to drop on death and to appear in the Bestiary.<br/>
+	/// The <see href="https://github.com/tModLoader/tModLoader/wiki/Basic-NPC-Drops-and-Loot-1.4">Basic NPC Drops and Loot 1.4 Guide</see> explains how to use this hook to modify NPC loot.
+	/// <br/> This hook only runs once during mod loading, any dynamic behavior must be contained in the rules themselves.
+	/// </summary>
+	/// <param name="npcLoot">A reference to the item drop database for this npc type</param>
+	public virtual void ModifyNPCLoot(NPCLoot npcLoot)
+	{
+	}
+
+	/// <summary>
+	/// Allows you to customize what happens when this boss dies, such as which name is displayed in the defeat message and what type of potion it drops.
+	/// </summary>
+	/// <param name="name"></param>
+	/// <param name="potionType"></param>
+	public virtual void BossLoot(ref string name, ref int potionType)
+	{
+	}
+
+	/// <summary>
+	/// Allows you to determine whether this NPC can hit the given player. Return false to block this NPC from hitting the target. Returns true by default. CooldownSlot determines which of the player's cooldown counters to use (-1, 0, or 1), and defaults to -1.
+	/// </summary>
+	/// <param name="target"></param>
+	/// <param name="cooldownSlot"></param>
+	/// <returns></returns>
+	public virtual bool CanHitPlayer(Player target, ref int cooldownSlot)
+	{
+		return true;
+	}
+
+	/// <summary>
+	/// Allows you to modify the damage, etc., that this NPC does to a player. <br/>
+	/// Runs on the local client. <br/>
+	/// </summary>
+	/// <param name="target"></param>
+	/// <param name="modifiers"></param>
+	public virtual void ModifyHitPlayer(Player target, ref Player.HurtModifiers modifiers)
+	{
+	}
+
+	/// <summary>
+	/// Allows you to create special effects when this NPC hits a player (for example, inflicting debuffs). <br/>
+	/// Runs on the local client. <br/>
+	/// </summary>
+	/// <param name="target"></param>
+	/// <param name="hurtInfo"></param>
+	public virtual void OnHitPlayer(Player target, Player.HurtInfo hurtInfo)
+	{
+	}
+
+	/// <summary>
+	/// Allows you to determine whether this NPC can hit the given friendly NPC. Return false to block the NPC from hitting the target, and return true to use the vanilla code for whether the target can be hit. Returns true by default.
+	/// </summary>
+	/// <param name="target"></param>
+	/// <returns></returns>
+	public virtual bool CanHitNPC(NPC target)
+	{
+		return true;
+	}
+
+	/// <summary>
+	/// Allows you to determine whether a friendly NPC can be hit by an NPC. Return false to block the attacker from hitting the NPC, and return true to use the vanilla code for whether the target can be hit. Returns true by default.
+	/// </summary>
+	/// <param name="attacker"></param>
+	/// <returns></returns>
+	public virtual bool CanBeHitByNPC(NPC attacker)
+	{
+		return true;
+	}
+
+	/// <summary>
+	/// Allows you to modify the damage, knockback, etc., that this NPC does to a friendly NPC. <br/>
+	/// Runs in single player or on the server. <br/>
+	/// </summary>
+	/// <param name="target"></param>
+	/// <param name="modifiers"></param>
+	public virtual void ModifyHitNPC(NPC target, ref NPC.HitModifiers modifiers)
+	{
+	}
+
+	/// <summary>
+	/// Allows you to create special effects when this NPC hits a friendly NPC. <br/>
+	/// Runs in single player or on the server. <br/>
+	/// </summary>
+	/// <param name="target"></param>
+	/// <param name="hit"></param>
+	public virtual void OnHitNPC(NPC target, NPC.HitInfo hit)
+	{
+	}
+
+	/// <summary>
+	/// Allows you to determine whether this NPC can be hit by the given melee weapon when swung. Return true to allow hitting the NPC, return false to block hitting the NPC, and return null to use the vanilla code for whether the NPC can be hit. Returns null by default.
+	/// </summary>
+	/// <param name="player"></param>
+	/// <param name="item"></param>
+	/// <returns></returns>
+	public virtual bool? CanBeHitByItem(Player player, Item item)
+	{
+		return null;
+	}
+
+	/// <summary>
+	/// Allows you to determine whether an NPC can be collided with the player melee weapon when swung. <br/>
+	/// Use <see cref="CanBeHitByItem(Player, Item)"/> instead for Guide Voodoo Doll-type effects.
+	/// </summary>
+	/// <param name="player">The player wielding this item.</param>
+	/// <param name="item">The weapon item the player is holding.</param>
+	/// <param name="meleeAttackHitbox">Hitbox of melee attack.</param>
+	/// <returns>
+	/// Return true to allow colliding with the melee attack, return false to block the weapon from colliding with the NPC, and return null to use the vanilla code for whether the attack can be colliding. Returns null by default.
+	/// </returns>
+	public virtual bool? CanCollideWithPlayerMeleeAttack(Player player, Item item, Rectangle meleeAttackHitbox)
+	{
+		return null;
+	}
+
+	/// <summary>
+	/// Allows you to modify the damage, knockback, etc., that this NPC takes from a melee weapon. <br/>
+	/// Runs on the local client. <br/>
+	/// </summary>
+	/// <param name="player"></param>
+	/// <param name="item"></param>
+	/// <param name="modifiers"></param>
+	public virtual void ModifyHitByItem(Player player, Item item, ref NPC.HitModifiers modifiers)
+	{
+	}
+
+	/// <summary>
+	/// Allows you to create special effects when this NPC is hit by a melee weapon. <br/>
+	/// Runs on the client or server doing the damage. <br/>
+	/// </summary>
+	/// <param name="player"></param>
+	/// <param name="item"></param>
+	/// <param name="hit"></param>
+	/// <param name="damageDone"></param>
+	public virtual void OnHitByItem(Player player, Item item, NPC.HitInfo hit, int damageDone)
+	{
+	}
+
+	/// <summary>
+	/// Allows you to determine whether this NPC can be hit by the given projectile. Return true to allow hitting the NPC, return false to block hitting the NPC, and return null to use the vanilla code for whether the NPC can be hit. Returns null by default.
+	/// </summary>
+	/// <param name="projectile"></param>
+	/// <returns></returns>
+	public virtual bool? CanBeHitByProjectile(Projectile projectile)
+	{
+		return null;
+	}
+
+	/// <summary>
+	/// Allows you to modify the damage, knockback, etc., that this NPC takes from a projectile. This method is only called for the owner of the projectile, meaning that in multi-player, projectiles owned by a player call this method on that client, and projectiles owned by the server such as enemy projectiles call this method on the server.
+	/// </summary>
+	/// <param name="projectile"></param>
+	/// <param name="modifiers"></param>
+	public virtual void ModifyHitByProjectile(Projectile projectile, ref NPC.HitModifiers modifiers)
+	{
+	}
+
+	/// <summary>
+	/// Allows you to create special effects when this NPC is hit by a projectile.
+	/// </summary>
+	/// <param name="projectile"></param>
+	/// <param name="hit"></param>
+	/// <param name="damageDone"></param>
+	public virtual void OnHitByProjectile(Projectile projectile, NPC.HitInfo hit, int damageDone)
+	{
+	}
+
+	/// <summary>
+	/// Allows you to use a custom damage formula for when this NPC takes damage from any source. For example, you can change the way defense works or use a different crit multiplier.
+	/// </summary>
+	/// <param name="modifiers"></param>
+	public virtual void ModifyIncomingHit(ref NPC.HitModifiers modifiers)
+	{
+	}
+
+	/// <summary>
+	/// Allows you to customize the boss head texture used by an NPC based on its state. Set index to -1 to stop the texture from being displayed.
+	/// </summary>
+	/// <param name="index">The index for NPCID.Sets.BossHeadTextures</param>
+	public virtual void BossHeadSlot(ref int index)
+	{
+	}
+
+	/// <summary>
+	/// Allows you to customize the rotation of this NPC's boss head icon on the map.
+	/// </summary>
+	/// <param name="rotation"></param>
+	public virtual void BossHeadRotation(ref float rotation)
+	{
+	}
+
+	/// <summary>
+	/// Allows you to flip this NPC's boss head icon on the map.
+	/// </summary>
+	/// <param name="spriteEffects"></param>
+	public virtual void BossHeadSpriteEffects(ref SpriteEffects spriteEffects)
+	{
+	}
+
+	/// <summary>
+	/// Allows you to determine the color and transparency in which this NPC is drawn. Return null to use the default color (normally light and buff color). Returns null by default.
+	/// </summary>
+	/// <param name="drawColor"></param>
+	/// <returns></returns>
+	public virtual Color? GetAlpha(Color drawColor)
+	{
+		return null;
+	}
+
+	/// <summary>
+	/// Allows you to add special visual effects to this NPC (such as creating dust), and modify the color in which the NPC is drawn.
+	/// </summary>
+	/// <param name="drawColor"></param>
+	public virtual void DrawEffects(ref Color drawColor)
+	{
+	}
+
+	/// <summary>
+	/// Allows you to draw things behind this NPC, or to modify the way this NPC is drawn. Substract screenPos from the draw position before drawing. Return false to stop the game from drawing the NPC (useful if you're manually drawing the NPC). Returns true by default.
+	/// </summary>
+	/// <param name="spriteBatch">The spritebatch to draw on</param>
+	/// <param name="screenPos">The screen position used to translate world position into screen position</param>
+	/// <param name="drawColor">The color the NPC is drawn in</param>
+	/// <returns></returns>
+	public virtual bool PreDraw(SpriteBatch spriteBatch, Vector2 screenPos, Color drawColor)
+	{
+		return true;
+	}
+
+	/// <summary>
+	/// Allows you to draw things in front of this NPC. Substract screenPos from the draw position before drawing. This method is called even if PreDraw returns false.
+	/// </summary>
+	/// <param name="spriteBatch">The spritebatch to draw on</param>
+	/// <param name="screenPos">The screen position used to translate world position into screen position</param>
+	/// <param name="drawColor">The color the NPC is drawn in</param>
+	public virtual void PostDraw(SpriteBatch spriteBatch, Vector2 screenPos, Color drawColor)
+	{
+	}
+
+	/// <summary>
+	/// When used in conjunction with "NPC.hide = true", allows you to specify that this NPC should be drawn behind certain elements. Add the index to one of Main.DrawCacheNPCsMoonMoon, DrawCacheNPCsOverPlayers, DrawCacheNPCProjectiles, or DrawCacheNPCsBehindNonSolidTiles.
+	/// </summary>
+	/// <param name="index"></param>
+	public virtual void DrawBehind(int index)
+	{
+	}
+
+	/// <summary>
+	/// Allows you to control how the health bar for this NPC is drawn. The hbPosition parameter is the same as Main.hbPosition; it determines whether the health bar gets drawn above or below the NPC by default. The scale parameter is the health bar's size. By default, it will be the normal 1f; most bosses set this to 1.5f. Return null to let the normal vanilla health-bar-drawing code to run. Return false to stop the health bar from being drawn. Return true to draw the health bar in the position specified by the position parameter (note that this is the world position, not screen position).
+	/// </summary>
+	/// <param name="hbPosition"></param>
+	/// <param name="scale"></param>
+	/// <param name="position"></param>
+	/// <returns></returns>
+	public virtual bool? DrawHealthBar(byte hbPosition, ref float scale, ref Vector2 position)
+	{
+		return null;
+	}
+
+	/// <summary>
+	/// Whether or not this NPC can spawn with the given spawning conditions. Return the weight for the chance of this NPC to spawn compared to vanilla mobs. All vanilla mobs combined have a total weight of 1. Returns 0 by default, which disables natural spawning. Remember to always use spawnInfo.player and not Main.LocalPlayer when checking Player or ModPlayer fields, otherwise your mod won't work in Multiplayer.
+	/// </summary>
+	/// <param name="spawnInfo"></param>
+	/// <returns></returns>
+	public virtual float SpawnChance(NPCSpawnInfo spawnInfo)
+	{
+		return 0f;
+	}
+
+	/// <summary>
+	/// Allows you to customize how this NPC is created when it naturally spawns (for example, its position or ai array). Return the return value of NPC.NewNPC. By default this method spawns this NPC on top of the tile at the given coordinates.
+	/// </summary>
+	/// <param name="tileX"></param>
+	/// <param name="tileY"></param>
+	/// <returns></returns>
+	public virtual int SpawnNPC(int tileX, int tileY)
+	{
+		//TODO: Add IEntitySource in '1.4_onspawn'.
+		return NPC.NewNPC(null, tileX * 16 + 8, tileY * 16, NPC.type);
+	}
+
+	/// <summary>
+	/// Whether or not the conditions have been met for this town NPC to be able to move into town. For example, the Demolitionist requires that any player has an explosive.
+	/// </summary>
+	/// <param name="numTownNPCs"></param>
+	/// <returns></returns>
+	public virtual bool CanTownNPCSpawn(int numTownNPCs)
+	{
+		return false;
+	}
+
+	/* Disabled until #2083 is addressed. Originally introduced in #1323, but was refactored and now would be for additional features outside PR scope.
+	/// <summary>
+	/// Allows you to set an NPC's biome preferences and nearby NPC preferences for the NPC happiness system. Recommended to only be used with NPCs that have shops.
+	/// </summary>
+	/// <param name="shopHelperInstance">The vanilla shop modifier instance to invoke methods such as LikeNPC and HateBiome on</param>
+	/// <param name="primaryPlayerBiome">The current biome the player is in for purposes of NPC happiness, referred by PrimaryBiomeID </param>
+	/// <param name="nearbyNPCsByType">The boolean array of if each type of NPC is nearby</param>
+	public virtual void ModifyNPCHappiness(int primaryPlayerBiome, ShopHelper shopHelperInstance, bool[] nearbyNPCsByType) {
+	}
+	*/
+
+	/// <summary>
+	/// Allows you to define special conditions required for this town NPC's house. For example, Truffle requires the house to be in an aboveground mushroom biome.
+	/// </summary>
+	/// <param name="left"></param>
+	/// <param name="right"></param>
+	/// <param name="top"></param>
+	/// <param name="bottom"></param>
+	/// <returns></returns>
+	public virtual bool CheckConditions(int left, int right, int top, int bottom)
+	{
+		return true;
+	}
+
+	/// <summary>
+	/// Allows you to determine whether this town NPC wears a party hat during a party. Returns true by default.
+	/// </summary>
+	/// <returns></returns>
+	public virtual bool UsesPartyHat()
+	{
+		return true;
+	}
+
+	/// <summary>
+	/// Allows you to determine whether this NPC can talk with the player. By default, returns if the NPC is a town NPC.
+	/// <para></para>
+	/// This hook is not based on the type of the NPC, and is queried specifically on the ModNPC itself, regardless of if,
+	/// for example, the type of the NPC instance is changed. Returning true in all circumstances will *always* make the NPC
+	/// able to be chatted with no matter what else you do the NPC instance itself.
+	/// </summary>
+	/// <returns></returns>
+	public virtual bool CanChat()
+	{
+		return NPC.townNPC;
+	}
+
+	/// <summary>
+	/// Allows you to give this NPC a chat message when a player talks to it. By default returns something embarrassing.
+	/// </summary>
+	/// <returns></returns>
+	public virtual string GetChat()
+	{
+		return Language.GetTextValue("tModLoader.DefaultTownNPCChat");
+	}
+
+	/// <summary>
+	/// Allows you to set the text for the buttons that appear on this NPC's chat window. A parameter left as an empty string will not be included as a button on the chat window.
+	/// </summary>
+	/// <param name="button"></param>
+	/// <param name="button2"></param>
+	public virtual void SetChatButtons(ref string button, ref string button2)
+	{
+	}
+
+	/// <summary>
+	/// Allows you to make something happen whenever a button is clicked on this NPC's chat window. The firstButton parameter tells whether the first button or second button (button and button2 from SetChatButtons) was clicked. Set the shopName parameter to "Shop" to open this NPC's shop.
+	/// </summary>
+	/// <param name="firstButton"></param>
+	/// <param name="shopName"></param>
+	public virtual void OnChatButtonClicked(bool firstButton, ref string shopName)
+	{
+	}
+
+	/// <summary>
+	/// Allows you to add shops to this NPC, similar to adding recipes for items. <br/>
+	/// Make a new <see cref="NPCShop"/>, and items to it, and call <see cref="AbstractNPCShop.Register"/>
+	/// </summary>
+	public virtual void AddShops()
+	{
+	}
+
+	/// <summary>
+	/// Allows you to modify the contents of a shop whenever player opens it. <br/>
+	/// To create a shop, use <see cref="AddShops"/> <br/>
+	/// Note that for special shops like travelling merchant, the <paramref name="shopId"/> may not correspond to a <see cref="NPCShop"/> in the <see cref="NPCShopDatabase"/>
+	/// </summary>
+	/// <param name="shopName">The full name of the shop being opened. See <see cref="NPCShopDatabase.GetShopName"/> for the format. </param>
+	/// <param name="items">Items in the shop including 'air' items in empty slots.</param>
+	public virtual void ModifyActiveShop(string shopName, Item[] items)
+	{
+	}
+
+	/// <summary>
+	/// Whether this NPC can be teleported to a King or Queen statue. Returns false by default.
+	/// </summary>
+	/// <param name="toKingStatue">Whether the NPC is being teleported to a King or Queen statue.</param>
+	public virtual bool CanGoToStatue(bool toKingStatue)
+	{
+		return false;
+	}
+
+	/// <summary>
+	/// Allows you to make things happen when this NPC teleports to a King or Queen statue.
+	/// This method is only called server side.
+	/// </summary>
+	/// <param name="toKingStatue">Whether the NPC was teleported to a King or Queen statue.</param>
+	public virtual void OnGoToStatue(bool toKingStatue)
+	{
+	}
+
+	/// <summary>
+	/// Allows you to determine the damage and knockback of this town NPC's attack before the damage is scaled. (More information on scaling in GlobalNPC.BuffTownNPCs.)
+	/// </summary>
+	/// <param name="damage"></param>
+	/// <param name="knockback"></param>
+	public virtual void TownNPCAttackStrength(ref int damage, ref float knockback)
+	{
+	}
+
+	/// <summary>
+	/// Allows you to determine the cooldown between each of this town NPC's attack. The cooldown will be a number greater than or equal to the first parameter, and less then the sum of the two parameters.
+	/// </summary>
+	/// <param name="cooldown"></param>
+	/// <param name="randExtraCooldown"></param>
+	public virtual void TownNPCAttackCooldown(ref int cooldown, ref int randExtraCooldown)
+	{
+	}
+
 	/// <summary>
 	/// Allows you to determine the projectile type of this town NPC's attack, and how long it takes for the projectile to actually appear. This hook is only used when the town NPC has an attack type of 0 (throwing), 1 (shooting), or 2 (magic).
 	/// </summary>
@@ -902,6 +894,5 @@
 	/// <param name="tag">The tag.</param>
 	public virtual void LoadData(TagCompound tag)
 	{
->>>>>>> 716495e5
 	}
 }