namespace Terraria.ModLoader
{
	/// <summary>
	/// This class allows you to modify the behavior of any wall in the game (although admittedly walls don't have much behavior). Create an instance of an overriding class then call Mod.AddGlobalWall to use this.
	/// </summary>
	public abstract class GlobalWall : GlobalBlockType
	{
		protected sealed override void Register() {
			ModTypeLookup<GlobalWall>.Register(this);
			WallLoader.globalWalls.Add(this);
		}

<<<<<<< HEAD
		public sealed override void SetupContent() => SetStaticDefaults();

		/// <summary>
		/// Allows you to customize which sound you want to play when the wall at the given coordinates is hit. Return false to stop the game from playing its default sound for the wall. Returns true by default.
		/// </summary>
		public virtual bool KillSound(int i, int j, int type) {
			return true;
		}

		/// <summary>
		/// Allows you to change how many dust particles are created when the wall at the given coordinates is hit.
		/// </summary>
		public virtual void NumDust(int i, int j, int type, bool fail, ref int num) {
		}

		/// <summary>
		/// Allows you to modify the default type of dust created when the wall at the given coordinates is hit. Return false to stop the default dust (the dustType parameter) from being created. Returns true by default.
		/// </summary>
		public virtual bool CreateDust(int i, int j, int type, ref int dustType) {
			return true;
		}
=======
		public sealed override void SetupContent() => SetDefaults();
>>>>>>> 045dc037

		/// <summary>
		/// Allows you to customize which items the wall at the given coordinates drops. Return false to stop the game from dropping the wall's default item (the dropType parameter). Returns true by default.
		/// </summary>
		public virtual bool Drop(int i, int j, int type, ref int dropType) {
			return true;
		}

		/// <summary>
		/// Allows you to determine what happens when the wall at the given coordinates is killed or hit with a hammer. Fail determines whether the wall is mined (whether it is killed).
		/// </summary>
		public virtual void KillWall(int i, int j, int type, ref bool fail) {
		}
	}
}<|MERGE_RESOLUTION|>--- conflicted
+++ resolved
@@ -10,31 +10,7 @@
 			WallLoader.globalWalls.Add(this);
 		}
 
-<<<<<<< HEAD
 		public sealed override void SetupContent() => SetStaticDefaults();
-
-		/// <summary>
-		/// Allows you to customize which sound you want to play when the wall at the given coordinates is hit. Return false to stop the game from playing its default sound for the wall. Returns true by default.
-		/// </summary>
-		public virtual bool KillSound(int i, int j, int type) {
-			return true;
-		}
-
-		/// <summary>
-		/// Allows you to change how many dust particles are created when the wall at the given coordinates is hit.
-		/// </summary>
-		public virtual void NumDust(int i, int j, int type, bool fail, ref int num) {
-		}
-
-		/// <summary>
-		/// Allows you to modify the default type of dust created when the wall at the given coordinates is hit. Return false to stop the default dust (the dustType parameter) from being created. Returns true by default.
-		/// </summary>
-		public virtual bool CreateDust(int i, int j, int type, ref int dustType) {
-			return true;
-		}
-=======
-		public sealed override void SetupContent() => SetDefaults();
->>>>>>> 045dc037
 
 		/// <summary>
 		/// Allows you to customize which items the wall at the given coordinates drops. Return false to stop the game from dropping the wall's default item (the dropType parameter). Returns true by default.
