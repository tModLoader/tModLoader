--- conflicted
+++ resolved
@@ -100,15 +100,7 @@
 
 		internal static void SetDefaults(Projectile projectile, bool createModProjectile = true) {
 			if (IsModProjectile(projectile) && createModProjectile) {
-<<<<<<< HEAD
 				projectile.modProjectile = GetProjectile(projectile.type).Clone(projectile);
-			}
-			projectile.globalProjectiles = InstancedGlobals.Select(g => g.Clone()).ToArray();
-			projectile.modProjectile?.SetDefaults();
-			foreach (GlobalProjectile g in HookSetDefaults.arr) {
-				g.Instance(projectile).SetDefaults(projectile);
-=======
-				projectile.ModProjectile = GetProjectile(projectile.type).NewInstance(projectile);
 			}
 
 			GlobalProjectile Instantiate(GlobalProjectile g)
@@ -120,7 +112,6 @@
 
 			foreach (GlobalProjectile g in HookSetDefaults.Enumerate(projectile.globalProjectiles)) {
 				g.SetDefaults(projectile);
->>>>>>> 825e98ca
 			}
 		}
 
