using Microsoft.Xna.Framework;
using Microsoft.Xna.Framework.Graphics;
using System.Collections.Generic;
using System.Collections.ObjectModel;
using System.IO;
using Terraria.DataStructures;
using Terraria.ModLoader.IO;
using Terraria.Utilities;
using Terraria.ID;
using Terraria.ModLoader.Core;
using static Terraria.GameContent.Creative.CreativeUI;

namespace Terraria.ModLoader
{
	/// <summary>
	/// This class allows you to modify and use hooks for all items, including vanilla items. Create an instance of an overriding class then call Mod.AddGlobalItem to use this.
	/// </summary>
	public abstract class GlobalItem : GlobalType<Item>
	{
		protected sealed override void Register() {
			ItemLoader.VerifyGlobalItem(this);

			ModTypeLookup<GlobalItem>.Register(this);

			index = (ushort)ItemLoader.globalItems.Count;

			ItemLoader.globalItems.Add(this);
		}

		public sealed override void SetupContent() => SetStaticDefaults();

		public GlobalItem Instance(Item item) => Instance(item.globalItems, index);

		/// <summary>
		/// Create a copy of this instanced GlobalItem. Called when an item is cloned.
		/// </summary>
		/// <param name="item">The item being cloned</param>
		/// <param name="itemClone">The new item</param>
		public virtual GlobalItem Clone(Item item, Item itemClone) => (GlobalItem)MemberwiseClone();

		/// <summary>
		/// Allows you to set the properties of any and every item that gets created.
		/// </summary>
		public virtual void SetDefaults(Item item) {
		}

		public virtual void OnCreate(Item item, ItemCreationContext context) {
		}

		/// <summary>
		/// Gets called when any item spawns in world
		/// </summary>
		public virtual void OnSpawn(Item item, IEntitySource source) {
		}

		/// <summary>
		/// Allows you to manually choose what prefix an item will get.
		/// </summary>
		/// <returns>The ID of the prefix to give the item, -1 to use default vanilla behavior</returns>
		public virtual int ChoosePrefix(Item item, UnifiedRandom rand) => -1;

		/// <summary>
		/// To prevent putting the item in the tinkerer slot, return false when pre is -3.
		/// To prevent rolling of a prefix on spawn, return false when pre is -1.
		/// To force rolling of a prefix on spawn, return true when pre is -1.
		///
		/// To reduce the probability of a prefix on spawn (pre == -1) to X%, return false 100-4X % of the time.
		/// To increase the probability of a prefix on spawn (pre == -1) to X%, return true (4X-100)/3 % of the time.
		///
		/// To delete a prefix from an item when the item is loaded, return false when pre is the prefix you want to delete.
		/// Use AllowPrefix to prevent rolling of a certain prefix.
		/// </summary>
		/// <param name="item"></param>
		/// <param name="pre">The prefix being applied to the item, or the roll mode. -1 is when the item is naturally generated in a chest, crafted, purchased from an NPC, looted from a grab bag (excluding presents), or dropped by a slain enemy (if it's spawned with prefixGiven: -1). -2 is when the item is rolled in the tinkerer. -3 determines if the item can be placed in the tinkerer slot.</param>
		/// <param name="rand"></param>
		/// <returns></returns>
		public virtual bool? PrefixChance(Item item, int pre, UnifiedRandom rand) => null;

		/// <summary>
		/// Force a re-roll of a prefix by returning false.
		/// </summary>
		public virtual bool AllowPrefix(Item item, int pre) => true;

		/// <summary>
		/// Returns whether or not any item can be used. Returns true by default. The inability to use a specific item overrides this, so use this to stop an item from being used.
		/// </summary>
		public virtual bool CanUseItem(Item item, Player player) {
			return true;
		}

		/// <summary>
		/// Allows you to modify the autoswing (auto-reuse) behavior of any item without having to mess with Item.autoReuse.
		/// <br>Useful to create effects like the Feral Claws which makes melee weapons and whips auto-reusable.</br>
		/// <br>Return true to enable autoswing (if not already enabled through autoReuse), return false to prevent autoswing. Returns null by default, which applies vanilla behavior.</br>
		/// </summary>
		/// <param name="item"> The item. </param>
		/// <param name="player"> The player. </param>
		public virtual bool? CanAutoReuseItem(Item item, Player player) => null;

		/// <summary>
		/// Allows you to modify the location and rotation of any item in its use animation.
		/// </summary>
		/// <param name="item"> The item. </param>
		/// <param name="player"> The player. </param>
		/// <param name="heldItemFrame"> The source rectangle for the held item's texture. </param>
		public virtual void UseStyle(Item item, Player player, Rectangle heldItemFrame) { }

		/// <summary>
		/// Allows you to modify the location and rotation of the item the player is currently holding.
		/// </summary>
		/// <param name="item"> The item. </param>
		/// <param name="player"> The player. </param>
		/// <param name="heldItemFrame"> The source rectangle for the held item's texture. </param>
		public virtual void HoldStyle(Item item, Player player, Rectangle heldItemFrame) { }

		/// <summary>
		/// Allows you to make things happen when the player is holding an item (for example, torches make light and water candles increase spawn rate).
		/// </summary>
		public virtual void HoldItem(Item item, Player player) {
		}

		/// <summary>
		/// Allows you to change the effective useTime of an item.
		/// <br/> Note that this hook may cause items' actions to run less or more times than they should per a single use.
		/// </summary>
		/// <returns> The multiplier on the usage time. 1f by default. Values greater than 1 increase the item use's length. </returns>
		public virtual float UseTimeMultiplier(Item item, Player player) => 1f;

		/// <summary>
		/// Allows you to change the effective useAnimation of an item.
		/// <br/> Note that this hook may cause items' actions to run less or more times than they should per a single use.
		/// </summary>
		/// <returns>The multiplier on the animation time. 1f by default. Values greater than 1 increase the item animation's length. </returns>
		public virtual float UseAnimationMultiplier(Item item, Player player) => 1f;

		/// <summary>
		/// Allows you to safely change both useTime and useAnimation while keeping the values relative to each other.
		/// <br/> Useful for status effects.
		/// </summary>
		/// <returns> The multiplier on the use speed. 1f by default. Values greater than 1 increase the overall item speed. </returns>
		public virtual float UseSpeedMultiplier(Item item, Player player) => 1f;

		/// <summary>
		/// Allows you to temporarily modify the amount of life a life healing item will heal for, based on player buffs, accessories, etc. This is only called for items with a healLife value.
		/// </summary>
		/// <param name="item">The item being used.</param>
		/// <param name="player">The player using the item.</param>
		/// <param name="quickHeal">Whether the item is being used through quick heal or not.</param>
		/// <param name="healValue">The amount of life being healed.</param>
		public virtual void GetHealLife(Item item, Player player, bool quickHeal, ref int healValue) {
		}

		/// <summary>
		/// Allows you to temporarily modify the amount of mana a mana healing item will heal for, based on player buffs, accessories, etc. This is only called for items with a healMana value.
		/// </summary>
		/// <param name="item">The item being used.</param>
		/// <param name="player">The player using the item.</param>
		/// <param name="quickHeal">Whether the item is being used through quick heal or not.</param>
		/// <param name="healValue">The amount of mana being healed.</param>
		public virtual void GetHealMana(Item item, Player player, bool quickHeal, ref int healValue) {
		}

		/// <summary>
		/// Allows you to temporarily modify the amount of mana an item will consume on use, based on player buffs, accessories, etc. This is only called for items with a mana value.
		/// </summary>
		/// <param name="item">The item being used.</param>
		/// <param name="player">The player using the item.</param>
		/// <param name="reduce">Used for decreasingly stacking buffs (most common). Only ever use -= on this field.</param>
		/// <param name="mult">Use to directly multiply the item's effective mana cost. Good for debuffs, or things which should stack separately (eg meteor armor set bonus).</param>
		public virtual void ModifyManaCost(Item item, Player player, ref float reduce, ref float mult) {
		}

		/// <summary>
		/// Allows you to make stuff happen when a player doesn't have enough mana for an item they are trying to use.
		/// If the player has high enough mana after this hook runs, mana consumption will happen normally.
		/// Only runs once per item use.
		/// </summary>
		/// <param name="item">The item being used.</param>
		/// <param name="player">The player using the item.</param>
		/// <param name="neededMana">The mana needed to use the item.</param>
		public virtual void OnMissingMana(Item item, Player player, int neededMana) {
		}

		/// <summary>
		/// Allows you to make stuff happen when a player consumes mana on use of an item.
		/// </summary>
		/// <param name="item">The item being used.</param>
		/// <param name="player">The player using the item.</param>
		/// <param name="manaConsumed">The mana consumed from the player.</param>
		public virtual void OnConsumeMana(Item item, Player player, int manaConsumed) {
		}

		/// <summary>
		/// Allows you to dynamically modify a weapon's damage based on player and item conditions.
		/// Can be utilized to modify damage beyond the tools that DamageClass has to offer.
		/// </summary>
		/// <param name="item">The item being used.</param>
		/// <param name="player">The player using the item.</param>
		/// <param name="damage">The StatModifier object representing the totality of the various modifiers to be applied to the item's base damage.</param>
		public virtual void ModifyWeaponDamage(Item item, Player player, ref StatModifier damage) {
		}

		/// <summary>
		/// Allows you to set an item's sorting group in Journey Mode's duplication menu. This is useful for setting custom item types that group well together, or whenever the default vanilla sorting doesn't sort the way you want it.
		/// </summary>
		/// <param name="item">The item being used</param>
		/// <param name="itemGroup">The item group this item is being assigned to</param>
		public virtual void ModifyResearchSorting(Item item, ref ContentSamples.CreativeHelper.ItemGroup itemGroup) {
		}

		/// <summary>
		/// Allows you to choose if a given bait will be consumed by a given player
		/// Not consuming will always take priority over forced consumption
		/// </summary>
		/// <param name="bait">The bait being used</param>
		/// <param name="player">The player using the item</param>
		public virtual bool? CanConsumeBait(Player player, Item bait) {
			return null;
		}

		/// <summary>
		/// Allows you to prevent an item from being researched by returning false. True is the default behaviour.
		/// </summary>
		/// <param name="item">The item being researched</param>
		public virtual bool CanResearch(Item item) {
			return true;
		}

		/// <summary>
		/// Allows you to create custom behaviour when an item is accepted by the Research function 
		/// </summary>
		/// <param name="item">The item being researched</param>
		/// <param name="fullyResearched">True if the item was completely researched, and is ready to be duplicated, false if only partially researched.</param>
		public virtual void OnResearched(Item item, bool fullyResearched) {
		}

		/// <summary>
		/// Allows you to dynamically modify a weapon's knockback based on player and item conditions.
		/// Can be utilized to modify damage beyond the tools that DamageClass has to offer.
		/// </summary>
		/// <param name="item">The item being used.</param>
		/// <param name="player">The player using the item.</param>
		/// <param name="knockback">The StatModifier object representing the totality of the various modifiers to be applied to the item's base knockback.</param>
		public virtual void ModifyWeaponKnockback(Item item, Player player, ref StatModifier knockback) {
		}

		/// <summary>
		/// Allows you to dynamically modify a weapon's crit chance based on player and item conditions.
		/// Can be utilized to modify damage beyond the tools that DamageClass has to offer.
		/// </summary>
		/// <param name="item">The item being used.</param>
		/// <param name="player">The player using the item.</param>
		/// <param name="crit">The total crit chance of the item after all normal crit chance calculations.</param>
		public virtual void ModifyWeaponCrit(Item item, Player player, ref float crit) {
		}

		/// <summary>
		/// Allows you to modify the projectile created by a weapon based on the ammo it is using.
		/// </summary>
		/// <param name="weapon">The item that is using this ammo</param>
		/// <param name="ammo">The ammo item</param>
		/// <param name="player">The player using the item</param>
		/// <param name="type">The ID of the projectile shot</param>
		/// <param name="speed">The speed of the projectile shot</param>
		/// <param name="damage">The damage of the projectile shot</param>
		/// <param name="knockback">The speed of the projectile shot</param>
		public virtual void PickAmmo(Item weapon, Item ammo, Player player, ref int type, ref float speed, ref int damage, ref float knockback) {
		}

		/// <summary>
		/// Whether or not ammo will be consumed upon usage. Called by the weapon; if at least one of this and <see cref="CanBeConsumedAsAmmo"/> returns false then the ammo will not be used. By default returns true.
		/// If false is returned, the <see cref="OnConsumeAmmo"/> hook is never called.
		/// </summary>
		/// <param name="weapon">The item that the player is using</param>
		/// <param name="player">The player using the item</param>
		public virtual bool CanConsumeAmmo(Item weapon, Player player) {
			return true;
		}

		/// <summary>
		/// Whether or not ammo will be consumed upon usage. Called by the ammo; if at least one of this and <see cref="CanConsumeAmmo"/> returns false then the ammo will not be used. By default returns true.
		/// If false is returned, the <see cref="OnConsumeAmmo"/> hook is never called.
		/// </summary>
		/// <param name="ammo">The ammo item</param>
		/// <param name="player">The player consuming the ammo</param>
		public virtual bool CanBeConsumedAsAmmo(Item ammo, Player player) {
			return true;
		}

		/// <summary>
		/// Allows you to make things happen when ammo is consumed. Called by the weapon.
		/// <br>Called before the ammo stack is reduced.</br>
		/// </summary>
		/// <param name="weapon">The item that the player is using</param>
		/// <param name="player">The player consuming the ammo</param>
		public virtual void OnConsumeAmmo(Item weapon, Player player) {
		}

		/// <summary>
		/// Allows you to make things happen when ammo is consumed. Called by the ammo.
		/// <br>Called before the ammo stack is reduced.</br>
		/// </summary>
		/// <param name="ammo">The ammo item</param>
		/// <param name="player">The player consuming the ammo</param>
		public virtual void OnConsumedAsAmmo(Item ammo, Player player) {
		}

		/// <summary>
		/// Allows you to prevent an item from shooting a projectile on use. Returns true by default.
		/// </summary>
		/// <param name="item"> The item being used. </param>
		/// <param name="player"> The player using the item. </param>
		/// <returns></returns>
		public virtual bool CanShoot(Item item, Player player) {
			return true;
		}

		/// <summary>
		/// Allows you to modify the position, velocity, type, damage and/or knockback of a projectile being shot by an item.<br/>
		/// These parameters will be provided to <see cref="Shoot(Item, Player, EntitySource_ItemUse_WithAmmo, Vector2, Vector2, int, int, float)"/> where the projectile will actually be spawned.
		/// </summary>
		/// <param name="item"> The item being used. </param>
		/// <param name="player"> The player using the item. </param>
		/// <param name="position"> The center position of the projectile. </param>
		/// <param name="velocity"> The velocity of the projectile. </param>
		/// <param name="type"> The ID of the projectile. </param>
		/// <param name="damage"> The damage of the projectile. </param>
		/// <param name="knockback"> The knockback of the projectile. </param>
		public virtual void ModifyShootStats(Item item, Player player, ref Vector2 position, ref Vector2 velocity, ref int type, ref int damage, ref float knockback) {
		}

		/// <summary>
		/// Allows you to modify an item's shooting mechanism. Return false to prevent vanilla's shooting code from running. Returns true by default.<br/>
		/// This method is called after the <see cref="ModifyShootStats"/> hook has had a chance to adjust the spawn parameters. 
		/// </summary>
		/// <param name="item"> The item being used. </param>
		/// <param name="player"> The player using the item. </param>
		/// <param name="source"> The projectile source's information. </param>
		/// <param name="position"> The center position of the projectile. </param>
		/// <param name="velocity"> The velocity of the projectile. </param>
		/// <param name="type"> The ID of the projectile. </param>
		/// <param name="damage"> The damage of the projectile. </param>
		/// <param name="knockback"> The knockback of the projectile. </param>
		public virtual bool Shoot(Item item, Player player, EntitySource_ItemUse_WithAmmo source, Vector2 position, Vector2 velocity, int type, int damage, float knockback) {
			return true;
		}

		/// <summary>
		/// Changes the hitbox of a melee weapon when it is used.
		/// </summary>
		public virtual void UseItemHitbox(Item item, Player player, ref Rectangle hitbox, ref bool noHitbox) {
		}

		/// <summary>
		/// Allows you to give melee weapons special effects, such as creating light or dust.
		/// </summary>
		public virtual void MeleeEffects(Item item, Player player, Rectangle hitbox) {
		}

		/// <summary>
<<<<<<< HEAD
		/// Allows you to determine whether the given item can be used to catch NPCs, similar to bug nets.<br></br>
		/// Return true or false to say the item can or cannot be used for catching, respectively, regardless of vanilla rules.<br></br>
		/// Returns null by default, which means that the item can only be used for catching if it's one of the three vanilla bug nets.
		/// </summary>
		/// <param name="item">The item with which the player could potentially catch something.</param>
		/// <param name="player">The player wielding the item.</param>
		public virtual bool? CanCatchNPCsWith(Item item, Player player) {
			return null;
		}

		/// <summary>
		/// Allows you to determine whether the given item can catch the given NPC.<br></br>
		/// Return true or false to say the given NPC can or cannot be caught, respectively, regardless of vanilla rules.<br></br>
		/// Returns null by default, which allows vanilla's NPC catching rules to decide the target's fate.<br></br>
		/// If this returns false, <see cref="CombinedHooks.OnCatchNPC"/> is never called.<br></br><br></br>
		/// NOTE: this does not classify the given item as an NPC-catching tool, which is necessary for catching NPCs in the first place.<br></br>
		/// To do that, you will need to use <see cref="CanCatchNPCsWith"/>.
		/// </summary>
		/// <param name="item">The item with which the player is trying to catch the target NPC.</param>
		/// <param name="target">The NPC the player is trying to catch.</param>
		/// <param name="player">The player attempting to catch the NPC.</param>
		/// <returns></returns>
		public virtual bool? CanCatchNPC(Item item, NPC target, Player player) {
			return null;
		}

		/// <summary>
		/// Allows you to make things happen when the given item attempts to catch the given NPC.
		/// </summary>
		/// <param name="item">The item used to catch the given NPC.</param>
		/// <param name="npc">The NPC which the player attempted to catch.</param>
		/// <param name="player">The player attempting to catch the given NPC.</param>
		/// <param name="failed">Whether or not the given NPC has been successfully caught.</param>
		public virtual void OnCatchNPC(Item item, NPC npc, Player player, bool failed) {
=======
		/// Allows you to dynamically modify the given item's size for the given player, similarly to the effect of the Titan Glove.
		/// </summary>
		/// <param name="item">The item to modify the scale of.</param>
		/// <param name="player">The player wielding the given item.</param>
		/// <param name="scale">
		/// The scale multiplier to be applied to the given item.<br></br>
		/// Will be 1.1 if the Titan Glove is equipped, and 1 otherwise.
		/// </param>
		public virtual void ModifyItemScale(Item item, Player player, ref float scale) {
>>>>>>> 8554c64b
		}

		/// <summary>
		/// Allows you to determine whether a melee weapon can hit the given NPC when swung. Return true to allow hitting the target, return false to block the weapon from hitting the target, and return null to use the vanilla code for whether the target can be hit. Returns null by default.
		/// </summary>
		public virtual bool? CanHitNPC(Item item, Player player, NPC target) {
			return null;
		}

		/// <summary>
		/// Allows you to modify the damage, knockback, etc., that a melee weapon does to an NPC.
		/// </summary>
		public virtual void ModifyHitNPC(Item item, Player player, NPC target, ref int damage, ref float knockBack, ref bool crit) {
		}

		/// <summary>
		/// Allows you to create special effects when a melee weapon hits an NPC (for example how the Pumpkin Sword creates pumpkin heads).
		/// </summary>
		public virtual void OnHitNPC(Item item, Player player, NPC target, int damage, float knockBack, bool crit) {
		}

		/// <summary>
		/// Allows you to determine whether a melee weapon can hit the given opponent player when swung. Return false to block the weapon from hitting the target. Returns true by default.
		/// </summary>
		public virtual bool CanHitPvp(Item item, Player player, Player target) {
			return true;
		}

		/// <summary>
		/// Allows you to modify the damage, etc., that a melee weapon does to a player.
		/// </summary>
		public virtual void ModifyHitPvp(Item item, Player player, Player target, ref int damage, ref bool crit) {
		}

		/// <summary>
		/// Allows you to create special effects when a melee weapon hits a player.
		/// </summary>
		public virtual void OnHitPvp(Item item, Player player, Player target, int damage, bool crit) {
		}

		/// <summary>
		/// Allows you to make things happen when an item is used. The return value controls whether or not ApplyItemTime will be called for the player.
		/// <br/> Return true if the item actually did something, to force itemTime.
		/// <br/> Return false to keep itemTime at 0.
		/// <br/> Return null for vanilla behavior.
		/// </summary>
		public virtual bool? UseItem(Item item, Player player) => null;

		/// <summary>
		/// Allows you to make things happen when an item's use animation starts.
		/// </summary>
		public virtual void UseAnimation(Item item, Player player) { }

		/// <summary>
		/// If the item is consumable and this returns true, then the item will be consumed upon usage. Returns true by default.
		/// If false is returned, the OnConsumeItem hook is never called.
		/// </summary>
		public virtual bool ConsumeItem(Item item, Player player) {
			return true;
		}

		/// <summary>
		/// Allows you to make things happen when this item is consumed.
		/// Called before the item stack is reduced.
		/// </summary>
		public virtual void OnConsumeItem(Item item, Player player) {
		}

		/// <summary>
		/// Allows you to modify the player's animation when an item is being used.
		/// </summary>
		public virtual void UseItemFrame(Item item, Player player) { }

		/// <summary>
		/// Allows you to modify the player's animation when the player is holding an item.
		/// </summary>
		public virtual void HoldItemFrame(Item item, Player player) { }

		/// <summary>
		/// Allows you to make an item usable by right-clicking. Returns false by default. When the item is used by right-clicking, player.altFunctionUse will be set to 2.
		/// </summary>
		public virtual bool AltFunctionUse(Item item, Player player) {
			return false;
		}

		/// <summary>
		/// Allows you to make things happen when an item is in the player's inventory (for example, how the cell phone makes information display).
		/// </summary>
		public virtual void UpdateInventory(Item item, Player player) {
		}

		/// <summary>
		/// Allows you to give effects to armors and accessories, such as increased damage.
		/// </summary>
		public virtual void UpdateEquip(Item item, Player player) {
		}

		/// <summary>
		/// Allows you to give effects to accessories. The hideVisual parameter is whether the player has marked the accessory slot to be hidden from being drawn on the player.
		/// </summary>
		public virtual void UpdateAccessory(Item item, Player player, bool hideVisual) {
		}

		/// <summary>
		/// Allows you to give effects to this accessory when equipped in a vanity slot. Vanilla uses this for boot effects, wings and merman/werewolf visual flags
		/// </summary>
		public virtual void UpdateVanity(Item item, Player player) {
		}

		/// <summary>
		/// Allows you to determine whether the player is wearing an armor set, and return a name for this set.
		/// If there is no armor set, return the empty string.
		/// Returns the empty string by default.
		///
		/// This method is not instanced.
		/// </summary>
		public virtual string IsArmorSet(Item head, Item body, Item legs) {
			return "";
		}

		/// <summary>
		/// Allows you to give set bonuses to your armor set with the given name.
		/// The set name will be the same as returned by IsArmorSet.
		///
		/// This method is not instanced.
		/// </summary>
		public virtual void UpdateArmorSet(Player player, string set) {
		}

		/// <summary>
		/// Returns whether or not the head armor, body armor, and leg armor textures make up a set.
		/// This hook is used for the PreUpdateVanitySet, UpdateVanitySet, and ArmorSetShadows hooks, and will use items in the social slots if they exist.
		/// By default this will return the same value as the IsArmorSet hook, so you will not have to use this hook unless you want vanity effects to be entirely separate from armor sets.
		///
		/// This method is not instanced.
		/// </summary>
		public virtual string IsVanitySet(int head, int body, int legs) {
			int headItemType = 0;
			if (head >= 0)
				headItemType = Item.headType[head];

			Item headItem = ContentSamples.ItemsByType[headItemType];

			int bodyItemType = 0;
			if (body >= 0)
				bodyItemType = Item.bodyType[body];

			Item bodyItem = ContentSamples.ItemsByType[bodyItemType];

			int legsItemType = 0;
			if (legs >= 0)
				legsItemType = Item.legType[legs];

			Item legItem = ContentSamples.ItemsByType[legsItemType];

			return IsArmorSet(headItem, bodyItem, legItem);
		}

		/// <summary>
		/// Allows you to create special effects (such as the necro armor's hurt noise) when the player wears the vanity set with the given name returned by IsVanitySet.
		/// This hook is called regardless of whether the player is frozen in any way.
		///
		/// This method is not instanced.
		/// </summary>
		public virtual void PreUpdateVanitySet(Player player, string set) {
		}

		/// <summary>
		/// Allows you to create special effects (such as dust) when the player wears the vanity set with the given name returned by IsVanitySet. This hook will only be called if the player is not frozen in any way.
		///
		/// This method is not instanced.
		/// </summary>
		public virtual void UpdateVanitySet(Player player, string set) {
		}

		/// <summary>
		/// Allows you to determine special visual effects a vanity has on the player without having to code them yourself.
		///
		/// This method is not instanced.
		/// </summary>
		/// <example><code>player.armorEffectDrawShadow = true;</code></example>
		public virtual void ArmorSetShadows(Player player, string set) {
		}

		/// <summary>
		/// Allows you to modify the equipment that the player appears to be wearing.
		///
		/// Note that type and equipSlot are not the same as the item type of the armor the player will appear to be wearing. Worn equipment has a separate set of IDs.
		/// You can find the vanilla equipment IDs by looking at the headSlot, bodySlot, and legSlot fields for items, and modded equipment IDs by looking at EquipLoader.
		///
		/// This method is not instanced.
		/// </summary>
		/// <param name="armorSlot">head armor (0), body armor (1) or leg armor (2).</param>
		/// <param name="type">The equipment texture ID of the item that the player is wearing.</param>
		/// <param name="male">True if the player is male.</param>
		/// <param name="equipSlot">The altered equipment texture ID for the legs (armorSlot 1 and 2) or head (armorSlot 0)</param>
		/// <param name="robes">Set to true if you modify equipSlot when armorSlot == 1 to set Player.wearsRobe, otherwise ignore it</param>
		public virtual void SetMatch(int armorSlot, int type, bool male, ref int equipSlot, ref bool robes) {
		}

		/// <summary>
		/// Returns whether or not an item does something when right-clicked in the inventory. Returns false by default.
		/// </summary>
		public virtual bool CanRightClick(Item item) {
			return false;
		}

		/// <summary>
		/// Allows you to make things happen when an item is right-clicked in the inventory. Useful for goodie bags.
		/// </summary>
		public virtual void RightClick(Item item, Player player) {
		}

		/// <summary>
		/// Allows you to make vanilla bags drop your own items and stop the default items from being dropped.
		/// Return false to stop the default items from being dropped; returns true by default.
		/// Context will either be "present", "bossBag", "crate", "lockBox", "obsidianLockBox", "herbBag", or "goodieBag".
		/// For boss bags and crates, arg will be set to the type of the item being opened.
		/// This method is also called for modded bossBags that are properly implemented.
		///
		/// This method is not instanced.
		/// </summary>
		public virtual bool PreOpenVanillaBag(string context, Player player, int arg) {
			return true;
		}

		/// <summary>
		/// Allows you to make vanilla bags drop your own items in addition to the default items.
		/// This method will not be called if any other GlobalItem returns false for PreOpenVanillaBag.
		/// Context will either be "present", "bossBag", "crate", "lockBox", "obsidianLockBox", "herbBag", or "goodieBag".
		/// For boss bags and crates, arg will be set to the type of the item being opened.
		/// This method is also called for modded bossBags that are properly implemented.
		///
		/// This method is not instanced.
		/// </summary>
		public virtual void OpenVanillaBag(string context, Player player, int arg) {
		}

		/// <summary>
		/// Allows you to prevent items from stacking.
		/// <br/>This is only called when two items of the same type attempt to stack.
		/// <br/>This is usually not called for coins and ammo in the inventory/UI.
		/// <br/>This covers all scenarios, if you just need to change in-world stacking behavior, use <see cref="CanStackInWorld"/>.
		/// </summary>
		/// <returns>Whether or not the items are allowed to stack</returns>
		public virtual bool CanStack(Item item1, Item item2) {
			return true;
		}

		/// <summary>
		/// Allows you to prevent items from stacking in the world.
		/// <br/>This is only called when two items of the same type attempt to stack.
		/// </summary>
		/// <returns>Whether or not the items are allowed to stack</returns>
		public virtual bool CanStackInWorld(Item item1, Item item2) {
			return true;
		}

		/// <summary>
		/// Returns if the normal reforge pricing is applied.
		/// If true or false is returned and the price is altered, the price will equal the altered price.
		/// The passed reforge price equals the item.value. Vanilla pricing will apply 20% discount if applicable and then price the reforge at a third of that value.
		/// </summary>
		public virtual bool ReforgePrice(Item item, ref int reforgePrice, ref bool canApplyDiscount) {
			return true;
		}

		/// <summary>
		/// This hook gets called when the player clicks on the reforge button and can afford the reforge.
		/// Returns whether the reforge will take place. If false is returned, the PostReforge hook is never called.
		/// Reforging preserves modded data on the item.
		/// </summary>
		public virtual bool PreReforge(Item item) {
			return true;
		}

		/// <summary>
		/// This hook gets called immediately after an item gets reforged by the Goblin Tinkerer.
		/// Useful for modifying modded data based on the reforge result.
		/// </summary>
		public virtual void PostReforge(Item item) {
		}

		/// <summary>
		/// Allows you to modify the colors in which the player's armor and their surrounding accessories are drawn, in addition to which glow mask and in what color is drawn.
		///
		/// This method is not instanced.
		/// </summary>
		public virtual void DrawArmorColor(EquipType type, int slot, Player drawPlayer, float shadow, ref Color color,
			ref int glowMask, ref Color glowMaskColor) {
		}

		/// <summary>
		/// Allows you to modify which glow mask and in what color is drawn on the player's arms. Note that this is only called for body armor.
		///
		/// This method is not instanced.
		/// </summary>
		public virtual void ArmorArmGlowMask(int slot, Player drawPlayer, float shadow, ref int glowMask, ref Color color) {
		}

		/// <summary>
		/// Allows you to modify the speeds at which you rise and fall when wings are equipped.
		/// </summary>
		public virtual void VerticalWingSpeeds(Item item, Player player, ref float ascentWhenFalling, ref float ascentWhenRising,
	ref float maxCanAscendMultiplier, ref float maxAscentMultiplier, ref float constantAscend) {
		}

		/// <summary>
		/// Allows you to modify the horizontal flight speed and acceleration of wings.
		/// </summary>
		public virtual void HorizontalWingSpeeds(Item item, Player player, ref float speed, ref float acceleration) {
		}

		/// <summary>
		/// Allows for Wings to do various things while in use. "inUse" is whether or not the jump button is currently pressed.
		/// Called when wings visually appear on the player.
		/// Use to animate wings, create dusts, invoke sounds, and create lights. False will keep everything the same.
		/// True, you need to handle all animations in your own code.
		///
		/// This method is not instanced.
		/// </summary>
		public virtual bool WingUpdate(int wings, Player player, bool inUse) {
			return false;
		}

		/// <summary>
		/// Allows you to customize an item's movement when lying in the world. Note that this will not be called if the item is currently being grabbed by a player.
		/// </summary>
		public virtual void Update(Item item, ref float gravity, ref float maxFallSpeed) {
		}

		/// <summary>
		/// Returns whether or not this item will burn in lava regardless of any conditions. Returns null by default (follow vanilla behaviour).
		/// </summary>
		public virtual bool? CanBurnInLava(Item item) {
			return null;
		}

		/// <summary>
		/// Allows you to make things happen when an item is lying in the world. This will always be called, even when the item is being grabbed by a player. This hook should be used for adding light, or for increasing the age of less valuable items.
		/// </summary>
		public virtual void PostUpdate(Item item) {
		}

		/// <summary>
		/// Allows you to modify how close an item must be to the player in order to move towards the player.
		/// </summary>
		public virtual void GrabRange(Item item, Player player, ref int grabRange) {
		}

		/// <summary>
		/// Allows you to modify the way an item moves towards the player. Return false to allow the vanilla grab style to take place. Returns false by default.
		/// </summary>
		public virtual bool GrabStyle(Item item, Player player) {
			return false;
		}

		/// <summary>
		/// Allows you to determine whether or not the item can be picked up
		/// </summary>
		public virtual bool CanPickup(Item item, Player player) {
			return true;
		}

		/// <summary>
		/// Allows you to make special things happen when the player picks up an item. Return false to stop the item from being added to the player's inventory; returns true by default.
		/// </summary>
		public virtual bool OnPickup(Item item, Player player) {
			return true;
		}

		/// <summary>
		/// Return true to specify that the item can be picked up despite not having enough room in inventory. Useful for something like hearts or experience items. Use in conjunction with OnPickup to actually consume the item and handle it.
		/// </summary>
		public virtual bool ItemSpace(Item item, Player player) {
			return false;
		}

		/// <summary>
		/// Allows you to determine the color and transparency in which an item is drawn. Return null to use the default color (normally light color). Returns null by default.
		/// </summary>
		public virtual Color? GetAlpha(Item item, Color lightColor) {
			return null;
		}

		/// <summary>
		/// Allows you to draw things behind an item, or to modify the way an item is drawn in the world. Return false to stop the game from drawing the item (useful if you're manually drawing the item). Returns true by default.
		/// </summary>
		public virtual bool PreDrawInWorld(Item item, SpriteBatch spriteBatch, Color lightColor, Color alphaColor, ref float rotation, ref float scale, int whoAmI) {
			return true;
		}

		/// <summary>
		/// Allows you to draw things in front of an item. This method is called even if PreDrawInWorld returns false.
		/// </summary>
		public virtual void PostDrawInWorld(Item item, SpriteBatch spriteBatch, Color lightColor, Color alphaColor, float rotation, float scale, int whoAmI) {
		}

		/// <summary>
		/// Allows you to draw things behind an item in the inventory. Return false to stop the game from drawing the item (useful if you're manually drawing the item). Returns true by default.
		/// </summary>
		public virtual bool PreDrawInInventory(Item item, SpriteBatch spriteBatch, Vector2 position, Rectangle frame,
			Color drawColor, Color itemColor, Vector2 origin, float scale) {
			return true;
		}

		/// <summary>
		/// Allows you to draw things in front of an item in the inventory. This method is called even if PreDrawInInventory returns false.
		/// </summary>
		public virtual void PostDrawInInventory(Item item, SpriteBatch spriteBatch, Vector2 position, Rectangle frame,
			Color drawColor, Color itemColor, Vector2 origin, float scale) {
		}

		/// <summary>
		/// Allows you to determine the offset of an item's sprite when used by the player.
		/// This is only used for items with a useStyle of 5 that aren't staves.
		/// Return null to use the item's default holdout offset; returns null by default.
		///
		/// This method is not instanced.
		/// </summary>
		/// <example><code>return new Vector2(10, 0);</code></example>
		public virtual Vector2? HoldoutOffset(int type) {
			return null;
		}

		/// <summary>
		/// Allows you to determine the point on an item's sprite that the player holds onto when using the item.
		/// The origin is from the bottom left corner of the sprite. This is only used for staves with a useStyle of 5.
		/// Return null to use the item's default holdout origin; returns null by default.
		///
		/// This method is not instanced.
		/// </summary>
		public virtual Vector2? HoldoutOrigin(int type) {
			return null;
		}

		/// <summary>
		/// Allows you to disallow the player from equipping an accessory. Return false to disallow equipping the accessory. Returns true by default.
		/// </summary>
		/// <param name="item">The item that is attepting to equip.</param>
		/// <param name="player">The player.</param>
		/// <param name="slot">The inventory slot that the item is attempting to occupy.</param>
		/// <param name="modded">If the inventory slot index is for modded slots.</param>
		public virtual bool CanEquipAccessory(Item item, Player player, int slot, bool modded) {
			return true;
		}

		/// <summary>
		/// Allows you to prevent similar accessories from being equipped multiple times. For example, vanilla Wings.
		/// Return false to have the currently equipped item swapped with the incoming item - ie both can't be equipped at same time.
		/// </summary>
		public virtual bool CanAccessoryBeEquippedWith(Item equippedItem, Item incomingItem, Player player) {
			return true;
		}

		/// <summary>
		/// Allows you to modify what item, and in what quantity, is obtained when an item of the given type is fed into the Extractinator.
		/// An extractType of 0 represents the default extraction (Silt and Slush).
		/// By default the parameters will be set to the output of feeding Silt/Slush into the Extractinator.
		///
		/// This method is not instanced.
		/// </summary>
		public virtual void ExtractinatorUse(int extractType, ref int resultType, ref int resultStack) {
		}

		/// <summary>
		/// Allows you to modify how many of an item a player obtains when the player fishes that item.
		/// </summary>
		public virtual void CaughtFishStack(int type, ref int stack) {
		}

		/// <summary>
		/// Whether or not specific conditions have been satisfied for the Angler to be able to request the given item. (For example, Hardmode.)
		/// Returns true by default.
		///
		/// This method is not instanced.
		/// </summary>
		public virtual bool IsAnglerQuestAvailable(int type) {
			return true;
		}

		/// <summary>
		/// Allows you to set what the Angler says when the Quest button is clicked in his chat.
		/// The chat parameter is his dialogue, and catchLocation should be set to "Caught at [location]" for the given type.
		///
		/// This method is not instanced.
		/// </summary>
		public virtual void AnglerChat(int type, ref string chat, ref string catchLocation) {
		}

		/// <summary>
		/// This is essentially the same as Mod.AddRecipes or ModItem.AddRecipes. Use whichever method makes organizational sense for your mod.
		/// </summary>
		public virtual void AddRecipes() {
		}

		/// <summary>
		/// Allows you to do things before this item's tooltip is drawn.
		/// </summary>
		/// <param name="item">The item</param>
		/// <param name="lines">The tooltip lines for this item</param>
		/// <param name="x">The top X position for this tooltip. It is where the first line starts drawing</param>
		/// <param name="y">The top Y position for this tooltip. It is where the first line starts drawing</param>
		/// <returns>Whether or not to draw this tooltip</returns>
		public virtual bool PreDrawTooltip(Item item, ReadOnlyCollection<TooltipLine> lines, ref int x, ref int y) {
			return true;
		}

		/// <summary>
		/// Allows you to do things after this item's tooltip is drawn. The lines contain draw information as this is ran after drawing the tooltip.
		/// </summary>
		/// <param name="item">The item</param>
		/// <param name="lines">The tooltip lines for this item</param>
		public virtual void PostDrawTooltip(Item item, ReadOnlyCollection<DrawableTooltipLine> lines) {
		}

		/// <summary>
		/// Allows you to do things before a tooltip line of this item is drawn. The line contains draw info.
		/// </summary>
		/// <param name="item">The item</param>
		/// <param name="line">The line that would be drawn</param>
		/// <param name="yOffset">The Y offset added for next tooltip lines</param>
		/// <returns>Whether or not to draw this tooltip line</returns>
		public virtual bool PreDrawTooltipLine(Item item, DrawableTooltipLine line, ref int yOffset) {
			return true;
		}

		/// <summary>
		/// Allows you to do things after a tooltip line of this item is drawn. The line contains draw info.
		/// </summary>
		/// <param name="item">The item</param>
		/// <param name="line">The line that was drawn</param>
		public virtual void PostDrawTooltipLine(Item item, DrawableTooltipLine line) {
		}

		/// <summary>
		/// Allows you to modify all the tooltips that display for the given item. See here for information about TooltipLine.
		/// </summary>
		public virtual void ModifyTooltips(Item item, List<TooltipLine> tooltips) {
		}

		/// <summary>
		/// Allows you to save custom data for this item.
		/// <br/>
		/// <br/><b>NOTE:</b> The provided tag is always empty by default, and is provided as an argument only for the sake of convenience and optimization.
		/// <br/><b>NOTE:</b> Try to only save data that isn't default values.
		/// </summary>
		/// <param name="item"> The item. </param>
		/// <param name="tag"> The TagCompound to save data into. Note that this is always empty by default, and is provided as an argument only for the sake of convenience and optimization. </param>
		public virtual void SaveData(Item item, TagCompound tag) { }

		/// <summary>
		/// Allows you to load custom data that you have saved for this item.
		/// <br/><b>Try to write defensive loading code that won't crash if something's missing.</b>
		/// </summary>
		/// <param name="item"> The item. </param>
		/// <param name="tag"> The TagCompound to load data from. </param>
		public virtual void LoadData(Item item, TagCompound tag) { }

		/// <inheritdoc cref="ModItem.NetSend"/>
		public virtual void NetSend(Item item, BinaryWriter writer) {
		}

		/// <inheritdoc cref="ModItem.NetReceive"/>
		public virtual void NetReceive(Item item, BinaryReader reader) {
		}
	}
}<|MERGE_RESOLUTION|>--- conflicted
+++ resolved
@@ -358,7 +358,6 @@
 		}
 
 		/// <summary>
-<<<<<<< HEAD
 		/// Allows you to determine whether the given item can be used to catch NPCs, similar to bug nets.<br></br>
 		/// Return true or false to say the item can or cannot be used for catching, respectively, regardless of vanilla rules.<br></br>
 		/// Returns null by default, which means that the item can only be used for catching if it's one of the three vanilla bug nets.
@@ -393,7 +392,8 @@
 		/// <param name="player">The player attempting to catch the given NPC.</param>
 		/// <param name="failed">Whether or not the given NPC has been successfully caught.</param>
 		public virtual void OnCatchNPC(Item item, NPC npc, Player player, bool failed) {
-=======
+		}
+
 		/// Allows you to dynamically modify the given item's size for the given player, similarly to the effect of the Titan Glove.
 		/// </summary>
 		/// <param name="item">The item to modify the scale of.</param>
@@ -403,7 +403,6 @@
 		/// Will be 1.1 if the Titan Glove is equipped, and 1 otherwise.
 		/// </param>
 		public virtual void ModifyItemScale(Item item, Player player, ref float scale) {
->>>>>>> 8554c64b
 		}
 
 		/// <summary>
