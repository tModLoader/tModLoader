using Microsoft.Xna.Framework;
using Microsoft.Xna.Framework.Graphics;
using ReLogic.Utilities;
using System;
using System.Collections.Generic;
using System.Collections.ObjectModel;
using System.IO;
using System.Text.RegularExpressions;
using Terraria.DataStructures;
using Terraria.GameContent;
using Terraria.ID;
using Terraria.ModLoader.Core;
using Terraria.ModLoader.IO;
using Terraria.Utilities;

namespace Terraria.ModLoader;

/// <summary>
/// This class serves as a place for you to place all your properties and hooks for each item. Create instances of ModItem (preferably overriding this class) to pass as parameters to Mod.AddItem.<br/>
/// The <see href="https://github.com/tModLoader/tModLoader/wiki/Basic-Item">Basic Item Guide</see> teaches the basics of making a modded item.
/// </summary>
public abstract class ModItem : ModType<Item, ModItem>
{
	/// <summary>
<<<<<<< HEAD
	/// This class serves as a place for you to place all your properties and hooks for each item. Create instances of ModItem (preferably overriding this class) to pass as parameters to Mod.AddItem.<br/>
	/// The <see href="https://github.com/tModLoader/tModLoader/wiki/Basic-Item">Basic Item Guide</see> teaches the basics of making a modded item.
	/// </summary>
	public abstract class ModItem : ModType<Item, ModItem>
	{
		/// <summary>
		/// The item object that this ModItem controls.
		/// </summary>
		public Item Item => Entity;

		/// <summary>
		/// Shorthand for Item.type;
		/// </summary>
		public int Type => Item.type;

		/// <summary>
		/// The translations for the display name of this item.
		/// </summary>
		public ModTranslation DisplayName { get; internal set; }

		/// <summary>
		/// The translations for the tooltip of this item.
		/// </summary>
		public ModTranslation Tooltip { get; internal set; }

		/// <summary>
		/// The file name of this type's texture file in the mod loader's file space.
		/// </summary>
		public virtual string Texture => (GetType().Namespace + "." + Name).Replace('.', '/');//GetType().FullName.Replace('.', '/');

		// Deprecation date: 2022.11.XX
		/// <inheritdoc cref="Item.SacrificeTotal"/>
		[Obsolete($"Use {nameof(Item)}.{nameof(Terraria.Item.SacrificeTotal)} instead.", error: true)]
		public int SacrificeTotal {
			get => Item.SacrificeTotal;
			set => Item.SacrificeTotal = value;
		}

		protected override Item CreateTemplateEntity() => new() { ModItem = this };

		protected override void ValidateType() {
			base.ValidateType();

			if (!IsCloneable)
				Cloning.WarnNotCloneable(GetType());
		}
=======
	/// The item object that this ModItem controls.
	/// </summary>
	public Item Item => Entity;
>>>>>>> 60a0338f

	/// <summary>
	/// Shorthand for Item.type;
	/// </summary>
	public int Type => Item.type;

	/// <summary>
	/// The translations for the display name of this item.
	/// </summary>
	public ModTranslation DisplayName { get; internal set; }

	/// <summary>
	/// The translations for the tooltip of this item.
	/// </summary>
	public ModTranslation Tooltip { get; internal set; }

	/// <summary>
	/// The file name of this type's texture file in the mod loader's file space.
	/// </summary>
	public virtual string Texture => (GetType().Namespace + "." + Name).Replace('.', '/');//GetType().FullName.Replace('.', '/');

	/// <summary>
	/// Easy get/set for an item's Sacrifice Total Count
	/// </summary>
	public int SacrificeTotal {
		get => GameContent.Creative.CreativeItemSacrificesCatalog.Instance.SacrificeCountNeededByItemId[Type];
		set => GameContent.Creative.CreativeItemSacrificesCatalog.Instance.SacrificeCountNeededByItemId[Type] = value;
	}

	protected override Item CreateTemplateEntity() => new() { ModItem = this };

	protected override void ValidateType()
	{
		base.ValidateType();

		if (!IsCloneable)
			Cloning.WarnNotCloneable(GetType());
	}

	protected sealed override void Register()
	{
		ModTypeLookup<ModItem>.Register(this);

		DisplayName = LocalizationLoader.GetOrCreateTranslation(Mod, $"ItemName.{Name}");
		Tooltip = LocalizationLoader.GetOrCreateTranslation(Mod, $"ItemTooltip.{Name}", true);

		Item.ResetStats(ItemLoader.ReserveItemID());
		Item.ModItem = this;

		ItemLoader.items.Add(this);

		var autoloadEquip = GetType().GetAttribute<AutoloadEquip>();
		if (autoloadEquip != null) {
			foreach (var equip in autoloadEquip.equipTypes) {
				EquipLoader.AddEquipTexture(Mod, $"{Texture}_{equip}", equip, this);
			}
		}

		OnCreated(new InitializationItemCreationContext());
	}

	public sealed override void SetupContent()
	{
		ItemLoader.SetDefaults(Item, false);
		AutoStaticDefaults();
		SetStaticDefaults();
		ItemID.Search.Add(FullName, Type);
	}

	/// <summary>
	/// This is where you set all your item's properties, such as width, damage, shootSpeed, defense, etc.
	/// For those that are familiar with tAPI, this has the same function as .json files.
	/// </summary>
	public virtual void SetDefaults()
	{
	}

	/// <summary>
	/// Gets called when your item spawns in world
	/// </summary>
	public virtual void OnSpawn(IEntitySource source)
	{
	}

	public virtual void OnCreated(ItemCreationContext context)
	{
	}

	/// <summary>
	/// Automatically sets certain defaults. Override this if you do not want the properties to be set for you.
	/// </summary>
	public virtual void AutoDefaults()
	{
		EquipLoader.SetSlot(Item);
	}

	/// <summary>
	/// Automatically sets certain static defaults. Override this if you do not want the properties to be set for you.
	/// </summary>
	public virtual void AutoStaticDefaults()
	{
		TextureAssets.Item[Item.type] = ModContent.Request<Texture2D>(Texture);

		if (ModContent.RequestIfExists<Texture2D>(Texture + "_Flame", out var flameTexture)) {
			TextureAssets.ItemFlame[Item.type] = flameTexture;
		}

		if (DisplayName.IsDefault())
			DisplayName.SetDefault(Regex.Replace(Name, "([A-Z])", " $1").Trim());
	}

	/// <summary>
	/// Allows you to manually choose what prefix an item will get.
	/// </summary>
	/// <returns>The ID of the prefix to give the item, -1 to use default vanilla behavior</returns>
	public virtual int ChoosePrefix(UnifiedRandom rand) => -1;

	/// <summary>
	/// Allows you to change whether or not a weapon receives melee prefixes. Return true if the item should receive melee prefixes and false if it should not.
	/// Takes priority over WeaponPrefix, RangedPrefix, and MagicPrefix
	/// </summary>
	public virtual bool MeleePrefix()
		=> Item.melee && !Item.noUseGraphic;

	/// <summary>
	/// Allows you to change whether or not a weapon only receives generic prefixes. Return true if the item should only receive generic prefixes and false if it should not.
	/// Takes priority over RangedPrefix and MagicPrefix
	/// Ignored if MeleePrefix returns true
	/// </summary>
	public virtual bool WeaponPrefix()
		=> Item.melee && Item.noUseGraphic;

	/// <summary>
	/// Allows you to change whether or not a weapon receives ranged prefixes. Return true if the item should receive ranged prefixes and false if it should not.
	/// Takes priority over MagicPrefix
	/// </summary>
	public virtual bool RangedPrefix()
		=> Item.ranged || Item.CountsAsClass(DamageClass.Throwing);

	/// <summary>
	/// Allows you to change whether or not a weapon receives magic prefixes. Return true if the item should receive magic prefixes and false if it should not.
	/// </summary>
	public virtual bool MagicPrefix()
		=> Item.magic || Item.summon;

	/// <summary>
	/// To prevent putting the item in the tinkerer slot, return false when pre is -3.
	/// To prevent rolling of a prefix on spawn, return false when pre is -1.
	/// To force rolling of a prefix on spawn, return true when pre is -1.
	///
	/// To reduce the probability of a prefix on spawn (pre == -1) to X%, return false 100-4X % of the time.
	/// To increase the probability of a prefix on spawn (pre == -1) to X%, return true (4X-100)/3 % of the time.
	///
	/// To delete a prefix from an item when the item is loaded, return false when pre is the prefix you want to delete.
	/// Use AllowPrefix to prevent rolling of a certain prefix.
	/// </summary>
	/// <param name="pre">The prefix being applied to the item, or the roll mode. -1 is when the item is naturally generated in a chest, crafted, purchased from an NPC, looted from a grab bag (excluding presents), or dropped by a slain enemy (if it's spawned with prefixGiven: -1). -2 is when the item is rolled in the tinkerer. -3 determines if the item can be placed in the tinkerer slot.</param>
	/// <param name="rand">The random number generator class to be used in random choices</param>
	/// <returns></returns>
	public virtual bool? PrefixChance(int pre, UnifiedRandom rand) => null;

	/// <summary>
	/// Force a re-roll of a prefix by returning false.
	/// </summary>
	public virtual bool AllowPrefix(int pre) => true;

	/// <summary>
	/// Returns whether or not this item can be used. By default returns true.
	/// </summary>
	/// <param name="player">The player using the item.</param>
	public virtual bool CanUseItem(Player player)
	{
		return true;
	}

	/// <summary>
	/// Allows you to modify the autoswing (auto-reuse) behavior of this item without having to mess with Item.autoReuse.
	/// <br>Useful to create effects like the Feral Claws which makes melee weapons and whips auto-reusable.</br>
	/// <br>Return true to enable autoswing (if not already enabled through autoReuse), return false to prevent autoswing. Returns null by default, which applies vanilla behavior.</br>
	/// </summary>
	/// <param name="player"> The player. </param>
	public virtual bool? CanAutoReuseItem(Player player) => null;

	/// <summary>
	/// Allows you to modify the location and rotation of this item in its use animation.
	/// </summary>
	/// <param name="player"> The player. </param>
	/// <param name="heldItemFrame"> The source rectangle for the held item's texture. </param>
	public virtual void UseStyle(Player player, Rectangle heldItemFrame) { }

	/// <summary>
	/// Allows you to modify the location and rotation of this item when the player is holding it.
	/// </summary>
	/// <param name="player"> The player. </param>
	/// <param name="heldItemFrame"> The source rectangle for the held item's texture. </param>
	public virtual void HoldStyle(Player player, Rectangle heldItemFrame) { }

	/// <summary>
	/// Allows you to make things happen when the player is holding this item (for example, torches make light and water candles increase spawn rate).
	/// </summary>
	/// <param name="player">The player.</param>
	public virtual void HoldItem(Player player)
	{
	}

	/// <summary>
	/// Allows you to change the effective useTime of an item.
	/// <br/> Note that this hook may cause items' actions to run less or more times than they should per a single use.
	/// </summary>
	/// <returns> The multiplier on the usage time. 1f by default. Values greater than 1 increase the item use's length. </returns>
	public virtual float UseTimeMultiplier(Player player) => 1f;

	/// <summary>
	/// Allows you to change the effective useAnimation of an item.
	/// <br/> Note that this hook may cause items' actions to run less or more times than they should per a single use.
	/// </summary>
	/// <returns>The multiplier on the animation time. 1f by default. Values greater than 1 increase the item animation's length. </returns>
	public virtual float UseAnimationMultiplier(Player player) => 1f;

	/// <summary>
	/// Allows you to safely change both useTime and useAnimation while keeping the values relative to each other.
	/// <br/> Useful for status effects.
	/// </summary>
	/// <returns> The multiplier on the use speed. 1f by default. Values greater than 1 increase the overall item speed. </returns>
	public virtual float UseSpeedMultiplier(Player player) => 1f;

	/// <summary>
	/// Allows you to temporarily modify the amount of life a life healing item will heal for, based on player buffs, accessories, etc. This is only called for items with a healLife value.
	/// </summary>
	/// <param name="player">The player using the item.</param>
	/// <param name="quickHeal">Whether the item is being used through quick heal or not.</param>
	/// <param name="healValue">The amount of life being healed.</param>
	public virtual void GetHealLife(Player player, bool quickHeal, ref int healValue)
	{
	}

	/// <summary>
	/// Allows you to temporarily modify the amount of mana a mana healing item will heal for, based on player buffs, accessories, etc. This is only called for items with a healMana value.
	/// </summary>
	/// <param name="player">The player using the item.</param>
	/// <param name="quickHeal">Whether the item is being used through quick heal or not.</param>
	/// <param name="healValue">The amount of mana being healed.</param>
	public virtual void GetHealMana(Player player, bool quickHeal, ref int healValue)
	{
	}

	/// <summary>
	/// Allows you to temporarily modify the amount of mana this item will consume on use, based on player buffs, accessories, etc. This is only called for items with a mana value.
	/// </summary>
	/// <param name="player">The player using the item.</param>
	/// <param name="reduce">Used for decreasingly stacking buffs (most common). Only ever use -= on this field.</param>
	/// <param name="mult">Use to directly multiply the item's effective mana cost. Good for debuffs, or things which should stack separately (eg meteor armor set bonus).</param>
	public virtual void ModifyManaCost(Player player, ref float reduce, ref float mult)
	{
	}

	/// <summary>
	/// Allows you to make stuff happen when a player doesn't have enough mana for the item they are trying to use.
	/// If the player has high enough mana after this hook runs, mana consumption will happen normally.
	/// Only runs once per item use.
	/// </summary>
	/// <param name="player">The player using the item.</param>
	/// <param name="neededMana">The mana needed to use the item.</param>
	public virtual void OnMissingMana(Player player, int neededMana)
	{
	}

	/// <summary>
	/// Allows you to make stuff happen when a player consumes mana on use of this item.
	/// </summary>
	/// <param name="player">The player using the item.</param>
	/// <param name="manaConsumed">The mana consumed from the player.</param>
	public virtual void OnConsumeMana(Player player, int manaConsumed)
	{
	}

	/// <summary>
	/// Allows you to dynamically modify a weapon's damage based on player and item conditions.
	/// Can be utilized to modify damage beyond the tools that DamageClass has to offer.
	/// </summary>
	/// <param name="player">The player using the item.</param>
	/// <param name="damage">The StatModifier object representing the totality of the various modifiers to be applied to the item's base damage.</param>
	public virtual void ModifyWeaponDamage(Player player, ref StatModifier damage)
	{
	}

	/// <summary>
	/// Allows you to set an item's sorting group in Journey Mode's duplication menu. This is useful for setting custom item types that group well together, or whenever the default vanilla sorting doesn't sort the way you want it.
	/// </summary>
	/// <param name="itemGroup">The item group this item is being assigned to</param>
	public virtual void ModifyResearchSorting(ref ContentSamples.CreativeHelper.ItemGroup itemGroup)
	{
	}

	/// <summary>
	/// Choose if this item will be consumed or not when used as bait. return null for vanilla behaviour.
	/// </summary>
	/// <param name="player">The Player that owns the bait</param>
	public virtual bool? CanConsumeBait(Player player)
	{
		return null;
	}

	/// <summary>
	/// Allows you to prevent an item from being researched by returning false. True is the default behaviour.
	/// </summary>
	public virtual bool CanResearch()
	{
		return true;
	}

	/// <summary>
	/// Allows you to create custom behaviour when an item is accepted by the Research function
	/// </summary>
	/// <param name="fullyResearched">True if the item was completely researched, and is ready to be duplicated, false if only partially researched.</param>
	public virtual void OnResearched(bool fullyResearched)
	{
	}

	/// <summary>
	/// Allows you to dynamically modify a weapon's knockback based on player and item conditions.
	/// Can be utilized to modify damage beyond the tools that DamageClass has to offer.
	/// </summary>
	/// <param name="player">The player using the item.</param>
	/// <param name="knockback">The StatModifier object representing the totality of the various modifiers to be applied to the item's base knockback.</param>
	public virtual void ModifyWeaponKnockback(Player player, ref StatModifier knockback)
	{
	}

	/// <summary>
	/// Allows you to dynamically modify a weapon's crit chance based on player and item conditions.
	/// Can be utilized to modify damage beyond the tools that DamageClass has to offer.
	/// </summary>
	/// <param name="player">The player using the item.</param>
	/// <param name="crit">The total crit chance of the item after all normal crit chance calculations.</param>
	public virtual void ModifyWeaponCrit(Player player, ref float crit)
	{
	}

	/// <summary>
	/// Whether or not having no ammo prevents an item that uses ammo from shooting.
	/// Return false to allow shooting with no ammo in the inventory, in which case this item will act as if the default ammo for it is being used.
	/// Returns true by default.
	/// </summary>
	public virtual bool NeedsAmmo(Player player)
	{
		return true;
	}

	/// <summary>
	/// Allows you to modify various properties of the projectile created by a weapon based on the ammo it is using. This hook is called on the ammo.
	/// </summary>
	/// <param name="weapon">The item that is using this ammo.</param>
	/// <param name="player">The player using the item.</param>
	/// <param name="type">The ID of the fired projectile.</param>
	/// <param name="speed">The speed of the fired projectile.</param>
	/// <param name="damage">
	/// The damage modifier for the projectile.<br></br>
	/// Total weapon damage is included as Flat damage.<br></br>
	/// Be careful not to apply flat or base damage bonuses which are already applied to the weapon.
	/// </param>
	/// <param name="knockback">The knockback of the fired projectile.</param>
	public virtual void PickAmmo(Item weapon, Player player, ref int type, ref float speed, ref StatModifier damage, ref float knockback)
	{
	}

	/// <summary>
	/// Whether or not the given ammo item is valid for this weapon. If this, or <see cref="CanBeChosenAsAmmo"/> on the ammo, returns false, then the ammo will not be valid for this weapon. <br></br>
	/// By default, returns null and allows <see cref="Item.useAmmo"/> and <see cref="Item.ammo"/> to decide. Return true to make the ammo valid regardless of these fields, and return false to make it invalid. <br></br>
	/// If false is returned, the <see cref="CanConsumeAmmo"/>, <see cref="CanBeConsumedAsAmmo"/>, <see cref="OnConsumeAmmo"/>, and <see cref="OnConsumedAsAmmo"/> hooks are never called.
	/// </summary>
	/// <param name="ammo">The ammo that the weapon is attempting to select.</param>
	/// <param name="player">The player which this weapon and the potential ammo belong to.</param>
	/// <returns></returns>
	public virtual bool? CanChooseAmmo(Item ammo, Player player)
	{
		return null;
	}

	/// <summary>
	/// Whether or not this ammo item is valid for the given weapon. If this, or <see cref="CanChooseAmmo"/> on the weapon, returns false, then the ammo will not be valid for this weapon.<br></br>
	/// By default, returns null and allows <see cref="Item.useAmmo"/> and <see cref="Item.ammo"/> to decide. Return true to make the ammo valid regardless of these fields, and return false to make it invalid.<br></br>
	/// If false is returned, the <see cref="CanConsumeAmmo"/>, <see cref="CanBeConsumedAsAmmo"/>, <see cref="OnConsumeAmmo"/>, and <see cref="OnConsumedAsAmmo"/> hooks are never called.
	/// </summary>
	/// <param name="weapon">The weapon attempting to select the ammo.</param>
	/// <param name="player">The player which the weapon and this potential ammo belong to.</param>
	/// <returns></returns>
	public virtual bool? CanBeChosenAsAmmo(Item weapon, Player player)
	{
		return null;
	}

	/// <summary>
	/// Whether or not the given ammo item will be consumed by this weapon.<br></br>
	/// By default, returns true; return false to prevent ammo consumption.<br></br>
	/// If false is returned, the <see cref="OnConsumeAmmo"/> and <see cref="OnConsumedAsAmmo"/> hooks are never called.
	/// </summary>
	/// <param name="ammo">The ammo that the weapon is attempting to consume.</param>
	/// <param name="player">The player which this weapon and the ammo belong to.</param>
	/// <returns></returns>
	public virtual bool CanConsumeAmmo(Item ammo, Player player)
	{
		return true;
	}

	/// <summary>
	/// Whether or not this ammo item will be consumed by the given weapon.<br></br>
	/// By default, returns true; return false to prevent ammo consumption.<br></br>
	/// If false is returned, the <see cref="OnConsumeAmmo"/> and <see cref="OnConsumedAsAmmo"/> hooks are never called.
	/// </summary>
	/// <param name="weapon">The weapon attempting to consume the ammo.</param>
	/// <param name="player">The player which the weapon and this ammo belong to.</param>
	/// <returns></returns>
	public virtual bool CanBeConsumedAsAmmo(Item weapon, Player player)
	{
		return true;
	}

	/// <summary>
	/// Allows you to make things happen when the given ammo is consumed by this weapon.<br></br>
	/// Called before the ammo stack is reduced, and is never called if the ammo isn't consumed in the first place.
	/// </summary>
	/// <param name="ammo">The ammo that this weapon is currently using.</param>
	/// <param name="player">The player which this weapon and the ammo belong to.</param>
	public virtual void OnConsumeAmmo(Item ammo, Player player)
	{
	}

	/// <summary>
	/// Allows you to make things happen when this ammo is consumed by the given weapon.<br></br>
	/// Called before the ammo stack is reduced, and is never called if the ammo isn't consumed in the first place.
	/// </summary>
	/// <param name="weapon">The weapon that is currently using this ammo.</param>
	/// <param name="player">The player which the weapon and this ammo belong to.</param>
	public virtual void OnConsumedAsAmmo(Item weapon, Player player)
	{
	}

	/// <summary>
	/// Allows you to prevent this item from shooting a projectile on use. Returns true by default.
	/// </summary>
	/// <param name="player"> The player using the item. </param>
	/// <returns></returns>
	public virtual bool CanShoot(Player player)
	{
		return true;
	}

	/// <summary>
	/// Allows you to modify the position, velocity, type, damage and/or knockback of a projectile being shot by this item.<br/>
	/// These parameters will be provided to <see cref="Shoot(Player, EntitySource_ItemUse_WithAmmo, Vector2, Vector2, int, int, float)"/> where the projectile will actually be spawned.
	/// </summary>
	/// <param name="player"> The player using the item. </param>
	/// <param name="position"> The center position of the projectile. </param>
	/// <param name="velocity"> The velocity of the projectile. </param>
	/// <param name="type"> The ID of the projectile. </param>
	/// <param name="damage"> The damage of the projectile. </param>
	/// <param name="knockback"> The knockback of the projectile. </param>
	public virtual void ModifyShootStats(Player player, ref Vector2 position, ref Vector2 velocity, ref int type, ref int damage, ref float knockback)
	{
	}

	/// <summary>
	/// Allows you to modify this item's shooting mechanism. Return false to prevent vanilla's shooting code from running. Returns true by default.<br/>
	/// This method is called after the <see cref="ModifyShootStats"/> hook has had a chance to adjust the spawn parameters.
	/// </summary>
	/// <param name="player"> The player using the item. </param>
	/// <param name="source"> The projectile source's information. </param>
	/// <param name="position"> The center position of the projectile. </param>
	/// <param name="velocity"> The velocity of the projectile. </param>
	/// <param name="type"> The ID of the projectile. </param>
	/// <param name="damage"> The damage of the projectile. </param>
	/// <param name="knockback"> The knockback of the projectile. </param>
	/// <returns></returns>
	public virtual bool Shoot(Player player, EntitySource_ItemUse_WithAmmo source, Vector2 position, Vector2 velocity, int type, int damage, float knockback)
	{
		return true;
	}

	/// <summary>
	/// Changes the hitbox of this melee weapon when it is used.
	/// </summary>
	/// <param name="player">The player.</param>
	/// <param name="hitbox">The hitbox.</param>
	/// <param name="noHitbox">if set to <c>true</c> [no hitbox].</param>
	public virtual void UseItemHitbox(Player player, ref Rectangle hitbox, ref bool noHitbox)
	{
	}

	/// <summary>
	/// Allows you to give this melee weapon special effects, such as creating light or dust.
	/// </summary>
	/// <param name="player">The player.</param>
	/// <param name="hitbox">The hitbox.</param>
	public virtual void MeleeEffects(Player player, Rectangle hitbox)
	{
	}

	/// <summary>
	/// Allows you to determine whether this item can catch the given NPC.<br></br>
	/// Return true or false to say the given NPC can or cannot be caught, respectively, regardless of vanilla rules.<br></br>
	/// Returns null by default, which allows vanilla's NPC catching rules to decide the target's fate.<br></br>
	/// If this returns false, <see cref="CombinedHooks.OnCatchNPC"/> is never called.<br></br><br></br>
	/// NOTE: this does not classify the given item as an NPC-catching tool, which is necessary for catching NPCs in the first place.<br></br>
	/// To do that, you will need to use the "CatchingTool" set in ItemID.Sets.
	/// </summary>
	/// <param name="target">The NPC the player is trying to catch.</param>
	/// <param name="player">The player attempting to catch the NPC.</param>
	/// <returns></returns>
	public virtual bool? CanCatchNPC(NPC target, Player player)
	{
		return null;
	}

	/// <summary>
	/// Allows you to make things happen when this item attempts to catch the given NPC.
	/// </summary>
	/// <param name="npc">The NPC which the player attempted to catch.</param>
	/// <param name="player">The player attempting to catch the given NPC.</param>
	/// <param name="failed">Whether or not the given NPC has been successfully caught.</param>
	public virtual void OnCatchNPC(NPC npc, Player player, bool failed)
	{
	}

	/// <summary>
	/// Allows you to dynamically modify this item's size for the given player, similarly to the effect of the Titan Glove.
	/// </summary>
	/// <param name="player">The player wielding this item.</param>
	/// <param name="scale">
	/// The scale multiplier to be applied to this item.<br></br>
	/// Will be 1.1 if the Titan Glove is equipped, and 1 otherwise.
	/// </param>
	public virtual void ModifyItemScale(Player player, ref float scale)
	{
	}

	/// <summary>
	/// Allows you to determine whether this melee weapon can hit the given NPC when swung. Return true to allow hitting the target, return false to block this weapon from hitting the target, and return null to use the vanilla code for whether the target can be hit. Returns null by default.
	/// </summary>
	/// <param name="player">The player.</param>
	/// <param name="target">The target.</param>
	/// <returns></returns>
	public virtual bool? CanHitNPC(Player player, NPC target)
	{
		return null;
	}

	/// <summary>
	/// Allows you to modify the damage, knockback, etc., that this melee weapon does to an NPC.
	/// </summary>
	/// <param name="player">The player.</param>
	/// <param name="target">The target.</param>
	/// <param name="damage">The damage.</param>
	/// <param name="knockBack">The knock back.</param>
	/// <param name="crit">if set to <c>true</c> [crit].</param>
	public virtual void ModifyHitNPC(Player player, NPC target, ref int damage, ref float knockBack, ref bool crit)
	{
	}

	/// <summary>
	/// Allows you to create special effects when this melee weapon hits an NPC (for example how the Pumpkin Sword creates pumpkin heads).
	/// </summary>
	/// <param name="player">The player.</param>
	/// <param name="target">The target.</param>
	/// <param name="damage">The damage.</param>
	/// <param name="knockBack">The knock back.</param>
	/// <param name="crit">if set to <c>true</c> [crit].</param>
	public virtual void OnHitNPC(Player player, NPC target, int damage, float knockBack, bool crit)
	{
	}

	/// <summary>
	/// Allows you to determine whether this melee weapon can hit the given opponent player when swung. Return false to block this weapon from hitting the target. Returns true by default.
	/// </summary>
	/// <param name="player">The player.</param>
	/// <param name="target">The target.</param>
	/// <returns>
	///   <c>true</c> if this instance [can hit PVP] the specified player; otherwise, <c>false</c>.
	/// </returns>
	public virtual bool CanHitPvp(Player player, Player target)
	{
		return true;
	}

	/// <summary>
	/// Allows you to modify the damage, etc., that this melee weapon does to a player.
	/// </summary>
	/// <param name="player">The player.</param>
	/// <param name="target">The target.</param>
	/// <param name="damage">The damage.</param>
	/// <param name="crit">if set to <c>true</c> [crit].</param>
	public virtual void ModifyHitPvp(Player player, Player target, ref int damage, ref bool crit)
	{
	}

	/// <summary>
	/// Allows you to create special effects when this melee weapon hits a player.
	/// </summary>
	/// <param name="player">The player.</param>
	/// <param name="target">The target.</param>
	/// <param name="damage">The damage.</param>
	/// <param name="crit">if set to <c>true</c> [crit].</param>
	public virtual void OnHitPvp(Player player, Player target, int damage, bool crit)
	{
	}

	/// <summary>
	/// Allows you to make things happen when this item is used. The return value controls whether or not ApplyItemTime will be called for the player.
	/// <br/> Return true if the item actually did something, to force itemTime.
	/// <br/> Return false to keep itemTime at 0.
	/// <br/> Return null for vanilla behavior.
	/// <para/> Runs on all clients and server. Use <code>if (player.whoAmI == Main.myPlayer)</code> and <code>if (Main.netMode == NetmodeID.??)</code> if appropriate.
	/// </summary>
	/// <param name="player">The player.</param>
	/// <returns></returns>
	public virtual bool? UseItem(Player player) => null;

	/// <summary>
	/// Allows you to make things happen when this item's use animation starts.
	/// <para/> Runs on all clients and server. Use <code>if (player.whoAmI == Main.myPlayer)</code> and <code>if (Main.netMode == NetmodeID.??)</code> if appropriate.
	/// </summary>
	/// <param name="player"> The player. </param>
	public virtual void UseAnimation(Player player) { }

	/// <summary>
	/// If this item is consumable and this returns true, then this item will be consumed upon usage. Returns true by default.
	/// If false is returned, the OnConsumeItem hook is never called.
	/// </summary>
	/// <param name="player">The player.</param>
	/// <returns></returns>
	public virtual bool ConsumeItem(Player player)
	{
		return true;
	}

	/// <summary>
	/// Allows you to make things happen when this item is consumed.
	/// Called before the item stack is reduced.
	/// </summary>
	/// <param name="player">The player.</param>
	public virtual void OnConsumeItem(Player player)
	{
	}

	/// <summary>
	/// Allows you to modify the player's animation when this item is being used.
	/// </summary>
	/// <param name="player">The player.</param>
	public virtual void UseItemFrame(Player player) { }

	/// <summary>
	/// Allows you to modify the player's animation when the player is holding this item.
	/// </summary>
	/// <param name="player">The player.</param>
	public virtual void HoldItemFrame(Player player) { }

	/// <summary>
	/// Allows you to make this item usable by right-clicking. Returns false by default. When this item is used by right-clicking, player.altFunctionUse will be set to 2.
	/// </summary>
	/// <param name="player">The player.</param>
	/// <returns></returns>
	public virtual bool AltFunctionUse(Player player)
	{
		return false;
	}

	/// <summary>
	/// Allows you to make things happen when this item is in the player's inventory (for example, how the cell phone makes information display).
	/// </summary>
	/// <param name="player">The player.</param>
	public virtual void UpdateInventory(Player player)
	{
	}

	/// <summary>
	/// Allows you to give effects to this armor or accessory, such as increased damage.
	/// </summary>
	/// <param name="player">The player.</param>
	public virtual void UpdateEquip(Player player)
	{
	}

	/// <summary>
	/// Allows you to give effects to this accessory. The hideVisual parameter is whether the player has marked the accessory slot to be hidden from being drawn on the player.
	/// </summary>
	/// <param name="player">The player.</param>
	/// <param name="hideVisual">if set to <c>true</c> the accessory is hidden.</param>
	public virtual void UpdateAccessory(Player player, bool hideVisual)
	{
	}

	/// <summary>
	/// Allows you to give effects to this accessory when equipped in a vanity slot. Vanilla uses this for boot effects, wings and merman/werewolf visual flags
	/// </summary>
	/// <param name="player">The player.</param>
	public virtual void UpdateVanity(Player player)
	{
	}

	/// <summary>
	/// Allows you to create special effects (such as dust) when this item's equipment texture of the given equipment type is displayed on the player. Note that this hook is only ever called through this item's associated equipment texture.
	/// </summary>
	/// <param name="player">The player.</param>
	/// <param name="type">The type.</param>
	public virtual void EquipFrameEffects(Player player, EquipType type)
	{
	}

	/// <summary>
	/// Returns whether or not the head armor, body armor, and leg armor make up a set. If this returns true, then this item's UpdateArmorSet method will be called. Returns false by default.
	/// </summary>
	/// <param name="head">The head.</param>
	/// <param name="body">The body.</param>
	/// <param name="legs">The legs.</param>
	public virtual bool IsArmorSet(Item head, Item body, Item legs)
	{
		return false;
	}

	/// <summary>
	/// Allows you to give set bonuses to the armor set that this armor is in. Set player.setBonus to a string for the bonus description.
	/// </summary>
	/// <param name="player">The player.</param>
	public virtual void UpdateArmorSet(Player player)
	{
	}

	/// <summary>
	/// Returns whether or not the head armor, body armor, and leg armor textures make up a set. This hook is used for the PreUpdateVanitySet, UpdateVanitySet, and ArmorSetShadows hooks. By default, this will return the same value as the IsArmorSet hook (passing the equipment textures' associated items as parameters), so you will not have to use this hook unless you want vanity effects to be entirely separate from armor sets. Note that this hook is only ever called through this item's associated equipment texture.
	/// </summary>
	/// <param name="head">The head.</param>
	/// <param name="body">The body.</param>
	/// <param name="legs">The legs.</param>
	public virtual bool IsVanitySet(int head, int body, int legs)
	{
		int headItemType = 0;
		if (head >= 0)
			headItemType = Item.headType[head];

		Item headItem = ContentSamples.ItemsByType[headItemType];

		int bodyItemType = 0;
		if (body >= 0)
			bodyItemType = Item.bodyType[body];

		Item bodyItem = ContentSamples.ItemsByType[bodyItemType];

		int legsItemType = 0;
		if (legs >= 0)
			legsItemType = Item.legType[legs];

		Item legItem = ContentSamples.ItemsByType[legsItemType];

		return IsArmorSet(headItem, bodyItem, legItem);
	}

	/// <summary>
	/// Allows you to create special effects (such as the necro armor's hurt noise) when the player wears this item's vanity set. This hook is called regardless of whether the player is frozen in any way. Note that this hook is only ever called through this item's associated equipment texture.
	/// </summary>
	/// <param name="player">The player.</param>
	public virtual void PreUpdateVanitySet(Player player)
	{
	}

	/// <summary>
	/// Allows you to create special effects (such as dust) when the player wears this item's vanity set. This hook will only be called if the player is not frozen in any way. Note that this hook is only ever called through this item's associated equipment texture.
	/// </summary>
	/// <param name="player">The player.</param>
	public virtual void UpdateVanitySet(Player player)
	{
	}

	/// <summary>
	/// Allows you to determine special visual effects this vanity set has on the player without having to code them yourself. Note that this hook is only ever called through this item's associated equipment texture. Use the player.armorEffectDraw bools to activate the desired effects.
	/// </summary>
	/// <example><code>player.armorEffectDrawShadow = true;</code></example>
	/// <param name="player">The player.</param>
	public virtual void ArmorSetShadows(Player player)
	{
	}

	/// <summary>
	/// Allows you to modify the equipment that the player appears to be wearing. This hook will only be called for body armor and leg armor. Note that equipSlot is not the same as the item type of the armor the player will appear to be wearing. Worn equipment has a separate set of IDs. You can find the vanilla equipment IDs by looking at the headSlot, bodySlot, and legSlot fields for items, and modded equipment IDs by looking at EquipLoader.
	/// If this hook is called on body armor, equipSlot allows you to modify the leg armor the player appears to be wearing. If you modify it, make sure to set robes to true. If this hook is called on leg armor, equipSlot allows you to modify the leg armor the player appears to be wearing, and the robes parameter is useless.
	/// Note that this hook is only ever called through this item's associated equipment texture.
	/// </summary>
	/// <param name="male">if set to <c>true</c> [male].</param>
	/// <param name="equipSlot">The equip slot.</param>
	/// <param name="robes">if set to <c>true</c> [robes].</param>
	public virtual void SetMatch(bool male, ref int equipSlot, ref bool robes)
	{
	}

	/// <summary>
	/// Returns whether or not this item does something when it is right-clicked in the inventory. Returns false by default.
	/// </summary>
	public virtual bool CanRightClick()
	{
		return false;
	}

	/// <summary>
	/// Allows you to make things happen when this item is right-clicked in the inventory.
	/// </summary>
	/// <param name="player">The player.</param>
	public virtual void RightClick(Player player)
	{
	}

	/// <summary>
	/// Allows you to add and modify the loot items that spawn from bag items when opened.
	/// The <see href="https://github.com/tModLoader/tModLoader/wiki/Basic-NPC-Drops-and-Loot-1.4">Basic NPC Drops and Loot 1.4 Guide</see> explains how to use the <see cref="ModNPC.ModifyNPCLoot(NPCLoot)"/> hook to modify NPC loot as well as this hook. A common usage is to use this hook and <see cref="ModNPC.ModifyNPCLoot(NPCLoot)"/> to edit non-expert exlclusive drops for bosses.
	/// <br/> This hook only runs once during mod loading, any dynamic behavior must be contained in the rules themselves.
	/// </summary>
	/// <param name="itemLoot">A reference to the item drop database for this item type</param>
	public virtual void ModifyItemLoot(ItemLoot itemLoot)
	{
	}

	/// <summary>
	/// Allows you to decide if this item is allowed to stack with another of its type.
	/// <br/>This is only called when attempting to stack with an item of the same type.
	/// <br/>This is not called for coins in inventory/UI.
	/// <br/>This covers all scenarios, if you just need to change in-world stacking behavior, use <see cref="CanStackInWorld"/>.
	/// </summary>
	/// <returns>Whether or not the item is allowed to stack</returns>
	public virtual bool CanStack(Item decrease)
	{
		return true;
	}

	/// <summary>
	/// Allows you to decide if this item is allowed to stack with another of its type in the world.
	/// <br/>This is only called when attempting to stack with an item of the same type.
	/// </summary>
	/// <returns>Whether or not the item is allowed to stack</returns>
	public virtual bool CanStackInWorld(Item decrease)
	{
		return true;
	}

	/// <summary>
	/// Allows you to make things happen when items stack together.<br/>
	/// This item will have its stack increased that will have its stack increased.
	/// </summary>
	/// <param name="decrease">The item that will be removed or have its stack reduced.</param>
	/// <param name="numberToBeTransfered">The number that will be transfered from decrease to this item.</param>
	public virtual void OnStack(Item decrease, int numberToBeTransfered)
	{

	}

	/// <summary>
	/// Allows you to make things happen when an item stack is split.  Usually transfers 1 and only occurs with the first transfer.  Split stack is called before the stack values are modified.<br/>
	/// Item is always the new stack which is a clone of decrease.  Item.stack will always be 0.  It is increased after SplitStack.
	/// </summary>
	/// <param name="decrease">The original item that will have it's stack reduced.</param>
	/// <param name="numberToBeTransfered">The number that will be transfered from decrease to this item.</param>
	public virtual void SplitStack(Item decrease, int numberToBeTransfered)
	{

	}

	/// <summary>
	/// Returns if the normal reforge pricing is applied.
	/// If true or false is returned and the price is altered, the price will equal the altered price.
	/// The passed reforge price equals the Item.value. Vanilla pricing will apply 20% discount if applicable and then price the reforge at a third of that value.
	/// </summary>
	public virtual bool ReforgePrice(ref int reforgePrice, ref bool canApplyDiscount)
	{
		return true;
	}

	/// <summary>
	/// This hook gets called when the player clicks on the reforge button and can afford the reforge.
	/// Returns whether the reforge will take place. If false is returned, the PostReforge hook is never called.
	/// Reforging preserves modded data on the item.
	/// </summary>
	public virtual bool PreReforge()
	{
		return true;
	}

	/// <summary>
	/// This hook gets called immediately after an item gets reforged by the Goblin Tinkerer.
	/// Useful for modifying modded data based on the reforge result.
	/// </summary>
	public virtual void PostReforge()
	{
	}

	/// <summary>
	/// Allows you to modify the colors in which this armor and surrounding accessories are drawn, in addition to which glow mask and in what color is drawn. Note that this hook is only ever called through this item's associated equipment texture.
	/// </summary>
	/// <param name="drawPlayer">The draw player.</param>
	/// <param name="shadow">The shadow.</param>
	/// <param name="color">The color.</param>
	/// <param name="glowMask">The glow mask.</param>
	/// <param name="glowMaskColor">Color of the glow mask.</param>
	public virtual void DrawArmorColor(Player drawPlayer, float shadow, ref Color color, ref int glowMask, ref Color glowMaskColor)
	{
	}

	/// <summary>
	/// Allows you to modify which glow mask and in what color is drawn on the player's arms. Note that this is only called for body armor. Also note that this hook is only ever called through this item's associated equipment texture.
	/// </summary>
	/// <param name="drawPlayer">The draw player.</param>
	/// <param name="shadow">The shadow.</param>
	/// <param name="glowMask">The glow mask.</param>
	/// <param name="color">The color.</param>
	public virtual void ArmorArmGlowMask(Player drawPlayer, float shadow, ref int glowMask, ref Color color)
	{
	}

	/// <summary>
	/// Allows you to modify the speeds at which you rise and fall when these wings are equipped.
	/// </summary>
	/// <param name="player">The player.</param>
	/// <param name="ascentWhenFalling">The ascent when falling.</param>
	/// <param name="ascentWhenRising">The ascent when rising.</param>
	/// <param name="maxCanAscendMultiplier">The maximum can ascend multiplier.</param>
	/// <param name="maxAscentMultiplier">The maximum ascent multiplier.</param>
	/// <param name="constantAscend">The constant ascend.</param>
	public virtual void VerticalWingSpeeds(Player player, ref float ascentWhenFalling, ref float ascentWhenRising,
ref float maxCanAscendMultiplier, ref float maxAscentMultiplier, ref float constantAscend)
	{
	}

	/// <summary>
	/// Allows you to modify these wing's horizontal flight speed and acceleration.
	/// </summary>
	/// <param name="player">The player.</param>
	/// <param name="speed">The speed.</param>
	/// <param name="acceleration">The acceleration.</param>
	public virtual void HorizontalWingSpeeds(Player player, ref float speed, ref float acceleration)
	{
	}

	/// <summary>
	/// Allows for Wings to do various things while in use. "inUse" is whether or not the jump button is currently pressed. Called when these wings visually appear on the player. Use to animate wings, create dusts, invoke sounds, and create lights. Note that this hook is only ever called through this item's associated equipment texture. False will keep everything the same. True, you need to handle all animations in your own code.
	/// </summary>
	/// <param name="player">The player.</param>
	/// <param name="inUse">if set to <c>true</c> [in use].</param>
	/// <returns></returns>
	public virtual bool WingUpdate(Player player, bool inUse)
	{
		return false;
	}

	/// <summary>
	/// Allows you to customize this item's movement when lying in the world. Note that this will not be called if this item is currently being grabbed by a player.
	/// </summary>
	/// <param name="gravity">The gravity.</param>
	/// <param name="maxFallSpeed">The maximum fall speed.</param>
	public virtual void Update(ref float gravity, ref float maxFallSpeed)
	{
	}

	/// <summary>
	/// Allows you to make things happen when this item is lying in the world. This will always be called, even when it is being grabbed by a player. This hook should be used for adding light, or for increasing the age of less valuable items.
	/// </summary>
	public virtual void PostUpdate()
	{
	}

	/// <summary>
	/// Allows you to modify how close this item must be to the player in order to move towards the player.
	/// </summary>
	/// <param name="player">The player.</param>
	/// <param name="grabRange">The grab range.</param>
	public virtual void GrabRange(Player player, ref int grabRange)
	{
	}

	/// <summary>
	/// Allows you to modify the way this item moves towards the player. Return true if you override this hook; returning false will allow the vanilla grab style to take place. Returns false by default.
	/// </summary>
	/// <param name="player">The player.</param>
	/// <returns></returns>
	public virtual bool GrabStyle(Player player)
	{
		return false;
	}

	/// <summary>
	/// Allows you to determine whether or not the item can be picked up
	/// </summary>
	/// <param name="player">The player.</param>
	public virtual bool CanPickup(Player player)
	{
		return true;
	}

	/// <summary>
	/// Allows you to make special things happen when the player picks up this item. Return false to stop the item from being added to the player's inventory; returns true by default.
	/// </summary>
	/// <param name="player">The player.</param>
	/// <returns></returns>
	public virtual bool OnPickup(Player player)
	{
		return true;
	}

	/// <summary>
	/// Return true to specify that the item can be picked up despite not having enough room in inventory. Useful for something like hearts or experience items. Use in conjunction with OnPickup to actually consume the item and handle it.
	/// </summary>
	/// <param name="player">The player.</param>
	/// <returns></returns>
	public virtual bool ItemSpace(Player player)
	{
		return false;
	}

	/// <summary>
	/// Allows you to determine the color and transparency in which this item is drawn. Return null to use the default color (normally light color). Returns null by default.
	/// </summary>
	/// <param name="lightColor">Color of the light.</param>
	/// <returns></returns>
	public virtual Color? GetAlpha(Color lightColor)
	{
		return null;
	}

	/// <summary>
	/// Allows you to draw things behind this item, or to modify the way this item is drawn in the world. Return false to stop the game from drawing the item (useful if you're manually drawing the item). Returns true by default.
	/// </summary>
	/// <param name="spriteBatch">The sprite batch.</param>
	/// <param name="lightColor">Color of the light.</param>
	/// <param name="alphaColor">Color of the alpha.</param>
	/// <param name="rotation">The rotation.</param>
	/// <param name="scale">The scale.</param>
	/// <param name="whoAmI">The who am i.</param>
	/// <returns></returns>
	public virtual bool PreDrawInWorld(SpriteBatch spriteBatch, Color lightColor, Color alphaColor, ref float rotation, ref float scale, int whoAmI)
	{
		return true;
	}

	/// <summary>
	/// Allows you to draw things in front of this item. This method is called even if PreDrawInWorld returns false.
	/// </summary>
	/// <param name="spriteBatch">The sprite batch.</param>
	/// <param name="lightColor">Color of the light.</param>
	/// <param name="alphaColor">Color of the alpha.</param>
	/// <param name="rotation">The rotation.</param>
	/// <param name="scale">The scale.</param>
	/// <param name="whoAmI">The who am i.</param>
	public virtual void PostDrawInWorld(SpriteBatch spriteBatch, Color lightColor, Color alphaColor, float rotation, float scale, int whoAmI)
	{
	}

	/// <summary>
	/// Allows you to draw things behind this item in the inventory. Return false to stop the game from drawing the item (useful if you're manually drawing the item). Returns true by default.
	/// </summary>
	/// <param name="spriteBatch">The sprite batch.</param>
	/// <param name="position">The position.</param>
	/// <param name="frame">The frame.</param>
	/// <param name="drawColor">Color of the draw.</param>
	/// <param name="itemColor">Color of the item.</param>
	/// <param name="origin">The origin.</param>
	/// <param name="scale">The scale.</param>
	/// <returns></returns>
	public virtual bool PreDrawInInventory(SpriteBatch spriteBatch, Vector2 position, Rectangle frame, Color drawColor,
		Color itemColor, Vector2 origin, float scale)
	{
		return true;
	}

	/// <summary>
	/// Allows you to draw things in front of this item in the inventory. This method is called even if PreDrawInInventory returns false.
	/// </summary>
	/// <param name="spriteBatch">The sprite batch.</param>
	/// <param name="position">The position.</param>
	/// <param name="frame">The frame.</param>
	/// <param name="drawColor">Color of the draw.</param>
	/// <param name="itemColor">Color of the item.</param>
	/// <param name="origin">The origin.</param>
	/// <param name="scale">The scale.</param>
	public virtual void PostDrawInInventory(SpriteBatch spriteBatch, Vector2 position, Rectangle frame, Color drawColor,
		Color itemColor, Vector2 origin, float scale)
	{
	}

	/// <summary>
	/// Allows you to determine the offset of this item's sprite when used by the player. This is only used for items with a useStyle of 5 that aren't staves. Return null to use the vanilla holdout offset; returns null by default.
	/// </summary>
	/// <returns></returns>
	public virtual Vector2? HoldoutOffset()
	{
		return null;
	}

	/// <summary>
	/// Allows you to determine the point on this item's sprite that the player holds onto when using this item. The origin is from the bottom left corner of the sprite. This is only used for staves with a useStyle of 5. Return null to use the vanilla holdout origin (zero); returns null by default.
	/// </summary>
	/// <returns></returns>
	public virtual Vector2? HoldoutOrigin()
	{
		return null;
	}

	/// <summary>
	/// Allows you to disallow the player from equipping this accessory. Return false to disallow equipping this accessory. Returns true by default.
	/// </summary>
	/// <param name="player">The player.</param>
	/// <param name="slot">The inventory slot that the item is attempting to occupy.</param>
	/// <param name="modded">If the inventory slot index is for modded slots.</param>
	public virtual bool CanEquipAccessory(Player player, int slot, bool modded)
	{
		return true;
	}

	/// <summary>
	/// Allows you to prevent similar accessories from being equipped multiple times. For example, vanilla Wings.
	/// Return false to have the currently equipped item swapped with the incoming item - ie both can't be equipped at same time.
	/// </summary>
	public virtual bool CanAccessoryBeEquippedWith(Item equippedItem, Item incomingItem, Player player)
	{
		return true;
	}

	/// <summary>
	/// Allows you to modify what item, and in what quantity, is obtained when any item belonging to the extractinator type corresponding to this item is fed into the Extractinator.
	/// <br/> This method is only called if <c>ItemID.Sets.ExtractinatorMode[Item.type] = Item.type;</c> in used in SetStaticDefaults. Other items belonging to the same extractinator group should use <c>ItemID.Sets.ExtractinatorMode[Item.type] = ModContent.ItemType&lt;IconicItemForThisExtractinatorType&gt;();</c> to indicate that they share the same extractinator output pool and to avoid code duplication.
	/// <br/> By default the parameters will be set to the output of feeding Silt/Slush into the Extractinator.
	/// <br/> Use <paramref name="extractinatorBlockType"/> to provide different behavior for <see cref="TileID.ChlorophyteExtractinator"/> if desired.
	/// <br/> If the Chlorophyte Extractinator item swapping behavior is desired, see the example in ExampleAdvancedFlail.cs.
	/// <br/> 
	/// <br/> This method is not instanced.
	/// </summary>
	/// <param name="extractinatorBlockType">Which Extractinator tile is being used, <see cref="TileID.Extractinator"/> or <see cref="TileID.ChlorophyteExtractinator"/>.</param>
	/// <param name="resultType">Type of the result.</param>
	/// <param name="resultStack">The result stack.</param>
	public virtual void ExtractinatorUse(int extractinatorBlockType, ref int resultType, ref int resultStack)
	{
	}

	/// <summary>
	/// Allows you to tell the game whether this item is a torch that cannot be placed in liquid, a torch that can be placed in liquid, or a glowstick. This information is used for when the player is holding down the auto-select keybind.
	/// </summary>
	/// <param name="dryTorch">if set to <c>true</c> [dry torch].</param>
	/// <param name="wetTorch">if set to <c>true</c> [wet torch].</param>
	/// <param name="glowstick">if set to <c>true</c> [glowstick].</param>
	public virtual void AutoLightSelect(ref bool dryTorch, ref bool wetTorch, ref bool glowstick)
	{
	}

	/// <summary>
	/// Allows you to determine how many of this item a player obtains when the player fishes this item.
	/// </summary>
	/// <param name="stack">The stack.</param>
	public virtual void CaughtFishStack(ref int stack)
	{
	}

	/// <summary>
	/// Whether or not the Angler can ever randomly request this type of item for his daily quest. Returns false by default.
	/// </summary>
	public virtual bool IsQuestFish()
	{
		return false;
	}

	/// <summary>
	/// Whether or not specific conditions have been satisfied for the Angler to be able to request this item. (For example, Hardmode.) Returns true by default.
	/// </summary>
	public virtual bool IsAnglerQuestAvailable()
	{
		return true;
	}

	/// <summary>
	/// Allows you to set what the Angler says when he requests for this item. The description parameter is his dialogue, and catchLocation should be set to "\n(Caught at [location])".
	/// </summary>
	/// <param name="description">The description.</param>
	/// <param name="catchLocation">The catch location.</param>
	public virtual void AnglerQuestChat(ref string description, ref string catchLocation)
	{
	}

	/// <summary>
	/// Allows you to save custom data for this item.
	/// <br/>
	/// <br/><b>NOTE:</b> The provided tag is always empty by default, and is provided as an argument only for the sake of convenience and optimization.
	/// <br/><b>NOTE:</b> Try to only save data that isn't default values.
	/// </summary>
	/// <param name="tag"> The TagCompound to save data into. Note that this is always empty by default, and is provided as an argument only for the sake of convenience and optimization. </param>
	public virtual void SaveData(TagCompound tag) { }

	/// <summary>
	/// Allows you to load custom data that you have saved for this item.
	/// <br/><b>Try to write defensive loading code that won't crash if something's missing.</b>
	/// </summary>
	/// <param name="tag"> The TagCompound to load data from. </param>
	public virtual void LoadData(TagCompound tag) { }

	//Does not use <see cref="NetReceive"> because of inheritdoc on the equivalent GlobalItem hook
	/// <summary>
	/// Allows you to send custom data for this item between client and server, which will be handled in NetReceive.
	/// <br/>Called whenever an item container syncs its contents (various MessageIDs and sources), or <see cref="MessageID.SyncItem"/> and <see cref="MessageID.InstancedItem"/> are successfully sent, for example when the item is dropped into the world.
	/// <br/>Can be called on both server and client.
	/// </summary>
	/// <param name="writer">The writer.</param>
	public virtual void NetSend(BinaryWriter writer)
	{
	}

	//Does not use <see cref="NetSend"> because of inheritdoc on the equivalent GlobalItem hook
	/// <summary>
	/// Receives the custom data sent in NetSend.
	/// <br/>Called whenever an item container syncs its contents (various MessageIDs and sources), or <see cref="MessageID.SyncItem"/> and <see cref="MessageID.InstancedItem"/> are successfully received.
	/// <br/>Can be called on both server and client.
	/// </summary>
	/// <param name="reader">The reader.</param>
	public virtual void NetReceive(BinaryReader reader)
	{
	}

	/// <summary>
	/// This is essentially the same as Mod.AddRecipes. Do note that this will be called for every instance of the overriding ModItem class that is added to the game. This allows you to avoid clutter in your overriding Mod class by adding recipes for which this item is the result.
	/// </summary>
	public virtual void AddRecipes()
	{
	}

	/// <summary>
	/// Allows you to make anything happen when the player crafts this item using the given recipe.
	/// </summary>
	/// <param name="recipe">The recipe that was used to craft this item.</param>
	[Obsolete("Use OnCreate and check if context is RecipeCreationContext", true)]
	public virtual void OnCraft(Recipe recipe)
	{
	}

	/// <summary>
	/// Allows you to do things before this item's tooltip is drawn.
	/// </summary>
	/// <param name="lines">The tooltip lines for this item</param>
	/// <param name="x">The top X position for this tooltip. It is where the first line starts drawing</param>
	/// <param name="y">The top Y position for this tooltip. It is where the first line starts drawing</param>
	/// <returns>Whether or not to draw this tooltip</returns>
	public virtual bool PreDrawTooltip(ReadOnlyCollection<TooltipLine> lines, ref int x, ref int y)
	{
		return true;
	}

	/// <summary>
	/// Allows you to do things after this item's tooltip is drawn. The lines contain draw information as this is ran after drawing the tooltip.
	/// </summary>
	/// <param name="lines">The tooltip lines for this item</param>
	public virtual void PostDrawTooltip(ReadOnlyCollection<DrawableTooltipLine> lines)
	{
	}

	/// <summary>
	/// Allows you to do things before a tooltip line of this item is drawn. The line contains draw info.
	/// </summary>
	/// <param name="line">The line that would be drawn</param>
	/// <param name="yOffset">The Y offset added for next tooltip lines</param>
	/// <returns>Whether or not to draw this tooltip line</returns>
	public virtual bool PreDrawTooltipLine(DrawableTooltipLine line, ref int yOffset)
	{
		return true;
	}

	/// <summary>
	/// Allows you to do things after a tooltip line of this item is drawn. The line contains draw info.
	/// </summary>
	/// <param name="line">The line that was drawn</param>
	public virtual void PostDrawTooltipLine(DrawableTooltipLine line)
	{
	}

	/// <summary>
	/// Allows you to modify all the tooltips that display for this item. See here for information about TooltipLine.
	/// </summary>
	/// <param name="tooltips">The tooltips.</param>
	public virtual void ModifyTooltips(List<TooltipLine> tooltips)
	{
	}

	public Recipe CreateRecipe(int amount = 1) => Recipe.Create(Type, amount);
}<|MERGE_RESOLUTION|>--- conflicted
+++ resolved
@@ -22,58 +22,9 @@
 public abstract class ModItem : ModType<Item, ModItem>
 {
 	/// <summary>
-<<<<<<< HEAD
-	/// This class serves as a place for you to place all your properties and hooks for each item. Create instances of ModItem (preferably overriding this class) to pass as parameters to Mod.AddItem.<br/>
-	/// The <see href="https://github.com/tModLoader/tModLoader/wiki/Basic-Item">Basic Item Guide</see> teaches the basics of making a modded item.
-	/// </summary>
-	public abstract class ModItem : ModType<Item, ModItem>
-	{
-		/// <summary>
-		/// The item object that this ModItem controls.
-		/// </summary>
-		public Item Item => Entity;
-
-		/// <summary>
-		/// Shorthand for Item.type;
-		/// </summary>
-		public int Type => Item.type;
-
-		/// <summary>
-		/// The translations for the display name of this item.
-		/// </summary>
-		public ModTranslation DisplayName { get; internal set; }
-
-		/// <summary>
-		/// The translations for the tooltip of this item.
-		/// </summary>
-		public ModTranslation Tooltip { get; internal set; }
-
-		/// <summary>
-		/// The file name of this type's texture file in the mod loader's file space.
-		/// </summary>
-		public virtual string Texture => (GetType().Namespace + "." + Name).Replace('.', '/');//GetType().FullName.Replace('.', '/');
-
-		// Deprecation date: 2022.11.XX
-		/// <inheritdoc cref="Item.SacrificeTotal"/>
-		[Obsolete($"Use {nameof(Item)}.{nameof(Terraria.Item.SacrificeTotal)} instead.", error: true)]
-		public int SacrificeTotal {
-			get => Item.SacrificeTotal;
-			set => Item.SacrificeTotal = value;
-		}
-
-		protected override Item CreateTemplateEntity() => new() { ModItem = this };
-
-		protected override void ValidateType() {
-			base.ValidateType();
-
-			if (!IsCloneable)
-				Cloning.WarnNotCloneable(GetType());
-		}
-=======
 	/// The item object that this ModItem controls.
 	/// </summary>
 	public Item Item => Entity;
->>>>>>> 60a0338f
 
 	/// <summary>
 	/// Shorthand for Item.type;
@@ -95,12 +46,12 @@
 	/// </summary>
 	public virtual string Texture => (GetType().Namespace + "." + Name).Replace('.', '/');//GetType().FullName.Replace('.', '/');
 
-	/// <summary>
-	/// Easy get/set for an item's Sacrifice Total Count
-	/// </summary>
+	// Deprecation date: 2022.12.XX
+	/// <inheritdoc cref="Item.SacrificeTotal"/>
+	[Obsolete($"Use {nameof(Item)}.{nameof(Terraria.Item.SacrificeTotal)} instead.", error: true)]
 	public int SacrificeTotal {
-		get => GameContent.Creative.CreativeItemSacrificesCatalog.Instance.SacrificeCountNeededByItemId[Type];
-		set => GameContent.Creative.CreativeItemSacrificesCatalog.Instance.SacrificeCountNeededByItemId[Type] = value;
+		get => Item.SacrificeTotal;
+		set => Item.SacrificeTotal = value;
 	}
 
 	protected override Item CreateTemplateEntity() => new() { ModItem = this };
