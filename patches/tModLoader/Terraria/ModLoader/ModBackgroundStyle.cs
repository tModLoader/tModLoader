--- conflicted
+++ resolved
@@ -2,14 +2,7 @@
 
 namespace Terraria.ModLoader
 {
-<<<<<<< HEAD
-	/// <summary>
-	/// Each background style determines in its own way how exactly the background is drawn. This class serves as a collection of functions for underground backgrounds.
-	/// </summary>
-	public abstract class ModUgBgStyle : ModType
-=======
 	public abstract class ModBackgroundStyle:ModType
->>>>>>> 7a3fc9dc
 	{
 		/// <summary>
 		/// The ID of this underground background style.
@@ -23,24 +16,10 @@
 	public abstract class ModUndergroundBackgroundStyle:ModBackgroundStyle
 	{
 		protected override sealed void Register() {
-<<<<<<< HEAD
-			Slot = UgBgStyleLoader.ReserveBackgroundSlot();
-
-			ModTypeLookup<ModUgBgStyle>.Register(this);
-			UgBgStyleLoader.ugBgStyles.Add(this);
+			Slot = LoaderManager.Get<UndergroundBackgroundStylesLoader>().Register(this);
 		}
 
 		public sealed override void SetupContent() => SetStaticDefaults();
-
-		/// <summary>
-		/// Whether or not the conditions have been met for this background style to draw its backgrounds. Returns false by default.
-		/// </summary>
-		public virtual bool ChooseBgStyle() {
-			return false;
-=======
-			Slot = LoaderManager.Get<UndergroundBackgroundStylesLoader>().Register(this);
->>>>>>> 7a3fc9dc
-		}
 
 		/// <summary>
 		/// Allows you to determine which textures make up the background by assigning their background slots/IDs to the given array. Mod.GetBackgroundSlot may be useful here. Index 0 is the texture on the border of the ground and sky layers. Index 1 is the texture drawn between rock and ground layers. Index 2 is the texture on the border of ground and rock layers. Index 3 is the texture drawn in the rock layer. The border images are 160x16 pixels, and the others are 160x96, but it seems like the right 32 pixels of each is a duplicate of the far left 32 pixels.
@@ -51,35 +30,13 @@
 	/// <summary>
 	/// Each background style determines in its own way how exactly the background is drawn. This class serves as a collection of functions for above-ground backgrounds.
 	/// </summary>
-<<<<<<< HEAD
-	public abstract class ModSurfaceBgStyle : ModType
-	{
-		/// <summary>
-		/// The ID of this surface background style.
-		/// </summary>
-		public int Slot { get; internal set; }
-
-		protected override sealed void Register() {
-			Slot = SurfaceBgStyleLoader.ReserveBackgroundSlot();
-
-			ModTypeLookup<ModSurfaceBgStyle>.Register(this);
-			SurfaceBgStyleLoader.surfaceBgStyles.Add(this);
-		}
-
-		public sealed override void SetupContent() => SetStaticDefaults();
-
-		/// <summary>
-		/// Whether or not the conditions have been met for this background style to draw its backgrounds. Returns false by default.
-		/// </summary>
-		public virtual bool ChooseBgStyle() {
-			return false;
-=======
 	public abstract class ModSurfaceBackgroundStyle:ModBackgroundStyle
 	{ 
 		protected override sealed void Register() {
 			Slot = LoaderManager.Get<SurfaceBackgroundStylesLoader>().Register(this);
->>>>>>> 7a3fc9dc
 		}
+
+		public sealed override void SetupContent() => SetStaticDefaults();
 
 		/// <summary>
 		/// Allows you to modify the transparency of all background styles that exist. In general, you should move the index equal to this style's slot closer to 1, and all other indexes closer to 0. The transitionSpeed parameter is what you should add/subtract to each element of the fades parameter. See the ExampleMod for an example.
