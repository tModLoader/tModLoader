using Microsoft.Xna.Framework.Audio;
using Microsoft.Xna.Framework.Graphics;
using ReLogic.OS;
using System;
using System.Collections.Generic;
using System.Diagnostics;
using System.Linq;
using System.Linq.Expressions;
using System.Reflection;
using System.Security.Cryptography;
using System.Threading;
using System.Threading.Tasks;
using System.Windows.Forms;
using Steamworks;
using Terraria.Localization;
using Terraria.ModLoader.Audio;
using Terraria.ModLoader.Core;
using Terraria.ModLoader.Default;
using Terraria.ModLoader.Engine;
using Terraria.ModLoader.UI;
using Version = System.Version;
using Terraria.Initializers;
using Terraria.ModLoader.Assets;
using ReLogic.Content;
using ReLogic.Graphics;

namespace Terraria.ModLoader
{
	/// <summary>
	/// This serves as the central class which loads mods. It contains many static fields and methods related to mods and their contents.
	/// </summary>
	public static class ModLoader
	{
		// Stores the most recent version of tModLoader launched. Can be used for migration.
		public static Version LastLaunchedTModLoaderVersion;
		// public static bool ShowWhatsNew;
		public static bool ShowFirstLaunchWelcomeMessage;

		public static string versionedName => ModCompile.DeveloperMode ? BuildInfo.versionedNameDevFriendly : BuildInfo.versionedName;

		public static string CompressedPlatformRepresentation => (Platform.IsWindows ? "w" : (Platform.IsLinux ? "l" : "m")) + (InstallVerifier.IsGoG ? "g" : "s") + (FrameworkVersion.Framework == Framework.NetFramework ? "n" : (FrameworkVersion.Framework == Framework.Mono ? "o" : "u"));

		public static string ModPath => ModOrganizer.modPath;

		private static readonly IDictionary<string, Mod> modsByName = new Dictionary<string, Mod>(StringComparer.OrdinalIgnoreCase);
		private static WeakReference[] weakModReferences = new WeakReference[0];

		internal static readonly string modBrowserPublicKey = "<RSAKeyValue><Modulus>oCZObovrqLjlgTXY/BKy72dRZhoaA6nWRSGuA+aAIzlvtcxkBK5uKev3DZzIj0X51dE/qgRS3OHkcrukqvrdKdsuluu0JmQXCv+m7sDYjPQ0E6rN4nYQhgfRn2kfSvKYWGefp+kqmMF9xoAq666YNGVoERPm3j99vA+6EIwKaeqLB24MrNMO/TIf9ysb0SSxoV8pC/5P/N6ViIOk3adSnrgGbXnFkNQwD0qsgOWDks8jbYyrxUFMc4rFmZ8lZKhikVR+AisQtPGUs3ruVh4EWbiZGM2NOkhOCOM4k1hsdBOyX2gUliD0yjK5tiU3LBqkxoi2t342hWAkNNb4ZxLotw==</Modulus><Exponent>AQAB</Exponent></RSAKeyValue>";
		internal static string modBrowserPassphrase = "";

		private static string steamID64 = "";
		internal static string SteamID64 {
			get => InstallVerifier.IsGoG ? steamID64 : Steamworks.SteamUser.GetSteamID().ToString();
			set => steamID64 = value;
		}

		internal static bool autoReloadAndEnableModsLeavingModBrowser = true;
		internal static bool dontRemindModBrowserUpdateReload;
		internal static bool dontRemindModBrowserDownloadEnable;
		internal static bool removeForcedMinimumZoom;
		internal static bool showMemoryEstimates = true;
		internal static bool notifyNewMainMenuThemes = true;

		internal static bool skipLoad;

		internal static Action OnSuccessfulLoad;

		public static Mod[] Mods { get; private set; } = new Mod[0];

		internal static ModAssetRepository ManifestAssets { get; set; } //This is used for keeping track of assets that are loaded either from the application's resources, or created directly from a texture.
		internal static AssemblyResourcesContentSource ManifestContentSource { get; set; }

		// Get

		/// <summary> Gets the instance of the Mod with the specified name. This will throw an exception if the mod cannot be found. </summary>
		/// <exception cref="KeyNotFoundException"/>
		public static Mod GetMod(string name) => modsByName[name];

		// TryGet

		/// <summary> Safely attempts to get the instance of the Mod with the specified name. </summary>
		/// <returns> Whether or not the requested instance has been found. </returns>
		public static bool TryGetMod(string name, out Mod result) => modsByName.TryGetValue(name, out result);

		internal static void EngineInit()
		{
			DotNet45Check();
			FileAssociationSupport.UpdateFileAssociation();
			GLCallLocker.Init();
			HiDefGraphicsIssues.Init();
			MonoModHooks.Initialize();
			ZipExtractFix.Init();
			XnaTitleContainerRelativePathFix.Init();
		}

		internal static void PrepareAssets()
		{
			if (Main.dedServ) {
				return;
			}

			var assetReaderCollection = AssetInitializer.assetReaderCollection;

			var asyncAssetLoader = new AsyncAssetLoader(assetReaderCollection, 20);
			asyncAssetLoader.RequireTypeCreationOnTransfer(typeof(Texture2D));
			asyncAssetLoader.RequireTypeCreationOnTransfer(typeof(DynamicSpriteFont));
			asyncAssetLoader.RequireTypeCreationOnTransfer(typeof(SpriteFont));

			var assetLoader = new AssetLoader(assetReaderCollection);

			ManifestContentSource = new AssemblyResourcesContentSource(Assembly.GetExecutingAssembly());
			ManifestAssets = new ModAssetRepository(assetReaderCollection, assetLoader, asyncAssetLoader, new[] { ManifestContentSource });
		}

		internal static void BeginLoad(CancellationToken token) => Task.Run(() => Load(token));

		private static bool isLoading = false;
		private static void Load(CancellationToken token = default)
		{
			try {
				if (isLoading)
					throw new Exception("Load called twice");
				isLoading = true;

				if (!Unload())
					return;

				var modInstances = ModOrganizer.LoadMods(token);

				weakModReferences = modInstances.Select(x => new WeakReference(x)).ToArray();
				modInstances.Insert(0, new ModLoaderMod());
				Mods = modInstances.ToArray();
				foreach (var mod in Mods)
					modsByName[mod.Name] = mod;

				ModContent.Load(token);

				if (OnSuccessfulLoad != null) {
					OnSuccessfulLoad();
				}
				else {
					Main.menuMode = 0;
				}
			}
			catch when (token.IsCancellationRequested) {
				// cancel needs to reload with ModLoaderMod and all others skipped
				skipLoad = true;
				OnSuccessfulLoad += () => Main.menuMode = Interface.modsMenuID;

				isLoading = false;
				Load(); // don't provide a token, loading just ModLoaderMod should be quick
			}
			catch (Exception e) {
				var responsibleMods = new List<string>();
				if (e.Data.Contains("mod"))
					responsibleMods.Add((string)e.Data["mod"]);
				if (e.Data.Contains("mods"))
					responsibleMods.AddRange((IEnumerable<string>)e.Data["mods"]);
				responsibleMods.Remove("ModLoader");

				if (responsibleMods.Count == 0 && AssemblyManager.FirstModInStackTrace(new StackTrace(e), out var stackMod))
					responsibleMods.Add(stackMod);

				var msg = Language.GetTextValue("tModLoader.LoadError", string.Join(", ", responsibleMods));
				if (responsibleMods.Count == 1) {
					var mod = ModOrganizer.FindMods().FirstOrDefault(m => m.Name == responsibleMods[0]); //use First rather than Single, incase of "Two mods with the same name" error message from ModOrganizer (#639)
					if (mod != null && mod.tModLoaderVersion != BuildInfo.tMLVersion)
						msg += "\n" + Language.GetTextValue("tModLoader.LoadErrorVersionMessage", mod.tModLoaderVersion, versionedName);
				}
				if (responsibleMods.Count > 0)
					msg += "\n" + Language.GetTextValue("tModLoader.LoadErrorDisabled");
				else
					msg += "\n" + Language.GetTextValue("tModLoader.LoadErrorCulpritUnknown");

				if (e is ReflectionTypeLoadException reflectionTypeLoadException)
					msg += "\n\n" + string.Join("\n", reflectionTypeLoadException.LoaderExceptions.Select(x => x.Message));

				Logging.tML.Error(msg, e);

				foreach (var mod in responsibleMods)
					DisableMod(mod);

				isLoading = false; // disable loading flag, because server will just instantly retry reload
				DisplayLoadError(msg, e, e.Data.Contains("fatal"), responsibleMods.Count == 0);
			}
			finally {
				isLoading = false;
				OnSuccessfulLoad = null;
				skipLoad = false;
				ModNet.NetReloadActive = false;
			}
		}

		private static void DotNet45Check()
		{
			if (FrameworkVersion.Framework != Framework.NetFramework || FrameworkVersion.Version >= new Version(4, 5))
				return;

			var msg = Language.GetTextValue("tModLoader.LoadErrorDotNet45Required");
#if CLIENT
			Interface.MessageBoxShow(msg);
			Process.Start("https://dotnet.microsoft.com/download/dotnet-framework");
#else
			Console.ForegroundColor = ConsoleColor.Red;
			Console.WriteLine(msg);
			Console.ResetColor();
			Console.WriteLine("Press any key to exit...");
			Console.ReadKey();
#endif
			Environment.Exit(-1);
		}

		internal static void Reload()
		{
			if (Main.dedServ)
				Load();
			else
				Main.menuMode = Interface.loadModsID;
		}

		private static bool Unload()
		{
			try {
				// have to move unload logic to a separate method so the stack frame is cleared. Otherwise unloading can capture mod instances in local variables, even with memory barriers (thanks compiler weirdness)
				do_Unload();
				WarnModsStillLoaded();
				return true;
			}
			catch (Exception e) {
				var msg = Language.GetTextValue("tModLoader.UnloadError");

				if (e.Data.Contains("mod"))
					msg += "\n" + Language.GetTextValue("tModLoader.DefensiveUnload", e.Data["mod"]);

				Logging.tML.Fatal(msg, e);
				DisplayLoadError(msg, e, true);

				return false;
			}
		}

		private static void do_Unload()
		{
			Logging.tML.Info("Unloading mods");
			if (Main.dedServ) {
				Console.WriteLine("Unloading mods...");
			}
			else {
				Interface.loadMods.SetLoadStage("tModLoader.MSUnloading", Mods.Length);
			}

			ModContent.UnloadModContent();
			Mods = new Mod[0];
			modsByName.Clear();
			ModContent.Unload();

			MemoryTracking.Clear();
			Thread.MemoryBarrier();
			GC.Collect();
		}

		internal static List<string> badUnloaders = new List<string>();
		private static void WarnModsStillLoaded()
		{
			badUnloaders = weakModReferences.Where(r => r.IsAlive).Select(r => ((Mod)r.Target).Name).ToList();
			foreach (var modName in badUnloaders)
				Logging.tML.WarnFormat("{0} not fully unloaded during unload.", modName);
		}

		private static void DisplayLoadError(string msg, Exception e, bool fatal, bool continueIsRetry = false)
		{
			msg += "\n\n" + (e.Data.Contains("hideStackTrace") ? e.Message : e.ToString());

			if (Main.dedServ) {
				Console.ForegroundColor = ConsoleColor.Red;
				Console.WriteLine(msg);
				Console.ResetColor();

				if (fatal) {
					Console.WriteLine("Press any key to exit...");
					Console.ReadKey();
					Environment.Exit(-1);
				}
				else {
					Reload();
				}
			}
			else {
				Interface.errorMessage.Show(msg,
					gotoMenu: fatal ? -1 : Interface.reloadModsID,
					webHelpURL: e.HelpLink,
					continueIsRetry: continueIsRetry,
					showSkip: !fatal);
			}
		}

		// TODO: This doesn't work on mono for some reason. Investigate.
		public static bool IsSignedBy(TmodFile mod, string xmlPublicKey)
		{
			var f = new RSAPKCS1SignatureDeformatter();
			var v = AsymmetricAlgorithm.Create("RSA");
			f.SetHashAlgorithm("SHA1");
			v.FromXmlString(xmlPublicKey);
			f.SetKey(v);
			return f.VerifySignature(mod.Hash, mod.Signature);
		}

		private static bool _pauseSavingEnabledMods;
		private static bool _needsSavingEnabledMods;
		internal static bool PauseSavingEnabledMods {
			get => _pauseSavingEnabledMods;
			set {
				if (_pauseSavingEnabledMods == value) { return; }
				if (!value && _needsSavingEnabledMods) {
					ModOrganizer.SaveEnabledMods();
					_needsSavingEnabledMods = false;
				}
				_pauseSavingEnabledMods = value;
			}
		}
		/// <summary>A cached list of enabled mods (not necessarily currently loaded or even installed), mirroring the enabled.json file.</summary>
		private static HashSet<string> _enabledMods;
		internal static HashSet<string> EnabledMods => _enabledMods ?? (_enabledMods = ModOrganizer.LoadEnabledMods());

		internal static bool IsEnabled(string modName) => EnabledMods.Contains(modName);
		internal static void EnableMod(string modName) => SetModEnabled(modName, true);
		internal static void DisableMod(string modName) => SetModEnabled(modName, false);
		internal static void SetModEnabled(string modName, bool active)
		{
			if (active) {
				EnabledMods.Add(modName);
				Logging.tML.InfoFormat("Enabling Mod: {0}", modName);
			}
			else {
				EnabledMods.Remove(modName);
				Logging.tML.InfoFormat("Disabling Mod: {0}", modName);
			}
			if (PauseSavingEnabledMods) {
				_needsSavingEnabledMods = true;
			}
			else {
				ModOrganizer.SaveEnabledMods();
			}
		}

		internal static void SaveConfiguration()
		{
			Main.Configuration.Put("ModBrowserPassphrase", modBrowserPassphrase);
			Main.Configuration.Put("SteamID64", steamID64);
			Main.Configuration.Put("DownloadModsFromServers", ModNet.downloadModsFromServers);
			Main.Configuration.Put("OnlyDownloadSignedModsFromServers", ModNet.onlyDownloadSignedMods);
			Main.Configuration.Put("AutomaticallyReloadAndEnableModsLeavingModBrowser", autoReloadAndEnableModsLeavingModBrowser);
			Main.Configuration.Put("DontRemindModBrowserUpdateReload", dontRemindModBrowserUpdateReload);
			Main.Configuration.Put("DontRemindModBrowserDownloadEnable", dontRemindModBrowserDownloadEnable);
			Main.Configuration.Put("RemoveForcedMinimumZoom", removeForcedMinimumZoom);
			Main.Configuration.Put("ShowMemoryEstimates", showMemoryEstimates);
			Main.Configuration.Put("AvoidGithub", UI.ModBrowser.UIModBrowser.AvoidGithub);
			Main.Configuration.Put("AvoidImgur", UI.ModBrowser.UIModBrowser.AvoidImgur);
			Main.Configuration.Put(nameof(UI.ModBrowser.UIModBrowser.EarlyAutoUpdate), UI.ModBrowser.UIModBrowser.EarlyAutoUpdate);
			Main.Configuration.Put("ShowModMenuNotifications", notifyNewMainMenuThemes);
			Main.Configuration.Put("LastSelectedModMenu", MenuLoader.LastSelectedModMenu);
			Main.Configuration.Put("KnownMenuThemes", MenuLoader.KnownMenuSaveString);
			Main.Configuration.Put("BossBarStyle", BossBarLoader.lastSelectedStyle);

			Main.Configuration.Put("LastLaunchedTModLoaderVersion", BuildInfo.tMLVersion.ToString());
		}

		internal static void LoadConfiguration()
		{
			Main.Configuration.Get("ModBrowserPassphrase", ref modBrowserPassphrase);
			Main.Configuration.Get("SteamID64", ref steamID64);
			Main.Configuration.Get("DownloadModsFromServers", ref ModNet.downloadModsFromServers);
			Main.Configuration.Get("OnlyDownloadSignedModsFromServers", ref ModNet.onlyDownloadSignedMods);
			Main.Configuration.Get("AutomaticallyReloadAndEnableModsLeavingModBrowser", ref autoReloadAndEnableModsLeavingModBrowser);
			Main.Configuration.Get("DontRemindModBrowserUpdateReload", ref dontRemindModBrowserUpdateReload);
			Main.Configuration.Get("DontRemindModBrowserDownloadEnable", ref dontRemindModBrowserDownloadEnable);
			Main.Configuration.Get("RemoveForcedMinimumZoom", ref removeForcedMinimumZoom);
			Main.Configuration.Get("ShowMemoryEstimates", ref showMemoryEstimates);
			Main.Configuration.Get("AvoidGithub", ref UI.ModBrowser.UIModBrowser.AvoidGithub);
			Main.Configuration.Get("AvoidImgur", ref UI.ModBrowser.UIModBrowser.AvoidImgur);
			Main.Configuration.Get(nameof(UI.ModBrowser.UIModBrowser.EarlyAutoUpdate), ref UI.ModBrowser.UIModBrowser.EarlyAutoUpdate);
			Main.Configuration.Get("ShowModMenuNotifications", ref notifyNewMainMenuThemes);
			Main.Configuration.Get("LastSelectedModMenu", ref MenuLoader.LastSelectedModMenu);
			Main.Configuration.Get("KnownMenuThemes", ref MenuLoader.KnownMenuSaveString);
			Main.Configuration.Get("BossBarStyle", ref BossBarLoader.lastSelectedStyle);

			LastLaunchedTModLoaderVersion = new Version(Main.Configuration.Get(nameof(LastLaunchedTModLoaderVersion), "0.0"));
		}

		internal static void MigrateSettings()
		{
			if (LastLaunchedTModLoaderVersion < new Version(0, 11, 7, 5))
				showMemoryEstimates = true;
			
			/*
			if (LastLaunchedTModLoaderVersion < version)
				ShowWhatsNew = true;
			*/

			if (LastLaunchedTModLoaderVersion == new Version(0, 0))
				ShowFirstLaunchWelcomeMessage = true;
		}

		/// <summary>
		/// Allows type inference on T and F
		/// </summary>
		internal static void BuildGlobalHook<T, F>(ref F[] list, IList<T> providers, Expression<Func<T, F>> expr)
		{
			list = BuildGlobalHook(providers, expr).Select(expr.Compile()).ToArray();
		}

		internal static T[] BuildGlobalHook<T, F>(IList<T> providers, Expression<Func<T, F>> expr)
		{
			return BuildGlobalHook(providers, Method(expr));
		}

		internal static T[] BuildGlobalHook<T>(IList<T> providers, MethodInfo method)
		{
			if (!method.IsVirtual) throw new ArgumentException("Cannot build hook for non-virtual method " + method);
			var argTypes = method.GetParameters().Select(p => p.ParameterType).ToArray();

			return providers.Where(p => p.GetType().GetMethod(method.Name, argTypes).DeclaringType != typeof(T)).ToArray();
		}

		internal static int[] BuildGlobalHookNew<T>(IList<T> providers, MethodInfo method) {
			if (!method.IsVirtual)
				throw new ArgumentException("Cannot build hook for non-virtual method " + method);

			var argTypes = method.GetParameters().Select(p => p.ParameterType).ToArray();
			var list = new List<int>();
			var baseDeclaringType = method.DeclaringType;
<<<<<<< HEAD

			for (int i = 0; i < providers.Count; i++) {
				var currentMethod = providers[i].GetType().GetMethod(method.Name, argTypes);

				if (currentMethod != null && currentMethod.DeclaringType != baseDeclaringType) {
					list.Add(i);
=======
			bool isInterface = baseDeclaringType.IsInterface;

			for (int i = 0; i < providers.Count; i++) {
				var currentType = providers[i].GetType();

				if (isInterface) {
					// In case of interfaces, we can skip shenanigans that 'explicit interface method implementations' bring,
					// and just check if the provider implements the interface.
					if (baseDeclaringType.IsAssignableFrom(currentType)) {
						list.Add(i);
					}
				}
				else {
					var currentMethod = currentType.GetMethod(method.Name, argTypes);

					if (currentMethod != null && currentMethod.DeclaringType != baseDeclaringType) {
						list.Add(i);
					}
>>>>>>> 478c334f
				}
			}

			return list.ToArray();
		}

		internal static MethodInfo Method<T, F>(Expression<Func<T, F>> expr)
		{
			MethodInfo method;

			try {
				var convert = expr.Body as UnaryExpression;
				var makeDelegate = convert.Operand as MethodCallExpression;
				var methodArg = makeDelegate.Object as ConstantExpression;
				method = methodArg.Value as MethodInfo;
				if (method == null) throw new NullReferenceException();
			}
			catch (Exception e) {
				throw new ArgumentException("Invalid hook expression " + expr, e);
			}

			return method;
		}
	}
}<|MERGE_RESOLUTION|>--- conflicted
+++ resolved
@@ -429,14 +429,6 @@
 			var argTypes = method.GetParameters().Select(p => p.ParameterType).ToArray();
 			var list = new List<int>();
 			var baseDeclaringType = method.DeclaringType;
-<<<<<<< HEAD
-
-			for (int i = 0; i < providers.Count; i++) {
-				var currentMethod = providers[i].GetType().GetMethod(method.Name, argTypes);
-
-				if (currentMethod != null && currentMethod.DeclaringType != baseDeclaringType) {
-					list.Add(i);
-=======
 			bool isInterface = baseDeclaringType.IsInterface;
 
 			for (int i = 0; i < providers.Count; i++) {
@@ -455,7 +447,6 @@
 					if (currentMethod != null && currentMethod.DeclaringType != baseDeclaringType) {
 						list.Add(i);
 					}
->>>>>>> 478c334f
 				}
 			}
 
