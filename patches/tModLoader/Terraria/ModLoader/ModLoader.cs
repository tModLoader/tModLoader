--- conflicted
+++ resolved
@@ -56,12 +56,7 @@
 													(branchName.Length == 0 ? "" : $"-{branchName.ToLower()}") +
 													(beta == 0 ? "" : $"-beta{beta}");
 
-<<<<<<< HEAD
-		public static string CompressedPlatformRepresentation => (Platform.IsWindows ? "w" : (Platform.IsLinux ? "l" : "m")) + (GoGVerifier.IsGoG ? "g" : "s") + "c";
-=======
-		public static string CompressedPlatformRepresentation => (Platform.IsWindows ? "w" : (Platform.IsLinux ? "l" : "m")) + (InstallVerifier.IsGoG ? "g" : "s") + (FrameworkVersion.Framework == Framework.NetFramework ? "n" : (FrameworkVersion.Framework == Framework.Mono ? "o" : "u"));
->>>>>>> ef38ea28
-
+public static string CompressedPlatformRepresentation => (Platform.IsWindows ? "w" : (Platform.IsLinux ? "l" : "m")) + (InstallVerifier.IsGoG ? "g" : "s") + "c";
 		public static string ModPath => ModOrganizer.modPath;
 
 		private static readonly IDictionary<string, Mod> modsByName = new Dictionary<string, Mod>(StringComparer.OrdinalIgnoreCase);
