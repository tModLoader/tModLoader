--- conflicted
+++ resolved
@@ -6,21 +6,7 @@
 	{
 		public static int DamageClassCount => DamageClasses.Count;
 
-<<<<<<< HEAD
-		internal static readonly List<DamageClass> DamageClasses = new List<DamageClass>() {
-			DamageClass.Generic,
-			DamageClass.NoScaling,
-			DamageClass.Melee,
-			DamageClass.Ranged,
-			DamageClass.Magic,
-			DamageClass.Summon,
-			DamageClass.Throwing
-		};
-
-		internal static readonly int DefaultDamageClassCount = DamageClasses.Count;
-=======
 		internal static readonly List<DamageClass> DamageClasses = new List<DamageClass>();
->>>>>>> 34145362
 
 		internal static void Add(DamageClass damageClass) {
 			DamageClasses.Add(damageClass);
