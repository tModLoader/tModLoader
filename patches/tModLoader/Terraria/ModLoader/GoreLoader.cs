--- conflicted
+++ resolved
@@ -16,18 +16,11 @@
 
 	public static int GoreCount { get; private set; } = GoreID.Count;
 
-<<<<<<< HEAD
-		/// <summary> Registers a new gore with the provided texture. </summary>
-		public static bool AddGoreFromTexture<TGore>(Mod mod, string texture) where TGore : ModGore, new() {
-			if (mod == null)
-				throw new ArgumentNullException(nameof(mod));
-=======
 	/// <summary> Registers a new gore with the provided texture. </summary>
-	public static void AddGoreFromTexture<TGore>(Mod mod, string texture) where TGore : ModGore, new()
+	public static bool AddGoreFromTexture<TGore>(Mod mod, string texture) where TGore : ModGore, new()
 	{
 		if (mod == null)
 			throw new ArgumentNullException(nameof(mod));
->>>>>>> 1bfda595
 
 		if (texture == null)
 			throw new ArgumentNullException(nameof(texture));
@@ -35,19 +28,11 @@
 		if (!mod.loading)
 			throw new Exception(Language.GetTextValue("tModLoader.LoadErrorNotLoading"));
 
-<<<<<<< HEAD
-			return mod.AddContent(new TGore {
-				nameOverride = Path.GetFileNameWithoutExtension(texture),
-				textureOverride = texture
-			});
-		}
-=======
-		mod.AddContent(new TGore {
+		return mod.AddContent(new TGore {
 			nameOverride = Path.GetFileNameWithoutExtension(texture),
 			textureOverride = texture
 		});
 	}
->>>>>>> 1bfda595
 
 	//Called by ModGore.Register
 	internal static void RegisterModGore(ModGore modGore)
