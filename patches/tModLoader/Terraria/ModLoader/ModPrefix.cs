﻿using System.Text.RegularExpressions;

namespace Terraria.ModLoader
{
	public enum PrefixCategory
	{
		/// <summary>
		/// Can modify the size of the weapon
		/// </summary>
		Melee,
		/// <summary>
		/// Can modify the shoot speed of the weapon
		/// </summary>
		Ranged,
		/// <summary>
		/// Can modify the mana usage of the weapon
		/// </summary>
		Magic,
		AnyWeapon,
		Accessory,
		/// <summary>
		/// Will not appear by default. Useful as prefixes for your own damage type.
		/// </summary>
		Custom
	}

	public abstract class ModPrefix : ModType
	{
		public byte Type { get; internal set; }

		public ModTranslation DisplayName { get; internal set; }

		/// <summary>
		/// The category your prefix belongs to, PrefixCategory.Custom by default
		/// </summary>
		public virtual PrefixCategory Category => PrefixCategory.Custom;

		protected sealed override void Register() {
			ModTypeLookup<ModPrefix>.Register(this);

<<<<<<< HEAD
			DisplayName = Mod.GetOrCreateTranslation($"{Mod.Name}.Prefix.{Name}");
			Type = ModPrefix.ReservePrefixID();
=======
			Type = PrefixLoader.ReservePrefixID();
			DisplayName = Mod.GetOrCreateTranslation($"Mods.{Mod.Name}.Prefix.{Name}");
>>>>>>> 0e4e3719

			PrefixLoader.prefixes.Add(this);
			PrefixLoader.categoryPrefixes[Category].Add(this);
		}

		public sealed override void SetupContent() {
			AutoDefaults();
			SetDefaults();
		}

		public virtual void AutoDefaults() {
			if (DisplayName.IsDefault())
				DisplayName.SetDefault(Regex.Replace(Name, "([A-Z])", " $1").Trim());
		}

		/// <summary>
		/// Allows you to set the prefix's name/translations and to set its category.
		/// </summary>
		public virtual void SetDefaults() { }

		/// <summary>
		/// The roll chance of your prefix relative to a vanilla prefix, 1f by default. 
		/// </summary>
		public virtual float RollChance(Item item) => 1f;

		/// <summary>
		/// Returns if your ModPrefix can roll on the given item
		/// By default returns RollChance(item) > 0
		/// </summary>
		public virtual bool CanRoll(Item item) => RollChance(item) > 0;

		/// <summary>
		/// Sets the stat changes for this prefix. If data is not already pre-stored, it is best to store custom data changes to some static variables.
		/// </summary>
		public virtual void SetStats(ref float damageMult, ref float knockbackMult, ref float useTimeMult,
			ref float scaleMult, ref float shootSpeedMult, ref float manaMult, ref int critBonus) { }

		/// <summary>
		/// Validates whether this prefix with the custom data stats set from SetStats is allowed on the given item.
		/// It is not allowed if one of the stat changes do not cause any change (eg. percentage being too small to make a difference).
		/// </summary>
		public virtual void ValidateItem(Item item, ref bool invalid) { }

		/// <summary>
		/// Applies the custom data stats set in SetStats to the given item.
		/// </summary>
		public virtual void Apply(Item item) { }

		/// <summary>
		/// Allows you to modify the sell price of the item based on the prefix or changes in custom data stats. This also influences the item's rarity.
		/// </summary>
		public virtual void ModifyValue(ref float valueMult) { }
	}
}<|MERGE_RESOLUTION|>--- conflicted
+++ resolved
@@ -38,13 +38,8 @@
 		protected sealed override void Register() {
 			ModTypeLookup<ModPrefix>.Register(this);
 
-<<<<<<< HEAD
-			DisplayName = Mod.GetOrCreateTranslation($"{Mod.Name}.Prefix.{Name}");
-			Type = ModPrefix.ReservePrefixID();
-=======
 			Type = PrefixLoader.ReservePrefixID();
 			DisplayName = Mod.GetOrCreateTranslation($"Mods.{Mod.Name}.Prefix.{Name}");
->>>>>>> 0e4e3719
 
 			PrefixLoader.prefixes.Add(this);
 			PrefixLoader.categoryPrefixes[Category].Add(this);
