using Microsoft.Xna.Framework;
using Microsoft.Xna.Framework.Graphics;
using System;
using System.Collections.Generic;
using Terraria.Audio;
using Terraria.DataStructures;
using Terraria.Enums;
using Terraria.GameContent;
using Terraria.GameContent.Biomes.CaveHouse;
using Terraria.GameContent.ObjectInteractions;
using Terraria.ID;
using Terraria.Localization;
using Terraria.ModLoader.Core;
using Terraria.ModLoader.IO;
using Terraria.ObjectData;
using static Terraria.GameContent.ItemDropRules.Conditions;

namespace Terraria.ModLoader;

//todo: further documentation
/// <summary>
/// This serves as the central class from which tile-related functions are supported and carried out.
/// </summary>
public static class TileLoader
{
	//make Terraria.ObjectData.TileObjectData._data internal
	//make all static Terraria.ObjectData.TileObjectData.StyleName fields public
	//make Terraria.ObjectData.TileObjectData.LinkedAlternates public
	//make Terraria.ObjectData.TileObjectData.SubTiles and Alternates internal
	//at end of Terraria.ObjectData.TileObjectData.Initialize remove TileObjectData.readOnlyData = true;
	//at beginning of Terraria.WorldGen.PlaceTile remove type too high check
	//at beginning of Terraria.WorldGen.PlaceObject remove type too high check
	//in Terraria.WorldGen.Convert remove type too high checks
	//in Terraria.WorldGen.StartRoomCheck change 419 to WorldGen.houseTile.Length
	//at end of Terraria.WorldGen.KillWall remove type too high check
	//in Terraria.Player change adjTile and oldAdjTile size to TileLoader.TileCount()
	//in Terraria.Player.AdjTiles change 419 to adjTile.Length
	//in Terraria.Lighting for accOreFinder replace 419 with Main.tileValue.Length
	//make Terraria.WorldGen public
	//in Terraria.IO.WorldFile.SaveFileFormatHeader set initial num to TileLoader.TileCount
	private static int nextTile = TileID.Count;
	internal static readonly IList<ModTile> tiles = new List<ModTile>();
	internal static readonly IList<GlobalTile> globalTiles = new List<GlobalTile>();
	/// <summary> Maps Tile type and Tile style to the Item type that places the tile with the style. </summary>
	internal static readonly Dictionary<(int, int), int> tileTypeAndTileStyleToItemType = new();
	private static bool loaded = false;
	private static readonly int vanillaChairCount = TileID.Sets.RoomNeeds.CountsAsChair.Length;
	private static readonly int vanillaTableCount = TileID.Sets.RoomNeeds.CountsAsTable.Length;
	private static readonly int vanillaTorchCount = TileID.Sets.RoomNeeds.CountsAsTorch.Length;
	private static readonly int vanillaDoorCount = TileID.Sets.RoomNeeds.CountsAsDoor.Length;

	private static Func<int, int, int, bool, bool>[] HookKillSound;
	private delegate void DelegateNumDust(int i, int j, int type, bool fail, ref int num);
	private static DelegateNumDust[] HookNumDust;
	private delegate bool DelegateCreateDust(int i, int j, int type, ref int dustType);
	private static DelegateCreateDust[] HookCreateDust;
	private delegate void DelegateDropCritterChance(int i, int j, int type, ref int wormChance, ref int grassHopperChance, ref int jungleGrubChance);
	private static DelegateDropCritterChance[] HookDropCritterChance;
	private static Func<int, int, int, bool>[] HookCanDrop;
	private static Action<int, int, int>[] HookDrop;
	private delegate bool DelegateCanKillTile(int i, int j, int type, ref bool blockDamaged);
	private static DelegateCanKillTile[] HookCanKillTile;
	private delegate void DelegateKillTile(int i, int j, int type, ref bool fail, ref bool effectOnly, ref bool noItem);
	private static DelegateKillTile[] HookKillTile;
	private static Func<int, int, int, bool>[] HookCanExplode;
	private static Action<int, int, int, bool>[] HookNearbyEffects;
	private delegate void DelegateModifyLight(int i, int j, int type, ref float r, ref float g, ref float b);
	private static DelegateModifyLight[] HookModifyLight;
	private static Func<int, int, int, Player, bool?>[] HookIsTileDangerous;
	private static Func<int, int, int, bool?>[] HookIsTileSpelunkable;
	private delegate void DelegateSetSpriteEffects(int i, int j, int type, ref SpriteEffects spriteEffects);
	private static DelegateSetSpriteEffects[] HookSetSpriteEffects;
	private static Action[] HookAnimateTile;
	private static Func<int, int, int, SpriteBatch, bool>[] HookPreDraw;
	private delegate void DelegateDrawEffects(int i, int j, int type, SpriteBatch spriteBatch, ref TileDrawInfo drawData);
	private static DelegateDrawEffects[] HookDrawEffects;
	private static Action<int, int, int, SpriteBatch>[] HookPostDraw;
	private static Action<int, int, int, SpriteBatch>[] HookSpecialDraw;
	private static Action<int, int, int>[] HookRandomUpdate;
	private delegate bool DelegateTileFrame(int i, int j, int type, ref bool resetFrame, ref bool noBreak);
	private static DelegateTileFrame[] HookTileFrame;
	private static Func<int, int, int, bool>[] HookCanPlace;
	private static Func<int, int, int, int, bool>[] HookCanReplace;
	private static Func<int, int[]>[] HookAdjTiles;
	private static Action<int, int, int>[] HookRightClick;
	private static Action<int, int, int>[] HookMouseOver;
	private static Action<int, int, int>[] HookMouseOverFar;
	private static Func<int, int, int, Item, bool>[] HookAutoSelect;
	private static Func<int, int, int, bool>[] HookPreHitWire;
	private static Action<int, int, int>[] HookHitWire;
	private static Func<int, int, int, bool>[] HookSlope;
	private static Action<int, Player>[] HookFloorVisuals;
	private delegate void DelegateChangeWaterfallStyle(int type, ref int style);
	private static DelegateChangeWaterfallStyle[] HookChangeWaterfallStyle;
	private static Action<int, int, int, Item>[] HookPlaceInWorld;
	private static Action[] HookPostSetupTileMerge;

	internal static int ReserveTileID()
	{
		if (ModNet.AllowVanillaClients)
			throw new Exception("Adding tiles breaks vanilla client compatibility");

		int reserveID = nextTile;
		nextTile++;
		return reserveID;
	}

	public static int TileCount => nextTile;

	/// <summary>
	/// Gets the ModTile instance with the given type. If no ModTile with the given type exists, returns null.
	/// </summary>
	/// <param name="type">The type of the ModTile</param>
	/// <returns>The ModTile instance in the tiles array, null if not found.</returns>
	public static ModTile GetTile(int type)
	{
		return type >= TileID.Count && type < TileCount ? tiles[type - TileID.Count] : null;
	}

	private static void Resize2DArray<T>(ref T[,] array, int newSize)
	{
		int dim1 = array.GetLength(0);
		int dim2 = array.GetLength(1);
		T[,] newArray = new T[newSize, dim2];
		for (int j = 0; j < newSize && j < dim1; j++) {
			for (int k = 0; k < dim2; k++) {
				newArray[j, k] = array[j, k];
			}
		}
		array = newArray;
	}

	internal static void ResizeArrays(bool unloading = false)
	{
		//Textures
		Array.Resize(ref TextureAssets.Tile, nextTile);
		Array.Resize(ref TextureAssets.HighlightMask, nextTile);

		//Sets
		LoaderUtils.ResetStaticMembers(typeof(TileID));

		//Etc
		Array.Resize(ref Main.SceneMetrics._tileCounts, nextTile);
		Array.Resize(ref Main.PylonSystem._sceneMetrics._tileCounts, nextTile);
		Array.Resize(ref Main.tileLighted, nextTile);
		Array.Resize(ref Main.tileMergeDirt, nextTile);
		Array.Resize(ref Main.tileCut, nextTile);
		Array.Resize(ref Main.tileAlch, nextTile);
		Array.Resize(ref Main.tileShine, nextTile);
		Array.Resize(ref Main.tileShine2, nextTile);
		Array.Resize(ref Main.tileStone, nextTile);
		Array.Resize(ref Main.tileAxe, nextTile);
		Array.Resize(ref Main.tileHammer, nextTile);
		Array.Resize(ref Main.tileWaterDeath, nextTile);
		Array.Resize(ref Main.tileLavaDeath, nextTile);
		Array.Resize(ref Main.tileTable, nextTile);
		Array.Resize(ref Main.tileBlockLight, nextTile);
		Array.Resize(ref Main.tileNoSunLight, nextTile);
		Array.Resize(ref Main.tileDungeon, nextTile);
		Array.Resize(ref Main.tileSpelunker, nextTile);
		Array.Resize(ref Main.tileSolidTop, nextTile);
		Array.Resize(ref Main.tileSolid, nextTile);
		Array.Resize(ref Main.tileBouncy, nextTile);
		Array.Resize(ref Main.tileLargeFrames, nextTile);
		Array.Resize(ref Main.tileRope, nextTile);
		Array.Resize(ref Main.tileBrick, nextTile);
		Array.Resize(ref Main.tileMoss, nextTile);
		Array.Resize(ref Main.tileNoAttach, nextTile);
		Array.Resize(ref Main.tileNoFail, nextTile);
		Array.Resize(ref Main.tileObsidianKill, nextTile);
		Array.Resize(ref Main.tileFrameImportant, nextTile);
		Array.Resize(ref Main.tilePile, nextTile);
		Array.Resize(ref Main.tileBlendAll, nextTile);
		Array.Resize(ref Main.tileContainer, nextTile);
		Array.Resize(ref Main.tileSign, nextTile);
		Array.Resize(ref Main.tileSand, nextTile);
		Array.Resize(ref Main.tileFlame, nextTile);
		Array.Resize(ref Main.tileFrame, nextTile);
		Array.Resize(ref Main.tileFrameCounter, nextTile);
		Array.Resize(ref Main.tileMerge, nextTile);
		Array.Resize(ref Main.tileOreFinderPriority, nextTile);
		Array.Resize(ref Main.tileGlowMask, nextTile);
		Array.Resize(ref Main.tileCracked, nextTile);

		Array.Resize(ref WorldGen.tileCounts, nextTile);
		Array.Resize(ref WorldGen.houseTile, nextTile);
		//Array.Resize(ref GameContent.Biomes.CaveHouseBiome._blacklistedTiles, nextTile);
		Array.Resize(ref GameContent.Biomes.CorruptionPitBiome.ValidTiles, nextTile);
		Array.Resize(ref GameContent.Metadata.TileMaterials.MaterialsByTileId, nextTile);
		Array.Resize(ref HouseUtils.BlacklistedTiles, nextTile);
		Array.Resize(ref HouseUtils.BeelistedTiles, nextTile);

		for (int i = 0; i < nextTile; i++) { //oh dear
			Array.Resize(ref Main.tileMerge[i], nextTile);
		}

		for (int i = TileID.Count; i < nextTile; i++) {
			Main.tileGlowMask[i] = -1; //If we don't this, every modded tile will have a glowmask by default.
			GameContent.Metadata.TileMaterials.MaterialsByTileId[i] = GameContent.Metadata.TileMaterials._materialsByName["Default"]; //Set this so golf balls know how to interact with modded tiles physics-wise. If not set, then golf balls vanish when touching modded tiles.
		}

		while (TileObjectData._data.Count < nextTile) {
			TileObjectData._data.Add(null);
		}

		//Hooks

		// .NET 6 SDK bug: https://github.com/dotnet/roslyn/issues/57517
		// Remove generic arguments once fixed.
		ModLoader.BuildGlobalHook(ref HookKillSound, globalTiles, g => g.KillSound);
		ModLoader.BuildGlobalHook<GlobalTile, DelegateNumDust>(ref HookNumDust, globalTiles, g => g.NumDust);
		ModLoader.BuildGlobalHook<GlobalTile, DelegateCreateDust>(ref HookCreateDust, globalTiles, g => g.CreateDust);
		ModLoader.BuildGlobalHook<GlobalTile, DelegateDropCritterChance>(ref HookDropCritterChance, globalTiles, g => g.DropCritterChance);
		ModLoader.BuildGlobalHook(ref HookCanDrop, globalTiles, g => g.CanDrop);
		ModLoader.BuildGlobalHook(ref HookDrop, globalTiles, g => g.Drop);
		ModLoader.BuildGlobalHook<GlobalTile, DelegateCanKillTile>(ref HookCanKillTile, globalTiles, g => g.CanKillTile);
		ModLoader.BuildGlobalHook<GlobalTile, DelegateKillTile>(ref HookKillTile, globalTiles, g => g.KillTile);
		ModLoader.BuildGlobalHook(ref HookCanExplode, globalTiles, g => g.CanExplode);
		ModLoader.BuildGlobalHook(ref HookNearbyEffects, globalTiles, g => g.NearbyEffects);
		ModLoader.BuildGlobalHook<GlobalTile, DelegateModifyLight>(ref HookModifyLight, globalTiles, g => g.ModifyLight);
		ModLoader.BuildGlobalHook(ref HookIsTileDangerous, globalTiles, g => g.IsTileDangerous);
		ModLoader.BuildGlobalHook(ref HookIsTileSpelunkable, globalTiles, g => g.IsTileSpelunkable);
		ModLoader.BuildGlobalHook<GlobalTile, DelegateSetSpriteEffects>(ref HookSetSpriteEffects, globalTiles, g => g.SetSpriteEffects);
		ModLoader.BuildGlobalHook(ref HookAnimateTile, globalTiles, g => g.AnimateTile);
		ModLoader.BuildGlobalHook(ref HookPreDraw, globalTiles, g => g.PreDraw);
		ModLoader.BuildGlobalHook<GlobalTile, DelegateDrawEffects>(ref HookDrawEffects, globalTiles, g => g.DrawEffects);
		ModLoader.BuildGlobalHook(ref HookPostDraw, globalTiles, g => g.PostDraw);
		ModLoader.BuildGlobalHook(ref HookSpecialDraw, globalTiles, g => g.SpecialDraw);
		ModLoader.BuildGlobalHook(ref HookRandomUpdate, globalTiles, g => g.RandomUpdate);
		ModLoader.BuildGlobalHook<GlobalTile, DelegateTileFrame>(ref HookTileFrame, globalTiles, g => g.TileFrame);
		ModLoader.BuildGlobalHook(ref HookCanPlace, globalTiles, g => g.CanPlace);
		ModLoader.BuildGlobalHook(ref HookCanReplace, globalTiles, g => g.CanReplace);
		ModLoader.BuildGlobalHook(ref HookAdjTiles, globalTiles, g => g.AdjTiles);
		ModLoader.BuildGlobalHook(ref HookRightClick, globalTiles, g => g.RightClick);
		ModLoader.BuildGlobalHook(ref HookMouseOver, globalTiles, g => g.MouseOver);
		ModLoader.BuildGlobalHook(ref HookMouseOverFar, globalTiles, g => g.MouseOverFar);
		ModLoader.BuildGlobalHook(ref HookAutoSelect, globalTiles, g => g.AutoSelect);
		ModLoader.BuildGlobalHook(ref HookPreHitWire, globalTiles, g => g.PreHitWire);
		ModLoader.BuildGlobalHook(ref HookHitWire, globalTiles, g => g.HitWire);
		ModLoader.BuildGlobalHook(ref HookSlope, globalTiles, g => g.Slope);
		ModLoader.BuildGlobalHook(ref HookFloorVisuals, globalTiles, g => g.FloorVisuals);
		ModLoader.BuildGlobalHook<GlobalTile, DelegateChangeWaterfallStyle>(ref HookChangeWaterfallStyle, globalTiles, g => g.ChangeWaterfallStyle);
		ModLoader.BuildGlobalHook(ref HookPlaceInWorld, globalTiles, g => g.PlaceInWorld);
		ModLoader.BuildGlobalHook(ref HookPostSetupTileMerge, globalTiles, g => g.PostSetupTileMerge);

		if (!unloading) {
			loaded = true;
		}
	}

	internal static void PostSetupContent()
	{
		Main.SetupAllBlockMerge();
		PostSetupTileMerge();
	}

	internal static void Unload()
	{
		loaded = false;
		nextTile = TileID.Count;

		tiles.Clear();
		globalTiles.Clear();
		tileTypeAndTileStyleToItemType.Clear();

		// Has to be ran on the main thread, since this may dispose textures.
		Main.QueueMainThreadAction(() => {
			Main.instance.TilePaintSystem.Reset();
		});

		Array.Resize(ref TileID.Sets.RoomNeeds.CountsAsChair, vanillaChairCount);
		Array.Resize(ref TileID.Sets.RoomNeeds.CountsAsTable, vanillaTableCount);
		Array.Resize(ref TileID.Sets.RoomNeeds.CountsAsTorch, vanillaTorchCount);
		Array.Resize(ref TileID.Sets.RoomNeeds.CountsAsDoor, vanillaDoorCount);

		while (TileObjectData._data.Count > TileID.Count) {
			TileObjectData._data.RemoveAt(TileObjectData._data.Count - 1);
		}
	}
	//in Terraria.WorldGen.TileFrame after if else chain inside frameImportant if statement before return add
	//  else { TileLoader.CheckModTile(i, j, num); }
	//in Terraria.TileObject.CanPlace add optional checkStay parameter as false to end
	//  and add && !checkStay to if statement that sets flag4
	public static void CheckModTile(int i, int j, int type)
	{
		if (WorldGen.destroyObject) {
			return;
		}
		TileObjectData tileData = TileObjectData.GetTileData(type, 0, 0);
		if (tileData == null) {
			return;
		}
		int frameX = Main.tile[i, j].frameX;
		int frameY = Main.tile[i, j].frameY;
		int subX = frameX / tileData.CoordinateFullWidth;
		int subY = frameY / tileData.CoordinateFullHeight;
		int wrap = tileData.StyleWrapLimit;
		if (wrap == 0) {
			wrap = 1;
		}
		int subTile = tileData.StyleHorizontal ? subY * wrap + subX : subX * wrap + subY;
		int style = subTile / tileData.StyleMultiplier;
		int alternate = subTile % tileData.StyleMultiplier;
		for (int k = 0; k < tileData.AlternatesCount; k++) {
			if (alternate >= tileData.Alternates[k].Style && alternate <= tileData.Alternates[k].Style + tileData.RandomStyleRange) {
				alternate = k;
				break;
			}
		}
		tileData = TileObjectData.GetTileData(type, style, alternate + 1);
		int partFrameX = frameX % tileData.CoordinateFullWidth;
		int partFrameY = frameY % tileData.CoordinateFullHeight;
		int partX = partFrameX / (tileData.CoordinateWidth + tileData.CoordinatePadding);
		int partY = 0;
		for (int remainingFrameY = partFrameY; partY < tileData.Height && remainingFrameY - tileData.CoordinateHeights[partY] + tileData.CoordinatePadding >= 0; partY++) {
			remainingFrameY -= tileData.CoordinateHeights[partY] + tileData.CoordinatePadding;
		}
		// We need to use the tile that trigger this, since it still has the tile type instead of air
		int originalI = i;
		int originalJ = j;
		i -= partX;
		j -= partY;
		int originX = i + tileData.Origin.X;
		int originY = j + tileData.Origin.Y;
		bool partiallyDestroyed = false;
		for (int x = i; x < i + tileData.Width; x++) {
			for (int y = j; y < j + tileData.Height; y++) {
				if (!Main.tile[x, y].active() || Main.tile[x, y].type != type) {
					partiallyDestroyed = true;
					break;
				}
			}
			if (partiallyDestroyed) {
				break;
			}
		}
		if (partiallyDestroyed || !TileObject.CanPlace(originX, originY, type, style, 0, out TileObject objectData, onlyCheck: true, checkStay: true)) {
			WorldGen.destroyObject = true;
			// First the Items to drop are tallied and spawned, then Kill each tile, then KillMultiTile can clean up TileEntities or Chests
			// KillTile will handle calling DropItems for 1x1 tiles.
			if (tileData.Width != 1 || tileData.Height != 1)
				WorldGen.KillTile_DropItems(originalI, originalJ, Main.tile[originalI, originalJ], includeLargeObjectDrops: true, includeAllModdedLargeObjectDrops: true); // include all drops.
			for (int x = i; x < i + tileData.Width; x++) {
				for (int y = j; y < j + tileData.Height; y++) {
					if (Main.tile[x, y].type == type && Main.tile[x, y].active()) {
						WorldGen.KillTile(x, y, false, false, false);
					}
				}
			}
			KillMultiTile(i, j, frameX - partFrameX, frameY - partFrameY, type);
			WorldGen.destroyObject = false;
			for (int x = i - 1; x < i + tileData.Width + 2; x++) {
				for (int y = j - 1; y < j + tileData.Height + 2; y++) {
					WorldGen.TileFrame(x, y, false, false);
				}
			}
		}
		TileObject.objectPreview.Active = false;
	}

	//in Terraria.WorldGen.OpenDoor replace bad type check with TileLoader.OpenDoorID(Main.tile[i, j]) < 0
	//in Terraria.WorldGen.OpenDoor replace 11 with (ushort)TileLoader.OpenDoorID
	//replace all type checks before WorldGen.OpenDoor
	public static int OpenDoorID(Tile tile)
	{
		ModTile modTile = GetTile(tile.type);
		if (modTile != null) {
			return TileID.Sets.OpenDoorID[modTile.Type];
		}
		if (tile.type == TileID.ClosedDoor && (tile.frameY < 594 || tile.frameY > 646 || tile.frameX >= 54)) {
			return TileID.OpenDoor;
		}
		return -1;
	}
	//in Terraria.WorldGen.CloseDoor replace bad type check with TileLoader.CloseDoorID(Main.tile[i, j]) < 0
	//in Terraria.WorldGen.CloseDoor replace 10 with (ushort)TileLoader.CloseDoorID
	//replace all type checks before WorldGen.CloseDoor
	//replace type check in WorldGen.CheckRoom
	public static int CloseDoorID(Tile tile)
	{
		ModTile modTile = GetTile(tile.type);

		if (modTile != null) {
			return TileID.Sets.CloseDoorID[modTile.Type];
		}

		if (tile.type == TileID.OpenDoor) {
			return TileID.ClosedDoor;
		}

		return -1;
	}

	/// <inheritdoc cref="IsClosedDoor(int)"/>
	public static bool IsClosedDoor(Tile tile) => IsClosedDoor(tile.type);

	/// <summary>
	/// Returns true if the tile is a vanilla or modded closed door.
	/// </summary>
	public static bool IsClosedDoor(int type)
	{
		ModTile modTile = GetTile(type);

		if (modTile != null) {
			return TileID.Sets.OpenDoorID[type] > -1;
		}

		return type == TileID.ClosedDoor;
	}

	/// <summary> Returns the default name for a modded chest or dresser with the provided FrameX and FrameY values. </summary>
	public static string DefaultContainerName(int type, int frameX, int frameY) => GetTile(type)?.DefaultContainerName(frameX, frameY)?.Value ?? string.Empty;

	public static bool IsModMusicBox(Tile tile)
	{
		return MusicLoader.tileToMusic.ContainsKey(tile.type)
		&& MusicLoader.tileToMusic[tile.type].ContainsKey(tile.frameY / 36 * 36);
	}

	public static bool HasSmartInteract(int i, int j, int type, SmartInteractScanSettings settings)
	{
		return GetTile(type)?.HasSmartInteract(i, j, settings) ?? false;
	}

	public static void ModifySmartInteractCoords(int type, ref int width, ref int height, ref int frameWidth, ref int frameHeight, ref int extraY)
	{
		ModTile modTile = GetTile(type);
		if (modTile == null)
			return;

		TileObjectData data = TileObjectData.GetTileData(type, 0);
		if (data == null)
			return;

		width = data.Width;
		height = data.Height;
		frameWidth = data.CoordinateWidth + data.CoordinatePadding;
		frameHeight = data.CoordinateHeights[0] + data.CoordinatePadding;
		extraY = data.CoordinateFullHeight % frameHeight;

		modTile.ModifySmartInteractCoords(ref width, ref height, ref frameWidth, ref frameHeight, ref extraY);
	}

	public static void ModifySittingTargetInfo(int i, int j, int type, ref TileRestingInfo info)
	{
		ModTile modTile = GetTile(type);
		if (modTile != null) {
			modTile.ModifySittingTargetInfo(i, j, ref info);
		}
		else {
			info.AnchorTilePosition.Y += 1; // Hardcoded vanilla offset from the bottom tile moved here (all chairs have height-1 offset)
		}
	}

	public static void ModifySleepingTargetInfo(int i, int j, int type, ref TileRestingInfo info)
	{
		ModTile modTile = GetTile(type);
		if (modTile != null) {
			// Because vanilla sets its own offset based on frameY, ignoring tile type, which might not be set to an expected default, reassign it
			info.VisualOffset = new Vector2(-9f, 1f); // Taken from default case of vanilla beds 
			modTile.ModifySleepingTargetInfo(i, j, ref info);
		}
	}

	public static bool KillSound(int i, int j, int type, bool fail)
	{
		foreach (var hook in HookKillSound) {
			if (!hook(i, j, type, fail))
				return false;
		}

		var modTile = GetTile(type);

		if (modTile != null) {
			if (!modTile.KillSound(i, j, fail))
				return false;

			SoundEngine.PlaySound(modTile.HitSound, new Vector2(i * 16, j * 16));

			return false;
		}

		return true;
	}

	public static void NumDust(int i, int j, int type, bool fail, ref int numDust)
	{
		GetTile(type)?.NumDust(i, j, fail, ref numDust);

		foreach (var hook in HookNumDust) {
			hook(i, j, type, fail, ref numDust);
		}
	}

	public static bool CreateDust(int i, int j, int type, ref int dustType)
	{
		foreach (var hook in HookCreateDust) {
			if (!hook(i, j, type, ref dustType)) {
				return false;
			}
		}
		return GetTile(type)?.CreateDust(i, j, ref dustType) ?? true;
	}

	public static void DropCritterChance(int i, int j, int type, ref int wormChance, ref int grassHopperChance, ref int jungleGrubChance)
	{
		GetTile(type)?.DropCritterChance(i, j, ref wormChance, ref grassHopperChance, ref jungleGrubChance);

		foreach (var hook in HookDropCritterChance) {
			hook(i, j, type, ref wormChance, ref grassHopperChance, ref jungleGrubChance);
		}
	}

	// Reminders:
	// i and j are the coordinates being checked, not the top left.
	// Drop must be called before KillTile. Item.DisableNewItemMethod must be used after KillTile to prevent accidentally preventing drops from other tiles broken by KillTile->TileFrame chains. If NewItem code is above KillTile code in vanilla code, just use goto skipDrops.
	public static bool Drop(int i, int j, int type, bool includeLargeObjectDrops = true)
	{
		// Drop is called in TileFrame->CheckX methods with includeLargeObjectDrops true. Each individual tile is then killed in those methods where includeLargeObjectDrops will be false. Ignore those situations.
		bool isLarge = false;
		if (Main.tileFrameImportant[type]) {
			var tileData = TileObjectData.GetTileData(type, 0);
			if (tileData != null) {
				if (tileData.Width != 1 || tileData.Height != 1)
					isLarge = true;
			}
			else if (TileID.Sets.IsMultitile[type])
				isLarge = true;
		}
		if (!includeLargeObjectDrops && isLarge)
			return true;

		Tile t = Main.tile[i, j];
		// Comment out to debug: Main.NewText($"Drop: {i}, {j}, {type}, L: {includeLargeObjectDrops}, HasTile: {t.HasTile}, type: {t.TileType}, fX: {t.TileFrameX}, name: {TileID.Search.GetName(t.TileType)}");
		ModTile modTile = GetTile(type);
		bool dropItem = modTile?.CanDrop(i, j) ?? true;
		foreach (var hook in HookCanDrop) {
			dropItem &= hook(i, j, type);
		}
		if (!dropItem)
			return false;

		foreach (var hook in HookDrop) {
			hook(i, j, type);
		}

		return true;
	}

	public static void GetItemDrops(int x, int y, Tile tileCache, bool includeLargeObjectDrops = false, bool includeAllModdedLargeObjectDrops = false)
	{
		ModTile modTile = GetTile(tileCache.TileType);
		if (modTile == null)
			return;

		// Various call sites to WorldGen.KillTile_DropItems expect different sets of tile drops to be retrieved:
		// KillTile: All 1x1 tiles
		// ReplaceTile: All 1x1 tiles, all supported multitiles
		// CheckModTile: All modded tiles (except 1x1 tiles will drop from killtile)
		bool needDrops = false;
		TileObjectData tileData = TileObjectData.GetTileData(tileCache.TileType, 0, 0);
		if (tileData == null) {
			// Terrain tile
			needDrops = true;
		}
		else if (tileData.Width == 1 && tileData.Height == 1) {
			// 1x1 tile, includeAllModdedLargeObjectDrops prevents double spawns from framing code calling CheckModTile, which calls KillTile_DropItems and KillTile. (Bars)
			needDrops = !includeAllModdedLargeObjectDrops;
		}
		else if (includeAllModdedLargeObjectDrops)
			needDrops = true;
		else if (includeLargeObjectDrops) {
			if (TileID.Sets.BasicChest[tileCache.type] || TileID.Sets.BasicDresser[tileCache.type]) {
				needDrops = true;
			}
		}
		if (!needDrops) {
			return;
		}

		var itemDrops = modTile.GetItemDrops(x, y);
		if (itemDrops != null) {
			foreach (var item in itemDrops) {
				item.Prefix(-1); // Assign a random prefix, as expected
				int num = Item.NewItem(WorldGen.GetItemSource_FromTileBreak(x, y), x * 16, y * 16, 16, 16, item, noBroadcast: false);
				Main.item[num].TryCombiningIntoNearbyItems(num);
			}
		}
	}

	/// <summary>
	/// Retrieves the item type that would drop from a tile of the specified type and style. This method is only reliable for modded tile types. This method can be used in <see cref="ModTile.GetItemDrops(int, int)"/> for tiles that have custom tile style logic. If the specified style is not found, a fallback item will be returned if one has been registered through <see cref="ModTile.RegisterItemDrop(int, int[])"/> usage.<br/>
	/// Modders querying modded tile drops should use <see cref="ModTile.GetItemDrops(int, int)"/> directly rather that use this method so that custom drop logic is accounted for.
	/// <br/> A return of 0 indicates that no item would drop from the tile.
	/// </summary>
	/// <param name="type"></param>
	/// <param name="style"></param>
	/// <returns></returns>
	public static int GetItemDropFromTypeAndStyle(int type, int style = 0)
	{
<<<<<<< HEAD
		if (tileTypeAndTileStyleToItemType.TryGetValue((type, style), out int value) || tileTypeAndTileStyleToItemType.TryGetValue((type, -1), out value))
=======
		// Override
		ModTile modTile = GetTile(type);
		if (modTile?.ItemDrop > 0)
			return modTile.ItemDrop;
		if (modTile?.ItemDrop == -1)
			return 0;

		if (tileTypeAndTileStyleToItemType.TryGetValue((type, style), out int value) || tileTypeAndTileStyleToItemType.TryGetValue((type, 0), out value))
>>>>>>> 5fec2f8d
			return value;

		return 0;
	}

	public static bool CanKillTile(int i, int j, int type, ref bool blockDamaged)
	{
		foreach (var hook in HookCanKillTile) {
			if (!hook(i, j, type, ref blockDamaged)) {
				return false;
			}
		}
		return GetTile(type)?.CanKillTile(i, j, ref blockDamaged) ?? true;
	}

	public static void KillTile(int i, int j, int type, ref bool fail, ref bool effectOnly, ref bool noItem)
	{
		GetTile(type)?.KillTile(i, j, ref fail, ref effectOnly, ref noItem);

		foreach (var hook in HookKillTile) {
			hook(i, j, type, ref fail, ref effectOnly, ref noItem);
		}
	}

	public static void KillMultiTile(int i, int j, int frameX, int frameY, int type)
	{
		GetTile(type)?.KillMultiTile(i, j, frameX, frameY);
	}

	public static bool CanExplode(int i, int j)
	{
		int type = Main.tile[i, j].type;
		ModTile modTile = GetTile(type);
		if (modTile != null && !modTile.CanExplode(i, j)) {
			return false;
		}
		foreach (var hook in HookCanExplode) {
			if (!hook(i, j, type)) {
				return false;
			}
		}
		return true;
	}

	public static void NearbyEffects(int i, int j, int type, bool closer)
	{
		GetTile(type)?.NearbyEffects(i, j, closer);

		foreach (var hook in HookNearbyEffects) {
			hook(i, j, type, closer);
		}
	}

	public static void ModifyTorchLuck(Player player, ref float positiveLuck, ref float negativeLuck)
	{
		foreach (int type in player.NearbyModTorch) {
			float f = GetTile(type).GetTorchLuck(player);
			if (f > 0)
				positiveLuck += f;
			else
				negativeLuck += -f;
		}
	}

	public static void ModifyLight(int i, int j, int type, ref float r, ref float g, ref float b)
	{
		if (!Main.tileLighted[type]) {
			return;
		}
		GetTile(type)?.ModifyLight(i, j, ref r, ref g, ref b);

		foreach (var hook in HookModifyLight) {
			hook(i, j, type, ref r, ref g, ref b);
		}
	}

	public static bool? IsTileDangerous(int i, int j, int type, Player player)
	{
		bool? retVal = null;

		ModTile modTile = GetTile(type);

		if (modTile != null && modTile.IsTileDangerous(i, j, player)) {
			retVal = true;
		}

		foreach (var hook in HookIsTileDangerous) {
			bool? globalRetVal = hook(i, j, type, player);
			if (globalRetVal.HasValue) {
				if (globalRetVal.Value) {
					retVal = true;
				}
				else {
					return false;
				}
			}
		}

		return retVal;
	}

	public static bool? IsTileSpelunkable(int i, int j, int type)
	{
		bool? retVal = null;

		ModTile modTile = GetTile(type);

		if (!Main.tileSpelunker[type] && modTile != null && modTile.IsTileSpelunkable(i, j)) {
			retVal = true;
		}

		foreach (var hook in HookIsTileSpelunkable) {
			bool? globalRetVal = hook(i, j, type);
			if (globalRetVal.HasValue) {
				if (globalRetVal.Value) {
					retVal = true;
				}
				else {
					return false;
				}
			}
		}

		return retVal;
	}

	public static void SetSpriteEffects(int i, int j, int type, ref SpriteEffects spriteEffects)
	{
		GetTile(type)?.SetSpriteEffects(i, j, ref spriteEffects);

		foreach (var hook in HookSetSpriteEffects) {
			hook(i, j, type, ref spriteEffects);
		}
	}

	public static void SetDrawPositions(int i, int j, ref int width, ref int offsetY, ref int height, ref short tileFrameX, ref short tileFrameY)
	{
		Tile tile = Main.tile[i, j];
		if (tile.type >= TileID.Count) {
			TileObjectData tileData = TileObjectData.GetTileData(tile.type, 0, 0);
			if (tileData != null) {
				int partY = 0;
				for (int remainingFrameY = tile.frameY % tileData.CoordinateFullHeight; partY < tileData.Height && remainingFrameY - tileData.CoordinateHeights[partY] + tileData.CoordinatePadding >= 0; partY++) {
					remainingFrameY -= tileData.CoordinateHeights[partY] + tileData.CoordinatePadding;
				}
				width = tileData.CoordinateWidth;
				offsetY = tileData.DrawYOffset;
				height = tileData.CoordinateHeights[partY];
			}
			GetTile(tile.type).SetDrawPositions(i, j, ref width, ref offsetY, ref height, ref tileFrameX, ref tileFrameY);
		}
	}

	public static void AnimateTiles()
	{
		if (loaded) {
			for (int i = 0; i < tiles.Count; i++) {
				ModTile modTile = tiles[i];
				modTile.AnimateTile(ref Main.tileFrame[modTile.Type], ref Main.tileFrameCounter[modTile.Type]);
			}
			foreach (var hook in HookAnimateTile) {
				hook();
			}
		}
	}

	/// <summary>
	/// Sets the animation frame. Sets frameYOffset = modTile.animationFrameHeight * Main.tileFrame[type]; and then calls ModTile.AnimateIndividualTile
	/// </summary>
	/// <param name="type">The tile type.</param>
	/// <param name="i">The x position in tile coordinates.</param>
	/// <param name="j">The y position in tile coordinates.</param>
	/// <param name="frameXOffset">The offset to frameX.</param>
	/// <param name="frameYOffset">The offset to frameY.</param>
	public static void SetAnimationFrame(int type, int i, int j, ref int frameXOffset, ref int frameYOffset)
	{
		ModTile modTile = GetTile(type);
		if (modTile != null) {
			frameYOffset = modTile.AnimationFrameHeight * Main.tileFrame[type];
			modTile.AnimateIndividualTile(type, i, j, ref frameXOffset, ref frameYOffset);
		}
	}

	public static bool PreDraw(int i, int j, int type, SpriteBatch spriteBatch)
	{
		foreach (var hook in HookPreDraw) {
			if (!hook(i, j, type, spriteBatch)) {
				return false;
			}
		}
		return GetTile(type)?.PreDraw(i, j, spriteBatch) ?? true;
	}

	public static void DrawEffects(int i, int j, int type, SpriteBatch spriteBatch, ref TileDrawInfo drawData)
	{
		GetTile(type)?.DrawEffects(i, j, spriteBatch, ref drawData);
		foreach (var hook in HookDrawEffects) {
			hook(i, j, type, spriteBatch, ref drawData);
		}
	}

	public static void PostDraw(int i, int j, int type, SpriteBatch spriteBatch)
	{
		GetTile(type)?.PostDraw(i, j, spriteBatch);

		foreach (var hook in HookPostDraw) {
			hook(i, j, type, spriteBatch);
		}
	}

	/// <summary>
	/// Special Draw calls ModTile and GlobalTile SpecialDraw methods. Special Draw is called at the end of the DrawSpecialTilesLegacy loop, allowing for basically another layer above tiles. Use DrawEffects hook to queue for SpecialDraw.
	/// </summary>
	public static void SpecialDraw(int type, int specialTileX, int specialTileY, SpriteBatch spriteBatch)
	{
		GetTile(type)?.SpecialDraw(specialTileX, specialTileY, spriteBatch);

		foreach (var hook in HookSpecialDraw) {
			hook(specialTileX, specialTileY, type, spriteBatch);
		}
	}

	public static void RandomUpdate(int i, int j, int type)
	{
		if (!Main.tile[i, j].active()) {
			return;
		}
		GetTile(type)?.RandomUpdate(i, j);

		foreach (var hook in HookRandomUpdate) {
			hook(i, j, type);
		}
	}

	public static bool TileFrame(int i, int j, int type, ref bool resetFrame, ref bool noBreak)
	{
		ModTile modTile = GetTile(type);
		bool flag = true;

		if (modTile != null) {
			flag = modTile.TileFrame(i, j, ref resetFrame, ref noBreak);
		}

		foreach (var hook in HookTileFrame) {
			flag &= hook(i, j, type, ref resetFrame, ref noBreak);
		}

		return flag;
	}

	public static void PickPowerCheck(Tile target, int pickPower, ref int damage)
	{
		ModTile modTile = GetTile(target.type);
		if (modTile != null && pickPower < modTile.MinPick) {
			damage = 0;
		}
	}

	public static bool CanPlace(int i, int j, int type)
	{
		foreach (var hook in HookCanPlace) {
			if (!hook(i, j, type)) {
				return false;
			}
		}
		return GetTile(type)?.CanPlace(i, j) ?? true;
	}

	public static bool CanReplace(int i, int j, int type, int tileTypeBeingPlaced)
	{
		foreach (var hook in HookCanReplace) {
			if (!hook(i, j, type, tileTypeBeingPlaced)) {
				return false;
			}
		}
		return GetTile(type)?.CanReplace(i, j, tileTypeBeingPlaced) ?? true;
	}

	public static void AdjTiles(Player player, int type)
	{
		ModTile modTile = GetTile(type);
		if (modTile != null) {
			foreach (int k in modTile.AdjTiles) {
				player.adjTile[k] = true;
			}
		}
		foreach (var hook in HookAdjTiles) {
			int[] adjTiles = hook(type);
			foreach (int k in adjTiles) {
				player.adjTile[k] = true;
			}
		}
	}

	public static bool RightClick(int i, int j)
	{
		bool returnValue = false;
		int type = Main.tile[i, j].type;

		if (GetTile(type)?.RightClick(i, j) ?? false)
			returnValue = true;

		foreach (var hook in HookRightClick) {
			hook(i, j, type);
		}
		return returnValue;
	}

	public static void MouseOver(int i, int j)
	{
		int type = Main.tile[i, j].type;
		GetTile(type)?.MouseOver(i, j);

		foreach (var hook in HookMouseOver) {
			hook(i, j, type);
		}
	}

	public static void MouseOverFar(int i, int j)
	{
		int type = Main.tile[i, j].type;
		GetTile(type)?.MouseOverFar(i, j);

		foreach (var hook in HookMouseOverFar) {
			hook(i, j, type);
		}
	}

	public static int AutoSelect(int i, int j, Player player)
	{
		if (!Main.tile[i, j].active()) {
			return -1;
		}
		int type = Main.tile[i, j].type;
		ModTile modTile = GetTile(type);
		for (int k = 0; k < 50; k++) {
			Item item = player.inventory[k];
			if (item.type == 0 || item.stack == 0) {
				continue;
			}
			if (modTile != null && modTile.AutoSelect(i, j, item)) {
				return k;
			}
			foreach (var hook in HookAutoSelect) {
				if (hook(i, j, type, item)) {
					return k;
				}
			}
		}
		return -1;
	}

	public static bool PreHitWire(int i, int j, int type)
	{
		foreach (var hook in HookPreHitWire) {
			if (!hook(i, j, type)) {
				return false;
			}
		}
		return true;
	}

	public static void HitWire(int i, int j, int type)
	{
		GetTile(type)?.HitWire(i, j);

		foreach (var hook in HookHitWire) {
			hook(i, j, type);
		}
	}

	public static void FloorVisuals(int type, Player player)
	{
		GetTile(type)?.FloorVisuals(player);

		foreach (var hook in HookFloorVisuals) {
			hook(type, player);
		}
	}

	public static bool Slope(int i, int j, int type)
	{
		foreach (var hook in HookSlope) {
			if (!hook(i, j, type)) {
				return true;
			}
		}
		return !GetTile(type)?.Slope(i, j) ?? false;
	}

	public static bool HasWalkDust(int type)
	{
		return GetTile(type)?.HasWalkDust() ?? false;
	}

	public static void WalkDust(int type, ref int dustType, ref bool makeDust, ref Color color)
	{
		GetTile(type)?.WalkDust(ref dustType, ref makeDust, ref color);
	}

	public static void ChangeWaterfallStyle(int type, ref int style)
	{
		GetTile(type)?.ChangeWaterfallStyle(ref style);
		foreach (var hook in HookChangeWaterfallStyle) {
			hook(type, ref style);
		}
	}

	public static bool SaplingGrowthType(int soilType, ref int saplingType, ref int style)
	{
		int originalType = saplingType;
		int originalStyle = style;

		var treeGrown = PlantLoader.Get<ModTree>(TileID.Trees, soilType);

		if (treeGrown == null) {
			var palmGrown = PlantLoader.Get<ModPalmTree>(TileID.PalmTree, soilType);

			if (palmGrown != null)
				saplingType = palmGrown.SaplingGrowthType(ref style);
			else
				return false;
		}
		else
			saplingType = treeGrown.SaplingGrowthType(ref style);

		if (TileID.Sets.TreeSapling[saplingType])
			return true;

		saplingType = originalType;
		style = originalStyle;
		return false;
	}

	public static bool CanGrowModTree(int type)
	{
		return PlantLoader.Exists(TileID.Trees, type);
	}

	public static void TreeDust(Tile tile, ref int dust)
	{
		if (!tile.active())
			return;

		var tree = PlantLoader.Get<ModTree>(TileID.Trees, tile.type);
		if (tree != null)
			dust = tree.CreateDust();
	}

	public static bool CanDropAcorn(int type)
	{
		var tree = PlantLoader.Get<ModTree>(TileID.Trees, type);
		if (tree == null)
			return false;

		return tree.CanDropAcorn();
	}

	public static void DropTreeWood(int type, ref int wood)
	{
		var tree = PlantLoader.Get<ModTree>(TileID.Trees, type);
		if (tree != null)
			wood = tree.DropWood();
	}

	public static bool CanGrowModPalmTree(int type)
	{
		return PlantLoader.Exists(TileID.PalmTree, type);
	}

	public static void PalmTreeDust(Tile tile, ref int dust)
	{
		if (!tile.active())
			return;

		var tree = PlantLoader.Get<ModPalmTree>(TileID.PalmTree, tile.type);
		if (tree != null)
			dust = tree.CreateDust();
	}

	public static void DropPalmTreeWood(int type, ref int wood)
	{
		var tree = PlantLoader.Get<ModPalmTree>(TileID.PalmTree, type);
		if (tree != null)
			wood = tree.DropWood();
	}

	public static bool CanGrowModCactus(int type)
	{
		return PlantLoader.Exists(TileID.Cactus, type) || TileIO.Tiles.unloadedTypes.Contains((ushort)type);
	}

	public static Texture2D GetCactusTexture(int type)
	{
		var tree = PlantLoader.Get<ModCactus>(TileID.Cactus, type);
		if (tree == null)
			return null;

		return tree.GetTexture().Value;
	}

	public static void PlaceInWorld(int i, int j, Item item)
	{
		int type = item.createTile;
		if (type < 0)
			return;

		foreach (var hook in HookPlaceInWorld) {
			hook(i, j, type, item);
		}

		GetTile(type)?.PlaceInWorld(i, j, item);
	}

	public static void PostSetupTileMerge()
	{
		foreach (var hook in HookPostSetupTileMerge) {
			hook();
		}

		foreach (var modTile in tiles) {
			modTile.PostSetupTileMerge();
		}
	}

	public static bool IsLockedChest(int i, int j, int type)
	{
		return GetTile(type)?.IsLockedChest(i, j) ?? false;
	}

	public static bool UnlockChest(int i, int j, int type, ref short frameXAdjustment, ref int dustType, ref bool manual)
	{
		return GetTile(type)?.UnlockChest(i, j, ref frameXAdjustment, ref dustType, ref manual) ?? false;
	}

	public static bool LockChest(int i, int j, int type, ref short frameXAdjustment, ref bool manual)
	{
		return GetTile(type)?.LockChest(i, j, ref frameXAdjustment, ref manual) ?? false;
	}

	public static void RecountTiles(SceneMetrics metrics)
	{
		// reset every tile count
		metrics.HolyTileCount = metrics.EvilTileCount = metrics.BloodTileCount = metrics.SnowTileCount = metrics.JungleTileCount = metrics.MushroomTileCount = metrics.SandTileCount = metrics.DungeonTileCount = 0;

		// loop through all tiles, skipping ones not onscreen, and add each to the biome tile counts from their respective sets
		for (int i = 0; i < TileCount; i++) {

			int tileCount = metrics._tileCounts[i];

			if (tileCount == 0)
				continue;

			metrics.HolyTileCount += tileCount * TileID.Sets.HallowBiome[i];
			metrics.SnowTileCount += tileCount * TileID.Sets.SnowBiome[i];
			metrics.MushroomTileCount += tileCount * TileID.Sets.MushroomBiome[i];
			metrics.SandTileCount += tileCount * TileID.Sets.SandBiome[i];
			metrics.DungeonTileCount += tileCount * TileID.Sets.DungeonBiome[i];

			int crimson, corrupt, jungle = 0;

			// handles if the world is using the remix seed or not, which slightly changes which blocks are counted
			if (!Main.remixWorld) {
				corrupt = TileID.Sets.CorruptBiome[i];
				crimson = TileID.Sets.CrimsonBiome[i];
				jungle = TileID.Sets.JungleBiome[i];
			}

			else {
				corrupt = TileID.Sets.RemixCorruptBiome[i];
				crimson = TileID.Sets.RemixCrimsonBiome[i];
				jungle = TileID.Sets.RemixJungleBiome[i];
			}

			metrics.EvilTileCount += tileCount * corrupt;
			metrics.BloodTileCount += tileCount * crimson;
			metrics.JungleTileCount += tileCount * jungle;
		}
	}

	internal static void FinishSetup()
	{
		for (int k = 0; k < ItemLoader.ItemCount; k++) {
			Item item = ContentSamples.ItemsByType[k];
			if (!ItemID.Sets.DisableAutomaticPlaceableDrop[k]) {
				if (item.createTile > -1) {
					// TryAdd won't override existing value if present. Existing ModTile.RegisterItemDrop entries take precedence
					tileTypeAndTileStyleToItemType.TryAdd((item.createTile, item.placeStyle), item.type);
				}
			}
		}
	}
}<|MERGE_RESOLUTION|>--- conflicted
+++ resolved
@@ -598,18 +598,7 @@
 	/// <returns></returns>
 	public static int GetItemDropFromTypeAndStyle(int type, int style = 0)
 	{
-<<<<<<< HEAD
 		if (tileTypeAndTileStyleToItemType.TryGetValue((type, style), out int value) || tileTypeAndTileStyleToItemType.TryGetValue((type, -1), out value))
-=======
-		// Override
-		ModTile modTile = GetTile(type);
-		if (modTile?.ItemDrop > 0)
-			return modTile.ItemDrop;
-		if (modTile?.ItemDrop == -1)
-			return 0;
-
-		if (tileTypeAndTileStyleToItemType.TryGetValue((type, style), out int value) || tileTypeAndTileStyleToItemType.TryGetValue((type, 0), out value))
->>>>>>> 5fec2f8d
 			return value;
 
 		return 0;
