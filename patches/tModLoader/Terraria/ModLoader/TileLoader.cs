--- conflicted
+++ resolved
@@ -295,10 +295,8 @@
 		int partFrameY = frameY % tileData.CoordinateFullHeight;
 		int partX = partFrameX / (tileData.CoordinateWidth + tileData.CoordinatePadding);
 		int partY = 0;
-		int remainingFrameY = partFrameY;
-		while (remainingFrameY > 0) {
-			remainingFrameY -= tileData.CoordinateHeights[partY] + tileData.CoordinatePadding;
-			partY++;
+			for (int remainingFrameY = partFrameY; partY < tileData.Height && remainingFrameY - tileData.CoordinateHeights[partY] + tileData.CoordinatePadding >= 0; partY++) {
+				remainingFrameY -= tileData.CoordinateHeights[partY] + tileData.CoordinatePadding;
 		}
 		i -= partX;
 		j -= partY;
@@ -312,18 +310,8 @@
 					break;
 				}
 			}
-<<<<<<< HEAD
-			tileData = TileObjectData.GetTileData(type, style, alternate + 1);
-			int partFrameX = frameX % tileData.CoordinateFullWidth;
-			int partFrameY = frameY % tileData.CoordinateFullHeight;
-			int partX = partFrameX / (tileData.CoordinateWidth + tileData.CoordinatePadding);
-			int partY = 0;
-			for (int remainingFrameY = partFrameY; partY < tileData.Height && remainingFrameY - tileData.CoordinateHeights[partY] + tileData.CoordinatePadding >= 0; partY++) {
-				remainingFrameY -= tileData.CoordinateHeights[partY] + tileData.CoordinatePadding;
-=======
 			if (partiallyDestroyed) {
 				break;
->>>>>>> 9bc68756
 			}
 		}
 		if (partiallyDestroyed || !TileObject.CanPlace(originX, originY, type, style, 0, out TileObject objectData, onlyCheck: true, checkStay: true)) {
@@ -650,20 +638,6 @@
 		}
 	}
 
-<<<<<<< HEAD
-		public static void SetDrawPositions(int i, int j, ref int width, ref int offsetY, ref int height, ref short tileFrameX, ref short tileFrameY) {
-			Tile tile = Main.tile[i, j];
-			if (tile.type >= TileID.Count) {
-				TileObjectData tileData = TileObjectData.GetTileData(tile.type, 0, 0);
-				if (tileData != null) {
-					int partY = 0;
-					for (int remainingFrameY = tile.frameY % tileData.CoordinateFullHeight; partY < tileData.Height && remainingFrameY - tileData.CoordinateHeights[partY] + tileData.CoordinatePadding >= 0; partY++) {
-						remainingFrameY -= tileData.CoordinateHeights[partY] + tileData.CoordinatePadding;
-					}
-					width = tileData.CoordinateWidth;
-					offsetY = tileData.DrawYOffset;
-					height = tileData.CoordinateHeights[partY];
-=======
 	public static void SetDrawPositions(int i, int j, ref int width, ref int offsetY, ref int height, ref short tileFrameX, ref short tileFrameY)
 	{
 		Tile tile = Main.tile[i, j];
@@ -672,10 +646,8 @@
 			if (tileData != null) {
 				int partFrameY = tile.frameY % tileData.CoordinateFullHeight;
 				int partY = 0;
-				while (partFrameY > 0) {
-					partFrameY -= tileData.CoordinateHeights[partY] + tileData.CoordinatePadding;
-					partY++;
->>>>>>> 9bc68756
+				for (int remainingFrameY = tile.frameY % tileData.CoordinateFullHeight; partY < tileData.Height && remainingFrameY - tileData.CoordinateHeights[partY] + tileData.CoordinatePadding >= 0; partY++) {
+						remainingFrameY -= tileData.CoordinateHeights[partY] + tileData.CoordinatePadding;
 				}
 				width = tileData.CoordinateWidth;
 				offsetY = tileData.DrawYOffset;
