using Microsoft.Xna.Framework;
using Microsoft.Xna.Framework.Graphics;
using System;
using System.Collections.Generic;
using Terraria.Audio;
using Terraria.DataStructures;
using Terraria.GameContent;
using Terraria.GameContent.Biomes.CaveHouse;
using Terraria.GameContent.ObjectInteractions;
using Terraria.ID;
using Terraria.Localization;
using Terraria.ModLoader.Core;
using Terraria.ModLoader.IO;
using Terraria.ObjectData;

namespace Terraria.ModLoader
{
	//todo: further documentation
	/// <summary>
	/// This serves as the central class from which tile-related functions are supported and carried out.
	/// </summary>
	public static class TileLoader
	{
		//make Terraria.ObjectData.TileObjectData._data internal
		//make all static Terraria.ObjectData.TileObjectData.StyleName fields public
		//make Terraria.ObjectData.TileObjectData.LinkedAlternates public
		//make Terraria.ObjectData.TileObjectData.SubTiles and Alternates internal
		//at end of Terraria.ObjectData.TileObjectData.Initialize remove TileObjectData.readOnlyData = true;
		//at beginning of Terraria.WorldGen.PlaceTile remove type too high check
		//at beginning of Terraria.WorldGen.PlaceObject remove type too high check
		//in Terraria.WorldGen.Convert remove type too high checks
		//in Terraria.WorldGen.StartRoomCheck change 419 to WorldGen.houseTile.Length
		//at end of Terraria.WorldGen.KillWall remove type too high check
		//in Terraria.Player change adjTile and oldAdjTile size to TileLoader.TileCount()
		//in Terraria.Player.AdjTiles change 419 to adjTile.Length
		//in Terraria.Lighting for accOreFinder replace 419 with Main.tileValue.Length
		//make Terraria.WorldGen public
		//in Terraria.IO.WorldFile.SaveFileFormatHeader set initial num to TileLoader.TileCount
		private static int nextTile = TileID.Count;
		internal static readonly IList<ModTile> tiles = new List<ModTile>();
		internal static readonly IList<GlobalTile> globalTiles = new List<GlobalTile>();
		internal static readonly IDictionary<int, ModTree> trees = new Dictionary<int, ModTree>();
		internal static readonly IDictionary<int, ModPalmTree> palmTrees = new Dictionary<int, ModPalmTree>();
		internal static readonly IDictionary<int, ModCactus> cacti = new Dictionary<int, ModCactus>();
		private static bool loaded = false;
		private static readonly int vanillaChairCount = TileID.Sets.RoomNeeds.CountsAsChair.Length;
		private static readonly int vanillaTableCount = TileID.Sets.RoomNeeds.CountsAsTable.Length;
		private static readonly int vanillaTorchCount = TileID.Sets.RoomNeeds.CountsAsTorch.Length;
		private static readonly int vanillaDoorCount = TileID.Sets.RoomNeeds.CountsAsDoor.Length;

		private static Func<int, int, int, bool>[] HookKillSound;
		private delegate void DelegateNumDust(int i, int j, int type, bool fail, ref int num);
		private static DelegateNumDust[] HookNumDust;
		private delegate bool DelegateCreateDust(int i, int j, int type, ref int dustType);
		private static DelegateCreateDust[] HookCreateDust;
		private delegate void DelegateDropCritterChance(int i, int j, int type, ref int wormChance, ref int grassHopperChance, ref int jungleGrubChance);
		private static DelegateDropCritterChance[] HookDropCritterChance;
		private static Func<int, int, int, bool>[] HookDrop;
		private delegate bool DelegateCanKillTile(int i, int j, int type, ref bool blockDamaged);
		private static DelegateCanKillTile[] HookCanKillTile;
		private delegate void DelegateKillTile(int i, int j, int type, ref bool fail, ref bool effectOnly, ref bool noItem);
		private static DelegateKillTile[] HookKillTile;
		private static Func<int, int, int, bool>[] HookCanExplode;
		private static Action<int, int, int, bool>[] HookNearbyEffects;
		private delegate void DelegateModifyLight(int i, int j, int type, ref float r, ref float g, ref float b);
		private static DelegateModifyLight[] HookModifyLight;
		private static Func<int, int, int, Player, bool?>[] HookIsTileDangerous;
		private static Func<int, int, int, bool?>[] HookIsTileSpelunkable;
		private delegate void DelegateSetSpriteEffects(int i, int j, int type, ref SpriteEffects spriteEffects);
		private static DelegateSetSpriteEffects[] HookSetSpriteEffects;
		private static Action[] HookAnimateTile;
		private static Func<int, int, int, SpriteBatch, bool>[] HookPreDraw;
		private delegate void DelegateDrawEffects(int i, int j, int type, SpriteBatch spriteBatch, ref TileDrawInfo drawData);
		private static DelegateDrawEffects[] HookDrawEffects;
		private static Action<int, int, int, SpriteBatch>[] HookPostDraw;
		private static Action<int, int, int, SpriteBatch>[] HookSpecialDraw;
		private static Action<int, int, int>[] HookRandomUpdate;
		private delegate bool DelegateTileFrame(int i, int j, int type, ref bool resetFrame, ref bool noBreak);
		private static DelegateTileFrame[] HookTileFrame;
		private static Func<int, int, int, bool>[] HookCanPlace;
		private static Func<int, int[]>[] HookAdjTiles;
		private static Action<int, int, int>[] HookRightClick;
		private static Action<int, int, int>[] HookMouseOver;
		private static Action<int, int, int>[] HookMouseOverFar;
		private static Func<int, int, int, Item, bool>[] HookAutoSelect;
		private static Func<int, int, int, bool>[] HookPreHitWire;
		private static Action<int, int, int>[] HookHitWire;
		private static Func<int, int, int, bool>[] HookSlope;
		private static Action<int, Player>[] HookFloorVisuals;
		private delegate void DelegateChangeWaterfallStyle(int type, ref int style);
		private static DelegateChangeWaterfallStyle[] HookChangeWaterfallStyle;
		private delegate int DelegateSaplingGrowthType(int type, ref int style);
		private static DelegateSaplingGrowthType[] HookSaplingGrowthType;
		private static Action<int, int, int, Item>[] HookPlaceInWorld;

		internal static int ReserveTileID() {
			if (ModNet.AllowVanillaClients) throw new Exception("Adding tiles breaks vanilla client compatibility");

			int reserveID = nextTile;
			nextTile++;
			return reserveID;
		}

		public static int TileCount => nextTile;

		/// <summary>
		/// Gets the ModTile instance with the given type. If no ModTile with the given type exists, returns null.
		/// </summary>
		/// <param name="type">The type of the ModTile</param>
		/// <returns>The ModTile instance in the tiles array, null if not found.</returns>
		public static ModTile GetTile(int type) {
			return type >= TileID.Count && type < TileCount ? tiles[type - TileID.Count] : null;
		}

		private static void Resize2DArray<T>(ref T[,] array, int newSize) {
			int dim1 = array.GetLength(0);
			int dim2 = array.GetLength(1);
			T[,] newArray = new T[newSize, dim2];
			for (int j = 0; j < newSize && j < dim1; j++) {
				for (int k = 0; k < dim2; k++) {
					newArray[j, k] = array[j, k];
				}
			}
			array = newArray;
		}

		internal static void ResizeArrays(bool unloading = false) {
			//Textures
			Array.Resize(ref TextureAssets.Tile, nextTile);
			Array.Resize(ref TextureAssets.HighlightMask, nextTile);

			//Sets
			LoaderUtils.ResetStaticMembers(typeof(TileID), true);

			//Etc
			Array.Resize(ref Main.SceneMetrics._tileCounts, nextTile);
			Array.Resize(ref Main.PylonSystem._sceneMetrics._tileCounts, nextTile);
			Array.Resize(ref Main.tileLighted, nextTile);
			Array.Resize(ref Main.tileMergeDirt, nextTile);
			Array.Resize(ref Main.tileCut, nextTile);
			Array.Resize(ref Main.tileAlch, nextTile);
			Array.Resize(ref Main.tileShine, nextTile);
			Array.Resize(ref Main.tileShine2, nextTile);
			Array.Resize(ref Main.tileStone, nextTile);
			Array.Resize(ref Main.tileAxe, nextTile);
			Array.Resize(ref Main.tileHammer, nextTile);
			Array.Resize(ref Main.tileWaterDeath, nextTile);
			Array.Resize(ref Main.tileLavaDeath, nextTile);
			Array.Resize(ref Main.tileTable, nextTile);
			Array.Resize(ref Main.tileBlockLight, nextTile);
			Array.Resize(ref Main.tileNoSunLight, nextTile);
			Array.Resize(ref Main.tileDungeon, nextTile);
			Array.Resize(ref Main.tileSpelunker, nextTile);
			Array.Resize(ref Main.tileSolidTop, nextTile);
			Array.Resize(ref Main.tileSolid, nextTile);
			Array.Resize(ref Main.tileBouncy, nextTile);
			Array.Resize(ref Main.tileLargeFrames, nextTile);
			Array.Resize(ref Main.tileRope, nextTile);
			Array.Resize(ref Main.tileBrick, nextTile);
			Array.Resize(ref Main.tileMoss, nextTile);
			Array.Resize(ref Main.tileNoAttach, nextTile);
			Array.Resize(ref Main.tileNoFail, nextTile);
			Array.Resize(ref Main.tileObsidianKill, nextTile);
			Array.Resize(ref Main.tileFrameImportant, nextTile);
			Array.Resize(ref Main.tilePile, nextTile);
			Array.Resize(ref Main.tileBlendAll, nextTile);
			Array.Resize(ref Main.tileContainer, nextTile);
			Array.Resize(ref Main.tileSign, nextTile);
			Array.Resize(ref Main.tileSand, nextTile);
			Array.Resize(ref Main.tileFlame, nextTile);
			Array.Resize(ref Main.tileFrame, nextTile);
			Array.Resize(ref Main.tileFrameCounter, nextTile);
			Array.Resize(ref Main.tileMerge, nextTile);
			Array.Resize(ref Main.tileOreFinderPriority, nextTile);
			Array.Resize(ref Main.tileGlowMask, nextTile);
			Array.Resize(ref Main.tileCracked, nextTile);

			Array.Resize(ref WorldGen.tileCounts, nextTile);
			Array.Resize(ref WorldGen.houseTile, nextTile);
			//Array.Resize(ref GameContent.Biomes.CaveHouseBiome._blacklistedTiles, nextTile);
			Array.Resize(ref GameContent.Biomes.CorruptionPitBiome.ValidTiles, nextTile);
			Array.Resize(ref HouseUtils.BlacklistedTiles, nextTile);
			Array.Resize(ref HouseUtils.BeelistedTiles, nextTile);

			for (int i = 0; i < nextTile; i++) { //oh dear
				Array.Resize(ref Main.tileMerge[i], nextTile);
			}

			for (int i = TileID.Count; i < nextTile; i++) {
				Main.tileGlowMask[i] = -1; //If we don't this, every modded tile will have a glowmask by default.
			}

			while (TileObjectData._data.Count < nextTile) {
				TileObjectData._data.Add(null);
			}

			//Hooks

			// .NET 6 SDK bug: https://github.com/dotnet/roslyn/issues/57517
			// Remove generic arguments once fixed.
			ModLoader.BuildGlobalHook(ref HookKillSound, globalTiles, g => g.KillSound);
			ModLoader.BuildGlobalHook<GlobalTile, DelegateNumDust>(ref HookNumDust, globalTiles, g => g.NumDust);
			ModLoader.BuildGlobalHook<GlobalTile, DelegateCreateDust>(ref HookCreateDust, globalTiles, g => g.CreateDust);
			ModLoader.BuildGlobalHook<GlobalTile, DelegateDropCritterChance>(ref HookDropCritterChance, globalTiles, g => g.DropCritterChance);
			ModLoader.BuildGlobalHook(ref HookDrop, globalTiles, g => g.Drop);
			ModLoader.BuildGlobalHook<GlobalTile, DelegateCanKillTile>(ref HookCanKillTile, globalTiles, g => g.CanKillTile);
			ModLoader.BuildGlobalHook<GlobalTile, DelegateKillTile>(ref HookKillTile, globalTiles, g => g.KillTile);
			ModLoader.BuildGlobalHook(ref HookCanExplode, globalTiles, g => g.CanExplode);
			ModLoader.BuildGlobalHook(ref HookNearbyEffects, globalTiles, g => g.NearbyEffects);
			ModLoader.BuildGlobalHook<GlobalTile, DelegateModifyLight>(ref HookModifyLight, globalTiles, g => g.ModifyLight);
			ModLoader.BuildGlobalHook(ref HookIsTileDangerous, globalTiles, g => g.IsTileDangerous);
			ModLoader.BuildGlobalHook(ref HookIsTileSpelunkable, globalTiles, g => g.IsTileSpelunkable);
			ModLoader.BuildGlobalHook<GlobalTile, DelegateSetSpriteEffects>(ref HookSetSpriteEffects, globalTiles, g => g.SetSpriteEffects);
			ModLoader.BuildGlobalHook(ref HookAnimateTile, globalTiles, g => g.AnimateTile);
			ModLoader.BuildGlobalHook(ref HookPreDraw, globalTiles, g => g.PreDraw);
			ModLoader.BuildGlobalHook<GlobalTile, DelegateDrawEffects>(ref HookDrawEffects, globalTiles, g => g.DrawEffects);
			ModLoader.BuildGlobalHook(ref HookPostDraw, globalTiles, g => g.PostDraw);
			ModLoader.BuildGlobalHook(ref HookSpecialDraw, globalTiles, g => g.SpecialDraw);
			ModLoader.BuildGlobalHook(ref HookRandomUpdate, globalTiles, g => g.RandomUpdate);
			ModLoader.BuildGlobalHook<GlobalTile, DelegateTileFrame>(ref HookTileFrame, globalTiles, g => g.TileFrame);
			ModLoader.BuildGlobalHook(ref HookCanPlace, globalTiles, g => g.CanPlace);
			ModLoader.BuildGlobalHook(ref HookAdjTiles, globalTiles, g => g.AdjTiles);
			ModLoader.BuildGlobalHook(ref HookRightClick, globalTiles, g => g.RightClick);
			ModLoader.BuildGlobalHook(ref HookMouseOver, globalTiles, g => g.MouseOver);
			ModLoader.BuildGlobalHook(ref HookMouseOverFar, globalTiles, g => g.MouseOverFar);
			ModLoader.BuildGlobalHook(ref HookAutoSelect, globalTiles, g => g.AutoSelect);
			ModLoader.BuildGlobalHook(ref HookPreHitWire, globalTiles, g => g.PreHitWire);
			ModLoader.BuildGlobalHook(ref HookHitWire, globalTiles, g => g.HitWire);
			ModLoader.BuildGlobalHook(ref HookSlope, globalTiles, g => g.Slope);
			ModLoader.BuildGlobalHook(ref HookFloorVisuals, globalTiles, g => g.FloorVisuals);
			ModLoader.BuildGlobalHook<GlobalTile, DelegateChangeWaterfallStyle>(ref HookChangeWaterfallStyle, globalTiles, g => g.ChangeWaterfallStyle);
			ModLoader.BuildGlobalHook<GlobalTile, DelegateSaplingGrowthType>(ref HookSaplingGrowthType, globalTiles, g => g.SaplingGrowthType);
			ModLoader.BuildGlobalHook(ref HookPlaceInWorld, globalTiles, g => g.PlaceInWorld);

			if (!unloading) {
				loaded = true;
			}
		}

		internal static void Unload() {
			loaded = false;
			nextTile = TileID.Count;

			tiles.Clear();
			globalTiles.Clear();
			trees.Clear();
			palmTrees.Clear();
			cacti.Clear();

			// Has to be ran on the main thread, since this may dispose textures.
			Main.QueueMainThreadAction(() => {
				Main.instance.TilePaintSystem.Reset();
			});

			Array.Resize(ref TileID.Sets.RoomNeeds.CountsAsChair, vanillaChairCount);
			Array.Resize(ref TileID.Sets.RoomNeeds.CountsAsTable, vanillaTableCount);
			Array.Resize(ref TileID.Sets.RoomNeeds.CountsAsTorch, vanillaTorchCount);
			Array.Resize(ref TileID.Sets.RoomNeeds.CountsAsDoor, vanillaDoorCount);

			while (TileObjectData._data.Count > TileID.Count) {
				TileObjectData._data.RemoveAt(TileObjectData._data.Count - 1);
			}
		}
		//in Terraria.WorldGen.TileFrame after if else chain inside frameImportant if statement before return add
		//  else { TileLoader.CheckModTile(i, j, num); }
		//in Terraria.TileObject.CanPlace add optional checkStay parameter as false to end
		//  and add && !checkStay to if statement that sets flag4
		public static void CheckModTile(int i, int j, int type) {
			if (WorldGen.destroyObject) {
				return;
			}
			TileObjectData tileData = TileObjectData.GetTileData(type, 0, 0);
			if (tileData == null) {
				return;
			}
			int frameX = Main.tile[i, j].frameX;
			int frameY = Main.tile[i, j].frameY;
			int subX = frameX / tileData.CoordinateFullWidth;
			int subY = frameY / tileData.CoordinateFullHeight;
			int wrap = tileData.StyleWrapLimit;
			if (wrap == 0) {
				wrap = 1;
			}
			int subTile = tileData.StyleHorizontal ? subY * wrap + subX : subX * wrap + subY;
			int style = subTile / tileData.StyleMultiplier;
			int alternate = subTile % tileData.StyleMultiplier;
			for (int k = 0; k < tileData.AlternatesCount; k++) {
				if (alternate >= tileData.Alternates[k].Style && alternate <= tileData.Alternates[k].Style + tileData.RandomStyleRange) {
					alternate = k;
					break;
				}
			}
			tileData = TileObjectData.GetTileData(type, style, alternate + 1);
			int partFrameX = frameX % tileData.CoordinateFullWidth;
			int partFrameY = frameY % tileData.CoordinateFullHeight;
			int partX = partFrameX / (tileData.CoordinateWidth + tileData.CoordinatePadding);
			int partY = 0;
			int remainingFrameY = partFrameY;
			while (remainingFrameY > 0) {
				remainingFrameY -= tileData.CoordinateHeights[partY] + tileData.CoordinatePadding;
				partY++;
			}
			i -= partX;
			j -= partY;
			int originX = i + tileData.Origin.X;
			int originY = j + tileData.Origin.Y;
			bool partiallyDestroyed = false;
			for (int x = i; x < i + tileData.Width; x++) {
				for (int y = j; y < j + tileData.Height; y++) {
					if (!Main.tile[x, y].active() || Main.tile[x, y].type != type) {
						partiallyDestroyed = true;
						break;
					}
				}
				if (partiallyDestroyed) {
					break;
				}
			}
			if (partiallyDestroyed || !TileObject.CanPlace(originX, originY, type, style, 0, out TileObject objectData, true, true)) {
				WorldGen.destroyObject = true;
				for (int x = i; x < i + tileData.Width; x++) {
					for (int y = j; y < j + tileData.Height; y++) {
						if (Main.tile[x, y].type == type && Main.tile[x, y].active()) {
							WorldGen.KillTile(x, y, false, false, false);
						}
					}
				}
				KillMultiTile(i, j, frameX - partFrameX, frameY - partFrameY, type);
				WorldGen.destroyObject = false;
				for (int x = i - 1; x < i + tileData.Width + 2; x++) {
					for (int y = j - 1; y < j + tileData.Height + 2; y++) {
						WorldGen.TileFrame(x, y, false, false);
					}
				}
			}
			TileObject.objectPreview.Active = false;
		}

		//in Terraria.WorldGen.OpenDoor replace bad type check with TileLoader.OpenDoorID(Main.tile[i, j]) < 0
		//in Terraria.WorldGen.OpenDoor replace 11 with (ushort)TileLoader.OpenDoorID
		//replace all type checks before WorldGen.OpenDoor
		public static int OpenDoorID(Tile tile) {
			ModTile modTile = GetTile(tile.type);
			if (modTile != null) {
				return modTile.OpenDoorID;
			}
			if (tile.type == TileID.ClosedDoor && (tile.frameY < 594 || tile.frameY > 646 || tile.frameX >= 54)) {
				return TileID.OpenDoor;
			}
			return -1;
		}
		//in Terraria.WorldGen.CloseDoor replace bad type check with TileLoader.CloseDoorID(Main.tile[i, j]) < 0
		//in Terraria.WorldGen.CloseDoor replace 10 with (ushort)TileLoader.CloseDoorID
		//replace all type checks before WorldGen.CloseDoor
		//replace type check in WorldGen.CheckRoom
		public static int CloseDoorID(Tile tile) {
			ModTile modTile = GetTile(tile.type);

			if (modTile != null) {
				return modTile.CloseDoorID;
			}

			if (tile.type == TileID.OpenDoor) {
				return TileID.ClosedDoor;
			}

			return -1;
		}
		public static bool IsClosedDoor(Tile tile) {
			ModTile modTile = GetTile(tile.type);

			if (modTile != null) {
				return modTile.OpenDoorID > -1;
			}

			return tile.type == TileID.ClosedDoor;
		}

		public static string ContainerName(int type) => GetTile(type)?.ContainerName?.GetTranslation(Language.ActiveCulture) ?? string.Empty;

		public static bool IsModMusicBox(Tile tile) {
			return MusicLoader.tileToMusic.ContainsKey(tile.type)
			&& MusicLoader.tileToMusic[tile.type].ContainsKey(tile.frameY / 36 * 36);
		}

		//in TileSmartInteractCandidateProvider.FillPotentialTargetTiles after switch
		public static bool HasSmartInteract(int i, int j, int type, SmartInteractScanSettings settings) {
			return GetTile(type)?.HasSmartInteract(i, j, settings) ?? false;
		}

		//in TileSmartInteractCandidateProvider.ProvideCandidate after switch before return
		public static void ModifySmartInteractCoords(int type, ref int width, ref int height, ref int frameWidth, ref int frameHeight, ref int extraY) {
			ModTile modTile = GetTile(type);
			if (modTile == null)
				return;

			TileObjectData data = TileObjectData.GetTileData(type, 0);
			if (data == null)
				return;

			width = data.Width;
			height = data.Height;
			frameWidth = data.CoordinateWidth + data.CoordinatePadding;
			frameHeight = data.CoordinateHeights[0] + data.CoordinatePadding;
			extraY = data.CoordinateFullHeight % frameHeight;

			modTile.ModifySmartInteractCoords(ref width, ref height, ref frameWidth, ref frameHeight, ref extraY);
		}

		//in PlayerSittingHelper.GetSittingTargetInfo before assigning playerSittingPosition
		public static void ModifySittingTargetInfo(int i, int j, int type, ref TileRestingInfo info) {
			ModTile modTile = GetTile(type);
			if (modTile != null) {
				modTile.ModifySittingTargetInfo(i, j, ref info);
			}
			else {
				info.anchorTilePosition.Y += 1; // Hardcoded vanilla offset from the bottom tile moved here (all chairs have height-1 offset)
			}
		}
<<<<<<< HEAD

		//in PlayerSleepingHelper.GetSleepingTargetInfo before returning true
		public static void ModifySleepingTargetInfo(int i, int j, int type, ref TileRestingInfo info) {
			ModTile modTile = GetTile(type);
			if (modTile != null) {
				// Because vanilla sets its own offset based on frameY, ignoring tile type, which might not be set to an expected default, reassign it
				info.visualOffset = new Vector2(-9f, 1f); // Taken from default case of vanilla beds 
				modTile.ModifySleepingTargetInfo(i, j, ref info);
			}
		}

		//in Terraria.WorldGen.KillTile inside if (!effectOnly && !WorldGen.stopDrops) for playing sounds
		//  add if(!TileLoader.KillSound(i, j, tile.type)) { } to beginning of if/else chain and turn first if into else if
=======
		
>>>>>>> 67ec6fd5
		public static bool KillSound(int i, int j, int type) {
			foreach (var hook in HookKillSound) {
				if (!hook(i, j, type)) {
					return false;
				}
			}
			ModTile modTile = GetTile(type);
			if (modTile != null) {
				if (!modTile.KillSound(i, j)) {
					return false;
				}
				SoundEngine.PlaySound(modTile.SoundType, i * 16, j * 16, modTile.SoundStyle);
				return false;
			}
			return true;
		}
		
		public static void NumDust(int i, int j, int type, bool fail, ref int numDust) {
			GetTile(type)?.NumDust(i, j, fail, ref numDust);

			foreach (var hook in HookNumDust) {
				hook(i, j, type, fail, ref numDust);
			}
		}
		
		public static bool CreateDust(int i, int j, int type, ref int dustType) {
			foreach (var hook in HookCreateDust) {
				if (!hook(i, j, type, ref dustType)) {
					return false;
				}
			}
			return GetTile(type)?.CreateDust(i, j, ref dustType) ?? true;
		}
		
		public static void DropCritterChance(int i, int j, int type, ref int wormChance, ref int grassHopperChance, ref int jungleGrubChance) {
			GetTile(type)?.DropCritterChance(i, j, ref wormChance, ref grassHopperChance, ref jungleGrubChance);

			foreach (var hook in HookDropCritterChance) {
				hook(i, j, type, ref wormChance, ref grassHopperChance, ref jungleGrubChance);
			}
		}
		
		public static bool Drop(int i, int j, int type) {
			foreach (var hook in HookDrop) {
				if (!hook(i, j, type)) {
					return false;
				}
			}

			ModTile modTile = GetTile(type);

			if (modTile != null) {
				if (!modTile.Drop(i, j)) {
					return false;
				}

				if (modTile.ItemDrop > 0) {
					Item.NewItem(new EntitySource_TileBreak(i, j), i * 16, j * 16, 16, 16, modTile.ItemDrop, 1, false, -1);
				}

				return false;
			}

			return true;
		}
		
		public static bool CanKillTile(int i, int j, int type, ref bool blockDamaged) {
			foreach (var hook in HookCanKillTile) {
				if (!hook(i, j, type, ref blockDamaged)) {
					return false;
				}
			}
			return GetTile(type)?.CanKillTile(i, j, ref blockDamaged) ?? true;
		}
		
		public static void KillTile(int i, int j, int type, ref bool fail, ref bool effectOnly, ref bool noItem) {
			GetTile(type)?.KillTile(i, j, ref fail, ref effectOnly, ref noItem);

			foreach (var hook in HookKillTile) {
				hook(i, j, type, ref fail, ref effectOnly, ref noItem);
			}
		}

		public static void KillMultiTile(int i, int j, int frameX, int frameY, int type) {
			GetTile(type)?.KillMultiTile(i, j, frameX, frameY);
		}

		public static bool CanExplode(int i, int j) {
			int type = Main.tile[i, j].type;
			ModTile modTile = GetTile(type);
			if (modTile != null && !modTile.CanExplode(i, j)) {
				return false;
			}
			foreach (var hook in HookCanExplode) {
				if (!hook(i, j, type)) {
					return false;
				}
			}
			return true;
		}

		public static void NearbyEffects(int i, int j, int type, bool closer) {
			GetTile(type)?.NearbyEffects(i, j, closer);

			foreach (var hook in HookNearbyEffects) {
				hook(i, j, type, closer);
			}
		}

		public static void ModifyTorchLuck(Player player, ref float positiveLuck, ref float negativeLuck) {
			foreach (int type in player.NearbyModTorch) {
				float f = GetTile(type).GetTorchLuck(player);
				if (f > 0)
					positiveLuck += f;
				else
					negativeLuck += -f;
			}
		}

		public static void ModifyLight(int i, int j, int type, ref float r, ref float g, ref float b) {
			if (!Main.tileLighted[type]) {
				return;
			}
			GetTile(type)?.ModifyLight(i, j, ref r, ref g, ref b);

			foreach (var hook in HookModifyLight) {
				hook(i, j, type, ref r, ref g, ref b);
			}
		}

		public static bool? IsTileDangerous(int i, int j, int type, Player player) {
			bool? retVal = null;

			ModTile modTile = GetTile(type);

			if (modTile != null && modTile.IsTileDangerous(i, j, player)) {
				retVal = true;
			}

			foreach (var hook in HookIsTileDangerous) {
				bool? globalRetVal = hook(i, j, type, player);
				if (globalRetVal.HasValue) {
					if (globalRetVal.Value) {
						retVal = true;
					}
					else {
						return false;
					}
				}
			}

			return retVal;
		}

		public static bool? IsTileSpelunkable(int i, int j, int type) {
			bool? retVal = null;

			ModTile modTile = GetTile(type);

			if (!Main.tileSpelunker[type] && modTile != null && modTile.IsTileSpelunkable(i, j)) {
				retVal = true;
			}

			foreach (var hook in HookIsTileSpelunkable) {
				bool? globalRetVal = hook(i, j, type);
				if (globalRetVal.HasValue) {
					if (globalRetVal.Value) {
						retVal = true;
					}
					else {
						return false;
					}
				}
			}

			return retVal;
		}

		public static void SetSpriteEffects(int i, int j, int type, ref SpriteEffects spriteEffects) {
			GetTile(type)?.SetSpriteEffects(i, j, ref spriteEffects);

			foreach (var hook in HookSetSpriteEffects) {
				hook(i, j, type, ref spriteEffects);
			}
		}
		
		public static void SetDrawPositions(int i, int j, ref int width, ref int offsetY, ref int height, ref short tileFrameX, ref short tileFrameY) {
			Tile tile = Main.tile[i, j];
			if (tile.type >= TileID.Count) {
				TileObjectData tileData = TileObjectData.GetTileData(tile.type, 0, 0);
				if (tileData != null) {
					int partFrameY = tile.frameY % tileData.CoordinateFullHeight;
					int partY = 0;
					while (partFrameY > 0) {
						partFrameY -= tileData.CoordinateHeights[partY] + tileData.CoordinatePadding;
						partY++;
					}
					width = tileData.CoordinateWidth;
					offsetY = tileData.DrawYOffset;
					height = tileData.CoordinateHeights[partY];
				}
				GetTile(tile.type).SetDrawPositions(i, j, ref width, ref offsetY, ref height, ref tileFrameX, ref tileFrameY);
			}
		}
		
		public static void AnimateTiles() {
			if (loaded) {
				for (int i = 0; i < tiles.Count; i++) {
					ModTile modTile = tiles[i];
					modTile.AnimateTile(ref Main.tileFrame[modTile.Type], ref Main.tileFrameCounter[modTile.Type]);
				}
				foreach (var hook in HookAnimateTile) {
					hook();
				}
			}
		}

		/// <summary>
		/// Sets the animation frame. Sets frameYOffset = modTile.animationFrameHeight * Main.tileFrame[type]; and then calls ModTile.AnimateIndividualTile
		/// </summary>
		/// <param name="type">The tile type.</param>
		/// <param name="i">The x position in tile coordinates.</param>
		/// <param name="j">The y position in tile coordinates.</param>
		/// <param name="frameXOffset">The offset to frameX.</param>
		/// <param name="frameYOffset">The offset to frameY.</param>
		public static void SetAnimationFrame(int type, int i, int j, ref int frameXOffset, ref int frameYOffset) {
			ModTile modTile = GetTile(type);
			if (modTile != null) {
				frameYOffset = modTile.AnimationFrameHeight * Main.tileFrame[type];
				modTile.AnimateIndividualTile(type, i, j, ref frameXOffset, ref frameYOffset);
			}
		}

		public static bool PreDraw(int i, int j, int type, SpriteBatch spriteBatch) {
			foreach (var hook in HookPreDraw) {
				if (!hook(i, j, type, spriteBatch)) {
					return false;
				}
			}
			return GetTile(type)?.PreDraw(i, j, spriteBatch) ?? true;
		}

		public static void DrawEffects(int i, int j, int type, SpriteBatch spriteBatch, ref TileDrawInfo drawData) {
			GetTile(type)?.DrawEffects(i, j, spriteBatch, ref drawData);
			foreach (var hook in HookDrawEffects) {
				hook(i, j, type, spriteBatch, ref drawData);
			}
		}

		public static void PostDraw(int i, int j, int type, SpriteBatch spriteBatch) {
			GetTile(type)?.PostDraw(i, j, spriteBatch);

			foreach (var hook in HookPostDraw) {
				hook(i, j, type, spriteBatch);
			}
		}

		/// <summary>
		/// Special Draw calls ModTile and GlobalTile SpecialDraw methods. Special Draw is called at the end of the DrawSpecialTilesLegacy loop, allowing for basically another layer above tiles. Use DrawEffects hook to queue for SpecialDraw.
		/// </summary>
		public static void SpecialDraw(int type, int specialTileX, int specialTileY, SpriteBatch spriteBatch) {
			GetTile(type)?.SpecialDraw(specialTileX, specialTileY, spriteBatch);

			foreach (var hook in HookSpecialDraw) {
				hook(specialTileX, specialTileY, type, spriteBatch);
			}
		}

		public static void RandomUpdate(int i, int j, int type) {
			if (!Main.tile[i, j].active()) {
				return;
			}
			GetTile(type)?.RandomUpdate(i, j);

			foreach (var hook in HookRandomUpdate) {
				hook(i, j, type);
			}
		}

		public static bool TileFrame(int i, int j, int type, ref bool resetFrame, ref bool noBreak) {
			ModTile modTile = GetTile(type);
			bool flag = true;

			if (modTile != null) {
				flag = modTile.TileFrame(i, j, ref resetFrame, ref noBreak);
			}

			foreach (var hook in HookTileFrame) {
				flag &= hook(i, j, type, ref resetFrame, ref noBreak);
			}

			return flag;
		}

		public static void MineDamage(int minePower, ref int damage) {
			Tile target = Main.tile[Player.tileTargetX, Player.tileTargetY];
			ModTile modTile = GetTile(target.type);
			damage += modTile != null ? (int)(1.2f * minePower / modTile.MineResist) : (int)(1.2f * minePower);
		}

		public static void PickPowerCheck(Tile target, int pickPower, ref int damage) {
			ModTile modTile = GetTile(target.type);
			if (modTile != null && pickPower < modTile.MinPick) {
				damage = 0;
			}
		}

		public static bool CanPlace(int i, int j, int type) {
			foreach (var hook in HookCanPlace) {
				if (!hook(i, j, type)) {
					return false;
				}
			}
			return GetTile(type)?.CanPlace(i, j) ?? true;
		}

		public static void AdjTiles(Player player, int type) {
			ModTile modTile = GetTile(type);
			if (modTile != null) {
				foreach (int k in modTile.AdjTiles) {
					player.adjTile[k] = true;
				}
			}
			foreach (var hook in HookAdjTiles) {
				int[] adjTiles = hook(type);
				foreach (int k in adjTiles) {
					player.adjTile[k] = true;
				}
			}
		}

		public static bool RightClick(int i, int j) {
			bool returnValue = false;
			int type = Main.tile[i, j].type;

			if (GetTile(type)?.RightClick(i, j) ?? false)
				returnValue = true;

			foreach (var hook in HookRightClick) {
				hook(i, j, type);
			}
			return returnValue;
		}

		public static void MouseOver(int i, int j) {
			int type = Main.tile[i, j].type;
			GetTile(type)?.MouseOver(i, j);

			foreach (var hook in HookMouseOver) {
				hook(i, j, type);
			}
		}

		public static void MouseOverFar(int i, int j) {
			int type = Main.tile[i, j].type;
			GetTile(type)?.MouseOverFar(i, j);

			foreach (var hook in HookMouseOverFar) {
				hook(i, j, type);
			}
		}

		public static int AutoSelect(int i, int j, Player player) {
			if (!Main.tile[i, j].active()) {
				return -1;
			}
			int type = Main.tile[i, j].type;
			ModTile modTile = GetTile(type);
			for (int k = 0; k < 50; k++) {
				Item item = player.inventory[k];
				if (item.type == 0 || item.stack == 0) {
					continue;
				}
				if (modTile != null && modTile.AutoSelect(i, j, item)) {
					return k;
				}
				foreach (var hook in HookAutoSelect) {
					if (hook(i, j, type, item)) {
						return k;
					}
				}
			}
			return -1;
		}

		public static bool PreHitWire(int i, int j, int type) {
			foreach (var hook in HookPreHitWire) {
				if (!hook(i, j, type)) {
					return false;
				}
			}
			return true;
		}

		public static void HitWire(int i, int j, int type) {
			GetTile(type)?.HitWire(i, j);

			foreach (var hook in HookHitWire) {
				hook(i, j, type);
			}
		}

		public static void FloorVisuals(int type, Player player) {
			GetTile(type)?.FloorVisuals(player);

			foreach (var hook in HookFloorVisuals) {
				hook(type, player);
			}
		}

		public static bool Slope(int i, int j, int type) {
			foreach (var hook in HookSlope) {
				if (!hook(i, j, type)) {
					return true;
				}
			}
			return !GetTile(type)?.Slope(i, j) ?? false;
		}

		public static bool HasWalkDust(int type) {
			return GetTile(type)?.HasWalkDust() ?? false;
		}

		public static void WalkDust(int type, ref int dustType, ref bool makeDust, ref Color color) {
			GetTile(type)?.WalkDust(ref dustType, ref makeDust, ref color);
		}

		public static void ChangeWaterfallStyle(int type, ref int style) {
			GetTile(type)?.ChangeWaterfallStyle(ref style);
			foreach (var hook in HookChangeWaterfallStyle) {
				hook(type, ref style);
			}
		}

		public static bool SaplingGrowthType(int type, ref int saplingType, ref int style) {
			int originalType = saplingType;
			int originalStyle = style;
			bool flag = false;
			ModTile modTile = GetTile(type);

			if (modTile != null) {
				saplingType = modTile.SaplingGrowthType(ref style);

				if (saplingType >= 0 && TileID.Sets.TreeSapling[saplingType]) {
					originalType = saplingType;
					originalStyle = style;
					flag = true;
				}
				else {
					saplingType = originalType;
					style = originalStyle;
				}
			}

			foreach (var hook in HookSaplingGrowthType) {
				saplingType = hook(type, ref style);

				if (saplingType >= 0 && TileID.Sets.TreeSapling[saplingType]) {
					originalType = saplingType;
					originalStyle = style;
					flag = true;
				}
				else {
					saplingType = originalType;
					style = originalStyle;
				}
			}

			return flag;
		}

		public static bool CanGrowModTree(int type) {
			return trees.ContainsKey(type);
		}

		public static void TreeDust(Tile tile, ref int dust) {
			if (tile.active() && trees.ContainsKey(tile.type)) {
				dust = trees[tile.type].CreateDust();
			}
		}

		public static void TreeGrowthFXGore(int type, ref int gore) {
			if (trees.ContainsKey(type)) {
				gore = trees[type].GrowthFXGore();
			}
		}

		public static bool CanDropAcorn(int type) {
			return trees.ContainsKey(type) ? trees[type].CanDropAcorn() : false;
		}

		public static void DropTreeWood(int type, ref int wood) {
			if (trees.ContainsKey(type)) {
				wood = trees[type].DropWood();
			}
		}

		public static Texture2D GetTreeTexture(Tile tile) {
			return tile.active() && trees.ContainsKey(tile.type) ? trees[tile.type].GetTexture() : null;
		}

		public static Texture2D GetTreeTopTextures(int type, int i, int j, ref int frame,
			ref int frameWidth, ref int frameHeight, ref int xOffsetLeft, ref int yOffset) {
			return trees.ContainsKey(type) ? trees[type].GetTopTextures(i, j, ref frame,
				ref frameWidth, ref frameHeight, ref xOffsetLeft, ref yOffset) : null;
		}

		public static Texture2D GetTreeBranchTextures(int type, int i, int j, int trunkOffset, ref int frame) {
			return trees.ContainsKey(type) ? trees[type].GetBranchTextures(i, j, trunkOffset, ref frame) : null;
		}

		public static bool CanGrowModPalmTree(int type) {
			return palmTrees.ContainsKey(type);
		}

		public static void PalmTreeDust(Tile tile, ref int dust) {
			if (tile.active() && palmTrees.ContainsKey(tile.type)) {
				dust = palmTrees[tile.type].CreateDust();
			}
		}

		public static void PalmTreeGrowthFXGore(int type, ref int gore) {
			if (palmTrees.ContainsKey(type)) {
				gore = palmTrees[type].GrowthFXGore();
			}
		}

		public static void DropPalmTreeWood(int type, ref int wood) {
			if (palmTrees.ContainsKey(type)) {
				wood = palmTrees[type].DropWood();
			}
		}

		public static Texture2D GetPalmTreeTexture(Tile tile) {
			return tile.active() && palmTrees.ContainsKey(tile.type) ? palmTrees[tile.type].GetTexture() : null;
		}

		public static Texture2D GetPalmTreeTopTextures(int type) {
			return palmTrees.ContainsKey(type) ? palmTrees[type].GetTopTextures() : null;
		}

		public static bool CanGrowModCactus(int type) {
			return cacti.ContainsKey(type) || TileIO.Tiles.unloadedTypes.Contains((ushort)type);
		}

		public static Texture2D GetCactusTexture(int type) {
			return cacti.ContainsKey(type) ? cacti[type].GetTexture() : null;
		}

		public static void PlaceInWorld(int i, int j, Item item) {
			int type = item.createTile;
			if (type < 0)
				return;

			foreach (var hook in HookPlaceInWorld) {
				hook(i, j, type, item);
			}

			GetTile(type)?.PlaceInWorld(i, j, item);
		}

		public static bool IsLockedChest(int i, int j, int type) {
			return GetTile(type)?.IsLockedChest(i, j) ?? false;
		}

		public static bool UnlockChest(int i, int j, int type, ref short frameXAdjustment, ref int dustType, ref bool manual) {
			return GetTile(type)?.UnlockChest(i, j, ref frameXAdjustment, ref dustType, ref manual) ?? false;
		}
	}
}<|MERGE_RESOLUTION|>--- conflicted
+++ resolved
@@ -417,7 +417,6 @@
 				info.anchorTilePosition.Y += 1; // Hardcoded vanilla offset from the bottom tile moved here (all chairs have height-1 offset)
 			}
 		}
-<<<<<<< HEAD
 
 		//in PlayerSleepingHelper.GetSleepingTargetInfo before returning true
 		public static void ModifySleepingTargetInfo(int i, int j, int type, ref TileRestingInfo info) {
@@ -431,9 +430,6 @@
 
 		//in Terraria.WorldGen.KillTile inside if (!effectOnly && !WorldGen.stopDrops) for playing sounds
 		//  add if(!TileLoader.KillSound(i, j, tile.type)) { } to beginning of if/else chain and turn first if into else if
-=======
-		
->>>>>>> 67ec6fd5
 		public static bool KillSound(int i, int j, int type) {
 			foreach (var hook in HookKillSound) {
 				if (!hook(i, j, type)) {
