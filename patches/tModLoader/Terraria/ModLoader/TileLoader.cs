using Microsoft.Xna.Framework;
using Microsoft.Xna.Framework.Graphics;
using System;
using System.Collections.Generic;
using Terraria.Audio;
using Terraria.DataStructures;
using Terraria.GameContent;
using Terraria.GameContent.Biomes.CaveHouse;
using Terraria.ID;
using Terraria.Localization;
using Terraria.ModLoader.Core;
using Terraria.ModLoader.IO;
using Terraria.ObjectData;

namespace Terraria.ModLoader
{
	//todo: further documentation
	/// <summary>
	/// This serves as the central class from which tile-related functions are supported and carried out.
	/// </summary>
	public static class TileLoader
	{
		//make Terraria.ObjectData.TileObjectData._data internal
		//make all static Terraria.ObjectData.TileObjectData.StyleName fields public
		//make Terraria.ObjectData.TileObjectData.LinkedAlternates public
		//make Terraria.ObjectData.TileObjectData.SubTiles and Alternates internal
		//at end of Terraria.ObjectData.TileObjectData.Initialize remove TileObjectData.readOnlyData = true;
		//at beginning of Terraria.WorldGen.PlaceTile remove type too high check
		//at beginning of Terraria.WorldGen.PlaceObject remove type too high check
		//in Terraria.WorldGen.Convert remove type too high checks
		//in Terraria.WorldGen.StartRoomCheck change 419 to WorldGen.houseTile.Length
		//at end of Terraria.WorldGen.KillWall remove type too high check
		//in Terraria.Player change adjTile and oldAdjTile size to TileLoader.TileCount()
		//in Terraria.Player.AdjTiles change 419 to adjTile.Length
		//in Terraria.Lighting for accOreFinder replace 419 with Main.tileValue.Length
		//make Terraria.WorldGen public
		//in Terraria.IO.WorldFile.SaveFileFormatHeader set initial num to TileLoader.TileCount
		private static int nextTile = TileID.Count;
		internal static readonly IList<ModTile> tiles = new List<ModTile>();
		internal static readonly IList<GlobalTile> globalTiles = new List<GlobalTile>();
		internal static readonly IDictionary<int, ModTree> trees = new Dictionary<int, ModTree>();
		internal static readonly IDictionary<int, ModPalmTree> palmTrees = new Dictionary<int, ModPalmTree>();
		internal static readonly IDictionary<int, ModCactus> cacti = new Dictionary<int, ModCactus>();
		private static bool loaded = false;
		private static readonly int vanillaChairCount = TileID.Sets.RoomNeeds.CountsAsChair.Length;
		private static readonly int vanillaTableCount = TileID.Sets.RoomNeeds.CountsAsTable.Length;
		private static readonly int vanillaTorchCount = TileID.Sets.RoomNeeds.CountsAsTorch.Length;
		private static readonly int vanillaDoorCount = TileID.Sets.RoomNeeds.CountsAsDoor.Length;

		private static Func<int, int, int, bool>[] HookKillSound;
		private delegate void DelegateNumDust(int i, int j, int type, bool fail, ref int num);
		private static DelegateNumDust[] HookNumDust;
		private delegate bool DelegateCreateDust(int i, int j, int type, ref int dustType);
		private static DelegateCreateDust[] HookCreateDust;
		private delegate void DelegateDropCritterChance(int i, int j, int type, ref int wormChance, ref int grassHopperChance, ref int jungleGrubChance);
		private static DelegateDropCritterChance[] HookDropCritterChance;
		private static Func<int, int, int, bool>[] HookDrop;
		private delegate bool DelegateCanKillTile(int i, int j, int type, ref bool blockDamaged);
		private static DelegateCanKillTile[] HookCanKillTile;
		private delegate void DelegateKillTile(int i, int j, int type, ref bool fail, ref bool effectOnly, ref bool noItem);
		private static DelegateKillTile[] HookKillTile;
		private static Func<int, int, int, bool>[] HookCanExplode;
		private static Action<int, int, int, bool>[] HookNearbyEffects;
		private delegate void DelegateModifyLight(int i, int j, int type, ref float r, ref float g, ref float b);
		private static DelegateModifyLight[] HookModifyLight;
		private static Func<int, int, int, Player, bool?>[] HookIsTileDangerous;
		private static Func<int, int, int, bool?>[] HookIsTileSpelunkable;
		private delegate void DelegateSetSpriteEffects(int i, int j, int type, ref SpriteEffects spriteEffects);
		private static DelegateSetSpriteEffects[] HookSetSpriteEffects;
		private static Action[] HookAnimateTile;
		private static Func<int, int, int, SpriteBatch, bool>[] HookPreDraw;
		private delegate void DelegateDrawEffects(int i, int j, int type, SpriteBatch spriteBatch, ref TileDrawInfo drawData);
		private static DelegateDrawEffects[] HookDrawEffects;
		private static Action<int, int, int, SpriteBatch>[] HookPostDraw;
		private static Action<int, int, int, SpriteBatch>[] HookSpecialDraw;
		private static Action<int, int, int>[] HookRandomUpdate;
		private delegate bool DelegateTileFrame(int i, int j, int type, ref bool resetFrame, ref bool noBreak);
		private static DelegateTileFrame[] HookTileFrame;
		private static Func<int, int, int, bool>[] HookCanPlace;
		private static Func<int, int[]>[] HookAdjTiles;
		private static Action<int, int, int>[] HookRightClick;
		private static Action<int, int, int>[] HookMouseOver;
		private static Action<int, int, int>[] HookMouseOverFar;
		private static Func<int, int, int, Item, bool>[] HookAutoSelect;
		private static Func<int, int, int, bool>[] HookPreHitWire;
		private static Action<int, int, int>[] HookHitWire;
		private static Func<int, int, int, bool>[] HookSlope;
		private static Action<int, Player>[] HookFloorVisuals;
		private delegate void DelegateChangeWaterfallStyle(int type, ref int style);
		private static DelegateChangeWaterfallStyle[] HookChangeWaterfallStyle;
		private delegate int DelegateSaplingGrowthType(int type, ref int style);
		private static DelegateSaplingGrowthType[] HookSaplingGrowthType;
		private static Action<int, int, int, Item>[] HookPlaceInWorld;

		internal static int ReserveTileID() {
			if (ModNet.AllowVanillaClients) throw new Exception("Adding tiles breaks vanilla client compatibility");

			int reserveID = nextTile;
			nextTile++;
			return reserveID;
		}

		public static int TileCount => nextTile;

		/// <summary>
		/// Gets the ModTile instance with the given type. If no ModTile with the given type exists, returns null.
		/// </summary>
		/// <param name="type">The type of the ModTile</param>
		/// <returns>The ModTile instance in the tiles array, null if not found.</returns>
		public static ModTile GetTile(int type) {
			return type >= TileID.Count && type < TileCount ? tiles[type - TileID.Count] : null;
		}

		private static void Resize2DArray<T>(ref T[,] array, int newSize) {
			int dim1 = array.GetLength(0);
			int dim2 = array.GetLength(1);
			T[,] newArray = new T[newSize, dim2];
			for (int j = 0; j < newSize && j < dim1; j++) {
				for (int k = 0; k < dim2; k++) {
					newArray[j, k] = array[j, k];
				}
			}
			array = newArray;
		}

		internal static void ResizeArrays(bool unloading = false) {
			//Textures
			Array.Resize(ref TextureAssets.Tile, nextTile);
			Array.Resize(ref TextureAssets.HighlightMask, nextTile);

			//Sets
			LoaderUtils.ResetStaticMembers(typeof(TileID), true);

			//Etc
			Array.Resize(ref Main.SceneMetrics._tileCounts, nextTile);
			Array.Resize(ref Main.PylonSystem._sceneMetrics._tileCounts, nextTile);
			Array.Resize(ref Main.tileLighted, nextTile);
			Array.Resize(ref Main.tileMergeDirt, nextTile);
			Array.Resize(ref Main.tileCut, nextTile);
			Array.Resize(ref Main.tileAlch, nextTile);
			Array.Resize(ref Main.tileShine, nextTile);
			Array.Resize(ref Main.tileShine2, nextTile);
			Array.Resize(ref Main.tileStone, nextTile);
			Array.Resize(ref Main.tileAxe, nextTile);
			Array.Resize(ref Main.tileHammer, nextTile);
			Array.Resize(ref Main.tileWaterDeath, nextTile);
			Array.Resize(ref Main.tileLavaDeath, nextTile);
			Array.Resize(ref Main.tileTable, nextTile);
			Array.Resize(ref Main.tileBlockLight, nextTile);
			Array.Resize(ref Main.tileNoSunLight, nextTile);
			Array.Resize(ref Main.tileDungeon, nextTile);
			Array.Resize(ref Main.tileSpelunker, nextTile);
			Array.Resize(ref Main.tileSolidTop, nextTile);
			Array.Resize(ref Main.tileSolid, nextTile);
			Array.Resize(ref Main.tileBouncy, nextTile);
			Array.Resize(ref Main.tileLargeFrames, nextTile);
			Array.Resize(ref Main.tileRope, nextTile);
			Array.Resize(ref Main.tileBrick, nextTile);
			Array.Resize(ref Main.tileMoss, nextTile);
			Array.Resize(ref Main.tileNoAttach, nextTile);
			Array.Resize(ref Main.tileNoFail, nextTile);
			Array.Resize(ref Main.tileObsidianKill, nextTile);
			Array.Resize(ref Main.tileFrameImportant, nextTile);
			Array.Resize(ref Main.tilePile, nextTile);
			Array.Resize(ref Main.tileBlendAll, nextTile);
			Array.Resize(ref Main.tileContainer, nextTile);
			Array.Resize(ref Main.tileSign, nextTile);
			Array.Resize(ref Main.tileSand, nextTile);
			Array.Resize(ref Main.tileFlame, nextTile);
			Array.Resize(ref Main.tileFrame, nextTile);
			Array.Resize(ref Main.tileFrameCounter, nextTile);
			Array.Resize(ref Main.tileMerge, nextTile);
			Array.Resize(ref Main.tileOreFinderPriority, nextTile);
			Array.Resize(ref Main.tileGlowMask, nextTile);
			Array.Resize(ref Main.tileCracked, nextTile);

			Array.Resize(ref WorldGen.tileCounts, nextTile);
			Array.Resize(ref WorldGen.houseTile, nextTile);
			//Array.Resize(ref GameContent.Biomes.CaveHouseBiome._blacklistedTiles, nextTile);
			Array.Resize(ref GameContent.Biomes.CorruptionPitBiome.ValidTiles, nextTile);
			Array.Resize(ref HouseUtils.BlacklistedTiles, nextTile);
			Array.Resize(ref HouseUtils.BeelistedTiles, nextTile);

			for (int i = 0; i < nextTile; i++) { //oh dear
				Array.Resize(ref Main.tileMerge[i], nextTile);
			}

			for (int i = TileID.Count; i < nextTile; i++) {
				Main.tileGlowMask[i] = -1; //If we don't this, every modded tile will have a glowmask by default.
			}

			while (TileObjectData._data.Count < nextTile) {
				TileObjectData._data.Add(null);
			}

			//Hooks

			// .NET 6 SDK bug: https://github.com/dotnet/roslyn/issues/57517
			// Remove generic arguments once fixed.
			ModLoader.BuildGlobalHook(ref HookKillSound, globalTiles, g => g.KillSound);
			ModLoader.BuildGlobalHook<GlobalTile, DelegateNumDust>(ref HookNumDust, globalTiles, g => g.NumDust);
			ModLoader.BuildGlobalHook<GlobalTile, DelegateCreateDust>(ref HookCreateDust, globalTiles, g => g.CreateDust);
			ModLoader.BuildGlobalHook<GlobalTile, DelegateDropCritterChance>(ref HookDropCritterChance, globalTiles, g => g.DropCritterChance);
			ModLoader.BuildGlobalHook(ref HookDrop, globalTiles, g => g.Drop);
			ModLoader.BuildGlobalHook<GlobalTile, DelegateCanKillTile>(ref HookCanKillTile, globalTiles, g => g.CanKillTile);
			ModLoader.BuildGlobalHook<GlobalTile, DelegateKillTile>(ref HookKillTile, globalTiles, g => g.KillTile);
			ModLoader.BuildGlobalHook(ref HookCanExplode, globalTiles, g => g.CanExplode);
			ModLoader.BuildGlobalHook(ref HookNearbyEffects, globalTiles, g => g.NearbyEffects);
			ModLoader.BuildGlobalHook<GlobalTile, DelegateModifyLight>(ref HookModifyLight, globalTiles, g => g.ModifyLight);
			ModLoader.BuildGlobalHook(ref HookIsTileDangerous, globalTiles, g => g.IsTileDangerous);
			ModLoader.BuildGlobalHook(ref HookIsTileSpelunkable, globalTiles, g => g.IsTileSpelunkable);
			ModLoader.BuildGlobalHook<GlobalTile, DelegateSetSpriteEffects>(ref HookSetSpriteEffects, globalTiles, g => g.SetSpriteEffects);
			ModLoader.BuildGlobalHook(ref HookAnimateTile, globalTiles, g => g.AnimateTile);
			ModLoader.BuildGlobalHook(ref HookPreDraw, globalTiles, g => g.PreDraw);
			ModLoader.BuildGlobalHook<GlobalTile, DelegateDrawEffects>(ref HookDrawEffects, globalTiles, g => g.DrawEffects);
			ModLoader.BuildGlobalHook(ref HookPostDraw, globalTiles, g => g.PostDraw);
			ModLoader.BuildGlobalHook(ref HookSpecialDraw, globalTiles, g => g.SpecialDraw);
			ModLoader.BuildGlobalHook(ref HookRandomUpdate, globalTiles, g => g.RandomUpdate);
			ModLoader.BuildGlobalHook<GlobalTile, DelegateTileFrame>(ref HookTileFrame, globalTiles, g => g.TileFrame);
			ModLoader.BuildGlobalHook(ref HookCanPlace, globalTiles, g => g.CanPlace);
			ModLoader.BuildGlobalHook(ref HookAdjTiles, globalTiles, g => g.AdjTiles);
			ModLoader.BuildGlobalHook(ref HookRightClick, globalTiles, g => g.RightClick);
			ModLoader.BuildGlobalHook(ref HookMouseOver, globalTiles, g => g.MouseOver);
			ModLoader.BuildGlobalHook(ref HookMouseOverFar, globalTiles, g => g.MouseOverFar);
			ModLoader.BuildGlobalHook(ref HookAutoSelect, globalTiles, g => g.AutoSelect);
			ModLoader.BuildGlobalHook(ref HookPreHitWire, globalTiles, g => g.PreHitWire);
			ModLoader.BuildGlobalHook(ref HookHitWire, globalTiles, g => g.HitWire);
			ModLoader.BuildGlobalHook(ref HookSlope, globalTiles, g => g.Slope);
			ModLoader.BuildGlobalHook(ref HookFloorVisuals, globalTiles, g => g.FloorVisuals);
			ModLoader.BuildGlobalHook<GlobalTile, DelegateChangeWaterfallStyle>(ref HookChangeWaterfallStyle, globalTiles, g => g.ChangeWaterfallStyle);
			ModLoader.BuildGlobalHook<GlobalTile, DelegateSaplingGrowthType>(ref HookSaplingGrowthType, globalTiles, g => g.SaplingGrowthType);
			ModLoader.BuildGlobalHook(ref HookPlaceInWorld, globalTiles, g => g.PlaceInWorld);

			if (!unloading) {
				loaded = true;
			}
		}

		internal static void Unload() {
			loaded = false;
			nextTile = TileID.Count;

			tiles.Clear();
			globalTiles.Clear();
			trees.Clear();
			palmTrees.Clear();
			cacti.Clear();

			// Has to be ran on the main thread, since this may dispose textures.
			Main.QueueMainThreadAction(() => {
				Main.instance.TilePaintSystem.Reset();
			});

			Array.Resize(ref TileID.Sets.RoomNeeds.CountsAsChair, vanillaChairCount);
			Array.Resize(ref TileID.Sets.RoomNeeds.CountsAsTable, vanillaTableCount);
			Array.Resize(ref TileID.Sets.RoomNeeds.CountsAsTorch, vanillaTorchCount);
			Array.Resize(ref TileID.Sets.RoomNeeds.CountsAsDoor, vanillaDoorCount);

			while (TileObjectData._data.Count > TileID.Count) {
				TileObjectData._data.RemoveAt(TileObjectData._data.Count - 1);
			}
		}
		//in Terraria.WorldGen.TileFrame after if else chain inside frameImportant if statement before return add
		//  else { TileLoader.CheckModTile(i, j, num); }
		//in Terraria.TileObject.CanPlace add optional checkStay parameter as false to end
		//  and add && !checkStay to if statement that sets flag4
		public static void CheckModTile(int i, int j, int type) {
			if (WorldGen.destroyObject) {
				return;
			}
			TileObjectData tileData = TileObjectData.GetTileData(type, 0, 0);
			if (tileData == null) {
				return;
			}
			int frameX = Main.tile[i, j].frameX;
			int frameY = Main.tile[i, j].frameY;
			int subX = frameX / tileData.CoordinateFullWidth;
			int subY = frameY / tileData.CoordinateFullHeight;
			int wrap = tileData.StyleWrapLimit;
			if (wrap == 0) {
				wrap = 1;
			}
			int subTile = tileData.StyleHorizontal ? subY * wrap + subX : subX * wrap + subY;
			int style = subTile / tileData.StyleMultiplier;
			int alternate = subTile % tileData.StyleMultiplier;
			for (int k = 0; k < tileData.AlternatesCount; k++) {
				if (alternate >= tileData.Alternates[k].Style && alternate <= tileData.Alternates[k].Style + tileData.RandomStyleRange) {
					alternate = k;
					break;
				}
			}
			tileData = TileObjectData.GetTileData(type, style, alternate + 1);
			int partFrameX = frameX % tileData.CoordinateFullWidth;
			int partFrameY = frameY % tileData.CoordinateFullHeight;
			int partX = partFrameX / (tileData.CoordinateWidth + tileData.CoordinatePadding);
			int partY = 0;
			int remainingFrameY = partFrameY;
			while (remainingFrameY > 0) {
				remainingFrameY -= tileData.CoordinateHeights[partY] + tileData.CoordinatePadding;
				partY++;
			}
			i -= partX;
			j -= partY;
			int originX = i + tileData.Origin.X;
			int originY = j + tileData.Origin.Y;
			bool partiallyDestroyed = false;
			for (int x = i; x < i + tileData.Width; x++) {
				for (int y = j; y < j + tileData.Height; y++) {
					if (!Main.tile[x, y].active() || Main.tile[x, y].type != type) {
						partiallyDestroyed = true;
						break;
					}
				}
				if (partiallyDestroyed) {
					break;
				}
			}
			if (partiallyDestroyed || !TileObject.CanPlace(originX, originY, type, style, 0, out TileObject objectData, true, true)) {
				WorldGen.destroyObject = true;
				for (int x = i; x < i + tileData.Width; x++) {
					for (int y = j; y < j + tileData.Height; y++) {
						if (Main.tile[x, y].type == type && Main.tile[x, y].active()) {
							WorldGen.KillTile(x, y, false, false, false);
						}
					}
				}
				KillMultiTile(i, j, frameX - partFrameX, frameY - partFrameY, type);
				WorldGen.destroyObject = false;
				for (int x = i - 1; x < i + tileData.Width + 2; x++) {
					for (int y = j - 1; y < j + tileData.Height + 2; y++) {
						WorldGen.TileFrame(x, y, false, false);
					}
				}
			}
			TileObject.objectPreview.Active = false;
		}

		//in Terraria.WorldGen.OpenDoor replace bad type check with TileLoader.OpenDoorID(Main.tile[i, j]) < 0
		//in Terraria.WorldGen.OpenDoor replace 11 with (ushort)TileLoader.OpenDoorID
		//replace all type checks before WorldGen.OpenDoor
		public static int OpenDoorID(Tile tile) {
			ModTile modTile = GetTile(tile.type);
			if (modTile != null) {
				return modTile.OpenDoorID;
			}
			if (tile.type == TileID.ClosedDoor && (tile.frameY < 594 || tile.frameY > 646 || tile.frameX >= 54)) {
				return TileID.OpenDoor;
			}
			return -1;
		}
		//in Terraria.WorldGen.CloseDoor replace bad type check with TileLoader.CloseDoorID(Main.tile[i, j]) < 0
		//in Terraria.WorldGen.CloseDoor replace 10 with (ushort)TileLoader.CloseDoorID
		//replace all type checks before WorldGen.CloseDoor
		//replace type check in WorldGen.CheckRoom
		public static int CloseDoorID(Tile tile) {
			ModTile modTile = GetTile(tile.type);

			if (modTile != null) {
				return modTile.CloseDoorID;
			}

			if (tile.type == TileID.OpenDoor) {
				return TileID.ClosedDoor;
			}

			return -1;
		}

		public static bool IsClosedDoor(Tile tile) {
			ModTile modTile = GetTile(tile.type);

			if (modTile != null) {
				return modTile.OpenDoorID > -1;
			}

			return tile.type == TileID.ClosedDoor;
		}

		public static string ContainerName(int type) => GetTile(type)?.ContainerName?.GetTranslation(Language.ActiveCulture) ?? string.Empty;

		public static bool IsModMusicBox(Tile tile) {
			return MusicLoader.tileToMusic.ContainsKey(tile.type)
			&& MusicLoader.tileToMusic[tile.type].ContainsKey(tile.frameY / 36 * 36);
		}

		public static bool HasSmartInteract(int type) {
			return GetTile(type)?.HasSmartInteract() ?? false;
		}

		public static void FixSmartInteractCoords(int type, ref int width, ref int height, ref int frameWidth, ref int frameHeight, ref int extraX, ref int extraY) {
			ModTile modTile = GetTile(type);
			if (modTile != null) {
				TileObjectData data = TileObjectData.GetTileData(type, 0);
				width = data.Width;
				height = data.Height;
				frameWidth = data.CoordinateWidth + data.CoordinatePadding;
				frameHeight = data.CoordinateHeights[0] + data.CoordinatePadding;
				extraY = data.CoordinateFullHeight % frameHeight;
			}
		}
		
		public static bool KillSound(int i, int j, int type) {
			foreach (var hook in HookKillSound) {
				if (!hook(i, j, type)) {
					return false;
				}
			}
			ModTile modTile = GetTile(type);
			if (modTile != null) {
				if (!modTile.KillSound(i, j)) {
					return false;
				}
				SoundEngine.PlaySound(modTile.SoundType, i * 16, j * 16, modTile.SoundStyle);
				return false;
			}
			return true;
		}
		
		public static void NumDust(int i, int j, int type, bool fail, ref int numDust) {
			GetTile(type)?.NumDust(i, j, fail, ref numDust);

			foreach (var hook in HookNumDust) {
				hook(i, j, type, fail, ref numDust);
			}
		}
		
		public static bool CreateDust(int i, int j, int type, ref int dustType) {
			foreach (var hook in HookCreateDust) {
				if (!hook(i, j, type, ref dustType)) {
					return false;
				}
			}
			return GetTile(type)?.CreateDust(i, j, ref dustType) ?? true;
		}
		
		public static void DropCritterChance(int i, int j, int type, ref int wormChance, ref int grassHopperChance, ref int jungleGrubChance) {
			GetTile(type)?.DropCritterChance(i, j, ref wormChance, ref grassHopperChance, ref jungleGrubChance);

			foreach (var hook in HookDropCritterChance) {
				hook(i, j, type, ref wormChance, ref grassHopperChance, ref jungleGrubChance);
			}
		}
		
		public static bool Drop(int i, int j, int type) {
			foreach (var hook in HookDrop) {
				if (!hook(i, j, type)) {
					return false;
				}
			}

			ModTile modTile = GetTile(type);

			if (modTile != null) {
				if (!modTile.Drop(i, j)) {
					return false;
				}

				if (modTile.ItemDrop > 0) {
					Item.NewItem(new EntitySource_TileBreak(i, j), i * 16, j * 16, 16, 16, modTile.ItemDrop, 1, false, -1);
				}

				return false;
			}

			return true;
		}
		
		public static bool CanKillTile(int i, int j, int type, ref bool blockDamaged) {
			foreach (var hook in HookCanKillTile) {
				if (!hook(i, j, type, ref blockDamaged)) {
					return false;
				}
			}
			return GetTile(type)?.CanKillTile(i, j, ref blockDamaged) ?? true;
		}
		
		public static void KillTile(int i, int j, int type, ref bool fail, ref bool effectOnly, ref bool noItem) {
			GetTile(type)?.KillTile(i, j, ref fail, ref effectOnly, ref noItem);

			foreach (var hook in HookKillTile) {
				hook(i, j, type, ref fail, ref effectOnly, ref noItem);
			}
		}

		public static void KillMultiTile(int i, int j, int frameX, int frameY, int type) {
			GetTile(type)?.KillMultiTile(i, j, frameX, frameY);
		}

		public static bool CanExplode(int i, int j) {
			int type = Main.tile[i, j].type;
			ModTile modTile = GetTile(type);
			if (modTile != null && !modTile.CanExplode(i, j)) {
				return false;
			}
			foreach (var hook in HookCanExplode) {
				if (!hook(i, j, type)) {
					return false;
				}
			}
			return true;
		}

		public static void NearbyEffects(int i, int j, int type, bool closer) {
			GetTile(type)?.NearbyEffects(i, j, closer);

			foreach (var hook in HookNearbyEffects) {
				hook(i, j, type, closer);
			}
		}

		public static void ModifyTorchLuck(Player player, ref float positiveLuck, ref float negativeLuck) {
			foreach (int type in player.NearbyModTorch) {
				float f = GetTile(type).GetTorchLuck(player);
				if (f > 0)
					positiveLuck += f;
				else
					negativeLuck += -f;
			}
		}

		public static void ModifyLight(int i, int j, int type, ref float r, ref float g, ref float b) {
			if (!Main.tileLighted[type]) {
				return;
			}
			GetTile(type)?.ModifyLight(i, j, ref r, ref g, ref b);

			foreach (var hook in HookModifyLight) {
				hook(i, j, type, ref r, ref g, ref b);
			}
		}

		public static bool? IsTileDangerous(int i, int j, int type, Player player) {
			bool? retVal = null;

			ModTile modTile = GetTile(type);

			if (modTile != null && modTile.IsTileDangerous(i, j, player)) {
				retVal = true;
			}

			foreach (var hook in HookIsTileDangerous) {
				bool? globalRetVal = hook(i, j, type, player);
				if (globalRetVal.HasValue) {
					if (globalRetVal.Value) {
						retVal = true;
					}
					else {
						return false;
					}
				}
			}

			return retVal;
		}

		public static bool? IsTileSpelunkable(int i, int j, int type) {
			bool? retVal = null;

			ModTile modTile = GetTile(type);

			if (!Main.tileSpelunker[type] && modTile != null && modTile.IsTileSpelunkable(i, j)) {
				retVal = true;
			}

			foreach (var hook in HookIsTileSpelunkable) {
				bool? globalRetVal = hook(i, j, type);
				if (globalRetVal.HasValue) {
					if (globalRetVal.Value) {
						retVal = true;
					}
					else {
						return false;
					}
				}
			}

			return retVal;
		}

		public static void SetSpriteEffects(int i, int j, int type, ref SpriteEffects spriteEffects) {
			GetTile(type)?.SetSpriteEffects(i, j, ref spriteEffects);

			foreach (var hook in HookSetSpriteEffects) {
				hook(i, j, type, ref spriteEffects);
			}
		}
<<<<<<< HEAD

=======
		
>>>>>>> 67ec6fd5
		public static void SetDrawPositions(int i, int j, ref int width, ref int offsetY, ref int height, ref short tileFrameX, ref short tileFrameY) {
			Tile tile = Main.tile[i, j];
			if (tile.type >= TileID.Count) {
				TileObjectData tileData = TileObjectData.GetTileData(tile.type, 0, 0);
				if (tileData != null) {
					int partFrameY = tile.frameY % tileData.CoordinateFullHeight;
					int partY = 0;
					while (partFrameY > 0) {
						partFrameY -= tileData.CoordinateHeights[partY] + tileData.CoordinatePadding;
						partY++;
					}
					width = tileData.CoordinateWidth;
					offsetY = tileData.DrawYOffset;
					height = tileData.CoordinateHeights[partY];
				}
				GetTile(tile.type).SetDrawPositions(i, j, ref width, ref offsetY, ref height, ref tileFrameX, ref tileFrameY);
			}
		}
		
		public static void AnimateTiles() {
			if (loaded) {
				for (int i = 0; i < tiles.Count; i++) {
					ModTile modTile = tiles[i];
					modTile.AnimateTile(ref Main.tileFrame[modTile.Type], ref Main.tileFrameCounter[modTile.Type]);
				}
				foreach (var hook in HookAnimateTile) {
					hook();
				}
			}
		}

		/// <summary>
		/// Sets the animation frame. Sets frameYOffset = modTile.animationFrameHeight * Main.tileFrame[type]; and then calls ModTile.AnimateIndividualTile
		/// </summary>
		/// <param name="type">The tile type.</param>
		/// <param name="i">The x position in tile coordinates.</param>
		/// <param name="j">The y position in tile coordinates.</param>
		/// <param name="frameXOffset">The offset to frameX.</param>
		/// <param name="frameYOffset">The offset to frameY.</param>
		public static void SetAnimationFrame(int type, int i, int j, ref int frameXOffset, ref int frameYOffset) {
			ModTile modTile = GetTile(type);
			if (modTile != null) {
				frameYOffset = modTile.AnimationFrameHeight * Main.tileFrame[type];
				modTile.AnimateIndividualTile(type, i, j, ref frameXOffset, ref frameYOffset);
			}
		}

		public static bool PreDraw(int i, int j, int type, SpriteBatch spriteBatch) {
			foreach (var hook in HookPreDraw) {
				if (!hook(i, j, type, spriteBatch)) {
					return false;
				}
			}
			return GetTile(type)?.PreDraw(i, j, spriteBatch) ?? true;
		}

		public static void DrawEffects(int i, int j, int type, SpriteBatch spriteBatch, ref TileDrawInfo drawData) {
			GetTile(type)?.DrawEffects(i, j, spriteBatch, ref drawData);
			foreach (var hook in HookDrawEffects) {
				hook(i, j, type, spriteBatch, ref drawData);
			}
		}

		public static void PostDraw(int i, int j, int type, SpriteBatch spriteBatch) {
			GetTile(type)?.PostDraw(i, j, spriteBatch);

			foreach (var hook in HookPostDraw) {
				hook(i, j, type, spriteBatch);
			}
		}

		/// <summary>
		/// Special Draw calls ModTile and GlobalTile SpecialDraw methods. Special Draw is called at the end of the DrawSpecialTilesLegacy loop, allowing for basically another layer above tiles. Use DrawEffects hook to queue for SpecialDraw.
		/// </summary>
		public static void SpecialDraw(int type, int specialTileX, int specialTileY, SpriteBatch spriteBatch) {
			GetTile(type)?.SpecialDraw(specialTileX, specialTileY, spriteBatch);

			foreach (var hook in HookSpecialDraw) {
				hook(specialTileX, specialTileY, type, spriteBatch);
			}
		}

		public static void RandomUpdate(int i, int j, int type) {
			if (!Main.tile[i, j].active()) {
				return;
			}
			GetTile(type)?.RandomUpdate(i, j);

			foreach (var hook in HookRandomUpdate) {
				hook(i, j, type);
			}
		}

		public static bool TileFrame(int i, int j, int type, ref bool resetFrame, ref bool noBreak) {
			ModTile modTile = GetTile(type);
			bool flag = true;

			if (modTile != null) {
				flag = modTile.TileFrame(i, j, ref resetFrame, ref noBreak);
			}

			foreach (var hook in HookTileFrame) {
				flag &= hook(i, j, type, ref resetFrame, ref noBreak);
			}

			return flag;
		}

		public static void MineDamage(int minePower, ref int damage) {
			Tile target = Main.tile[Player.tileTargetX, Player.tileTargetY];
			ModTile modTile = GetTile(target.type);
			damage += modTile != null ? (int)(1.2f * minePower / modTile.MineResist) : (int)(1.2f * minePower);
		}

		public static void PickPowerCheck(Tile target, int pickPower, ref int damage) {
			ModTile modTile = GetTile(target.type);
			if (modTile != null && pickPower < modTile.MinPick) {
				damage = 0;
			}
		}

		public static bool CanPlace(int i, int j, int type) {
			foreach (var hook in HookCanPlace) {
				if (!hook(i, j, type)) {
					return false;
				}
			}
			return GetTile(type)?.CanPlace(i, j) ?? true;
		}

		public static void AdjTiles(Player player, int type) {
			ModTile modTile = GetTile(type);
			if (modTile != null) {
				foreach (int k in modTile.AdjTiles) {
					player.adjTile[k] = true;
				}
			}
			foreach (var hook in HookAdjTiles) {
				int[] adjTiles = hook(type);
				foreach (int k in adjTiles) {
					player.adjTile[k] = true;
				}
			}
		}

		public static bool RightClick(int i, int j) {
			bool returnValue = false;
			int type = Main.tile[i, j].type;

			if (GetTile(type)?.RightClick(i, j) ?? false)
				returnValue = true;

			foreach (var hook in HookRightClick) {
				hook(i, j, type);
			}
			return returnValue;
		}

		public static void MouseOver(int i, int j) {
			int type = Main.tile[i, j].type;
			GetTile(type)?.MouseOver(i, j);

			foreach (var hook in HookMouseOver) {
				hook(i, j, type);
			}
		}

		public static void MouseOverFar(int i, int j) {
			int type = Main.tile[i, j].type;
			GetTile(type)?.MouseOverFar(i, j);

			foreach (var hook in HookMouseOverFar) {
				hook(i, j, type);
			}
		}

		public static int AutoSelect(int i, int j, Player player) {
			if (!Main.tile[i, j].active()) {
				return -1;
			}
			int type = Main.tile[i, j].type;
			ModTile modTile = GetTile(type);
			for (int k = 0; k < 50; k++) {
				Item item = player.inventory[k];
				if (item.type == 0 || item.stack == 0) {
					continue;
				}
				if (modTile != null && modTile.AutoSelect(i, j, item)) {
					return k;
				}
				foreach (var hook in HookAutoSelect) {
					if (hook(i, j, type, item)) {
						return k;
					}
				}
			}
			return -1;
		}

		public static bool PreHitWire(int i, int j, int type) {
			foreach (var hook in HookPreHitWire) {
				if (!hook(i, j, type)) {
					return false;
				}
			}
			return true;
		}

		public static void HitWire(int i, int j, int type) {
			GetTile(type)?.HitWire(i, j);

			foreach (var hook in HookHitWire) {
				hook(i, j, type);
			}
		}

		public static void FloorVisuals(int type, Player player) {
			GetTile(type)?.FloorVisuals(player);

			foreach (var hook in HookFloorVisuals) {
				hook(type, player);
			}
		}

		public static bool Slope(int i, int j, int type) {
			foreach (var hook in HookSlope) {
				if (!hook(i, j, type)) {
					return true;
				}
			}
			return !GetTile(type)?.Slope(i, j) ?? false;
		}

		public static bool HasWalkDust(int type) {
			return GetTile(type)?.HasWalkDust() ?? false;
		}

		public static void WalkDust(int type, ref int dustType, ref bool makeDust, ref Color color) {
			GetTile(type)?.WalkDust(ref dustType, ref makeDust, ref color);
		}

		public static void ChangeWaterfallStyle(int type, ref int style) {
			GetTile(type)?.ChangeWaterfallStyle(ref style);
			foreach (var hook in HookChangeWaterfallStyle) {
				hook(type, ref style);
			}
		}

		public static bool SaplingGrowthType(int type, ref int saplingType, ref int style) {
			int originalType = saplingType;
			int originalStyle = style;
			bool flag = false;
			ModTile modTile = GetTile(type);

			if (modTile != null) {
				saplingType = modTile.SaplingGrowthType(ref style);

				if (saplingType >= 0 && TileID.Sets.TreeSapling[saplingType]) {
					originalType = saplingType;
					originalStyle = style;
					flag = true;
				}
				else {
					saplingType = originalType;
					style = originalStyle;
				}
			}

			foreach (var hook in HookSaplingGrowthType) {
				saplingType = hook(type, ref style);

				if (saplingType >= 0 && TileID.Sets.TreeSapling[saplingType]) {
					originalType = saplingType;
					originalStyle = style;
					flag = true;
				}
				else {
					saplingType = originalType;
					style = originalStyle;
				}
			}

			return flag;
		}

		public static bool CanGrowModTree(int type) {
			return trees.ContainsKey(type);
		}

		public static void TreeDust(Tile tile, ref int dust) {
			if (tile.active() && trees.ContainsKey(tile.type)) {
				dust = trees[tile.type].CreateDust();
			}
		}

		public static void TreeGrowthFXGore(int type, ref int gore) {
			if (trees.ContainsKey(type)) {
				gore = trees[type].GrowthFXGore();
			}
		}

		public static bool CanDropAcorn(int type) {
			return trees.ContainsKey(type) ? trees[type].CanDropAcorn() : false;
		}

		public static void DropTreeWood(int type, ref int wood) {
			if (trees.ContainsKey(type)) {
				wood = trees[type].DropWood();
			}
		}

		public static Texture2D GetTreeTexture(Tile tile) {
			return tile.active() && trees.ContainsKey(tile.type) ? trees[tile.type].GetTexture() : null;
		}

		public static Texture2D GetTreeTopTextures(int type, int i, int j, ref int frame,
			ref int frameWidth, ref int frameHeight, ref int xOffsetLeft, ref int yOffset) {
			return trees.ContainsKey(type) ? trees[type].GetTopTextures(i, j, ref frame,
				ref frameWidth, ref frameHeight, ref xOffsetLeft, ref yOffset) : null;
		}

		public static Texture2D GetTreeBranchTextures(int type, int i, int j, int trunkOffset, ref int frame) {
			return trees.ContainsKey(type) ? trees[type].GetBranchTextures(i, j, trunkOffset, ref frame) : null;
		}

		public static bool CanGrowModPalmTree(int type) {
			return palmTrees.ContainsKey(type);
		}

		public static void PalmTreeDust(Tile tile, ref int dust) {
			if (tile.active() && palmTrees.ContainsKey(tile.type)) {
				dust = palmTrees[tile.type].CreateDust();
			}
		}

		public static void PalmTreeGrowthFXGore(int type, ref int gore) {
			if (palmTrees.ContainsKey(type)) {
				gore = palmTrees[type].GrowthFXGore();
			}
		}

		public static void DropPalmTreeWood(int type, ref int wood) {
			if (palmTrees.ContainsKey(type)) {
				wood = palmTrees[type].DropWood();
			}
		}

		public static Texture2D GetPalmTreeTexture(Tile tile) {
			return tile.active() && palmTrees.ContainsKey(tile.type) ? palmTrees[tile.type].GetTexture() : null;
		}

		public static Texture2D GetPalmTreeTopTextures(int type) {
			return palmTrees.ContainsKey(type) ? palmTrees[type].GetTopTextures() : null;
		}

		public static bool CanGrowModCactus(int type) {
			return cacti.ContainsKey(type) || TileIO.Tiles.unloadedTypes.Contains((ushort)type);
		}

		public static Texture2D GetCactusTexture(int type) {
			return cacti.ContainsKey(type) ? cacti[type].GetTexture() : null;
		}

		public static void PlaceInWorld(int i, int j, Item item) {
			int type = item.createTile;
			if (type < 0)
				return;

			foreach (var hook in HookPlaceInWorld) {
				hook(i, j, type, item);
			}

			GetTile(type)?.PlaceInWorld(i, j, item);
		}

		public static bool IsLockedChest(int i, int j, int type) {
			return GetTile(type)?.IsLockedChest(i, j) ?? false;
		}

		public static bool UnlockChest(int i, int j, int type, ref short frameXAdjustment, ref int dustType, ref bool manual) {
			return GetTile(type)?.UnlockChest(i, j, ref frameXAdjustment, ref dustType, ref manual) ?? false;
		}
	}
}<|MERGE_RESOLUTION|>--- conflicted
+++ resolved
@@ -584,11 +584,7 @@
 				hook(i, j, type, ref spriteEffects);
 			}
 		}
-<<<<<<< HEAD
-
-=======
-		
->>>>>>> 67ec6fd5
+
 		public static void SetDrawPositions(int i, int j, ref int width, ref int offsetY, ref int height, ref short tileFrameX, ref short tileFrameY) {
 			Tile tile = Main.tile[i, j];
 			if (tile.type >= TileID.Count) {
