using Microsoft.Xna.Framework.Graphics;
using ReLogic.Content;
using System;
using System.Collections.Generic;
using Terraria.GameContent;
using Terraria.ID;
using Terraria.Initializers;
using Terraria.ModLoader.Core;

namespace Terraria.ModLoader
{
	//todo: further documentation
	/// <summary>
	/// This serves as a central place to store equipment slots and their corresponding textures. You will use this to obtain the IDs for your equipment textures.
	/// </summary>
<<<<<<< HEAD
	public static class EquipLoader {
		internal static readonly IDictionary<EquipType, int> nextEquip = new Dictionary<EquipType, int>();
=======
	public static class EquipLoader
	{
		internal static readonly Dictionary<EquipType, int> nextEquip = new Dictionary<EquipType, int>();
>>>>>>> 8a79b3f9

		internal static readonly Dictionary<EquipType, Dictionary<int, EquipTexture>> equipTextures = new();

		//list of equiptypes and slots registered for an item id. Used for SetDefaults
		internal static readonly Dictionary<int, Dictionary<EquipType, int>> idToSlot = new();

		//holds mappings of slot id -> item id for head/body/legs
		//used to populate Item.(head/body/leg)Type for Manequinns
		internal static readonly Dictionary<EquipType, Dictionary<int, int>> slotToId = new();

		public static readonly EquipType[] EquipTypes = (EquipType[])Enum.GetValues(typeof(EquipType));

		static EquipLoader() {
			foreach (EquipType type in EquipTypes) {
				nextEquip[type] = GetNumVanilla(type);
				equipTextures[type] = new Dictionary<int, EquipTexture>();
			}

			slotToId[EquipType.Head] = new Dictionary<int, int>();
			slotToId[EquipType.Body] = new Dictionary<int, int>();
			slotToId[EquipType.Legs] = new Dictionary<int, int>();
		}

		internal static int ReserveEquipID(EquipType type)
			=> nextEquip[type]++;

		/// <summary>
		/// Gets the equipment texture for the specified equipment type and ID.
		/// </summary>
		/// <param name="type"></param>
		/// <param name="slot"></param>
		/// <returns></returns>
		public static EquipTexture GetEquipTexture(EquipType type, int slot) {
			return equipTextures[type].TryGetValue(slot, out EquipTexture texture) ? texture : null;
		}

		internal static void ResizeAndFillArrays() {
			//Textures
			Array.Resize(ref TextureAssets.ArmorHead, nextEquip[EquipType.Head]);
			Array.Resize(ref TextureAssets.ArmorBody, nextEquip[EquipType.Body]);
			Array.Resize(ref TextureAssets.ArmorBodyComposite, nextEquip[EquipType.Body]);
			Array.Resize(ref TextureAssets.FemaleBody, nextEquip[EquipType.Body]);
			Array.Resize(ref TextureAssets.ArmorArm, nextEquip[EquipType.Body]);
			Array.Resize(ref TextureAssets.ArmorLeg, nextEquip[EquipType.Legs]);
			Array.Resize(ref TextureAssets.AccHandsOn, nextEquip[EquipType.HandsOn]);
			Array.Resize(ref TextureAssets.AccHandsOnComposite, nextEquip[EquipType.HandsOn]);
			Array.Resize(ref TextureAssets.AccHandsOff, nextEquip[EquipType.HandsOff]);
			Array.Resize(ref TextureAssets.AccHandsOffComposite, nextEquip[EquipType.HandsOff]);
			Array.Resize(ref TextureAssets.AccBack, nextEquip[EquipType.Back]);
			Array.Resize(ref TextureAssets.AccFront, nextEquip[EquipType.Front]);
			Array.Resize(ref TextureAssets.AccShoes, nextEquip[EquipType.Shoes]);
			Array.Resize(ref TextureAssets.AccWaist, nextEquip[EquipType.Waist]);
			Array.Resize(ref TextureAssets.Wings, nextEquip[EquipType.Wings]);
			Array.Resize(ref TextureAssets.AccShield, nextEquip[EquipType.Shield]);
			Array.Resize(ref TextureAssets.AccNeck, nextEquip[EquipType.Neck]);
			Array.Resize(ref TextureAssets.AccFace, nextEquip[EquipType.Face]);
			Array.Resize(ref TextureAssets.AccBalloon, nextEquip[EquipType.Balloon]);

			//Sets
			LoaderUtils.ResetStaticMembers(typeof(ArmorIDs), true);
			WingStatsInitializer.Load();

			foreach (EquipType type in EquipTypes) {
				foreach (var entry in equipTextures[type]) {
					int slot = entry.Key;
<<<<<<< HEAD
					EquipTexture texture = entry.Value;

					GetTextureArray(type)[slot] = ModContent.GetTexture(texture.Texture);

=======
					EquipTexture equipTexture = entry.Value;
					string texture = equipTexture.Texture;
					
					GetTextureArray(type)[slot] = ModContent.Request<Texture2D>(texture);
					
>>>>>>> 8a79b3f9
					if (type == EquipType.Body) {
						ArmorIDs.Body.Sets.UsesNewFramingCode[slot] = true;
					}
					else if (type == EquipType.HandsOn) {
						ArmorIDs.HandOn.Sets.UsesNewFramingCode[slot] = true;
					}
					else if (type == EquipType.HandsOff) {
						ArmorIDs.HandOff.Sets.UsesNewFramingCode[slot] = true;
					}
				}
			}

<<<<<<< HEAD
			Array.Resize(ref Item.headType, nextEquip[EquipType.Head]);

			foreach (var entry in slotToId[EquipType.Head]) {
				Item.headType[entry.Key] = entry.Value;
			}

			Array.Resize(ref Item.bodyType, nextEquip[EquipType.Body]);
=======
			static void ResizeAndRegisterType(EquipType equipType, ref int[] typeArray) {
				Array.Resize(ref typeArray, nextEquip[equipType]);
>>>>>>> 8a79b3f9

				foreach (var entry in slotToId[equipType]) {
					typeArray[entry.Key] = entry.Value;
				}
			}

<<<<<<< HEAD
			Array.Resize(ref Item.legType, nextEquip[EquipType.Legs]);

			foreach (var entry in slotToId[EquipType.Legs]) {
				Item.legType[entry.Key] = entry.Value;
			}
=======
			ResizeAndRegisterType(EquipType.Head, ref Item.headType);
			ResizeAndRegisterType(EquipType.Body, ref Item.bodyType);
			ResizeAndRegisterType(EquipType.Legs, ref Item.legType);
>>>>>>> 8a79b3f9
		}

		internal static void Unload() {
			foreach (EquipType type in EquipTypes) {
				nextEquip[type] = GetNumVanilla(type);
				equipTextures[type].Clear();
			}

			idToSlot.Clear();
			slotToId[EquipType.Head].Clear();
			slotToId[EquipType.Body].Clear();
			slotToId[EquipType.Legs].Clear();
		}

		internal static int GetNumVanilla(EquipType type)
			=> type switch {
				EquipType.Head => Main.numArmorHead,
				EquipType.Body => Main.numArmorBody,
				EquipType.Legs => Main.numArmorLegs,
				EquipType.HandsOn => Main.numAccHandsOn,
				EquipType.HandsOff => Main.numAccHandsOff,
				EquipType.Back => Main.numAccBack,
				EquipType.Front => Main.numAccFront,
				EquipType.Shoes => Main.numAccShoes,
				EquipType.Waist => Main.numAccWaist,
				EquipType.Wings => Main.maxWings,
				EquipType.Shield => Main.numAccShield,
				EquipType.Neck => Main.numAccNeck,
				EquipType.Face => Main.numAccFace,
				EquipType.Balloon => Main.numAccBalloon,
				_ => 0,
			};

		internal static Asset<Texture2D>[] GetTextureArray(EquipType type)
			=> type switch {
				EquipType.Head => TextureAssets.ArmorHead,
				EquipType.Body => TextureAssets.ArmorBodyComposite,
				EquipType.Legs => TextureAssets.ArmorLeg,
				EquipType.HandsOn => TextureAssets.AccHandsOnComposite,
				EquipType.HandsOff => TextureAssets.AccHandsOffComposite,
				EquipType.Back => TextureAssets.AccBack,
				EquipType.Front => TextureAssets.AccFront,
				EquipType.Shoes => TextureAssets.AccShoes,
				EquipType.Waist => TextureAssets.AccWaist,
				EquipType.Wings => TextureAssets.Wings,
				EquipType.Shield => TextureAssets.AccShield,
				EquipType.Neck => TextureAssets.AccNeck,
				EquipType.Face => TextureAssets.AccFace,
				EquipType.Balloon => TextureAssets.AccBalloon,
				_ => null,
			};

		internal static void SetSlot(Item item) {
			if (!idToSlot.TryGetValue(item.type, out var slots))
				return;

			foreach (var entry in slots) {
				int slot = entry.Value;

				switch (entry.Key) {
					case EquipType.Head:
						item.headSlot = slot;
						break;
					case EquipType.Body:
						item.bodySlot = slot;
						break;
					case EquipType.Legs:
						item.legSlot = slot;
						break;
					case EquipType.HandsOn:
						item.handOnSlot = (sbyte)slot;
						break;
					case EquipType.HandsOff:
						item.handOffSlot = (sbyte)slot;
						break;
					case EquipType.Back:
						item.backSlot = (sbyte)slot;
						break;
					case EquipType.Front:
						item.frontSlot = (sbyte)slot;
						break;
					case EquipType.Shoes:
						item.shoeSlot = (sbyte)slot;
						break;
					case EquipType.Waist:
						item.waistSlot = (sbyte)slot;
						break;
					case EquipType.Wings:
						item.wingSlot = (sbyte)slot;
						break;
					case EquipType.Shield:
						item.shieldSlot = (sbyte)slot;
						break;
					case EquipType.Neck:
						item.neckSlot = (sbyte)slot;
						break;
					case EquipType.Face:
						item.faceSlot = (sbyte)slot;
						break;
					case EquipType.Balloon:
						item.balloonSlot = (sbyte)slot;
						break;
				}
			}
		}

		internal static int GetPlayerEquip(Player player, EquipType type)
			=> type switch {
				EquipType.Head => player.head,
				EquipType.Body => player.body,
				EquipType.Legs => player.legs,
				EquipType.HandsOn => player.handon,
				EquipType.HandsOff => player.handoff,
				EquipType.Back => player.back,
				EquipType.Front => player.front,
				EquipType.Shoes => player.shoe,
				EquipType.Waist => player.waist,
				EquipType.Wings => player.wings,
				EquipType.Shield => player.shield,
				EquipType.Neck => player.neck,
				EquipType.Face => player.face,
				EquipType.Balloon => player.balloon,
				_ => 0,
			};

		/// <summary>
		/// Hook Player.PlayerFrame
		/// Calls each of the item's equipment texture's UpdateVanity hook.
		/// </summary>
		public static void EquipFrameEffects(Player player) {
			foreach (EquipType type in EquipTypes) {
				int slot = GetPlayerEquip(player, type);
				EquipTexture texture = GetEquipTexture(type, slot);

				texture?.FrameEffects(player, type);
			}
		}
	}
}<|MERGE_RESOLUTION|>--- conflicted
+++ resolved
@@ -13,14 +13,9 @@
 	/// <summary>
 	/// This serves as a central place to store equipment slots and their corresponding textures. You will use this to obtain the IDs for your equipment textures.
 	/// </summary>
-<<<<<<< HEAD
-	public static class EquipLoader {
-		internal static readonly IDictionary<EquipType, int> nextEquip = new Dictionary<EquipType, int>();
-=======
 	public static class EquipLoader
 	{
 		internal static readonly Dictionary<EquipType, int> nextEquip = new Dictionary<EquipType, int>();
->>>>>>> 8a79b3f9
 
 		internal static readonly Dictionary<EquipType, Dictionary<int, EquipTexture>> equipTextures = new();
 
@@ -86,18 +81,11 @@
 			foreach (EquipType type in EquipTypes) {
 				foreach (var entry in equipTextures[type]) {
 					int slot = entry.Key;
-<<<<<<< HEAD
-					EquipTexture texture = entry.Value;
-
-					GetTextureArray(type)[slot] = ModContent.GetTexture(texture.Texture);
-
-=======
 					EquipTexture equipTexture = entry.Value;
 					string texture = equipTexture.Texture;
 					
 					GetTextureArray(type)[slot] = ModContent.Request<Texture2D>(texture);
 					
->>>>>>> 8a79b3f9
 					if (type == EquipType.Body) {
 						ArmorIDs.Body.Sets.UsesNewFramingCode[slot] = true;
 					}
@@ -110,35 +98,17 @@
 				}
 			}
 
-<<<<<<< HEAD
-			Array.Resize(ref Item.headType, nextEquip[EquipType.Head]);
-
-			foreach (var entry in slotToId[EquipType.Head]) {
-				Item.headType[entry.Key] = entry.Value;
-			}
-
-			Array.Resize(ref Item.bodyType, nextEquip[EquipType.Body]);
-=======
 			static void ResizeAndRegisterType(EquipType equipType, ref int[] typeArray) {
 				Array.Resize(ref typeArray, nextEquip[equipType]);
->>>>>>> 8a79b3f9
 
 				foreach (var entry in slotToId[equipType]) {
 					typeArray[entry.Key] = entry.Value;
 				}
 			}
 
-<<<<<<< HEAD
-			Array.Resize(ref Item.legType, nextEquip[EquipType.Legs]);
-
-			foreach (var entry in slotToId[EquipType.Legs]) {
-				Item.legType[entry.Key] = entry.Value;
-			}
-=======
 			ResizeAndRegisterType(EquipType.Head, ref Item.headType);
 			ResizeAndRegisterType(EquipType.Body, ref Item.bodyType);
 			ResizeAndRegisterType(EquipType.Legs, ref Item.legType);
->>>>>>> 8a79b3f9
 		}
 
 		internal static void Unload() {
