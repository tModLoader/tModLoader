--- conflicted
+++ resolved
@@ -564,22 +564,6 @@
 		return val;
 	}
 
-<<<<<<< HEAD
-=======
-	// Delete in Mod Browser refactor - temp
-	public static string GetBrowserVersionNumber(Version tmlVersion)
-	{
-		if (tmlVersion < new Version(0, 12)) // Versions 0 to 0.11.8.9
-			return "1.3";
-
-		if (tmlVersion < new Version(2022, 10)) // Versions 0.12 to 2022.9
-			return "1.4.3";
-
-		return "1.4.4";
-	}
-
-
->>>>>>> b154dcf5
 	internal static HashSet<string> DetermineSupportedVersionsFromWorkshop(string repo)
 	{
 		string[] tmods = Directory.GetFiles(repo, "*.tmod", SearchOption.AllDirectories);
