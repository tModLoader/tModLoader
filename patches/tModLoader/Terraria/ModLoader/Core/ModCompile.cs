--- conflicted
+++ resolved
@@ -1,571 +1,215 @@
-#if NETCORE
-using Basic.Reference.Assemblies;
-using log4net.Core;
-using Microsoft.CodeAnalysis;
-using Microsoft.CodeAnalysis.CSharp;
-using Microsoft.CodeAnalysis.Emit;
-using System;
-using System.Collections.Generic;
-using System.Diagnostics;
-using System.IO;
-using System.Linq;
-using System.Reflection;
-using System.Runtime.Loader;
-using System.Security;
-using System.Text;
-using System.Text.RegularExpressions;
-using System.Threading;
-using System.Threading.Tasks;
-using Terraria.Localization;
-using Terraria.ModLoader.Exceptions;
-
-namespace Terraria.ModLoader.Core;
-
-// TODO further documentation
-// TODO too many inner classes
-internal class ModCompile
-{
-	public interface IBuildStatus
-	{
-		void SetProgress(int i, int n = -1);
-		void SetStatus(string msg);
-		void LogCompilerLine(string msg, Level level);
-	}
-
-	private class ConsoleBuildStatus : IBuildStatus
-	{
-		public void SetProgress(int i, int n) { }
-
-		public void SetStatus(string msg) => Console.WriteLine(msg);
-
-		public void LogCompilerLine(string msg, Level level) =>
-			((level == Level.Error) ? Console.Error : Console.Out).WriteLine(msg);
-	}
-
-	private class BuildingMod : LocalMod
-	{
-		public string path;
-
-		public BuildingMod(TmodFile modFile, BuildProperties properties, string path) : base(modFile, properties)
-		{
-			this.path = path;
-		}
-	}
-
-	public static readonly string ModSourcePath = Path.Combine(Program.SavePathShared, "ModSources");
-
-	internal static string[] FindModSources()
-	{
-		Directory.CreateDirectory(ModSourcePath);
-		return Directory.GetDirectories(ModSourcePath, "*", SearchOption.TopDirectoryOnly).Where(dir => {
-			var directory = new DirectoryInfo(dir);
-			return directory.Name[0] != '.' && directory.Name != "ModAssemblies" && directory.Name != "Mod Libraries";
-		}).ToArray();
-	}
-
-	// Silence exception reporting in the chat unless actively modding.
-	public static bool activelyModding;
-
-<<<<<<< HEAD
-		private static readonly Regex ErrorRegex = new(@"^\s*(\d+) Error\(s\)", RegexOptions.Multiline | RegexOptions.Compiled);
-		private static readonly Regex WarningRegex = new(@"^\s*(\d+) Warning\(s\)", RegexOptions.Multiline | RegexOptions.Compiled);
-		private static readonly Regex ErrorMessageRegex = new(@"error \w*:", RegexOptions.Compiled);
-		private static readonly string tMLDir = Path.GetDirectoryName(Assembly.GetExecutingAssembly().Location);
-		private static readonly string oldModReferencesPath = Path.Combine(Program.SavePath, "references");
-		private static readonly string modTargetsPath = Path.Combine(ModSourcePath, "tModLoader.targets");
-		private static readonly string tMLModTargetsPath = Path.Combine(tMLDir, "tMLMod.targets");
-		private static bool referencesUpdated = false;
-		internal static void UpdateReferencesFolder()
-		{
-			if (referencesUpdated)
-				return;
-=======
-	public static bool DeveloperMode => Debugger.IsAttached || Directory.Exists(ModSourcePath) && FindModSources().Length > 0;
->>>>>>> 5d3e9412
-
-	private static readonly string tMLDir = Path.GetDirectoryName(Assembly.GetExecutingAssembly().Location);
-	private static readonly string oldModReferencesPath = Path.Combine(Program.SavePath, "references");
-	private static readonly string modTargetsPath = Path.Combine(ModSourcePath, "tModLoader.targets");
-	private static readonly string tMLModTargetsPath = Path.Combine(tMLDir, "tMLMod.targets");
-	private static bool referencesUpdated = false;
-	internal static void UpdateReferencesFolder()
-	{
-		if (referencesUpdated)
-			return;
-
-		try {
-			if (Directory.Exists(oldModReferencesPath))
-				Directory.Delete(oldModReferencesPath, true);
-		} catch (Exception e) {
-			Logging.tML.Error("Failed to delete old /references dir", e);
-		}
-
-		UpdateFileContents(modTargetsPath,
-$@"<Project ToolsVersion=""14.0"" xmlns=""http://schemas.microsoft.com/developer/msbuild/2003"">
-  <Import Project=""{SecurityElement.Escape(tMLModTargetsPath)}"" />
-</Project>");
-
-		referencesUpdated = true;
-	}
-
-	private static void UpdateFileContents(string path, string contents) {
-		Directory.CreateDirectory(Path.GetDirectoryName(path));
-
-		byte[] bytes = Encoding.UTF8.GetBytes(contents);
-		if (!File.Exists(path) || !Enumerable.SequenceEqual(bytes, File.ReadAllBytes(path)))
-			File.WriteAllBytes(path, bytes);
-	}
-
-	internal static IList<string> sourceExtensions = new List<string> { ".csproj", ".cs", ".sln" };
-
-	private IBuildStatus status;
-	public ModCompile(IBuildStatus status)
-	{
-		this.status = status;
-
-		// *gasp*, side-effects
-		activelyModding = true;
-		Logging.ResetPastExceptions();
-	}
-
-	internal void BuildAll()
-	{
-		var modList = new List<LocalMod>();
-		foreach (var modFolder in FindModSources())
-			modList.Add(ReadBuildInfo(modFolder));
-
-		//figure out which of the installed mods are required for building
-		var installedMods = ModOrganizer.FindMods().Where(mod => !modList.Exists(m => m.Name == mod.Name)).ToList();
-
-<<<<<<< HEAD
-		internal static void BuildModCommandLine(string modFolder)
-		{
-			UpdateReferencesFolder();
-
-			// TODO: Build works even without build.txt or even a correct folder...
-			LanguageManager.Instance.SetLanguage(GameCulture.DefaultCulture);
-			Lang.InitializeLegacyLocalization();
-=======
-		var requiredFromInstall = new HashSet<LocalMod>();
-		void Require(LocalMod mod, bool includeWeak)
-		{
-			foreach (var dep in mod.properties.RefNames(includeWeak)) {
-				var depMod = installedMods.SingleOrDefault(m => m.Name == dep);
-				if (depMod != null && requiredFromInstall.Add(depMod))
-					Require(depMod, false);
-			}
-		}
-
-		foreach (var mod in modList)
-			Require(mod, true);
-
-		modList.AddRange(requiredFromInstall);
-
-		//sort and version check
-		List<BuildingMod> modsToBuild;
-		try {
-			ModOrganizer.EnsureDependenciesExist(modList, true);
-			ModOrganizer.EnsureTargetVersionsMet(modList);
-			var sortedModList = ModOrganizer.Sort(modList);
-			modsToBuild = sortedModList.OfType<BuildingMod>().ToList();
-		}
-		catch (ModSortingException e) {
-			throw new BuildException(e.Message);
-		}
-
-		//build
-		int num = 0;
-		foreach (var mod in modsToBuild) {
-			status.SetProgress(num++, modsToBuild.Count);
-			Build(mod);
-		}
-	}
->>>>>>> 5d3e9412
-
-	internal static void BuildModCommandLine(string modFolder)
-	{
-		UpdateReferencesFolder();
-
-		// TODO: Build works even without build.txt or even a correct folder...
-		LanguageManager.Instance.SetLanguage(GameCulture.DefaultCulture);
-		Lang.InitializeLegacyLocalization();
-
-		// Once we get to this point, the application is guaranteed to exit
-		try {
-			new ModCompile(new ConsoleBuildStatus()).Build(modFolder);
-		}
-		catch (BuildException e) {
-			Console.Error.WriteLine("Error: " + e.Message);
-			if (e.InnerException != null)
-				Console.Error.WriteLine(e.InnerException);
-			Environment.Exit(1);
-		}
-		catch (Exception e) {
-			Console.Error.WriteLine(e);
-			Environment.Exit(1);
-		}
-
-		Social.Steam.WorkshopSocialModule.SteamCMDPublishPreparer(modFolder);
-
-<<<<<<< HEAD
-		private BuildingMod ReadBuildInfo(string modFolder)
-		{
-			if (modFolder.EndsWith("\\") || modFolder.EndsWith("/")) modFolder = modFolder.Substring(0, modFolder.Length - 1);
-			string modName = Path.GetFileName(modFolder);
-
-
-			string file = Path.Combine(ModLoader.ModPath, modName + ".tmod");
-			var modFile = new TmodFile(file, modName);
-			return new BuildingMod(modFile, null, modFolder);
-=======
-		// Mod was built with success, exit code 0 indicates success.
-		Environment.Exit(0);
-	}
-
-	internal void Build(string modFolder) => Build(ReadBuildInfo(modFolder));
-
-	private BuildingMod ReadBuildInfo(string modFolder)
-	{
-		if (modFolder.EndsWith("\\") || modFolder.EndsWith("/")) modFolder = modFolder.Substring(0, modFolder.Length - 1);
-		var modName = Path.GetFileName(modFolder);
-		status.SetStatus(Language.GetTextValue("tModLoader.ReadingProperties", modName));
-
-		BuildProperties properties;
-		try {
-			properties = BuildProperties.ReadBuildFile(modFolder);
-		}
-		catch (Exception e) {
-			throw new BuildException(Language.GetTextValue("tModLoader.BuildErrorFailedLoadBuildTxt", Path.Combine(modFolder, "build.txt")), e);
->>>>>>> 5d3e9412
-		}
-
-		var file = Path.Combine(ModLoader.ModPath, modName + ".tmod");
-		var modFile = new TmodFile(file, modName, properties.version);
-		return new BuildingMod(modFile, properties, modFolder);
-	}
-
-<<<<<<< HEAD
-				if (ModLoader.TryGetMod(mod.Name, out var loadedMod)) {
-					loadedMod.Close();
-				}
-
-				string tmlVersion = BuildInfo.tMLVersion.ToString();
-				string outputPath = mod.modFile.path;
-
-				Process process = new() {
-					StartInfo = new ProcessStartInfo {
-						FileName = "dotnet",
-						Arguments = $"build -v q /p:OutputTmodPath=\"{outputPath}\" /p:TmlVersion=\"{tmlVersion}\"",
-						WorkingDirectory = mod.path,
-						UseShellExecute = false,
-						RedirectStandardOutput = true,
-						CreateNoWindow = true,
-					},
-				};
-
-				// Force locale to be in english.
-				// Needed because of how we are getting the error and warning count.
-				process.StartInfo.EnvironmentVariables["DOTNET_CLI_UI_LANGUAGE"] = "en-US";
-
-				process.Start();
-				string output = process.StandardOutput.ReadToEnd();
-
-				if (process.ExitCode != 0) {
-					Console.WriteLine("Complete build output:");
-					Console.WriteLine(output);
-
-
-					Match errorMatch = ErrorRegex.Match(output);
-					Match warningMatch = WarningRegex.Match(output);
-					string numErrors = errorMatch.Success ? errorMatch.Groups[1].Value : "?";
-					string numWarnings = warningMatch.Success ? warningMatch.Groups[1].Value : "?";
-
-					string firstError = output.Split('\n').FirstOrDefault(line => ErrorMessageRegex.IsMatch(line), "N/A");
-
-					throw new BuildException(Language.GetTextValue("tModLoader.CompileError", mod.Name+".dll", numErrors, numWarnings) + $"\nError: {firstError}");
-				}
-
-				ModLoader.EnableMod(mod.Name);
-			}
-			catch (Exception e) {
-				e.Data["mod"] = mod.Name;
-				throw;
-			}
-		}
-=======
-	private void Build(BuildingMod mod)
-	{
-		try {
-			status.SetStatus(Language.GetTextValue("tModLoader.Building", mod.Name));
-
-			BuildMod(mod, out var code, out var pdb);
-			mod.modFile.AddFile(mod.Name+".dll", code);
-			if (pdb != null)
-				mod.modFile.AddFile(mod.Name + ".pdb", pdb);
-
-			PackageMod(mod);
-
-			if (ModLoader.TryGetMod(mod.Name, out var loadedMod)) {
-				loadedMod.Close();
-			}
-
-			mod.modFile.Save();
-			ModLoader.EnableMod(mod.Name);
-			LocalizationLoader.HandleModBuilt(mod.Name);
-		}
-		catch (Exception e) {
-			e.Data["mod"] = mod.Name;
-			throw;
-		}
-	}
-
-	private void PackageMod(BuildingMod mod)
-	{
-		status.SetStatus(Language.GetTextValue("tModLoader.Packaging", mod));
-		status.SetProgress(0, 1);
-
-		mod.modFile.AddFile("Info", mod.properties.ToBytes());
-
-		var resources = Directory.GetFiles(mod.path, "*", SearchOption.AllDirectories)
-			.Where(res => !IgnoreResource(mod, res))
-			.ToList();
-
-		status.SetProgress(packedResourceCount = 0, resources.Count);
-		Parallel.ForEach(resources, resource => AddResource(mod, resource));
-
-		// add dll references from the -eac bin folder
-		var libFolder = Path.Combine(mod.path, "lib");
-		foreach (var dllPath in mod.properties.dllReferences.Select(dllName => DllRefPath(mod, dllName)))
-			if (!dllPath.StartsWith(libFolder))
-				mod.modFile.AddFile("lib/" + Path.GetFileName(dllPath), File.ReadAllBytes(dllPath));
-	}
-
-	private bool IgnoreResource(BuildingMod mod, string resource)
-	{
-		var relPath = resource.Substring(mod.path.Length + 1);
-		return IgnoreCompletely(mod, resource) ||
-			relPath == "build.txt" ||
-			!mod.properties.includeSource && sourceExtensions.Contains(Path.GetExtension(resource)) ||
-			Path.GetFileName(resource) == "Thumbs.db";
-	}
-
-	// Ignore for both Compile and Packaging
-	private bool IgnoreCompletely(BuildingMod mod, string resource)
-	{
-		var relPath = resource.Substring(mod.path.Length + 1);
-		return mod.properties.ignoreFile(relPath) ||
-			relPath[0] == '.' ||
-			relPath.StartsWith("bin" + Path.DirectorySeparatorChar) ||
-			relPath.StartsWith("obj" + Path.DirectorySeparatorChar);
-	}
-
-	private int packedResourceCount;
-	private void AddResource(BuildingMod mod, string resource)
-	{
-		var relPath = resource.Substring(mod.path.Length + 1);
-		using (var src = File.OpenRead(resource))
-		using (var dst = new MemoryStream()) {
-			if (!ContentConverters.Convert(ref relPath, src, dst))
-				src.CopyTo(dst);
-
-			mod.modFile.AddFile(relPath, dst.ToArray());
-			Interlocked.Increment(ref packedResourceCount);
-			status.SetProgress(packedResourceCount);
-		}
-	}
-
-	private List<LocalMod> FindReferencedMods(BuildProperties properties)
-	{
-		//Determine the existing mods here, then just keep passing around the collection
-		var existingMods = ModOrganizer.FindMods().ToDictionary(mod => mod.modFile.Name, mod => mod);
-
-		var mods = new Dictionary<string, LocalMod>();
-		FindReferencedMods(properties, existingMods, mods, true);
-		return mods.Values.ToList();
-	}
-
-	private void FindReferencedMods(BuildProperties properties, Dictionary<string, LocalMod> existingMods, Dictionary<string, LocalMod> mods, bool requireWeak)
-	{
-		foreach (var refName in properties.RefNames(true)) {
-			if (mods.ContainsKey(refName))
-				continue;
-
-			bool isWeak = properties.weakReferences.Any(r => r.mod == refName);
-			LocalMod mod;
-			try {
-				//If the file doesn't exist here, bail out immediately
-				if (!existingMods.TryGetValue(refName, out mod))
-					throw new FileNotFoundException($"Could not find \"{refName}.tmod\" in your subscribed Workshop mods nor the Mods folder");
-			}
-			catch (FileNotFoundException) when (isWeak && !requireWeak) {
-				// don't recursively require weak deps, if the mod author needs to compile against them, they'll have them installed
-				continue;
-			}
-			catch (Exception ex) {
-				throw new BuildException(Language.GetTextValue("tModLoader.BuildErrorModReference", refName), ex);
-			}
-			mods[refName] = mod;
-			FindReferencedMods(mod.properties, existingMods, mods, false);
-		}
-	}
-
-	private void BuildMod(BuildingMod mod, out byte[] code, out byte[] pdb) {
-		string dllName = mod.Name + ".dll";
-		string dllPath = null;
-		string pdbPath() => Path.ChangeExtension(dllPath, "pdb");
-
-		// look for pre-compiled paths
-		if (mod.properties.noCompile) {
-			dllPath = Path.Combine(mod.path, dllName);
-		}
-		else if (Program.LaunchParameters.TryGetValue("-eac", out var eacValue)) {
-			dllPath = eacValue;
-
-			mod.properties.eacPath = pdbPath();
-			status.SetStatus(Language.GetTextValue("tModLoader.EnabledEAC", mod.properties.eacPath));
-		}
-
-		// precompiled load, or fallback to Roslyn compile
-		if (dllPath != null) {
-			if (!File.Exists(dllPath))
-				throw new BuildException(Language.GetTextValue("tModLoader.BuildErrorLoadingPrecompiled", dllPath));
-
-			status.SetStatus(Language.GetTextValue("tModLoader.LoadingPrecompiled", dllName, Path.GetFileName(dllPath)));
-			code = File.ReadAllBytes(dllPath);
-			pdb = File.Exists(pdbPath()) ? File.ReadAllBytes(pdbPath()) : null;
-		}
-		else {
-			CompileMod(mod, out code, out pdb);
-		}
-	}
-
-	private void CompileMod(BuildingMod mod, out byte[] code, out byte[] pdb)
-	{
-		status.SetStatus(Language.GetTextValue("tModLoader.Compiling", mod.Name+".dll"));
-		var tempDir = Path.Combine(mod.path, "compile_temp");
-		if (Directory.Exists(tempDir))
-			Directory.Delete(tempDir, true);
-		Directory.CreateDirectory(tempDir);
-
-		var refs = new List<string>();
-
-		//everything used to compile the tModLoader for the target platform
-		refs.AddRange(GetTerrariaReferences());
-
-		//libs added by the mod
-		refs.AddRange(mod.properties.dllReferences.Select(dllName => DllRefPath(mod, dllName)));
-
-		//all dlls included in all referenced mods
-		foreach (var refMod in FindReferencedMods(mod.properties)) {
-			using (refMod.modFile.Open()) {
-				var path = Path.Combine(tempDir, refMod + ".dll");
-				File.WriteAllBytes(path, refMod.modFile.GetModAssembly());
-				refs.Add(path);
-
-				foreach (var refDll in refMod.properties.dllReferences) {
-					path = Path.Combine(tempDir, refDll + ".dll");
-					File.WriteAllBytes(path, refMod.modFile.GetBytes("lib/" + refDll + ".dll"));
-					refs.Add(path);
-				}
-			}
-		}
-
-		var files = Directory.GetFiles(mod.path, "*.cs", SearchOption.AllDirectories).Where(file => !IgnoreCompletely(mod, file)).ToArray();
-
-		bool allowUnsafe =
-			Program.LaunchParameters.TryGetValue("-unsafe", out var unsafeParam) &&
-			bool.TryParse(unsafeParam, out var _allowUnsafe) && _allowUnsafe;
-
-		var preprocessorSymbols = new List<string> { "FNA" };
-		if (Program.LaunchParameters.TryGetValue("-define", out var defineParam))
-			preprocessorSymbols.AddRange(defineParam.Split(';', ' '));
-
-		if (BuildInfo.IsStable) {
-			string tmlVersionPreprocessorSymbol = $"TML_{BuildInfo.tMLVersion.Major}_{BuildInfo.tMLVersion.Minor:D2}";
-			preprocessorSymbols.Add(tmlVersionPreprocessorSymbol);
-		}
-
-		var results = RoslynCompile(mod.Name, refs, files, preprocessorSymbols.ToArray(), allowUnsafe, out code, out pdb);
-
-		int numWarnings = results.Count(e => e.Severity == DiagnosticSeverity.Warning);
-		int numErrors = results.Length - numWarnings;
-		status.LogCompilerLine(Language.GetTextValue("tModLoader.CompilationResult", numErrors, numWarnings), Level.Info);
-		foreach (var line in results)
-			status.LogCompilerLine(line.ToString(), line.Severity == DiagnosticSeverity.Warning ? Level.Warn : Level.Error);
-
-		try {
-			if (Directory.Exists(tempDir))
-				Directory.Delete(tempDir, true);
-		}
-		catch (Exception) { }
-
-		if (numErrors > 0) {
-			var firstError = results.First(e => e.Severity == DiagnosticSeverity.Error);
-			throw new BuildException(Language.GetTextValue("tModLoader.CompileError", mod.Name+".dll", numErrors, numWarnings) + $"\nError: {firstError}");
-		}
-	}
-
-	private string DllRefPath(BuildingMod mod, string dllName)
-	{
-		string path = Path.Combine(mod.path, "lib", dllName) + ".dll";
-
-		if (File.Exists(path))
-			return path;
-
-		if (Program.LaunchParameters.TryGetValue("-eac", out var eacPath)) {
-			var outputCopiedPath = Path.Combine(Path.GetDirectoryName(eacPath), dllName + ".dll");
-
-			if (File.Exists(outputCopiedPath))
-				return outputCopiedPath;
-		}
-
-		throw new BuildException("Missing dll reference: " + path);
-	}
-
-	private static IEnumerable<string> GetTerrariaReferences() {
-		var executingAssembly = Assembly.GetExecutingAssembly();
-		yield return executingAssembly.Location;
-
-		// same filters as the <Reference> elements in the generated .targets file
-		var libsDir = Path.Combine(Path.GetDirectoryName(executingAssembly.Location), "Libraries");
-		foreach (var f in Directory.EnumerateFiles(libsDir, "*.dll", SearchOption.AllDirectories)) {
-			var path = f.Replace('\\', '/');
-			if (!path.EndsWith(".resources.dll") &&
-				!path.Contains("/Native/") &&
-				!path.Contains("/runtime"))
-				yield return f;
-		}
-	}
-
-	/// <summary>
-	/// Compile a dll for the mod based on required includes.
-	/// </summary>
-	private static Diagnostic[] RoslynCompile(string name, List<string> references, string[] files, string[] preprocessorSymbols, bool allowUnsafe, out byte[] code, out byte[] pdb)
-	{
-		var options = new CSharpCompilationOptions(OutputKind.DynamicallyLinkedLibrary,
-			assemblyIdentityComparer: DesktopAssemblyIdentityComparer.Default,
-			optimizationLevel: preprocessorSymbols.Contains("DEBUG") ? OptimizationLevel.Debug : OptimizationLevel.Release,
-			allowUnsafe: allowUnsafe);
-
-		var parseOptions = new CSharpParseOptions(LanguageVersion.Preview, preprocessorSymbols: preprocessorSymbols);
-
-		var emitOptions = new EmitOptions(debugInformationFormat: DebugInformationFormat.PortablePdb);
-
-		var refs = references.Select(s => MetadataReference.CreateFromFile(s));
-		refs = refs.Concat(Net60.All);
-
-		var src = files.Select(f => SyntaxFactory.ParseSyntaxTree(File.ReadAllText(f), parseOptions, f, Encoding.UTF8));
-
-		var comp = CSharpCompilation.Create(name, src, refs, options);
-
-		using var peStream = new MemoryStream();
-		using var pdbStream = new MemoryStream();
-		var results = comp.Emit(peStream, pdbStream, options: emitOptions);
-
-		code = peStream.ToArray();
-		pdb = pdbStream.ToArray();
-		return results.Diagnostics.Where(d => d.Severity >= DiagnosticSeverity.Warning).ToArray();
->>>>>>> 5d3e9412
-	}
-}
-#endif
+#if NETCORE
+using Basic.Reference.Assemblies;
+using log4net.Core;
+using Microsoft.CodeAnalysis;
+using Microsoft.CodeAnalysis.CSharp;
+using Microsoft.CodeAnalysis.Emit;
+using System;
+using System.Collections.Generic;
+using System.Diagnostics;
+using System.IO;
+using System.Linq;
+using System.Reflection;
+using System.Runtime.Loader;
+using System.Security;
+using System.Text;
+using System.Text.RegularExpressions;
+using System.Threading;
+using System.Threading.Tasks;
+using Terraria.Localization;
+using Terraria.ModLoader.Exceptions;
+
+namespace Terraria.ModLoader.Core;
+
+// TODO further documentation
+// TODO too many inner classes
+internal class ModCompile
+{
+	public interface IBuildStatus
+	{
+		void SetProgress(int i, int n = -1);
+		void SetStatus(string msg);
+		void LogCompilerLine(string msg, Level level);
+	}
+
+	private class ConsoleBuildStatus : IBuildStatus
+	{
+		public void SetProgress(int i, int n) { }
+
+		public void SetStatus(string msg) => Console.WriteLine(msg);
+
+		public void LogCompilerLine(string msg, Level level) =>
+			((level == Level.Error) ? Console.Error : Console.Out).WriteLine(msg);
+	}
+
+	private class BuildingMod : LocalMod
+	{
+		public string path;
+
+		public BuildingMod(TmodFile modFile, BuildProperties properties, string path) : base(modFile, properties)
+		{
+			this.path = path;
+		}
+	}
+
+	public static readonly string ModSourcePath = Path.Combine(Program.SavePathShared, "ModSources");
+
+	internal static string[] FindModSources()
+	{
+		Directory.CreateDirectory(ModSourcePath);
+		return Directory.GetDirectories(ModSourcePath, "*", SearchOption.TopDirectoryOnly).Where(dir => {
+			var directory = new DirectoryInfo(dir);
+			return directory.Name[0] != '.' && directory.Name != "ModAssemblies" && directory.Name != "Mod Libraries";
+		}).ToArray();
+	}
+
+	// Silence exception reporting in the chat unless actively modding.
+	public static bool activelyModding;
+
+	public static bool DeveloperMode => Debugger.IsAttached || Directory.Exists(ModSourcePath) && FindModSources().Length > 0;
+
+	private static readonly Regex ErrorRegex = new(@"^\s*(\d+) Error\(s\)", RegexOptions.Multiline | RegexOptions.Compiled);
+	private static readonly Regex WarningRegex = new(@"^\s*(\d+) Warning\(s\)", RegexOptions.Multiline | RegexOptions.Compiled);
+	private static readonly Regex ErrorMessageRegex = new(@"error \w*:", RegexOptions.Compiled);
+	private static readonly string tMLDir = Path.GetDirectoryName(Assembly.GetExecutingAssembly().Location);
+	private static readonly string oldModReferencesPath = Path.Combine(Program.SavePath, "references");
+	private static readonly string modTargetsPath = Path.Combine(ModSourcePath, "tModLoader.targets");
+	private static readonly string tMLModTargetsPath = Path.Combine(tMLDir, "tMLMod.targets");
+	private static bool referencesUpdated = false;
+	internal static void UpdateReferencesFolder()
+	{
+		if (referencesUpdated)
+			return;
+
+		try {
+			if (Directory.Exists(oldModReferencesPath))
+				Directory.Delete(oldModReferencesPath, true);
+		} catch (Exception e) {
+			Logging.tML.Error("Failed to delete old /references dir", e);
+		}
+
+		UpdateFileContents(modTargetsPath,
+$@"<Project ToolsVersion=""14.0"" xmlns=""http://schemas.microsoft.com/developer/msbuild/2003"">
+  <Import Project=""{SecurityElement.Escape(tMLModTargetsPath)}"" />
+</Project>");
+
+		referencesUpdated = true;
+	}
+
+	private static void UpdateFileContents(string path, string contents) {
+		Directory.CreateDirectory(Path.GetDirectoryName(path));
+
+		byte[] bytes = Encoding.UTF8.GetBytes(contents);
+		if (!File.Exists(path) || !Enumerable.SequenceEqual(bytes, File.ReadAllBytes(path)))
+			File.WriteAllBytes(path, bytes);
+	}
+
+	internal static IList<string> sourceExtensions = new List<string> { ".csproj", ".cs", ".sln" };
+
+	private IBuildStatus status;
+	public ModCompile(IBuildStatus status)
+	{
+		this.status = status;
+
+		// *gasp*, side-effects
+		activelyModding = true;
+		Logging.ResetPastExceptions();
+	}
+
+	internal static void BuildModCommandLine(string modFolder)
+	{
+		UpdateReferencesFolder();
+
+		// TODO: Build works even without build.txt or even a correct folder...
+		LanguageManager.Instance.SetLanguage(GameCulture.DefaultCulture);
+		Lang.InitializeLegacyLocalization();
+
+		// Once we get to this point, the application is guaranteed to exit
+		try {
+			new ModCompile(new ConsoleBuildStatus()).Build(modFolder);
+		}
+		catch (BuildException e) {
+			Console.Error.WriteLine("Error: " + e.Message);
+			if (e.InnerException != null)
+				Console.Error.WriteLine(e.InnerException);
+			Environment.Exit(1);
+		}
+		catch (Exception e) {
+			Console.Error.WriteLine(e);
+			Environment.Exit(1);
+		}
+
+		Social.Steam.WorkshopSocialModule.SteamCMDPublishPreparer(modFolder);
+
+		// Mod was built with success, exit code 0 indicates success.
+		Environment.Exit(0);
+	}
+
+	internal void Build(string modFolder) => Build(ReadBuildInfo(modFolder));
+
+	private BuildingMod ReadBuildInfo(string modFolder)
+	{
+		if (modFolder.EndsWith("\\") || modFolder.EndsWith("/")) modFolder = modFolder.Substring(0, modFolder.Length - 1);
+		string modName = Path.GetFileName(modFolder);
+		status.SetStatus(Language.GetTextValue("tModLoader.ReadingProperties", modName));
+
+		string file = Path.Combine(ModLoader.ModPath, modName + ".tmod");
+		var modFile = new TmodFile(file, modName);
+		return new BuildingMod(modFile, null, modFolder);
+	}
+
+	private void Build(BuildingMod mod)
+	{
+		try {
+			status.SetStatus(Language.GetTextValue("tModLoader.Building", mod.Name));
+
+			if (ModLoader.TryGetMod(mod.Name, out var loadedMod)) {
+				loadedMod.Close();
+			}
+
+			string tmlVersion = BuildInfo.tMLVersion.ToString();
+			string outputPath = mod.modFile.path;
+
+			Process process = new() {
+				StartInfo = new ProcessStartInfo {
+					FileName = "dotnet",
+					Arguments = $"build -v q /p:OutputTmodPath=\"{outputPath}\" /p:TmlVersion=\"{tmlVersion}\"",
+					WorkingDirectory = mod.path,
+					UseShellExecute = false,
+					RedirectStandardOutput = true,
+					CreateNoWindow = true,
+				},
+			};
+
+			// Force locale to be in english.
+			// Needed because of how we are getting the error and warning count.
+			process.StartInfo.EnvironmentVariables["DOTNET_CLI_UI_LANGUAGE"] = "en-US";
+
+			process.Start();
+			string output = process.StandardOutput.ReadToEnd();
+
+			if (process.ExitCode != 0) {
+				Console.WriteLine("Complete build output:");
+				Console.WriteLine(output);
+
+
+				Match errorMatch = ErrorRegex.Match(output);
+				Match warningMatch = WarningRegex.Match(output);
+				string numErrors = errorMatch.Success ? errorMatch.Groups[1].Value : "?";
+				string numWarnings = warningMatch.Success ? warningMatch.Groups[1].Value : "?";
+
+				string firstError = output.Split('\n').FirstOrDefault(line => ErrorMessageRegex.IsMatch(line), "N/A");
+
+				throw new BuildException(Language.GetTextValue("tModLoader.CompileError", mod.Name+".dll", numErrors, numWarnings) + $"\nError: {firstError}");
+			}
+
+			ModLoader.EnableMod(mod.Name);
+			LocalizationLoader.HandleModBuilt(mod.Name);
+		}
+		catch (Exception e) {
+			e.Data["mod"] = mod.Name;
+			throw;
+		}
+	}
+}
+#endif