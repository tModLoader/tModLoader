--- conflicted
+++ resolved
@@ -13,11 +13,8 @@
 
 	public string Name => modFile.Name;
 	public string DisplayName => string.IsNullOrEmpty(properties.displayName) ? Name : properties.displayName;
-<<<<<<< HEAD
-	public Version Version => properties.version;
-=======
 	public readonly string DisplayNameClean; // Suitable for console output, chat tags stripped away.
->>>>>>> 92db420d
+  public Version Version => properties.version;
 	public Version tModLoaderVersion => properties.buildVersion;
 
 	public bool Enabled {
