--- conflicted
+++ resolved
@@ -121,18 +121,14 @@
 			var list = new List<TagCompound>();
 			foreach (var globalItem in ItemLoader.globalItems) {
 				var globalItemInstance = globalItem.Instance(item);
-				TagCompound data = globalItemInstance?.Save(item);
+				TagCompound data = globalItemInstance?.SaveData(item);
 				if(data == null)
 					continue;
 
 				list.Add(new TagCompound {
 					["mod"] = globalItemInstance.Mod.Name,
 					["name"] = globalItemInstance.Name,
-<<<<<<< HEAD
-					["data"] = globalItemInstance.SaveData(item)
-=======
 					["data"] = data
->>>>>>> 45d85d88
 				});
 			}
 			return list.Count > 0 ? list : null;
