using System;
using System.Collections.Generic;
using System.IO;
using System.Linq;
using System.Security.Cryptography;
using Terraria.Graphics.Shaders;
using Terraria.ModLoader.Default;
using Terraria.ModLoader.Engine;
using Terraria.ModLoader.Exceptions;
using Terraria.Social;
using Terraria.Utilities;

namespace Terraria.ModLoader.IO
{
	internal static class PlayerIO
	{
		internal static void WriteVanillaHairDye(short hairDye, BinaryWriter writer) {
			writer.Write((byte)(hairDye > EffectsTracker.vanillaHairShaderCount ? 0 : hairDye));
		}

		//make Terraria.Player.ENCRYPTION_KEY internal
		//add to end of Terraria.Player.SavePlayer
		internal static void Save(Player player, string path, bool isCloudSave) {
			path = Path.ChangeExtension(path, ".tplr");
			if (FileUtilities.Exists(path, isCloudSave))
				FileUtilities.Copy(path, path + ".bak", isCloudSave);

			var tag = new TagCompound {
				["armor"] = SaveInventory(player.armor),
				["dye"] = SaveInventory(player.dye),
				["inventory"] = SaveInventory(player.inventory),
				["miscEquips"] = SaveInventory(player.miscEquips),
				["miscDyes"] = SaveInventory(player.miscDyes),
				["bank"] = SaveInventory(player.bank.item),
				["bank2"] = SaveInventory(player.bank2.item),
				["bank3"] = SaveInventory(player.bank3.item),
				["hairDye"] = SaveHairDye(player.hairDye),
				["modData"] = SaveModData(player),
				["modBuffs"] = SaveModBuffs(player),
				["usedMods"] = SaveUsedMods(player)
			};

			using (Stream stream = isCloudSave ? (Stream)new MemoryStream() : (Stream)new FileStream(path, FileMode.Create)) {
				TagIO.ToStream(tag, stream);
				if (isCloudSave && SocialAPI.Cloud != null)
					SocialAPI.Cloud.Write(path, ((MemoryStream)stream).ToArray());
			}
		}
		//add near end of Terraria.Player.LoadPlayer before accessory check
		internal static void Load(Player player, string path, bool isCloudSave) {
			path = Path.ChangeExtension(path, ".tplr");

			if (!FileUtilities.Exists(path, isCloudSave))
				return;

			byte[] buf = FileUtilities.ReadAllBytes(path, isCloudSave);

			if (buf[0] != 0x1F || buf[1] != 0x8B) {
				//LoadLegacy(player, buf);
				return;
			}

			var tag = TagIO.FromStream(new MemoryStream(buf));
			LoadInventory(player.armor, tag.GetList<TagCompound>("armor"));
			LoadInventory(player.dye, tag.GetList<TagCompound>("dye"));
			LoadInventory(player.inventory, tag.GetList<TagCompound>("inventory"));
			LoadInventory(player.miscEquips, tag.GetList<TagCompound>("miscEquips"));
			LoadInventory(player.miscDyes, tag.GetList<TagCompound>("miscDyes"));
			LoadInventory(player.bank.item, tag.GetList<TagCompound>("bank"));
			LoadInventory(player.bank2.item, tag.GetList<TagCompound>("bank2"));
			LoadInventory(player.bank3.item, tag.GetList<TagCompound>("bank3"));
			LoadHairDye(player, tag.GetString("hairDye"));
			LoadModData(player, tag.GetList<TagCompound>("modData"));
			LoadModBuffs(player, tag.GetList<TagCompound>("modBuffs"));
			LoadUsedMods(player, tag.GetList<string>("usedMods"));
		}

		public static List<TagCompound> SaveInventory(Item[] inv) {
			var list = new List<TagCompound>();
			for (int k = 0; k < inv.Length; k++) {
				if (ItemLoader.NeedsModSaving(inv[k])) {
					var tag = ItemIO.Save(inv[k]);
					tag.Set("slot", (short)k);
					list.Add(tag);
				}
			}
			return list.Count > 0 ? list : null;
		}

		public static void LoadInventory(Item[] inv, IList<TagCompound> list) {
			foreach (var tag in list)
				inv[tag.GetShort("slot")] = ItemIO.Load(tag);
		}

		public static string SaveHairDye(short hairDye) {
			if (hairDye <= EffectsTracker.vanillaHairShaderCount)
				return "";

			int itemId = GameShaders.Hair._reverseShaderLookupDictionary[hairDye];
			var modItem = ItemLoader.GetItem(itemId);
			return modItem.Mod.Name + '/' + modItem.Name;
		}

		public static void LoadHairDye(Player player, string hairDyeItemName) {
			if (hairDyeItemName == "")
				return;

			// no mystery hair dye at this stage
			if (ModContent.TryFind<ModItem>(hairDyeItemName, out var modItem))
				player.hairDye = (byte)GameShaders.Hair.GetShaderIdFromItemId(modItem.Type);
		}

		internal static List<TagCompound> SaveModData(Player player) {
			var list = new List<TagCompound>();
			foreach (var modPlayer in player.modPlayers) {
				var data = modPlayer.Save();
				if (data == null)
					continue;

				list.Add(new TagCompound {
					["mod"] = modPlayer.Mod.Name,
					["name"] = modPlayer.Name,
					["data"] = data
				});
			}
			return list;
		}

		internal static void LoadModData(Player player, IList<TagCompound> list) {
			foreach (var tag in list) {
				string modName = tag.GetString("mod");
				string modPlayerName = tag.GetString("name");

<<<<<<< HEAD
				if (ModLoader.TryGetMod(modName, out var mod) && ModContent.TryFind<ModPlayer>(mod.Name, modPlayerName, out var modPlayerBase) && player.TryGetModPlayer(modPlayerBase, out var modPlayer)) {
=======
				if (ModContent.TryFind<ModPlayer>(modName, modPlayerName, out var modPlayerBase)) {
					var modPlayer = player.GetModPlayer(modPlayerBase);

>>>>>>> 4745012b
					try {
						modPlayer.Load(tag.GetCompound("data"));
					}
					catch (Exception e) {
						var mod = modPlayer.Mod;

						throw new CustomModDataException(mod,
							"Error in reading custom player data for " + mod.Name, e);
					}
				}
				else {
					player.GetModPlayer<UnloadedPlayer>().data.Add(tag);
				}
			}
		}

		internal static List<TagCompound> SaveModBuffs(Player player) {
			var list = new List<TagCompound>();
			for (int k = 0; k < Player.MaxBuffs; k++) {
				int buff = player.buffType[k];
				if (buff == 0 || Main.buffNoSave[buff])
					continue;

				if (BuffLoader.IsModBuff(buff)) {
					var modBuff = BuffLoader.GetBuff(buff);
					list.Add(new TagCompound {
						["mod"] = modBuff.Mod.Name,
						["name"] = modBuff.Name,
						["time"] = player.buffTime[k]
					});
				}
				else {
					list.Add(new TagCompound {
						["mod"] = "Terraria",
						["id"] = buff,
						["time"] = player.buffTime[k]
					});
				}
			}
			return list;
		}

		internal static void LoadModBuffs(Player player, IList<TagCompound> list) {
			//buffs list is guaranteed to be compacted
			int buffCount = Player.MaxBuffs;
			while (buffCount > 0 && player.buffType[buffCount - 1] == 0)
				buffCount--;

			if (buffCount == 0) {
				//always the case since vanilla buff saving was disabled, when extra buff slots were added
				foreach (var tag in list) {
					if (buffCount == Player.MaxBuffs)
						return;

					var modName = tag.GetString("mod");
					int type = modName == "Terraria" ? tag.GetInt("id") : ModContent.TryFind(modName, tag.GetString("name"), out ModBuff buff) ? buff.Type : 0;
					if (type > 0) {
						player.buffType[buffCount] = type;
						player.buffTime[buffCount] = tag.GetInt("time");
						buffCount++;
					}
				}
				return;
			}

			//legacy code path
			//iterate the list in reverse, insert each buff at its index and push the buffs after it up a slot
			foreach (var tag in list.Reverse()) {
				if (!ModContent.TryFind(tag.GetString("mod"), tag.GetString("name"), out ModBuff buff))
					continue;

				int index = Math.Min(tag.GetByte("index"), buffCount);
				Array.Copy(player.buffType, index, player.buffType, index + 1, Player.MaxBuffs - index - 1);
				Array.Copy(player.buffTime, index, player.buffTime, index + 1, Player.MaxBuffs - index - 1);
				player.buffType[index] = buff.Type;
				player.buffTime[index] = tag.GetInt("time");
			}
		}

		internal static void LoadUsedMods(Player player, IList<string> usedMods) {
			player.usedMods = usedMods;
		}

		internal static List<string> SaveUsedMods(Player player) {
			return ModLoader.Mods.Select(m => m.Name).Except(new[] { "ModLoader" }).ToList();
		}

		//add to end of Terraria.IO.PlayerFileData.MoveToCloud
		internal static void MoveToCloud(string localPath, string cloudPath) {
			localPath = Path.ChangeExtension(localPath, ".tplr");
			cloudPath = Path.ChangeExtension(cloudPath, ".tplr");
			if (File.Exists(localPath)) {
				FileUtilities.MoveToCloud(localPath, cloudPath);
			}
		}
		//add to end of Terraria.IO.PlayerFileData.MoveToLocal
		//in Terraria.IO.PlayerFileData.MoveToLocal before iterating through map files add
		//  matchPattern = Regex.Escape(Main.CloudPlayerPath) + "/" + Regex.Escape(fileName) + "/.+\\.tmap";
		//  files.AddRange(SocialAPI.Cloud.GetFiles(matchPattern));
		internal static void MoveToLocal(string cloudPath, string localPath) {
			cloudPath = Path.ChangeExtension(cloudPath, ".tplr");
			localPath = Path.ChangeExtension(localPath, ".tplr");
			if (FileUtilities.Exists(cloudPath, true)) {
				FileUtilities.MoveToLocal(cloudPath, localPath);
			}
		}
		//add to Terraria.Player.GetFileData after moving vanilla .bak file
		internal static void LoadBackup(string path, bool cloudSave) {
			path = Path.ChangeExtension(path, ".tplr");
			if (FileUtilities.Exists(path + ".bak", cloudSave)) {
				FileUtilities.Move(path + ".bak", path, cloudSave, true);
			}
		}
		//in Terraria.Main.ErasePlayer between the two try catches add
		//  PlayerIO.ErasePlayer(Main.PlayerList[i].Path, Main.PlayerList[i].IsCloudSave);
		internal static void ErasePlayer(string path, bool cloudSave) {
			path = Path.ChangeExtension(path, ".tplr");
			try {
				FileUtilities.Delete(path, cloudSave);
				FileUtilities.Delete(path + ".bak", cloudSave);
			}
			catch {
				//just copying the Terraria code which also has an empty catch
			}
		}
	}
}<|MERGE_RESOLUTION|>--- conflicted
+++ resolved
@@ -131,13 +131,9 @@
 				string modName = tag.GetString("mod");
 				string modPlayerName = tag.GetString("name");
 
-<<<<<<< HEAD
-				if (ModLoader.TryGetMod(modName, out var mod) && ModContent.TryFind<ModPlayer>(mod.Name, modPlayerName, out var modPlayerBase) && player.TryGetModPlayer(modPlayerBase, out var modPlayer)) {
-=======
 				if (ModContent.TryFind<ModPlayer>(modName, modPlayerName, out var modPlayerBase)) {
 					var modPlayer = player.GetModPlayer(modPlayerBase);
 
->>>>>>> 4745012b
 					try {
 						modPlayer.Load(tag.GetCompound("data"));
 					}
