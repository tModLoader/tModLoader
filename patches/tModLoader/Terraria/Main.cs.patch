--- src/Terraria/Terraria/Main.cs
+++ src/tModLoader/Terraria/Main.cs
@@ -3,6 +_,7 @@
 using Microsoft.Xna.Framework.Content;
 using Microsoft.Xna.Framework.Graphics;
 using Microsoft.Xna.Framework.Input;
+using Newtonsoft.Json;
 using ReLogic.Content;
 using ReLogic.Content.Sources;
 #if MAC
@@ -19,7 +_,7 @@
 using System.Collections.Generic;
 using System.Diagnostics;
 #if WINDOWS
-using System.Drawing;
+using Size = System.Drawing.Size;
 #endif
 using System.IO;
 using System.Linq;
@@ -35,6 +_,7 @@
 #if WINDOWS
 using System.Windows.Forms;
 #endif
+using Steamworks;
 using Terraria.Achievements;
 using Terraria.Audio;
 using Terraria.Chat;
@@ -72,9 +_,16 @@
 using Terraria.IO;
 using Terraria.Localization;
 using Terraria.Map;
+using Terraria.ModLoader;
+using Terraria.ModLoader.Core;
+using Terraria.ModLoader.Default;
+using Terraria.ModLoader.Engine;
+using Terraria.ModLoader.IO;
+using Terraria.ModLoader.UI;
 using Terraria.Net;
 using Terraria.ObjectData;
 using Terraria.Social;
+using Terraria.Social.Steam;
 using Terraria.UI;
 using Terraria.UI.Chat;
 using Terraria.UI.Gamepad;
@@ -87,9 +_,9 @@
 namespace Terraria
 {
 #if SERVER
-	public class Main : Terraria.Server.Game
+	public partial class Main : Terraria.Server.Game
 #else
-	public class Main : Game
+	public partial class Main : Game
 #endif
 	{
 		public delegate void OnPlayerSelected(PlayerFileData player);
@@ -241,7 +_,7 @@
 		public static List<TitleLinkButton> TitleLinks = new List<TitleLinkButton>();
 		public static string versionNumber = "v1.4.3.2";
 		public static string versionNumber2 = "v1.4.3.2";
-		public static string SavePath = Program.LaunchParameters.ContainsKey("-savedirectory") ? Program.LaunchParameters["-savedirectory"] : Platform.Get<IPathService>().GetStoragePath("Terraria");
+		public static string SavePath = Program.SavePath;
 		public static bool AnnouncementBoxDisabled;
 		public static int AnnouncementBoxRange = -1;
 		public static string AutogenSeedName;
@@ -260,7 +_,7 @@
 		public static bool notTheBeesWorld = false;
 		public static Vector2 destroyerHB = new Vector2(0f, 0f);
 		public static FavoritesFile LocalFavoriteData = new FavoritesFile(SavePath + "/favorites.json", isCloud: false);
-		public static FavoritesFile CloudFavoritesData = new FavoritesFile("favorites.json", isCloud: true);
+		public static FavoritesFile CloudFavoritesData = new FavoritesFile("ModLoader/favorites.json", true);
 		public static FileMetadata WorldFileMetadata;
 		public static FileMetadata MapFileMetadata;
 		public static PingMapLayer Pings = new PingMapLayer();
@@ -513,12 +_,12 @@
 		public static bool showSplash = true;
 		public static bool ignoreErrors = true;
 		public static string defaultIP = "";
-		public static int dayRate = 1;
+		public static double dayRate = 1;
-		public static int desiredWorldTilesUpdateRate = 1;
+		public static double desiredWorldTilesUpdateRate = 1;
 		public static int maxScreenW = 1920;
 		public static int maxScreenH = 1200;
 		public static int minScreenW = 800;
-		public static int minScreenH = 600;
+		public static int minScreenH = 720; // Used to be '600'
 		public static float iS = 1f;
 		public static bool render;
 		public static int qaStyle;
@@ -545,7 +_,7 @@
 		public static int instantBGTransitionCounter = 2;
 		public static int bgDelay;
 		public static int bgStyle;
-		private const int BG_STYLES_COUNT = 14;
+		internal const int BG_STYLES_COUNT = 14;
 		public static float[] bgAlphaFrontLayer = new float[14];
 		public static float[] bgAlphaFarBackLayer = new float[14];
 		public static int[] bgFrame = new int[14];
@@ -559,13 +_,13 @@
 		public static int wofDrawAreaBottom;
 		public static int wofDrawFrameIndex;
 		public static int offScreenRange = 200;
-		private RenderTarget2D backWaterTarget;
+		public RenderTarget2D backWaterTarget;
 		public static RenderTarget2D waterTarget;
-		private RenderTarget2D tileTarget;
+		public RenderTarget2D tileTarget;
-		private RenderTarget2D blackTarget;
+		public RenderTarget2D blackTarget;
-		private RenderTarget2D tile2Target;
+		public RenderTarget2D tile2Target;
-		private RenderTarget2D wallTarget;
+		public RenderTarget2D wallTarget;
-		private RenderTarget2D backgroundTarget;
+		public RenderTarget2D backgroundTarget;
 		public static RenderTarget2D screenTarget;
 		public static RenderTarget2D screenTargetSwap;
 		public static int maxMapUpdates = 250000;
@@ -586,8 +_,8 @@
 		public static bool clearMap;
 		public static int mapTargetX = 5;
 		public static int mapTargetY = 2;
-		private RenderTarget2D[,] mapTarget = new RenderTarget2D[mapTargetX, mapTargetY];
+		public RenderTarget2D[,] mapTarget = new RenderTarget2D[mapTargetX, mapTargetY];
-		private RenderTarget2D mapSectionTexture;
+		public RenderTarget2D mapSectionTexture;
 		public static bool[,] initMap = new bool[mapTargetX, mapTargetY];
 		public static bool[,] mapWasContentLost = new bool[mapTargetX, mapTargetY];
 		public const int numInfoIcons = 13;
@@ -618,12 +_,12 @@
 		private int lastTileX;
 		private int firstTileY;
 		private int lastTileY;
-		private double bgParallax;
+		internal double bgParallax;
-		private int bgStartX;
+		internal int bgStartX;
-		private int bgLoops;
+		internal int bgLoops;
 		private int bgStartY;
 		private int bgLoopsY;
-		private int bgTopY;
+		internal int bgTopY;
 		public static int renderCount = 99;
 		private const int MF_BYPOSITION = 1024;
 		public static GraphicsDeviceManager graphics;
@@ -708,7 +_,7 @@
 		public const int maxItems = 400;
 		public const int maxProjectiles = 1000;
 		public const int maxNPCs = 200;
-		private static UICharacterSelect _characterSelectMenu = new UICharacterSelect();
+		internal static UICharacterSelect _characterSelectMenu = new UICharacterSelect();
 		private static UIWorldSelect _worldSelectMenu = new UIWorldSelect();
 		public static UIManageControls ManageControlsMenu = new UIManageControls();
 		public static UIAchievementsMenu AchievementsMenu = new UIAchievementsMenu();
@@ -763,7 +_,15 @@
 		public static int LogoA = 255;
 		public static int LogoB;
 		public static bool LogoT;
-		public static string statusText = "";
+		private static string _statusText = "";
+		public static string statusText {
+			get => _statusText;
+			set {
+				Logging.LogStatusChange(_statusText, value);
+
+				_statusText = value;
+			}
+		}
 		public static string worldName = "";
 		public static int worldID;
 		public static int background;
@@ -788,7 +_,7 @@
 		public static float cloudAlpha;
 		public static float maxRaining;
 		public static float oldMaxRaining;
-		public static int rainTime;
+		public static double rainTime;
 		public static bool raining;
 		public static bool eclipse;
 		public static float eclipseLight;
@@ -829,7 +_,11 @@
 		public static float invAlpha = 1f;
 		public static float invDir = 1f;
 		[ThreadStatic]
-		public static UnifiedRandom rand;
+		public static UnifiedRandom _rand;
+		public static UnifiedRandom rand {
+			get => _rand ??= new UnifiedRandom();
+			set => _rand = value;
+		}
 		public static bool allChestStackHover;
 		public static bool inventorySortMouseOver;
 		public static float GraveyardVisualIntensity;
@@ -1161,9 +_,9 @@
 		public static List<WorldFileData> WorldList = new List<WorldFileData>();
 		public static WorldFileData ActiveWorldFileData = new WorldFileData();
 		public static string WorldPath = Path.Combine(SavePath, "Worlds");
-		public static string CloudWorldPath = "worlds";
+		public static string CloudWorldPath = "ModLoader/worlds";
 		public static string PlayerPath = Path.Combine(SavePath, "Players");
-		public static string CloudPlayerPath = "players";
+		public static string CloudPlayerPath = "ModLoader/players";
 		public static Preferences Configuration = new Preferences(SavePath + Path.DirectorySeparatorChar + "config.json");
 		public static Preferences InputProfiles = new Preferences(SavePath + Path.DirectorySeparatorChar + "input profiles.json");
 		public static KeyboardState inputText;
@@ -1864,7 +_,7 @@
 		public static float exitScale = 0.8f;
 		public static bool mouseReforge;
 		public static float reforgeScale = 0.8f;
-		public static Player clientPlayer = new Player();
+		public static Player clientPlayer = new Player(); // setup inventory is unnecessary
 		public static string getIP = defaultIP;
 		public static string getPort = Convert.ToString(Netplay.ListenPort);
 		public static bool menuMultiplayer;
@@ -1971,7 +_,7 @@
 		public static bool _shouldUseWindyDayMusic = false;
 		public static bool _shouldUseStormMusic = false;
 		private int lastMusicPlayed = -1;
-		private bool playOldTile;
+		public bool playOldTile;
 		private static float _minWind = 0.34f;
 		private static float _maxWind = 0.4f;
 		private static float _minRain = 0.4f;
@@ -2008,16 +_,16 @@
 		private int selectedMenu2 = -1;
 		public static int selectedPlayer = 0;
 		public static int selectedWorld;
-		public static int menuMode;
+		public static int menuMode = Interface.loadModsID;
 		public static int menuSkip;
 		private static bool _needsLanguageSelect = true;
-		private static Item tooltipPrefixComparisonItem = new Item();
+		public static Item tooltipPrefixComparisonItem = new Item();
 		private MouseTextCache _mouseTextCache;
 		public int textBlinkerCount;
 		public int textBlinkerState;
 		public static string newWorldName = "";
-		private static int[] specX = new int[1000];
+		public static int[] specX = new int[1000];
-		private static int[] specY = new int[1000];
+		public static int[] specY = new int[1000];
 		public TilePaintSystemV2 TilePaintSystem;
 		public TileDrawing TilesRenderer;
 		public WallDrawing WallsRenderer;
@@ -2032,7 +_,7 @@
 		private List<int> _npcsWithBannersToDraw = new List<int>();
 		private bool _imeToggle;
 		private List<int> _npcTypesThatAlreadyDrewAHead = new List<int>();
-		private int[] _npcIndexWhoHoldsHeadIndex = new int[46];
+		internal int[] _npcIndexWhoHoldsHeadIndex = new int[46];
 		private static List<string> _requiredObjecsForCraftingText = new List<string>();
 		private static bool _preventCraftingBecauseClickWasUsedToChangeFocusedRecipe;
 		private static int _currentRecipeBeingCrafted = -1;
@@ -2042,7 +_,7 @@
 		public static Microsoft.Xna.Framework.Color inventoryBack = new Microsoft.Xna.Framework.Color(220, 220, 220, 220);
 		public static bool mouseText;
 		private static int mH;
-		private static int rare;
+		public static int rare;
 		public static int hairStart;
 		private static int oldHairStyle;
 		private static Microsoft.Xna.Framework.Color oldHairColor;
@@ -2054,7 +_,7 @@
 		public static Player dresserInterfaceDummy;
 		private bool _needToSetupDrawInterfaceLayers = true;
 		private List<GameInterfaceLayer> _gameInterfaceLayers;
-		private static GameTime _drawInterfaceGameTime;
+		public static GameTime _drawInterfaceGameTime;
 		private static bool _settingsButtonIsPushedToSide;
 		private static bool _MouseOversCanClear;
 		private static Vector2 _itemIconCacheScreenPosition;
@@ -2110,20 +_,20 @@
 		};
 		private static float backgroundLayerTransitionSpeed = 0.05f;
 		public static float atmo;
-		private static float bgScale = 1f;
+		internal static float bgScale = 1f;
-		private static int bgWidthScaled = (int)(1024f * bgScale);
+		internal static int bgWidthScaled = (int)(1024f * bgScale);
 		public static Microsoft.Xna.Framework.Color ColorOfTheSkies;
-		private static Microsoft.Xna.Framework.Color ColorOfSurfaceBackgroundsBase = Microsoft.Xna.Framework.Color.White;
+		internal static Microsoft.Xna.Framework.Color ColorOfSurfaceBackgroundsBase = Microsoft.Xna.Framework.Color.White;
-		private static Microsoft.Xna.Framework.Color ColorOfSurfaceBackgroundsModified = Microsoft.Xna.Framework.Color.White;
+		internal static Microsoft.Xna.Framework.Color ColorOfSurfaceBackgroundsModified = Microsoft.Xna.Framework.Color.White;
-		private float screenOff;
+		internal float screenOff;
-		private float scAdj;
+		internal float scAdj;
 		private float cTop;
 		private bool _isDrawingOrUpdating;
 		public static List<INeedRenderTargetContent> ContentThatNeedsRenderTargets = new List<INeedRenderTargetContent>();
 		public CameraModifierStack CameraModifiers = new CameraModifierStack();
 		private static string _oldNetplayStatusText;
 		private static TextSnippet[] _netplayStatusTextSnippets;
-		public static int ladyBugRainBoost = 0;
+		public static double ladyBugRainBoost = 0;
 		private static bool _canShowMeteorFall;
 		private static bool _isResizingAndRemakingTargets = false;
 
@@ -2281,7 +_,7 @@
 
 		public static int npcShop {
 			get;
-			private set;
+			internal set;
 		}
 
 		public static string playerPathName => ActivePlayerFileData.Path;
@@ -2764,6 +_,7 @@
 			}
 
 			result.X = num;
+			ItemLoader.HoldoutOffset(gravdir, itemtype, ref result);
 			return result;
 		}
 
@@ -2780,6 +_,12 @@
 			}
 		}
 
+		/// <summary>
+		/// Registers an animation for an item type to draw inside UI (not world or held item on player).
+		/// To enable its animation in the world, use ItemID.Sets.AnimatesAsSoul in conjunction with this
+		/// </summary>
+		/// <param name="index">Item type</param>
+		/// <param name="animation">Draw animation</param>
 		public static void RegisterItemAnimation(int index, DrawAnimation animation) {
 			if (!itemAnimationsRegistered.Contains(index))
 				itemAnimationsRegistered.Add(index);
@@ -2826,11 +_,13 @@
 			}
 		}
 
-		public static void SetGraphicsProfile(GraphicsProfile profile, bool forceSet) {
+		private static bool SetGraphicsProfile(GraphicsProfile profile, bool forceSet) {
 			if (_currentGraphicsProfile != profile || forceSet) {
 				_selectedGraphicsProfile = profile;
 				SetGraphicsProfileInternal();
+				return graphics.GraphicsDevice.GraphicsProfile == profile;
 			}
+			return false;
 		}
 
 		private static void SetGraphicsProfileInternal() {
@@ -2838,10 +_,14 @@
 			graphics.GraphicsProfile = _selectedGraphicsProfile;
 			switch (_selectedGraphicsProfile) {
 				case GraphicsProfile.HiDef:
+					// update resolution related variables alongside TrySupporting8K
+					Configuration.Get("Support8K", ref Support8K);
+					int hiRes = Support8K ? 8192 : 4096;
-					maxScreenW = 4096;
+					maxScreenW = hiRes;
-					maxScreenH = 4096;
+					maxScreenH = hiRes;
-					_renderTargetMaxSize = 4096;
+					_renderTargetMaxSize = hiRes;
+					if (Support8K)
-					TrySupporting8K();
+						TrySupporting8K();
 					break;
 				case GraphicsProfile.Reach:
 					maxScreenW = 1920;
@@ -2859,8 +_,8 @@
 					SetGraphicsProfileInternal();
 				}
 			}
-
-			instance.EnsureRenderTargetContent();
+			// Seems unnecessary as graphics profile is only changed very early on, before the first frame is rendered
+			// Main.instance.EnsureRenderTargetContent();
 		}
 
 		private static void TrySupporting8K() {
@@ -2889,6 +_,7 @@
 				flag2 = false;
 				anglerQuest = rand.Next(anglerQuestItemNetIDs.Length);
 				int num = anglerQuestItemNetIDs[anglerQuest];
+				//patch file: num, flag2
 				if (num == 2454 && (!hardMode || WorldGen.crimson))
 					flag2 = true;
 
@@ -2930,6 +_,8 @@
 
 				if ((num == 2476 || num == 2453 || num == 2473) && !flag)
 					flag2 = true;
+
+				ItemLoader.IsAnglerQuestAvailable(num, ref flag2);
 			}
 
 			NetMessage.SendAnglerQuest(-1);
@@ -3068,7 +_,8 @@
 		public static void SaveRecent() {
 			Utils.TryCreatingDirectory(SavePath);
 			try {
+				if (File.Exists(SavePath + Path.DirectorySeparatorChar + "servers.dat"))
-				File.SetAttributes(SavePath + Path.DirectorySeparatorChar + "servers.dat", FileAttributes.Normal);
+					File.SetAttributes(SavePath + Path.DirectorySeparatorChar + "servers.dat", FileAttributes.Normal);
 			}
 			catch {
 			}
@@ -3153,6 +_,7 @@
 			Configuration.Put("UseHeatDistortion", UseHeatDistortion);
 			Configuration.Put("WaveQuality", WaveQuality);
 			Configuration.Put("Support4K", Support4K);
+			Configuration.Put("Support8K", Support8K);
 			Configuration.Put("MouseColor", new Dictionary<string, byte> {
 				{ "R", mouseColor.R },
 				{ "G", mouseColor.G },
@@ -3179,6 +_,7 @@
 			Configuration.Put("HoverControlMode", Player.Settings.HoverControl);
 			Configuration.Put("WaterfallDrawLimit", instance.waterfallManager.maxWaterfallCount);
 			Configuration.Put("DisableIntenseVisualEffects", DisableIntenseVisualEffects);
+			ModLoader.ModLoader.SaveConfiguration();
 			if (Configuration.Save())
 				return PlayerInput.Save();
 
@@ -3261,7 +_,15 @@
 					screenBorderlessPendingResizes = 1;
 
 				SetDisplayMode(currentValue2, currentValue3, fullscreen: false);
-				TryPickingDefaultUIScale(currentValue3);
+			}
+			else {
+				FullscreenStartup();
+			}
+			TryPickingDefaultUIScale(graphics.GraphicsDevice.Adapter.CurrentDisplayMode.Height);
+
+			if (Main.dedServ) {
+				ModLoader.ModLoader.LoadConfiguration();
+				return;
 			}
 
 			Configuration.Get("SmartCursorToggle", ref cSmartCursorModeIsToggleAndNotHold);
@@ -3549,6 +_,7 @@
 				};
 			}
 
+			ModLoader.ModLoader.LoadConfiguration();
 			PlayerInput.Load();
 			if (currentValue < 165) {
 				try {
@@ -3561,8 +_,10 @@
 			mouseColorSlider.SetHSL(mouseColor);
 			mouseBorderColorSlider.SetHSL(MouseBorderColor);
 			mouseBorderColorSlider.Alpha = (float)(int)MouseBorderColor.A / 255f;
-			if (currentValue != 244)
+			if (currentValue != Main.curRelease || ModLoader.ModLoader.LastLaunchedTModLoaderVersion != BuildInfo.tMLVersion || (BuildInfo.Purpose == BuildInfo.BuildPurpose.Alpha && ModLoader.ModLoader.LastLaunchedTModLoaderAlphaSha != BuildInfo.CommitSHA)) {
+				ModLoader.ModLoader.MigrateSettings();
 				SaveSettings();
+			}
 
 			IsInTheMiddleOfLoadingSettings = false;
 		}
@@ -3690,9 +_,11 @@
 				FileUtilities.Delete(PlayerList[i].Path, PlayerList[i].IsCloudSave);
 				FileUtilities.Delete(PlayerList[i].Path + ".bak", PlayerList[i].IsCloudSave);
 			}
+			//patch context
 			catch {
 			}
 
+			PlayerIO.ErasePlayer(PlayerList[i].Path, PlayerList[i].IsCloudSave);
 			try {
 				string text = PlayerList[i].Path.Substring(0, PlayerList[i].Path.Length - 4);
 				if (text.Substring(text.Length - 1) != "." && text.Substring(text.Length - 1) != "\\" && Directory.Exists(text))
@@ -3722,6 +_,7 @@
 					SocialAPI.Cloud.Delete(WorldList[i].Path);
 				}
 
+				WorldIO.EraseWorld(WorldList[i].Path, WorldList[i].IsCloudSave);
 				LoadWorlds();
 			}
 			catch {
@@ -3910,6 +_,12 @@
 						if (text.Length >= 10 && text.Substring(0, 10).ToLower() == "worldname=")
 							worldName = text.Substring(10);
 
+						if (text.Length >= 8 && text.Substring(0, 8).ToLower() == "modpath=")
+							ModOrganizer.modPath = text.Substring(8);
+
+						if (text.Length >= 8 && text.Substring(0, 8).ToLower() == "modpack=")
+							ModOrganizer.commandLineModPack = text.Substring(8);
+
 						if (text.Length >= 5 && text.Substring(0, 5).ToLower() == "seed=")
 							AutogenSeedName = text.Substring(5);
 
@@ -4019,6 +_,8 @@
 		}
 
 		public void YouCanSleepNow() {
+			if (!dedServ && audioSystem == null) //supress extra exceptions from audio engine failing to load
+				return;
 #if WINDOWS
 			if (previousExecutionState != 0)
 				NativeMethods.SetThreadExecutionState(previousExecutionState);
@@ -4029,7 +_,7 @@
 		public void DedServ() {
 			NeverSleep();
 			rand = new UnifiedRandom();
-			if (autoShutdown) {
+			if (autoShutdown && !showServerConsole) {
 				string lpWindowName = Console.Title = "terraria" + rand.Next(int.MaxValue);
 #if WINDOWS
 				IntPtr intPtr = FindWindow(null, lpWindowName);
@@ -4038,17 +_,30 @@
 #endif
 			}
 			else {
-				Console.Title = "Terraria Server " + versionNumber2;
+				Console.Title = "Terraria Server " + versionNumber2 + " - " + ModLoader.ModLoader.versionedName;
 			}
 
 			dedServ = true;
 			showSplash = false;
 			Initialize();
+			
+			bool reloadMods;
+			
+			do {
+				ModLoader.ModLoader.Reload();
+				DedServ_PostModLoad(out reloadMods);
+			}
+			while (reloadMods);
+		}
+		//The split and the boolean shenanigans are here to allow mods to hook into this method with MonoMod correctly. At any load-time.
+		private void DedServ_PostModLoad(out bool reloadMods) {
+			reloadMods = false;
+			
 			while (worldPathName == null || worldPathName == "") {
 				bool flag = true;
 				while (flag) {
 					LoadWorlds();
-					Console.WriteLine(Language.GetTextValue("CLI.Server", versionNumber2));
+					Console.WriteLine(Language.GetTextValue("CLI.Server", versionNumber2) + " - " + ModLoader.ModLoader.versionedName);
 					Console.WriteLine("");
 					for (int i = 0; i < WorldList.Count; i++) {
 						Console.WriteLine(i + 1 + "\t\t" + WorldList[i].Name);
@@ -4061,6 +_,8 @@
 					textValue2 = textValue2 + new string('\t', num - textValue2.Length / 8) + Language.GetTextValue("CLI.DeleteWorld_Description");
 					Console.WriteLine(textValue);
 					Console.WriteLine(textValue2);
+					Console.WriteLine("m\t\tMods Menu");
+					Console.WriteLine("b\t\tMod Browser");
 					Console.WriteLine("");
 					Console.Write(Language.GetTextValue("CLI.ChooseWorld"));
 					string text2 = Console.ReadLine();
@@ -4078,7 +_,7 @@
 							int length = Language.GetTextValue("CLI.DeleteWorld_Command").Length;
 							int num2 = Convert.ToInt32(text2.Substring(length + 1)) - 1;
 							if (num2 < WorldList.Count) {
-								Console.WriteLine(Language.GetTextValue("CLI.Server", versionNumber2));
+								Console.WriteLine(Language.GetTextValue("CLI.Server", versionNumber2) + " - " + ModLoader.ModLoader.versionedName);
 								Console.WriteLine("");
 								Console.WriteLine(Language.GetTextValue("CLI.DeleteConfirmation", WorldList[num2].Name));
 								Console.Write("({0}/{1}): ", Language.GetTextValue("CLI.ShortYes"), Language.GetTextValue("CLI.ShortNo"));
@@ -4101,7 +_,7 @@
 					if (text2 == "n" || text2 == "N") {
 						bool flag2 = true;
 						while (flag2) {
-							Console.WriteLine(Language.GetTextValue("CLI.Server", versionNumber2));
+							Console.WriteLine(Language.GetTextValue("CLI.Server", versionNumber2) + " - " + ModLoader.ModLoader.versionedName);
 							Console.WriteLine("");
 							Console.WriteLine("1\t" + Language.GetTextValue("UI.WorldSizeSmall"));
 							Console.WriteLine("2\t" + Language.GetTextValue("UI.WorldSizeMedium"));
@@ -4140,7 +_,7 @@
 
 						flag2 = true;
 						while (flag2) {
-							Console.WriteLine(Language.GetTextValue("CLI.Server", versionNumber2));
+							Console.WriteLine(Language.GetTextValue("CLI.Server", versionNumber2) + " - " + ModLoader.ModLoader.versionedName);
 							Console.WriteLine("");
 							Console.WriteLine("1\t" + Language.GetTextValue("UI.Normal"));
 							Console.WriteLine("2\t" + Language.GetTextValue("UI.Expert"));
@@ -4182,7 +_,7 @@
 						if (SettingsUnlock_WorldEvil) {
 							flag2 = true;
 							while (flag2) {
-								Console.WriteLine(Language.GetTextValue("CLI.Server", versionNumber2));
+								Console.WriteLine(Language.GetTextValue("CLI.Server", versionNumber2) + " - " + ModLoader.ModLoader.versionedName);
 								Console.WriteLine("");
 								Console.WriteLine("1\t" + Language.GetTextValue("CLI.Random"));
 								Console.WriteLine("2\t" + Language.GetTextValue("CLI.Corrupt"));
@@ -4218,7 +_,7 @@
 						}
 
 						flag2 = true;
-						Console.WriteLine(Language.GetTextValue("CLI.Server", versionNumber2));
+						Console.WriteLine(Language.GetTextValue("CLI.Server", versionNumber2) + " - " + ModLoader.ModLoader.versionedName);
 						while (flag2) {
 							Console.WriteLine("");
 							Console.Write(Language.GetTextValue("CLI.EnterWorldName"));
@@ -4250,7 +_,7 @@
 
 						string text3 = "";
 						flag2 = true;
-						Console.WriteLine(Language.GetTextValue("CLI.Server", versionNumber2));
+						Console.WriteLine(Language.GetTextValue("CLI.Server", versionNumber2) + " - " + ModLoader.ModLoader.versionedName);
 						while (flag2) {
 							Console.WriteLine("");
 							Console.Write(Language.GetTextValue("CLI.EnterSeed"));
@@ -4314,6 +_,19 @@
 
 						continue;
 					}
+					else if (text2 == "m" || text2 == "M") {
+						Interface.ServerModMenu(out reloadMods);
+						
+						if (reloadMods) {
+							return;
+						}
+						
+						continue;
+					}
+					else if (text2 == "b" || text2 == "b") {
+						Interface.ServerModBrowserMenu();
+						continue;
+					}
 
 					try {
 						int num3 = Convert.ToInt32(text2);
@@ -4323,7 +_,7 @@
 
 						bool flag3 = true;
 						while (flag3) {
-							Console.WriteLine(Language.GetTextValue("CLI.Server", versionNumber2));
+							Console.WriteLine(Language.GetTextValue("CLI.Server", versionNumber2) + " - " + ModLoader.ModLoader.versionedName);
 							Console.WriteLine("");
 							Console.Write(Language.GetTextValue("CLI.SetInitialMaxPlayers"));
 							string text4 = Console.ReadLine();
@@ -4351,7 +_,7 @@
 
 						flag3 = true;
 						while (flag3) {
-							Console.WriteLine(Language.GetTextValue("CLI.Server", versionNumber2));
+							Console.WriteLine(Language.GetTextValue("CLI.Server", versionNumber2) + " - " + ModLoader.ModLoader.versionedName);
 							Console.WriteLine("");
 							Console.Write(Language.GetTextValue("CLI.SetInitialPort"));
 							string text5 = Console.ReadLine();
@@ -4377,7 +_,7 @@
 
 						flag3 = true;
 						while (flag3) {
-							Console.WriteLine(Language.GetTextValue("CLI.Server", versionNumber2));
+							Console.WriteLine(Language.GetTextValue("CLI.Server", versionNumber2) + " - " + ModLoader.ModLoader.versionedName);
 							Console.WriteLine("");
 							Console.Write(Language.GetTextValue("CLI.AutomaticPortForward", Language.GetTextValue("CLI.ShortYes"), Language.GetTextValue("CLI.ShortNo")));
 							string text6 = Console.ReadLine();
@@ -4401,7 +_,7 @@
 							}
 						}
 
-						Console.WriteLine(Language.GetTextValue("CLI.Server", versionNumber2));
+						Console.WriteLine(Language.GetTextValue("CLI.Server", versionNumber2) + " - " + ModLoader.ModLoader.versionedName);
 						Console.WriteLine("");
 						Console.Write(Language.GetTextValue("CLI.EnterServerPassword"));
 						Netplay.ServerPassword = Console.ReadLine();
@@ -4424,6 +_,7 @@
 			catch {
 			}
 
+			myPlayer = 255;
 			Task task2 = WorldGen.serverLoadWorld();
 			Console.WriteLine(Language.GetTextValue("CLI.Server", versionNumber));
 			Console.WriteLine("");
@@ -4446,39 +_,38 @@
 			catch {
 			}
 
+			//run one tick to JIT all the game content now rather than when a player connects
+			Logging.ServerConsoleLine("Running one update...");
+			Logging.tML.Info($"Server starting with AllowVanillaClients set to {ModNet.AllowVanillaClients}");
+			Update(new GameTime());
 			if (WorldGen.loadFailed || !WorldGen.loadSuccess) {
 				WriteFancyWorldLoadErrorToConsole();
 				if (!autoShutdown)
 					Console.ReadKey();
 
+				Logging.ResetPastExceptions(); // "Running one update..." above.
 				YouCanSleepNow();
 				return;
 			}
 
 			Console.WriteLine(Language.GetTextValue("CLI.Server", versionNumber));
 			Console.WriteLine("");
-			Console.WriteLine(Language.GetTextValue("CLI.ListeningOnPort", Netplay.ListenPort));
+			Logging.ServerConsoleLine(Language.GetTextValue("CLI.ListeningOnPort", Netplay.ListenPort));
 			Console.WriteLine(Language.GetTextValue("CLI.HelpHint"));
 			Console.WriteLine("");
 			Console.Title = "Terraria Server: " + worldName;
 			Stopwatch stopwatch = new Stopwatch();
-			if (!autoShutdown)
+			if (!autoShutdown || showServerConsole)
 				startDedInput();
 
 			stopwatch.Start();
-			double num6 = 16.666666666666668;
-			double num7 = 0.0;
-			int num8 = 0;
-			new Stopwatch().Start();
 			Netplay.StartServer();
 			gameMenu = false;
+			double delta = 1000 / 60D;
+			double target = delta;
 			while (!Netplay.Disconnect) {
-				double totalMilliseconds = stopwatch.Elapsed.TotalMilliseconds;
-				if (totalMilliseconds + num7 >= num6) {
-					num8++;
-					num7 += totalMilliseconds - num6;
-					stopwatch.Reset();
-					stopwatch.Start();
+				ServerHangWatchdog.Checkin();
+				{
 					if (oldStatusText != statusText) {
 						oldStatusText = statusText;
 						Console.WriteLine(statusText);
@@ -4492,20 +_,14 @@
 					if (Main.OnTickForThirdPartySoftwareOnly != null)
 						Main.OnTickForThirdPartySoftwareOnly();
 
-					double num9 = stopwatch.Elapsed.TotalMilliseconds + num7;
-					if (num9 < num6) {
-						int num10 = (int)(num6 - num9) - 1;
-						if (num10 > 1) {
-							Thread.Sleep(num10 - 1);
-							if (!Netplay.HasClients) {
-								num7 = 0.0;
-								Thread.Sleep(10);
-							}
-						}
-					}
-				}
+					double now = stopwatch.ElapsedMilliseconds;
+					double remaining = target - now;
+					target += delta; //new target
+					if (target < now) //can't catch up, reset target
+						target = now + delta;
 
-				Thread.Sleep(0);
+					Thread.Sleep(Math.Max((int)remaining, 0));
+				}
 			}
 
 			YouCanSleepNow();
@@ -4525,8 +_,14 @@
 
 		public static void startDedInputCallBack() {
 			while (!Netplay.Disconnect) {
-				Console.Write(": ");
 				string text = Console.ReadLine();
+				ExecuteCommand(text, new ConsoleCommandCaller());
+			}
+		}
+
+		public static void ExecuteCommand(string text, CommandCaller commandCaller) {
+			do { // use a do {...} while (false); loop so we don't have to change all the continue; statements to return; when moving the loop body into a separate function
+				Console.Write(": ");
 				string text2 = text;
 				text = text.ToLower();
 				try {
@@ -4566,12 +_,21 @@
 								num = text3.Length;
 						}
 
+						var modHelpList = CommandLoader.GetHelp(CommandType.Console);
+						foreach (var entry in modHelpList)
+							if (entry.Item1.Length > num)
+								num = entry.Item1.Length;
+
 						int num2 = (num + 1) / 8;
 						for (int j = 0; j < list.Count; j++) {
 							string text4 = Language.Exists("CLI." + list[j] + "_Example") ? Language.GetTextValue("CLI." + list[j] + "_Example") : Language.GetTextValue("CLI." + list[j] + "_Command");
 							Console.WriteLine(text4 + new string('\t', num2 - text4.Length / 8) + Language.GetTextValue("CLI." + list[j] + "_Description"));
 						}
+
+						foreach (var entry in modHelpList)
+							Console.WriteLine(entry.Item1 + new string('\t', num2 - entry.Item1.Length / 8) + entry.Item2);
 					}
+					else if (CommandLoader.HandleCommand(text, commandCaller)) { }
 					else if (text == Language.GetTextValue("CLI.Settle_Command")) {
 						if (!Liquid.panicMode)
 							Liquid.StartPanic();
@@ -4603,6 +_,8 @@
 					}
 					else if (text == Language.GetTextValue("CLI.Exit_Command")) {
 						WorldFile.SaveWorld();
+						SystemLoader.OnWorldUnload();
+						TileIO.PostExitWorldCleanup();
 						Netplay.Disconnect = true;
 						SocialAPI.Shutdown();
 					}
@@ -4657,11 +_,12 @@
 						Console.WriteLine(Language.GetTextValue("CLI.Port", Netplay.ListenPort));
 					}
 					else if (text == Language.GetTextValue("CLI.Version_Command")) {
-						Console.WriteLine(Language.GetTextValue("CLI.Server", versionNumber));
+						Console.WriteLine(Language.GetTextValue("CLI.Server", versionNumber) + " - " + ModLoader.ModLoader.versionedName);
 					}
 					else if (text == Language.GetTextValue("CLI.Clear_Command")) {
 						try {
 							Console.Clear();
+							Logging.ResetPastExceptions(); // "CLI.Clear_Command" above.
 						}
 						catch {
 						}
@@ -4783,7 +_,7 @@
 				catch {
 					Console.WriteLine(Language.GetTextValue("CLI.InvalidCommand"));
 				}
-			}
+			} while (false);
 		}
 
 		public static void Sundialing() {
@@ -4803,7 +_,8 @@
 			if (fastForwardTime) {
 				dayRate = 60;
 				desiredWorldTilesUpdateRate = 1;
-				return;
+				desiredWorldEventsUpdateRate = 60;
+				goto endVanillaMethod;
 			}
 
 			bool enabled = CreativePowerManager.Instance.GetPower<CreativePowers.FreezeTime>().Enabled;
@@ -4818,10 +_,17 @@
 
 			dayRate = num;
 			desiredWorldTilesUpdateRate = num;
+			desiredWorldEventsUpdateRate = num;
 			if (gameMenu) {
 				dayRate = 1;
 				desiredWorldTilesUpdateRate = 1;
+				desiredWorldEventsUpdateRate = 1;
 			}
+
+			endVanillaMethod:
+			SystemLoader.ModifyTimeRate(ref dayRate, ref desiredWorldTilesUpdateRate, ref desiredWorldEventsUpdateRate);
+			if (dayRate > 86400)
+				dayRate = 86400;
 		}
 
 		public Main() : base(dedServ) {
@@ -4833,7 +_,7 @@
 
 			Configuration.Load();
 			graphics = new GraphicsDeviceManager(this as Game);
-			base.Content.RootDirectory = "Content";
+			GraphicsChangeTracker.Init();
 		}
 
 		private void Main_Exiting(object sender, EventArgs e) {
@@ -4842,6 +_,7 @@
 
 		private static void TryDisposingEverything() {
 			ChromaInitializer.DisableAllDeviceGroups();
+			WorkshopHelper.OnGameExitCleanup();
 			if (Assets != null) {
 				Assets.TransferCompletedAssets();
 				Assets.Dispose();
@@ -4869,6 +_,7 @@
 
 			_cachedTitle = Lang.GetRandomGameTitle();
 			Platform.Get<IWindowService>().SetUnicodeTitle(base.Window, _cachedTitle);
+			Platform.Get<IWindowService>().SetIcon(base.Window);
 		}
 
 		private static void SetTileValue() {
@@ -4907,8 +_,15 @@
 		}
 
 		protected override void Initialize() {
+			DateTime date = DateTime.Now;
+			if (date.Month == 5 && date.Day == 17 || date.Month == 7 && date.Day == 8 || date.Month == 10 && date.Day == 24
+				|| date.Month == 6 && date.Day == 1 || date.Month == 4 || date.Day == 1 || new Random().Next(100) == 0) {
+				OurFavoriteColor.R = OurFavoriteColor.B;
+				OurFavoriteColor.B = 255;
+			}
+
 			if(dedServ)
-			netMode = 2;
+				netMode = 2;
 
 			musicFade[50] = 1f;
 			for (int i = 0; i < 10; i++) {
@@ -5116,7 +_,7 @@
 			}
 
 			for (int m = 0; m < 256; m++) {
-				player[m] = new Player();
+				player[m] = new Player(); // setup inventory is unnecessary
 			}
 
 			for (int n = 0; n < 1001; n++) {
@@ -8403,11 +_,17 @@
 		public static void LoadTestLog(string logname) {
 		}
 
-		private void OnceFailedLoadingAnAsset(string assetPath, Exception e) {
+		internal static void OnceFailedLoadingAnAsset(string assetPath, Exception e) {
+			Logging.Terraria.Error($"Failed to load asset: \"{assetPath}\"", e);
 			FancyErrorPrinter.ShowFailedToLoadAssetError(e, assetPath);
 		}
 
 		protected override void LoadContent() {
+			//Added by TML.
+			Asset<Texture2D>.DefaultValue = new Texture2D(base.GraphicsDevice, 1, 1) {
+				Name = "Asynchronously-loaded Asset Dummy Texture (do not dispose or modify!)"
+			};
+
 			SoundEngine.Initialize();
 			if (base.Services.Get<IAssetRepository>() == null)
 				AssetInitializer.CreateAssetServices(base.Services);
@@ -8431,7 +_,7 @@
 				audioSystem = new DisabledAudioSystem();
 
 			AssetSourceController = new AssetSourceController(Assets, new IContentSource[1] {
-				new XnaContentSource(base.Content.RootDirectory)
+				new XnaDirectContentSource(base.Content.RootDirectory)
 			});
 
 			VanillaContentValidator.Instance = new VanillaContentValidator("Terraria.IO.Data.ResourcePacksDefaultInfo.tsv");
@@ -8442,6 +_,8 @@
 			AssetInitializer.LoadSplashAssets(asyncLoadForSounds: true);
 			ChromaInitializer.Load();
 			_gameContentLoadProcess = LoadContent_Deferred();
+
+			ModLoader.ModLoader.PrepareAssets();
 		}
 
 		private void LoadContent_TryEnteringHiDef() {
@@ -8923,6 +_,8 @@
 
 					if (SceneMetrics.ActiveMusicBox == 86)
 						newMusic = 90;
+					if (SceneMetrics.ActiveMusicBox >= maxMusic)
+						newMusic = SceneMetrics.ActiveMusicBox;
 				}
 
 				if (gameMenu || musicVolume == 0f) {
@@ -8948,12 +_,12 @@
 						curMusic = 0;
 					}
 
-					if (NPC.MoonLordCountdown == 1 && curMusic >= 1 && curMusic < 91)
+					if (NPC.MoonLordCountdown == 1 && curMusic >= 1 && curMusic < musicFade.Length)
 						musicFade[curMusic] = 0f;
 				}
 
 				bool isMainTrackAudible = musicFade[curMusic] > 0.25f;
-				for (int i = 1; i < 91; i++) {
+				for (int i = 1; i < musicFade.Length; i++) {
 					float num2 = musicFade[i] * musicVolume * num;
 					if (i >= 62 && i <= 88) {
 						num2 *= 0.9f;
@@ -9160,17 +_,22 @@
 							break;
 					}
 
-					if (NPCID.Sets.BelongsToInvasionOldOnesArmy[npc[i].type])
+					if (npc[i].type < NPCID.Sets.BelongsToInvasionOldOnesArmy.Length && NPCID.Sets.BelongsToInvasionOldOnesArmy[npc[i].type])
 						num2 = 12;
 
 					if (num2 == 0 && npc[i].boss)
 						num2 = 1;
 
-					if (num2 == 0)
+					if (num2 == 0 && (npc[i].ModNPC == null || npc[i].ModNPC.Music < 0))
 						continue;
 
 					Microsoft.Xna.Framework.Rectangle value = new Microsoft.Xna.Framework.Rectangle((int)(npc[i].position.X + (float)(npc[i].width / 2)) - num, (int)(npc[i].position.Y + (float)(npc[i].height / 2)) - num, num * 2, num * 2);
 					if (rectangle.Intersects(value)) {
+						//TODO: Implement modMusic and modPriority
+						//if (npc[i].modNPC != null && npc[i].modNPC.music >= 0 && (modMusic < 0 || npc[i].modNPC.SceneEffectPriority > modPriority)) {
+						//	modMusic = npc[i].modNPC.music;
+						//	modPriority = npc[i].modNPC.SceneEffectPriority;
+						//}
 						switch (num2) {
 							case 1:
 								flag = true;
@@ -9428,6 +_,9 @@
 			if (lastMusicPlayed == 50)
 				musicNoCrossFade[51] = true;
 
+			int modMusic = -1;
+			ModLoader.SceneEffectPriority modPriority = ModLoader.SceneEffectPriority.None;
+
 			if (!showSplash) {
 				Microsoft.Xna.Framework.Rectangle rectangle = new Microsoft.Xna.Framework.Rectangle((int)screenPosition.X, (int)screenPosition.Y, screenWidth, screenHeight);
 				int num2 = 5000;
@@ -9539,6 +_,11 @@
 
 					Microsoft.Xna.Framework.Rectangle value = new Microsoft.Xna.Framework.Rectangle((int)(npc[j].position.X + (float)(npc[j].width / 2)) - num2, (int)(npc[j].position.Y + (float)(npc[j].height / 2)) - num2, num2 * 2, num2 * 2);
 					if (rectangle.Intersects(value)) {
+						//TODO: Should this be wrapped inside the new SceneEffect stuff? Not at this time, left for legacy.
+						if (npc[j].ModNPC != null && npc[j].ModNPC.Music >= 0 && (modMusic < 0 || npc[j].ModNPC.SceneEffectPriority > modPriority)) {
+							modMusic = npc[j].ModNPC.Music;
+							modPriority = npc[j].ModNPC.SceneEffectPriority;
+						}
 						switch (num3) {
 							case 1:
 								flag = true;
@@ -9593,6 +_,8 @@
 						break;
 					}
 				}
+
+				LoaderManager.Get<SceneEffectLoader>().UpdateMusic(ref modMusic, ref modPriority);
 			}
 
 			_ = (screenPosition.X + (float)(screenWidth / 2)) / 16f;
@@ -9609,13 +_,11 @@
 					else if (menuMode == 3000) {
 						newMusic = 89;
 					}
-					else if (playOldTile) {
-						newMusic = 6;
-					}
-					else if (!_isAsyncLoadComplete) {
-						newMusic = 50;
-					}
-					else if (!audioSystem.IsTrackPlaying(50)) {
+					else {
+						newMusic = MenuLoader.CurrentMenu.Music; // TODO: Music loader to make music function properly.
+					}
+
+					if (_isAsyncLoadComplete && newMusic == 50 && !audioSystem.IsTrackPlaying(50)) {
 						newMusic = 51;
 						if (musicNoCrossFade[51])
 							musicFade[51] = 1f;
@@ -9634,12 +_,18 @@
 			if (CreditsRollEvent.IsEventOngoing) {
 				newMusic = 89;
 			}
+			else if (modPriority >= SceneEffectPriority.BossHigh) { //Should this be before credits or nah?
+				newMusic = modMusic;
+			}
 			else if (player[myPlayer].happyFunTorchTime) {
 				newMusic = 13;
 			}
 			else if (flag8) {
 				newMusic = 38;
 			}
+			else if (modPriority >= SceneEffectPriority.BossMedium) {
+				newMusic = modMusic;
+			}
 			else if (flag10) {
 				newMusic = 37;
 			}
@@ -9649,6 +_,9 @@
 			else if (flag7) {
 				newMusic = 24;
 			}
+			else if (modPriority >= SceneEffectPriority.BossLow) {
+				newMusic = modMusic;
+			}
 			else if (flag15) {
 				newMusic = 57;
 			}
@@ -9670,6 +_,9 @@
 			else if (flag6) {
 				newMusic = 25;
 			}
+			else if (modPriority >= SceneEffectPriority.Event) {
+				newMusic = modMusic;
+			}
 			else if (flag14) {
 				newMusic = 56;
 			}
@@ -9685,6 +_,9 @@
 			else if (flag13) {
 				newMusic = 41;
 			}
+			else if (modPriority >= SceneEffectPriority.Environment) {
+				newMusic = modMusic;
+			}
 			else if (eclipse && (double)player[myPlayer].position.Y < worldSurface * 16.0 + (double)(screenHeight / 2)) {
 				newMusic = 27;
 			}
@@ -9706,6 +_,9 @@
 			else if (num5 < 1f) {
 				newMusic = (dayTime ? 42 : 15);
 			}
+			else if (modPriority >= SceneEffectPriority.BiomeHigh) {
+				newMusic = modMusic;
+			}
 			else if (tile[(int)(player[myPlayer].Center.X / 16f), (int)(player[myPlayer].Center.Y / 16f)].wall == 87) {
 				newMusic = 26;
 			}
@@ -9735,6 +_,9 @@
 				else
 					newMusic = 16;
 			}
+			else if (modPriority >= SceneEffectPriority.BiomeMedium) {
+				newMusic = modMusic;
+			}
 			else if (player[myPlayer].ZoneMeteor) {
 				newMusic = 2;
 			}
@@ -9759,6 +_,9 @@
 				else
 					newMusic = 14;
 			}
+			else if (modPriority >= SceneEffectPriority.BiomeLow) {
+				newMusic = modMusic;
+			}
 			else if ((double)player[myPlayer].position.Y >= worldSurface * 16.0 + (double)(screenHeight / 2) && !WorldGen.oceanDepths((int)(screenPosition.X + (float)(screenWidth / 2)) / 16, (int)(screenPosition.Y + (float)(screenHeight / 2)) / 16)) {
 				if (player[myPlayer].ZoneHallow) {
 					newMusic = 11;
@@ -10010,12 +_,12 @@
 			float num3 = Math.Max(1f, 1f + 4f * cloudAlpha);
 			if (cloudBGActive > 0f) {
 				if (cloudBGActive > 1f)
-					cloudBGActive -= (float)dayRate / num3;
+					cloudBGActive -= (float)desiredWorldEventsUpdateRate / num3;
 
 				if (cloudBGActive < 1f)
 					cloudBGActive = 1f;
 
-				if (cloudBGActive == 1f && rand.Next((int)((float)(num2 * 2 / Math.Max(dayRate, 1)) * num3)) == 0) {
+				if (cloudBGActive == 1f && rand.NextDouble() <= desiredWorldEventsUpdateRate / (num2 * 2 * num3)) {
 					cloudBGActive = -rand.Next(num2 * 4, num * 4);
 					if (netMode == 2)
 						NetMessage.SendData(7);
@@ -10025,15 +_,15 @@
 			}
 
 			if (cloudBGActive < 0f) {
-				cloudBGActive += (float)dayRate * num3;
+				cloudBGActive += (float)desiredWorldEventsUpdateRate * num3;
 				if (raining)
-					cloudBGActive += (float)(2 * dayRate) * num3;
+					cloudBGActive += (float)(2 * desiredWorldEventsUpdateRate) * num3;
 			}
 
 			if (cloudBGActive > 0f)
 				cloudBGActive = 0f;
 
-			if (cloudBGActive == 0f && rand.Next((int)((float)(num2 * 12 / ((dayRate == 0) ? 1 : dayRate)) / num3)) == 0) {
+			if (cloudBGActive == 0f && rand.NextDouble() <= num3 * desiredWorldEventsUpdateRate / (num2 * 12)) {
 				cloudBGActive = rand.Next(num2 * 3, num * 2);
 				if (netMode == 2)
 					NetMessage.SendData(7);
@@ -12386,11 +_,16 @@
 		}
 
 		public static void DoUpdate_AnimateItemIcons() {
+			//Lock the collection to avoid race conditions during mod loading & unloading.
+			Monitor.Enter(itemAnimationsRegistered);
+
 			for (int i = 0; i < itemAnimationsRegistered.Count; i++) {
 				int num = itemAnimationsRegistered[i];
 				if (itemAnimations[num] != null)
 					itemAnimations[num].Update();
 			}
+
+			Monitor.Exit(itemAnimationsRegistered);
 		}
 
 		public static void QueueMainThreadAction(Action action) {
@@ -12413,7 +_,14 @@
 
 			if (!_isDrawingOrUpdating) {
 				_isDrawingOrUpdating = true;
+
+				try {
-				DoUpdate(ref gameTime);
+					DoUpdate(ref gameTime);
+				}
+				catch (Exception e) {
+					Logging.Terraria.Error(e);
+				}
+
 				CinematicManager.Instance.Update(gameTime);
 				if (netMode == 2) {
 					for (int i = 0; i < 256; i++) {
@@ -12557,6 +_,10 @@
 			}
 
 			DoUpdate_AutoSave();
+
+			if (Main.OnTickForInternalCodeOnly != null)
+				Main.OnTickForInternalCodeOnly();
+
 			if (!dedServ) {
 				ChromaInitializer.UpdateEvents();
 				Chroma.Update(GlobalTimeWrappedHourly);
@@ -12730,6 +_,9 @@
 
 					mouseLeftRelease = false;
 					mouseRightRelease = false;
+					mouseMiddleRelease = false;
+					mouseXButton1Release = false;
+					mouseXButton2Release = false;
 					if (gameMenu)
 						UpdateMenu();
 
@@ -12788,13 +_,13 @@
 
 			if (CanPauseGame()) {
 				DoUpdate_WhilePaused();
+				PlayerLoader.UpdateAutopause(player[myPlayer]);
+
 				gamePaused = true;
 				return;
 			}
 
 			gamePaused = false;
-			if (Main.OnTickForInternalCodeOnly != null)
-				Main.OnTickForInternalCodeOnly();
 
 			if ((dedServ || netMode != 1 && !gameMenu && !gamePaused) && AmbienceServer != null)
 				AmbienceServer.Update();
@@ -12809,10 +_,16 @@
 			if (netMode != 1)
 				updateCloudLayer();
 
+			if (desiredWorldEventsUpdateRate <= 0)
+				goto skipWeatherUpdates;
+
+			timePass += desiredWorldEventsUpdateRate;
-			for (int i = 0; i < dayRate; i++) {
+			for (int i = 1; i <= (int)timePass; i++) {
 				UpdateWeather(gameTime);
 			}
+			timePass %= 1.0;
 
+			skipWeatherUpdates:
 			if ((timeForVisualEffects += 1.0) >= 216000.0)
 				timeForVisualEffects = 0.0;
 
@@ -12830,6 +_,7 @@
 				Sandstorm.EmitDust();
 			}
 
+			SystemLoader.PreUpdateEntities();
 			if (!dedServ && (double)screenPosition.Y < worldSurface * 16.0 + 16.0 && netMode != 2) {
 				Star.UpdateStars();
 				Cloud.UpdateClouds();
@@ -12892,6 +_,10 @@
 
 			if (playerInventory) {
 				Recipe.GetThroughDelayedFindRecipes();
+
+				if (PlayerInput.MouseInModdedUI.Count != 0)
+					goto noScrollOnLocked;
+
 				int num = PlayerInput.ScrollWheelDelta / 120;
 				bool flag = true;
 				if (recBigList) {
@@ -12932,6 +_,9 @@
 						focusRecipe = 0;
 				}
 
+			noScrollOnLocked:
+				PlayerInput.MouseInModdedUI.Clear();
+
 				Main.player[myPlayer].dropItemCheck();
 			}
 
@@ -12975,7 +_,13 @@
 				InGameUI.Update(gameTime);
 
 			CreativeMenu.Update(gameTime);
+			SystemLoader.UpdateUI(gameTime);
+			PlayerInput.ScrollWheelDeltaForUI = 0; //TODO: Should this be before PlayerInput.ResetInputsOnActiveStateChange()?
+
+			BossBarLoader.HandleStyle(); //Has to be outside of the !gameMenu check because it deals with switching and saving the boss style in menus, including the main menu
+
+			if (!gameMenu) //Don't update IBigProgressBars in the main menu to avoid IOOB during unload when modded NPCs were alive --direwolf420
-			BigBossProgressBar.Update();
+				BigBossProgressBar.Update();
 		}
 
 		private void DoDebugFunctions() {
@@ -13096,6 +_,9 @@
 			if ((byte)Main.player[myPlayer].zone4 != (byte)player.zone4)
 				flag2 = true;
 
+			if (!BiomeLoader.CustomBiomesMatch(Main.player[myPlayer], player))
+				flag2 = true;
+
 			if (flag2)
 				NetMessage.SendData(36, -1, -1, null, myPlayer);
 
@@ -13124,7 +_,7 @@
 			}
 
 			bool flag3 = false;
-			for (int num4 = 0; num4 < 22; num4++) {
+			for (int num4 = 0; num4 < Player.MaxBuffs; num4++) {
 				if (Main.player[myPlayer].buffType[num4] != player.buffType[num4])
 					flag3 = true;
 			}
@@ -13154,6 +_,8 @@
 			if (flag)
 				NetMessage.SendData(138);
 
+			PlayerLoader.SendClientChanges(Main.player[myPlayer], clientPlayer);
+
 			clientPlayer = (Player)Main.player[myPlayer].clientClone();
 		}
 
@@ -13162,6 +_,9 @@
 		private void DoUpdateInWorld(Stopwatch sw) {
 			UpdateParticleSystems();
 			tileSolid[379] = false;
+
+			SystemLoader.PreUpdatePlayers();
+
 			int num = 0;
 			int num2 = 0;
 			sittingManager.ClearPlayerAnchors();
@@ -13195,7 +_,12 @@
 				}
 			}
 
+			SystemLoader.PostUpdatePlayers();
+
 			_gameUpdateCount++;
+
+			SystemLoader.PreUpdateNPCs();
+
 			NPC.RevengeManager.Update();
 			if (netMode != 1) {
 				try {
@@ -13244,6 +_,10 @@
 			}
 
 			CurrentFrameFlags.AnyActiveBossNPC = anyActiveBossNPC;
+
+			SystemLoader.PostUpdateNPCs();
+			SystemLoader.PreUpdateGores();
+
 			for (int l = 0; l < 600; l++) {
 				if (ignoreErrors) {
 					try {
@@ -13258,6 +_,9 @@
 				}
 			}
 
+			SystemLoader.PostUpdateGores();
+			SystemLoader.PreUpdateProjectiles();
+
 			LockOnHelper.SetUP();
 			CurrentFrameFlags.HadAnActiveInteractibleProjectile = false;
 			PreUpdateAllProjectiles();
@@ -13279,6 +_,10 @@
 			ProjectileUpdateLoopIndex = -1;
 			PostUpdateAllProjectiles();
 			LockOnHelper.SetDOWN();
+
+			SystemLoader.PostUpdateProjectiles();
+			SystemLoader.PreUpdateItems();
+
 			Item.numberOfNewItems = 0;
 			for (int n = 0; n < 400; n++) {
 				if (ignoreErrors) {
@@ -13294,6 +_,9 @@
 				}
 			}
 
+			SystemLoader.PostUpdateItems();
+			SystemLoader.PreUpdateDusts();
+
 			if (ignoreErrors) {
 				try {
 					Dust.UpdateDust();
@@ -13309,11 +_,15 @@
 				Dust.UpdateDust();
 			}
 
+			SystemLoader.PostUpdateDusts();
+
 			if (netMode != 2) {
 				CombatText.UpdateCombatText();
 				PopupText.UpdateItemText();
 			}
 
+			SystemLoader.PreUpdateTime();
+
 			if (ignoreErrors) {
 				try {
 					UpdateTime();
@@ -13326,6 +_,8 @@
 				UpdateTime();
 			}
 
+			SystemLoader.PostUpdateTime();
+
 			tileSolid[379] = true;
 			if (gameMenu && netMode != 2)
 				return;
@@ -13366,6 +_,7 @@
 					UpdateClient();
 			}
 
+			SystemLoader.PostUpdateEverything();
 			chatMonitor.Update();
 			upTimer = (float)sw.Elapsed.TotalMilliseconds;
 			if (upTimerMaxDelay > 0f)
@@ -13546,7 +_,8 @@
 			if (!inputTextEnter || !chatRelease)
 				return;
 
-			if (chatText != "") {
+			var handled = chatText.Length > 0 && chatText[0] == '/' && CommandLoader.HandleCommand(chatText, new ChatCommandCaller());
+			if (chatText != "" && !handled) {
 				ChatMessage message = ChatManager.Commands.CreateOutgoingMessage(chatText);
 				if (netMode == 1)
 					ChatHelper.SendChatMessageFromClient(message);
@@ -13562,6 +_,7 @@
 
 		private void DoUpdate_HandleInput() {
 			PlayerInput.UpdateInput();
+			SystemLoader.PostUpdateInput();
 			UpdateViewZoomKeys();
 			PlayerInput.SetZoom_Unscaled();
 			UILinkPointNavigator.Update();
@@ -14210,6 +_,7 @@
 			if (tileFrameCounter[493] < 0)
 				tileFrameCounter[493] += 120;
 
+			TileLoader.AnimateTiles();
 			AnimateTiles_CritterCages();
 		}
 
@@ -14308,6 +_,8 @@
 			if (++wallFrameCounter[243] >= num2 * 8)
 				wallFrameCounter[243] = 0;
 
+			WallLoader.AnimateWalls();
+
 			wallFrameCounter[144]++;
 			int num3 = 5;
 			int num4 = 10;
@@ -14882,15 +_,15 @@
 				X += 34;
 
 			new Microsoft.Xna.Framework.Color(mouseTextColor, mouseTextColor, mouseTextColor, mouseTextColor);
+			Vector2 vector = FontAssets.MouseText.Value.MeasureString(cursorText);
 			if (HoverItem.type > 0) {
 				MouseText_DrawItemTooltip(info, num, diff, X, Y);
 				return;
 			}
 
 			if (info.buffTooltip != null && info.buffTooltip != "")
-				MouseText_DrawBuffTooltip(info.buffTooltip, ref X, ref Y);
+				MouseText_DrawBuffTooltip(info.buffTooltip, ref X, ref Y, (int)vector.Y);
 
-			Vector2 vector = FontAssets.MouseText.Value.MeasureString(cursorText);
 			if (hackedScreenHeight != -1 && hackedScreenWidth != -1) {
 				if ((float)X + vector.X + 4f > (float)hackedScreenWidth)
 					X = (int)((float)hackedScreenWidth - vector.X - 4f);
@@ -14908,9 +_,6 @@
 
 			float num2 = (float)(int)mouseTextColor / 255f;
 			Microsoft.Xna.Framework.Color baseColor = new Microsoft.Xna.Framework.Color(mouseTextColor, mouseTextColor, mouseTextColor, mouseTextColor);
-			if (num == -13)
-				baseColor = new Microsoft.Xna.Framework.Color((byte)(255f * num2), (byte)(masterColor * 200f * num2), 0, mouseTextColor);
-
 			if (num == -11)
 				baseColor = new Microsoft.Xna.Framework.Color((byte)(255f * num2), (byte)(175f * num2), (byte)(0f * num2), mouseTextColor);
 
@@ -14950,12 +_,18 @@
 			if (num == 10)
 				baseColor = new Microsoft.Xna.Framework.Color((byte)(255f * num2), (byte)(40f * num2), (byte)(100f * num2), mouseTextColor);
 
-			if (num >= 11)
+			if (num == 11)
 				baseColor = new Microsoft.Xna.Framework.Color((byte)(180f * num2), (byte)(40f * num2), (byte)(255f * num2), mouseTextColor);
 
+			if (num > 11)
+				baseColor = RarityLoader.GetRarity(num).RarityColor * num2;
+
-			if (HoverItem.expert || num == -12)
+			if (HoverItem.expert || num == ItemRarityID.Expert)
 				baseColor = new Microsoft.Xna.Framework.Color((byte)((float)DiscoR * num2), (byte)((float)DiscoG * num2), (byte)((float)DiscoB * num2), mouseTextColor);
 
+			if (HoverItem.master || num == ItemRarityID.Master)
+				baseColor = new Microsoft.Xna.Framework.Color((byte)(255f * num2), (byte)(masterColor * 200f * num2), 0, mouseTextColor);
+
 			if (diff == 1)
 				baseColor = new Microsoft.Xna.Framework.Color((byte)((float)(int)mcColor.R * num2), (byte)((float)(int)mcColor.G * num2), (byte)((float)(int)mcColor.B * num2), mouseTextColor);
 
@@ -14995,8 +_,9 @@
 				array2[i] = false;
 				array3[i] = false;
 			}
+			string[] tooltipNames = new string[num2];
 
-			MouseText_DrawItemTooltip_GetLinesInfo(HoverItem, ref yoyoLogo, ref researchLine, knockBack, ref numLines, array, array2, array3);
+			MouseText_DrawItemTooltip_GetLinesInfo(HoverItem, ref yoyoLogo, ref researchLine, knockBack, ref numLines, array, array2, array3, tooltipNames);
 			float num3 = (float)(int)mouseTextColor / 255f;
 			float num4 = num3;
 			int a = mouseTextColor;
@@ -15004,6 +_,7 @@
 				LocalPlayer.GetItemExpectedPrice(hoverItem, out int calcForSelling, out int calcForBuying);
 				int num5 = (hoverItem.isAShopItem || hoverItem.buyOnce) ? calcForBuying : calcForSelling;
 				if (hoverItem.shopSpecialCurrency != -1) {
+					tooltipNames[numLines] = "SpecialPrice";
 					CustomCurrencyManager.GetPriceText(hoverItem.shopSpecialCurrency, array, ref numLines, num5);
 					color = new Microsoft.Xna.Framework.Color((byte)(255f * num4), (byte)(255f * num4), (byte)(255f * num4), a);
 				}
@@ -15064,6 +_,7 @@
 					else
 						array[numLines] = Lang.tip[50].Value + " " + text;
 
+					tooltipNames[numLines] = "Price";
 					numLines++;
 					if (num6 > 0)
 						color = new Microsoft.Xna.Framework.Color((byte)(220f * num4), (byte)(220f * num4), (byte)(198f * num4), a);
@@ -15076,12 +_,15 @@
 				}
 				else if (hoverItem.type != 3817) {
 					array[numLines] = Lang.tip[51].Value;
+					tooltipNames[numLines] = "Price";
 					numLines++;
 					color = new Microsoft.Xna.Framework.Color((byte)(120f * num4), (byte)(120f * num4), (byte)(120f * num4), a);
 				}
 			}
 
 			Vector2 zero = Vector2.Zero;
+			List<TooltipLine> lines = ItemLoader.ModifyTooltips(HoverItem, ref numLines, tooltipNames, ref array, ref array2, ref array3, ref yoyoLogo, out Color?[] overrideColor);
+			List<DrawableTooltipLine> drawableLines = lines.Select((TooltipLine x, int i) => new DrawableTooltipLine(x, i, 0, 0, Color.White)).ToList();
 			int num12 = 0;
 			for (int j = 0; j < numLines; j++) {
 				Vector2 stringSize = ChatManager.GetStringSize(FontAssets.MouseText.Value, array[j], Vector2.One);
@@ -15120,11 +_,17 @@
 				Utils.DrawInvBG(spriteBatch, new Microsoft.Xna.Framework.Rectangle(X - num17, Y - num18, (int)zero.X + num17 * 2, (int)zero.Y + num18 + num18 / 2), new Microsoft.Xna.Framework.Color(23, 25, 81, 255) * 0.925f);
 			}
 
+			bool globalCanDraw = ItemLoader.PreDrawTooltip(HoverItem, lines.AsReadOnly(), ref X, ref Y);
 			for (int k = 0; k < numLines; k++) {
-				if (k == yoyoLogo) {
-					float num19 = 1f;
-					int num20 = (int)((float)(int)mouseTextColor * num19);
-					Microsoft.Xna.Framework.Color color2 = Microsoft.Xna.Framework.Color.Black;
+				drawableLines[k].OriginalX = X;
+				drawableLines[k].OriginalY = Y;
+				if (drawableLines[k].mod == "Terraria" && drawableLines[k].Name == "OneDropLogo") {
+					int num20 = (int)((float)(int)mouseTextColor * 1f);
+					Color color2 = Color.Black;
+					drawableLines[k].Color = new Color(num20, num20, num20, num20);
+					if (!ItemLoader.PreDrawTooltipLine(HoverItem, drawableLines[k], ref num12) || !globalCanDraw)
+						goto PostDraw;
+
 					for (int l = 0; l < 5; l++) {
 						int num21 = X;
 						int num22 = Y + num16;
@@ -15145,17 +_,14 @@
 								num22++;
 								break;
 						}
-
-						spriteBatch.Draw(TextureAssets.OneDropLogo.Value, new Vector2(num21, num22), null, color2, 0f, default(Vector2), 1f, SpriteEffects.None, 0f);
+						Color drawColor2 = drawableLines[k].overrideColor ?? drawableLines[k].Color;
+						spriteBatch.Draw(TextureAssets.OneDropLogo.Value, new Vector2(num21, num22), null, (l != 4) ? color2 : drawColor2, drawableLines[k].rotation, drawableLines[k].origin, (drawableLines[k].baseScale.X + drawableLines[k].baseScale.Y) / 2f, SpriteEffects.None, 0f);
 					}
 				}
 				else {
 					Microsoft.Xna.Framework.Color black = Microsoft.Xna.Framework.Color.Black;
 					black = new Microsoft.Xna.Framework.Color(num4, num4, num4, num4);
-					if (k == 0) {
-						if (rare == -13)
-							black = new Microsoft.Xna.Framework.Color((byte)(255f * num4), (byte)(masterColor * 200f * num4), 0, a);
-
+					if (drawableLines[k].mod == "Terraria" && drawableLines[k].Name == "ItemName") {
 						if (rare == -11)
 							black = new Microsoft.Xna.Framework.Color((byte)(255f * num4), (byte)(175f * num4), (byte)(0f * num4), a);
 
@@ -15192,9 +_,12 @@
 						if (rare == 10)
 							black = new Microsoft.Xna.Framework.Color((byte)(255f * num4), (byte)(40f * num4), (byte)(100f * num4), a);
 
-						if (rare >= 11)
+						if (rare == 11)
 							black = new Microsoft.Xna.Framework.Color((byte)(180f * num4), (byte)(40f * num4), (byte)(255f * num4), a);
 
+						if (rare > 11)
+							black = RarityLoader.GetRarity(rare).RarityColor * num4;
+
 						if (diff == 1)
 							black = new Microsoft.Xna.Framework.Color((byte)((float)(int)mcColor.R * num4), (byte)((float)(int)mcColor.G * num4), (byte)((float)(int)mcColor.B * num4), a);
 
@@ -15203,47 +_,80 @@
 
 						if (hoverItem.expert || rare == -12)
 							black = new Microsoft.Xna.Framework.Color((byte)((float)DiscoR * num4), (byte)((float)DiscoG * num4), (byte)((float)DiscoB * num4), a);
+
+						if (hoverItem.master || rare == -13)
+							black = new Microsoft.Xna.Framework.Color((byte)(255f * num4), (byte)(masterColor * 200f * num4), 0, a);
 					}
 					else if (array2[k]) {
 						black = (array3[k] ? new Microsoft.Xna.Framework.Color((byte)(190f * num4), (byte)(120f * num4), (byte)(120f * num4), a) : new Microsoft.Xna.Framework.Color((byte)(120f * num4), (byte)(190f * num4), (byte)(120f * num4), a));
 					}
-					else if (k == numLines - 1) {
+					else if (drawableLines[k].mod == "Terraria" && drawableLines[k].Name == "Price") {
 						black = color;
 					}
 
-					if (k == researchLine)
+					if (drawableLines[k].mod == "Terraria" && drawableLines[k].Name == "JourneyResearch")
 						black = Colors.JourneyMode;
 
+					drawableLines[k].Color = black;
+					Color realLineColor = black;
+
+					if (overrideColor[k].HasValue) {
+						realLineColor = overrideColor[k].Value * num4;
+						drawableLines[k].overrideColor = realLineColor;
+					}
+
+					if (!ItemLoader.PreDrawTooltipLine(HoverItem, drawableLines[k], ref num12) || !globalCanDraw)
+						goto PostDraw;
+
-					ChatManager.DrawColorCodedStringWithShadow(spriteBatch, FontAssets.MouseText.Value, array[k], new Vector2(X, Y + num16), black, 0f, Vector2.Zero, Vector2.One);
+					ChatManager.DrawColorCodedStringWithShadow(spriteBatch, FontAssets.MouseText.Value, array[k], new Vector2(X, Y + num16), realLineColor, 0f, Vector2.Zero, Vector2.One);
 				}
+
+				PostDraw:
+				ItemLoader.PostDrawTooltipLine(HoverItem, drawableLines[k]);
 
 				num16 += (int)(FontAssets.MouseText.Value.MeasureString(array[k]).Y + (float)num12);
 			}
+
+			ItemLoader.PostDrawTooltip(HoverItem, drawableLines.AsReadOnly());
 		}
 
-		public static void MouseText_DrawItemTooltip_GetLinesInfo(Item item, ref int yoyoLogo, ref int researchLine, float oldKB, ref int numLines, string[] toolTipLine, bool[] preFixLine, bool[] badPreFixLine) {
+		public static void MouseText_DrawItemTooltip_GetLinesInfo(Item item, ref int yoyoLogo, ref int researchLine, float oldKB, ref int numLines, string[] toolTipLine, bool[] preFixLine, bool[] badPreFixLine, string[] toolTipNames) {
 			toolTipLine[0] = item.HoverName;
+			toolTipNames[0] = "ItemName";
 			if (item.favorited) {
 				toolTipLine[numLines++] = Lang.tip[56].Value;
+				toolTipNames[numLines - 1] = "Favorite";
 				toolTipLine[numLines++] = Lang.tip[57].Value;
+				toolTipNames[numLines - 1] = "FavoriteDesc";
 				if (LocalPlayer.chest != -1) {
 					ChestUI.GetContainerUsageInfo(out bool _, out Item[] chestinv);
-					if (ChestUI.IsBlockedFromTransferIntoChest(item, chestinv))
+					if (ChestUI.IsBlockedFromTransferIntoChest(item, chestinv)) {
 						toolTipLine[numLines++] = Language.GetTextValue("UI.ItemCannotBePlacedInsideItself");
+						toolTipNames[numLines - 1] = "NoTransfer";
+					}
 				}
 			}
 
 			if (item.social) {
 				toolTipLine[numLines] = Lang.tip[0].Value;
+				toolTipNames[numLines] = "Social";
 				numLines++;
 				toolTipLine[numLines] = Lang.tip[1].Value;
+				toolTipNames[numLines] = "SocialDesc";
 				numLines++;
 			}
 			else {
 				if (item.damage > 0 && (!item.notAmmo || item.useStyle != 0) && (item.type < 71 || item.type > 74 || player[myPlayer].HasItem(905))) {
-					float num = 5E-06f;
-					int damage = item.damage;
+					LocalizedText tip;
+					if (item.DamageType != null) {
+						tip = new LocalizedText("", " "+item.DamageType.DisplayName);
+					}
+					else {
+						tip = Lang.tip[55]; // No damage class
+					}
+					int damage = player[myPlayer].GetWeaponDamage(item);
 					damage = (int)((float)damage * ItemID.Sets.ToolTipDamageMultiplier[item.type]);
+					/*
 					if (item.melee) {
 						toolTipLine[numLines] = (((int)(player[myPlayer].meleeDamage * (float)damage + num)).ToString() ?? "");
 						toolTipLine[numLines] += Lang.tip[2].Value;
@@ -15277,8 +_,12 @@
 						toolTipLine[numLines] = (damage.ToString() ?? "");
 						toolTipLine[numLines] += Lang.tip[55].Value;
 					}
+					*/
+					toolTipLine[numLines] = damage + tip.Value;
+					toolTipNames[numLines] = "Damage";
 
 					numLines++;
+					/*
 					if (item.melee) {
 						int num3 = player[myPlayer].meleeCrit - player[myPlayer].inventory[player[myPlayer].selectedItem].crit + item.crit;
 						toolTipLine[numLines] = num3 + Lang.tip[5].Value;
@@ -15294,6 +_,14 @@
 						toolTipLine[numLines] = num5 + Lang.tip[5].Value;
 						numLines++;
 					}
+					*/
+					// TODO: make this not inherently exclude summons. minions should be allowed to crit in the right circumstances, too
+					if (!item.summon) {
+						int crit = player[myPlayer].GetWeaponCrit(item);
+						toolTipLine[numLines] = crit + Lang.tip[5].Value;
+						toolTipNames[numLines] = "CritChance";
+						numLines++;
+					}
 
 					if (item.useStyle != 0 && !item.summon) {
 						if (item.useAnimation <= 8)
@@ -15313,10 +_,13 @@
 						else
 							toolTipLine[numLines] = Lang.tip[13].Value;
 
+						toolTipNames[numLines] = "Speed";
 						numLines++;
 					}
 
 					float num6 = item.knockBack;
+					num6 = player[myPlayer].GetWeaponKnockback(item, num6);
+					/*
 					if (item.summon)
 						num6 += player[myPlayer].minionKB;
 
@@ -15326,6 +_,9 @@
 					if (player[myPlayer].inventory[player[myPlayer].selectedItem].type == 3106 && item.type == 3106)
 						num6 += num6 * (1f - player[myPlayer].stealth);
 
+					ItemLoader.GetWeaponKnockback(item, player[myPlayer], ref num6);
+					PlayerLoader.GetWeaponKnockback(player[myPlayer], item, ref num6);
+					*/
 					if (num6 == 0f)
 						toolTipLine[numLines] = Lang.tip[14].Value;
 					else if ((double)num6 <= 1.5)
@@ -15345,67 +_,80 @@
 					else
 						toolTipLine[numLines] = Lang.tip[22].Value;
 
+					toolTipNames[numLines] = "Knockback";
 					numLines++;
 				}
 
 				if (item.fishingPole > 0) {
 					toolTipLine[numLines] = Language.GetTextValue("GameUI.PrecentFishingPower", item.fishingPole);
+					toolTipNames[numLines] = "FishingPower";
 					numLines++;
 					toolTipLine[numLines] = Language.GetTextValue("GameUI.BaitRequired");
+					toolTipNames[numLines] = "NeedsBait";
 					numLines++;
 				}
 
 				if (item.bait > 0) {
 					toolTipLine[numLines] = Language.GetTextValue("GameUI.BaitPower", item.bait);
+					toolTipNames[numLines] = "BaitPower";
 					numLines++;
 				}
 
 				if (item.headSlot > 0 || item.bodySlot > 0 || item.legSlot > 0 || item.accessory || projHook[item.shoot] || item.mountType != -1 || (item.buffType > 0 && (lightPet[item.buffType] || vanityPet[item.buffType]))) {
 					if ((item.type == 854 || item.type == 3035) && npcShop > 0)
 						toolTipLine[numLines] = Lang.tip[60].Value;
-					else
+					else {
 						toolTipLine[numLines] = Lang.tip[23].Value;
-
+						toolTipNames[numLines] = "Equipable";
+					}
 					numLines++;
 				}
 
 				if (item.tileWand > 0) {
 					toolTipLine[numLines] = Lang.tip[52].Value + Lang.GetItemNameValue(item.tileWand);
+					toolTipNames[numLines] = "WandConsumes";
 					numLines++;
 				}
 
 				if (item.questItem) {
 					toolTipLine[numLines] = Lang.inter[65].Value;
+					toolTipNames[numLines] = "Quest";
 					numLines++;
 				}
 
 				if (item.vanity) {
 					toolTipLine[numLines] = Lang.tip[24].Value;
+					toolTipNames[numLines] = "Vanity";
 					numLines++;
 				}
 
 				if (!item.vanity && item.FitsAccessoryVanitySlot) {
 					toolTipLine[numLines] = Language.GetText("Misc.CanBePlacedInVanity").Value;
+					toolTipNames[numLines] = "VanityLegal";
 					numLines++;
 				}
 
 				if (item.defense > 0) {
 					toolTipLine[numLines] = item.defense + Lang.tip[25].Value;
+					toolTipNames[numLines] = "Defense";
 					numLines++;
 				}
 
 				if (item.pick > 0) {
 					toolTipLine[numLines] = item.pick + Lang.tip[26].Value;
+					toolTipNames[numLines] = "PickPower";
 					numLines++;
 				}
 
 				if (item.axe > 0) {
 					toolTipLine[numLines] = item.axe * 5 + Lang.tip[27].Value;
+					toolTipNames[numLines] = "AxePower";
 					numLines++;
 				}
 
 				if (item.hammer > 0) {
 					toolTipLine[numLines] = item.hammer + Lang.tip[28].Value;
+					toolTipNames[numLines] = "HammerPower";
 					numLines++;
 				}
 
@@ -15416,41 +_,49 @@
 					else
 						toolTipLine[numLines] = tileBoost + Lang.tip[54].Value;
 
+					toolTipNames[numLines] = "TileBoost";
 					numLines++;
 				}
 
 				if (item.healLife > 0) {
 					toolTipLine[numLines] = Language.GetTextValue("CommonItemTooltip.RestoresLife", item.healLife);
+					toolTipNames[numLines] = "HealLife";
 					numLines++;
 				}
 
 				if (item.healMana > 0) {
 					toolTipLine[numLines] = Language.GetTextValue("CommonItemTooltip.RestoresMana", item.healMana);
+					toolTipNames[numLines] = "HealMana";
 					numLines++;
 				}
 
 				if (item.mana > 0 && (item.type != 127 || !player[myPlayer].spaceGun)) {
 					toolTipLine[numLines] = Language.GetTextValue("CommonItemTooltip.UsesMana", (int)((float)item.mana * player[myPlayer].manaCost));
+					toolTipNames[numLines] = "UseMana";
 					numLines++;
 				}
 
 				if (item.createWall > 0 || item.createTile > -1) {
 					if (item.type != 213 && item.tileWand < 1) {
 						toolTipLine[numLines] = Lang.tip[33].Value;
+						toolTipNames[numLines] = "Placeable";
 						numLines++;
 					}
 				}
 				else if (item.ammo > 0 && !item.notAmmo) {
 					toolTipLine[numLines] = Lang.tip[34].Value;
+					toolTipNames[numLines] = "Ammo";
 					numLines++;
 				}
 				else if (item.consumable) {
 					toolTipLine[numLines] = Lang.tip[35].Value;
+					toolTipNames[numLines] = "Consumable";
 					numLines++;
 				}
 
 				if (item.material) {
 					toolTipLine[numLines] = Lang.tip[36].Value;
+					toolTipNames[numLines] = "Material";
 					numLines++;
 				}
 
@@ -15458,10 +_,12 @@
 					for (int i = 0; i < item.ToolTip.Lines; i++) {
 						if (i == 0 && ItemID.Sets.UsesCursedByPlanteraTooltip[item.type] && !NPC.downedPlantBoss) {
 							toolTipLine[numLines] = Lang.tip[59].Value;
+							toolTipNames[numLines] = "Tooltip" + i.ToString();
 							numLines++;
 						}
 						else {
 							toolTipLine[numLines] = item.ToolTip.GetLine(i);
+							toolTipNames[numLines] = "Tooltip" + i.ToString();
 							numLines++;
 						}
 					}
@@ -15474,16 +_,19 @@
 
 				if ((item.type == 3818 || item.type == 3819 || item.type == 3820 || item.type == 3824 || item.type == 3825 || item.type == 3826 || item.type == 3829 || item.type == 3830 || item.type == 3831 || item.type == 3832 || item.type == 3833 || item.type == 3834) && !player[myPlayer].downedDD2EventAnyDifficulty) {
 					toolTipLine[numLines] = Lang.misc[104].Value;
+					toolTipNames[numLines] = "EtherianManaWarning";
 					numLines++;
 				}
 
 				if (item.buffType > 0 && BuffID.Sets.IsWellFed[item.buffType] && expertMode) {
 					toolTipLine[numLines] = Lang.misc[40].Value;
+					toolTipNames[numLines] = "WellFedExpert";
 					numLines++;
 				}
 
 				if (item.buffTime > 0) {
 					string text = (item.buffTime / 60 < 60) ? Language.GetTextValue("CommonItemTooltip.SecondDuration", Math.Round((double)item.buffTime / 60.0)) : Language.GetTextValue("CommonItemTooltip.MinuteDuration", Math.Round((double)(item.buffTime / 60) / 60.0));
+					toolTipNames[numLines] = "BuffTime";
 					toolTipLine[numLines] = text;
 					numLines++;
 				}
@@ -15491,6 +_,7 @@
 				if (item.type == 3262 || item.type == 3282 || item.type == 3283 || item.type == 3284 || item.type == 3285 || item.type == 3286 || item.type == 3316 || item.type == 3315 || item.type == 3317 || item.type == 3291 || item.type == 3389) {
 					toolTipLine[numLines] = " ";
 					yoyoLogo = numLines;
+					toolTipNames[numLines] = "OneDropLogo";
 					numLines++;
 				}
 
@@ -15514,6 +_,7 @@
 							badPreFixLine[numLines] = true;
 
 						preFixLine[numLines] = true;
+						toolTipNames[numLines] = "PrefixDamage";
 						numLines++;
 					}
 
@@ -15531,6 +_,7 @@
 							badPreFixLine[numLines] = true;
 
 						preFixLine[numLines] = true;
+						toolTipNames[numLines] = "PrefixSpeed";
 						numLines++;
 					}
 
@@ -15545,6 +_,7 @@
 							badPreFixLine[numLines] = true;
 
 						preFixLine[numLines] = true;
+						toolTipNames[numLines] = "PrefixCritChance";
 						numLines++;
 					}
 
@@ -15561,6 +_,7 @@
 							badPreFixLine[numLines] = true;
 
 						preFixLine[numLines] = true;
+						toolTipNames[numLines] = "PrefixUseMana";
 						numLines++;
 					}
 
@@ -15577,6 +_,7 @@
 							badPreFixLine[numLines] = true;
 
 						preFixLine[numLines] = true;
+						toolTipNames[numLines] = "PrefixSize";
 						numLines++;
 					}
 
@@ -15593,6 +_,7 @@
 							badPreFixLine[numLines] = true;
 
 						preFixLine[numLines] = true;
+						toolTipNames[numLines] = "PrefixShootSpeed";
 						numLines++;
 					}
 
@@ -15609,137 +_,160 @@
 							badPreFixLine[numLines] = true;
 
 						preFixLine[numLines] = true;
+						toolTipNames[numLines] = "PrefixKnockback";
 						numLines++;
 					}
 
 					if (item.prefix == 62) {
 						toolTipLine[numLines] = "+1" + Lang.tip[25].Value;
 						preFixLine[numLines] = true;
+						toolTipNames[numLines] = "PrefixAccDefense";
 						numLines++;
 					}
 
 					if (item.prefix == 63) {
 						toolTipLine[numLines] = "+2" + Lang.tip[25].Value;
 						preFixLine[numLines] = true;
+						toolTipNames[numLines] = "PrefixAccDefense";
 						numLines++;
 					}
 
 					if (item.prefix == 64) {
 						toolTipLine[numLines] = "+3" + Lang.tip[25].Value;
 						preFixLine[numLines] = true;
+						toolTipNames[numLines] = "PrefixAccDefense";
 						numLines++;
 					}
 
 					if (item.prefix == 65) {
 						toolTipLine[numLines] = "+4" + Lang.tip[25].Value;
 						preFixLine[numLines] = true;
+						toolTipNames[numLines] = "PrefixAccDefense";
 						numLines++;
 					}
 
 					if (item.prefix == 66) {
 						toolTipLine[numLines] = "+20 " + Lang.tip[31].Value;
 						preFixLine[numLines] = true;
+						toolTipNames[numLines] = "PrefixAccMaxMana";
 						numLines++;
 					}
 
 					if (item.prefix == 67) {
 						toolTipLine[numLines] = "+2" + Lang.tip[5].Value;
 						preFixLine[numLines] = true;
+						toolTipNames[numLines] = "PrefixAccCritChance";
 						numLines++;
 					}
 
 					if (item.prefix == 68) {
 						toolTipLine[numLines] = "+4" + Lang.tip[5].Value;
 						preFixLine[numLines] = true;
+						toolTipNames[numLines] = "PrefixAccCritChance";
 						numLines++;
 					}
 
 					if (item.prefix == 69) {
 						toolTipLine[numLines] = "+1" + Lang.tip[39].Value;
 						preFixLine[numLines] = true;
+						toolTipNames[numLines] = "PrefixAccDamage";
 						numLines++;
 					}
 
 					if (item.prefix == 70) {
 						toolTipLine[numLines] = "+2" + Lang.tip[39].Value;
 						preFixLine[numLines] = true;
+						toolTipNames[numLines] = "PrefixAccDamage";
 						numLines++;
 					}
 
 					if (item.prefix == 71) {
 						toolTipLine[numLines] = "+3" + Lang.tip[39].Value;
 						preFixLine[numLines] = true;
+						toolTipNames[numLines] = "PrefixAccDamage";
 						numLines++;
 					}
 
 					if (item.prefix == 72) {
 						toolTipLine[numLines] = "+4" + Lang.tip[39].Value;
 						preFixLine[numLines] = true;
+						toolTipNames[numLines] = "PrefixAccDamage";
 						numLines++;
 					}
 
 					if (item.prefix == 73) {
 						toolTipLine[numLines] = "+1" + Lang.tip[46].Value;
 						preFixLine[numLines] = true;
+						toolTipNames[numLines] = "PrefixAccMoveSpeed";
 						numLines++;
 					}
 
 					if (item.prefix == 74) {
 						toolTipLine[numLines] = "+2" + Lang.tip[46].Value;
 						preFixLine[numLines] = true;
+						toolTipNames[numLines] = "PrefixAccMoveSpeed";
 						numLines++;
 					}
 
 					if (item.prefix == 75) {
 						toolTipLine[numLines] = "+3" + Lang.tip[46].Value;
 						preFixLine[numLines] = true;
+						toolTipNames[numLines] = "PrefixAccMoveSpeed";
 						numLines++;
 					}
 
 					if (item.prefix == 76) {
 						toolTipLine[numLines] = "+4" + Lang.tip[46].Value;
 						preFixLine[numLines] = true;
+						toolTipNames[numLines] = "PrefixAccMoveSpeed";
 						numLines++;
 					}
 
 					if (item.prefix == 77) {
 						toolTipLine[numLines] = "+1" + Lang.tip[47].Value;
 						preFixLine[numLines] = true;
+						toolTipNames[numLines] = "PrefixAccMeleeSpeed";
 						numLines++;
 					}
 
 					if (item.prefix == 78) {
 						toolTipLine[numLines] = "+2" + Lang.tip[47].Value;
 						preFixLine[numLines] = true;
+						toolTipNames[numLines] = "PrefixAccMeleeSpeed";
 						numLines++;
 					}
 
 					if (item.prefix == 79) {
 						toolTipLine[numLines] = "+3" + Lang.tip[47].Value;
 						preFixLine[numLines] = true;
+						toolTipNames[numLines] = "PrefixAccMeleeSpeed";
 						numLines++;
 					}
 
 					if (item.prefix == 80) {
 						toolTipLine[numLines] = "+4" + Lang.tip[47].Value;
 						preFixLine[numLines] = true;
+						toolTipNames[numLines] = "PrefixAccMeleeSpeed";
 						numLines++;
 					}
 				}
 
 				if (item.wornArmor && player[myPlayer].setBonus != "") {
 					toolTipLine[numLines] = Lang.tip[48].Value + " " + player[myPlayer].setBonus;
+					toolTipNames[numLines] = "SetBonus";
 					numLines++;
 				}
 			}
 
 			if (item.expert) {
 				toolTipLine[numLines] = Language.GetTextValue("GameUI.Expert");
+				toolTipNames[numLines] = "Expert";
 				numLines++;
 			}
 
-			if (item.rare == -13) {
+			if (item.master) {
 				toolTipLine[numLines] = Language.GetTextValue("GameUI.Master");
+				toolTipNames[numLines] = "Master";
 				numLines++;
 			}
 
@@ -15748,6 +_,7 @@
 				if (amountNeeded - sacrificeCount > 0) {
 					toolTipLine[numLines] = Language.GetTextValue("CommonItemTooltip.CreativeSacrificeNeeded", amountNeeded - sacrificeCount);
 					researchLine = numLines;
+					toolTipNames[numLines] = "JourneyResearch";
 					numLines++;
 				}
 			}
@@ -15757,11 +_,12 @@
 				string[] array = bestiaryNotes.Split('\n');
 				foreach (string text2 in array) {
 					toolTipLine[numLines++] = text2;
+					toolTipNames[numLines - 1] = "BestiaryNotes";
 				}
 			}
 		}
 
-		private void MouseText_DrawBuffTooltip(string buffString, ref int X, ref int Y) {
+		private void MouseText_DrawBuffTooltip(string buffString, ref int X, ref int Y, int buffNameHeight) {
 			Microsoft.Xna.Framework.Point p = new Microsoft.Xna.Framework.Point(X, Y);
 			int num = 220;
 			int num2 = 72;
@@ -15776,7 +_,7 @@
 
 			if (bannerMouseOver) {
 				int num6 = 0;
-				for (int i = 0; i < 289; i++) {
+				for (int i = 0; i < NPCLoader.NPCCount; i++) {
 					if (Item.BannerToNPC(i) != 0 && player[myPlayer].HasNPCBannerBuff(i)) {
 						num6++;
 						string nPCNameValue = Lang.GetNPCNameValue(Item.BannerToNPC(i));
@@ -15801,6 +_,7 @@
 				}
 			}
 
+			BuffLoader.CustomBuffTipSize(buffString, list);
 			Vector2 zero = Vector2.Zero;
 			foreach (Vector2 item2 in list) {
 				if (zero.X < item2.X)
@@ -15818,7 +_,7 @@
 
 			for (int k = 0; k < 5; k++) {
 				int num11 = X;
-				int num12 = Y + (int)FontAssets.MouseText.Value.MeasureString(buffString).Y;
+				int num12 = Y + buffNameHeight;
 				Microsoft.Xna.Framework.Color color = Microsoft.Xna.Framework.Color.Black;
 				switch (k) {
 					case 0:
@@ -15845,7 +_,7 @@
 				return;
 
 			int num13 = 0;
-			for (int l = 0; l < 289; l++) {
+			for (int l = 0; l < NPCLoader.NPCCount; l++) {
 				if (Item.BannerToNPC(l) == 0 || !player[myPlayer].HasNPCBannerBuff(l))
 					continue;
 
@@ -15887,9 +_,12 @@
 					spriteBatch.DrawString(FontAssets.MouseText.Value, text, new Vector2(num14, num15), color2, 0f, default(Vector2), 1f, SpriteEffects.None, 0f);
 				}
 
+				// TODO: BuffLoader.DrawCustomBuffTip here? This is new to fix too many banner buffs I think.
 				if (flag)
 					break;
 			}
+
+			BuffLoader.DrawCustomBuffTip(buffString, spriteBatch, X, Y + (int)FontAssets.MouseText.Value.MeasureString(buffString).Y);
 		}
 
 		protected void DrawFPS() {
@@ -16121,7 +_,7 @@
 					continue;
 
 				bool flag = false;
-				if (((gore[i].type >= 706 && gore[i].type <= 717) || gore[i].type == 943 || gore[i].type == 1147 || (gore[i].type >= 1160 && gore[i].type <= 1162)) && (gore[i].frame < 7 || gore[i].frame > 9))
+				if (GoreID.Sets.DrawBehind[gore[i].type] && (gore[i].type >= GoreID.Count || gore[i].frame is < 7 or > 9))
 					flag = true;
 
 				if (flag) {
@@ -16129,11 +_,11 @@
 					if (gore[i].Frame.ColumnCount > 1 || gore[i].Frame.RowCount > 1) {
 						Microsoft.Xna.Framework.Rectangle sourceRectangle = gore[i].Frame.GetSourceRectangle(TextureAssets.Gore[gore[i].type].Value);
 						Microsoft.Xna.Framework.Color alpha = gore[i].GetAlpha(Lighting.GetColor((int)((double)gore[i].position.X + (double)sourceRectangle.Width * 0.5) / 16, (int)(((double)gore[i].position.Y + (double)sourceRectangle.Height * 0.5) / 16.0)));
-						spriteBatch.Draw(TextureAssets.Gore[gore[i].type].Value, new Vector2(gore[i].position.X - screenPosition.X + (float)(sourceRectangle.Width / 2), gore[i].position.Y - screenPosition.Y + (float)(sourceRectangle.Height / 2) - 2f), sourceRectangle, alpha, gore[i].rotation, new Vector2(sourceRectangle.Width / 2, sourceRectangle.Height / 2), gore[i].scale, SpriteEffects.None, 0f);
+						spriteBatch.Draw(TextureAssets.Gore[gore[i].type].Value, new Vector2(gore[i].position.X + gore[i].drawOffset.X - screenPosition.X + (float)(sourceRectangle.Width / 2), gore[i].position.Y + gore[i].drawOffset.Y - screenPosition.Y + (float)(sourceRectangle.Height / 2) - 2f), sourceRectangle, alpha, gore[i].rotation, new Vector2(sourceRectangle.Width / 2, sourceRectangle.Height / 2), gore[i].scale, SpriteEffects.None, 0f);
 					}
 					else {
 						Microsoft.Xna.Framework.Color alpha2 = gore[i].GetAlpha(Lighting.GetColor((int)((double)gore[i].position.X + (double)TextureAssets.Gore[gore[i].type].Width() * 0.5) / 16, (int)(((double)gore[i].position.Y + (double)TextureAssets.Gore[gore[i].type].Height() * 0.5) / 16.0)));
-						spriteBatch.Draw(TextureAssets.Gore[gore[i].type].Value, new Vector2(gore[i].position.X - screenPosition.X + (float)(TextureAssets.Gore[gore[i].type].Width() / 2), gore[i].position.Y - screenPosition.Y + (float)(TextureAssets.Gore[gore[i].type].Height() / 2)), new Microsoft.Xna.Framework.Rectangle(0, 0, TextureAssets.Gore[gore[i].type].Width(), TextureAssets.Gore[gore[i].type].Height()), alpha2, gore[i].rotation, new Vector2(TextureAssets.Gore[gore[i].type].Width() / 2, TextureAssets.Gore[gore[i].type].Height() / 2), gore[i].scale, SpriteEffects.None, 0f);
+						spriteBatch.Draw(TextureAssets.Gore[gore[i].type].Value, new Vector2(gore[i].position.X + gore[i].drawOffset.X - screenPosition.X + (float)(TextureAssets.Gore[gore[i].type].Width() / 2), gore[i].position.Y + gore[i].drawOffset.Y - screenPosition.Y + (float)(TextureAssets.Gore[gore[i].type].Height() / 2)), new Microsoft.Xna.Framework.Rectangle(0, 0, TextureAssets.Gore[gore[i].type].Width(), TextureAssets.Gore[gore[i].type].Height()), alpha2, gore[i].rotation, new Vector2(TextureAssets.Gore[gore[i].type].Width() / 2, TextureAssets.Gore[gore[i].type].Height() / 2), gore[i].scale, SpriteEffects.None, 0f);
 					}
 				}
 			}
@@ -16145,7 +_,7 @@
 				if (!gore[i].active || gore[i].type <= 0)
 					continue;
 
-				if (((gore[i].type >= 706 && gore[i].type <= 717) || gore[i].type == 943 || gore[i].type == 1147 || (gore[i].type >= 1160 && gore[i].type <= 1162)) && (gore[i].frame < 7 || gore[i].frame > 9)) {
+				if (GoreID.Sets.DrawBehind[gore[i].type] && (gore[i].type >= GoreID.Count || gore[i].frame is < 7 or > 9)) {
 					drawBackGore = true;
 					continue;
 				}
@@ -16158,11 +_,11 @@
 						value.Y += 4f;
 
 					Microsoft.Xna.Framework.Color alpha = gore[i].GetAlpha(Lighting.GetColor((int)((double)gore[i].position.X + (double)sourceRectangle.Width * 0.5) / 16, (int)(((double)gore[i].position.Y + (double)sourceRectangle.Height * 0.5) / 16.0)));
-					spriteBatch.Draw(TextureAssets.Gore[gore[i].type].Value, new Vector2(gore[i].position.X - screenPosition.X + (float)(sourceRectangle.Width / 2), gore[i].position.Y - screenPosition.Y + (float)(sourceRectangle.Height / 2) - 2f) + value, sourceRectangle, alpha, gore[i].rotation, new Vector2(sourceRectangle.Width / 2, sourceRectangle.Height / 2), gore[i].scale, SpriteEffects.None, 0f);
+					spriteBatch.Draw(TextureAssets.Gore[gore[i].type].Value, new Vector2(gore[i].position.X + gore[i].drawOffset.X - screenPosition.X + (float)(sourceRectangle.Width / 2), gore[i].position.Y + gore[i].drawOffset.Y - screenPosition.Y + (float)(sourceRectangle.Height / 2) - 2f) + value, sourceRectangle, alpha, gore[i].rotation, new Vector2(sourceRectangle.Width / 2, sourceRectangle.Height / 2), gore[i].scale, SpriteEffects.None, 0f);
 				}
 				else {
 					Microsoft.Xna.Framework.Color alpha2 = gore[i].GetAlpha(Lighting.GetColor((int)((double)gore[i].position.X + (double)TextureAssets.Gore[gore[i].type].Width() * 0.5) / 16, (int)(((double)gore[i].position.Y + (double)TextureAssets.Gore[gore[i].type].Height() * 0.5) / 16.0)));
-					spriteBatch.Draw(TextureAssets.Gore[gore[i].type].Value, new Vector2(gore[i].position.X - screenPosition.X + (float)(TextureAssets.Gore[gore[i].type].Width() / 2), gore[i].position.Y - screenPosition.Y + (float)(TextureAssets.Gore[gore[i].type].Height() / 2)), new Microsoft.Xna.Framework.Rectangle(0, 0, TextureAssets.Gore[gore[i].type].Width(), TextureAssets.Gore[gore[i].type].Height()), alpha2, gore[i].rotation, new Vector2(TextureAssets.Gore[gore[i].type].Width() / 2, TextureAssets.Gore[gore[i].type].Height() / 2), gore[i].scale, SpriteEffects.None, 0f);
+					spriteBatch.Draw(TextureAssets.Gore[gore[i].type].Value, new Vector2(gore[i].position.X + gore[i].drawOffset.X - screenPosition.X + (float)(TextureAssets.Gore[gore[i].type].Width() / 2), gore[i].position.Y + gore[i].drawOffset.Y - screenPosition.Y + (float)(TextureAssets.Gore[gore[i].type].Height() / 2)), new Microsoft.Xna.Framework.Rectangle(0, 0, TextureAssets.Gore[gore[i].type].Width(), TextureAssets.Gore[gore[i].type].Height()), alpha2, gore[i].rotation, new Vector2(TextureAssets.Gore[gore[i].type].Width() / 2, TextureAssets.Gore[gore[i].type].Height() / 2), gore[i].scale, SpriteEffects.None, 0f);
 				}
 			}
 
@@ -16249,6 +_,8 @@
 			float num = 0f;
 			if (theNPC.type == 125)
 				num = 30f;
+			else if (theNPC.ModNPC != null)
+				num = theNPC.ModNPC.DrawOffsetY;
 			else if (theNPC.type == 54)
 				num = 2f;
 			else if (theNPC.type == 205)
@@ -16449,7 +_,7 @@
 			Microsoft.Xna.Framework.Rectangle rectangle = new Microsoft.Xna.Framework.Rectangle((int)screenPosition.X - 800, (int)screenPosition.Y - 800, screenWidth + 1600, screenHeight + 1600);
 			for (int num = 199; num >= 0; num--) {
 				try {
-					if (npc[num].active && npc[num].type > 0 && npc[num].type < 670 && !npc[num].hide) {
+					if (npc[num].active && npc[num].type > 0 && !npc[num].hide) {
 						npc[num].position += npc[num].netOffset;
 						if (npc[num].behindTiles == behindTiles) {
 							if (npc[num].type == 125 || npc[num].type == 126) {
@@ -16566,12 +_,12 @@
 			}
 		}
 
-		protected void DrawNPCCheckAlt(NPC n) {
+		public void DrawNPCCheckAlt(NPC n) {
 			if (TownNPCProfiles.Instance.GetProfile(n.type, out ITownNPCProfile profile))
 				TextureAssets.Npc[n.type] = profile.GetTextureNPCShouldUse(n);
 		}
 
-		protected void DrawNPC(int iNPCIndex, bool behindTiles) {
+		public void DrawNPC(int iNPCIndex, bool behindTiles) {
 			NPC rCurrentNPC = npc[iNPCIndex];
 			Vector2 screenPos = screenPosition;
 			DrawNPCDirect(spriteBatch, rCurrentNPC, behindTiles, screenPos);
@@ -16967,6 +_,17 @@
 				}
 			}
 
+			NPCLoader.DrawEffects(rCurrentNPC, ref npcColor); //TODO: Effects were previously done before drawing, here, but 1.4 moved them to updates in UpdateNPC_BuffApplyVFX(). Should this hook be moved and renamed? --Mirsario
+			
+			if (NPCLoader.PreDraw(rCurrentNPC, spriteBatch, screenPos, npcColor)) {
+				DrawNPCDirect_Inner(spriteBatch, rCurrentNPC, behindTiles, screenPos, ref npcColor);
+			}
+
+			NPCLoader.PostDraw(rCurrentNPC, spriteBatch, screenPos, npcColor);
+		}
+
+		private void DrawNPCDirect_Inner(SpriteBatch mySpriteBatch, NPC rCurrentNPC, bool behindTiles, Vector2 screenPos, ref Color npcColor) {
+			int type = rCurrentNPC.type;
 			npcColor = rCurrentNPC.GetNPCColorTintedByBuffs(npcColor);
 			if (type == 50) {
 				Vector2 zero = Vector2.Zero;
@@ -20383,12 +_,14 @@
 				}
 
 				instance.LoadItem(num8);
+				NPCLoader.DrawTownAttackGun(n, ref num7, ref num8, ref num9);
 				Texture2D value3 = TextureAssets.Item[num8].Value;
 				int num10 = (int)DrawPlayerItemPos(1f, num8).X - num9;
 				Vector2 origin2 = new Vector2(-num10, value3.Height / 2);
 				if (n.spriteDirection == -1)
 					origin2 = new Vector2(value3.Width + num10, value3.Height / 2);
 
+				//patch context
 				spriteBatch.Draw(value3, new Vector2((int)(vector2.X - screenPosition.X), (int)(vector2.Y - screenPosition.Y)), null, npcColor, rotation, origin2, n.scale * num7, npcSpriteEffect ^ SpriteEffects.FlipHorizontally, 0f);
 				if (n.type == 22 && n.frame.Y / (TextureAssets.Npc[n.type].Height() / npcFrameCount[n.type]) >= 21) {
 					Texture2D value4 = TextureAssets.Extra[52].Value;
@@ -20448,6 +_,7 @@
 						zero.Y = 12f;
 				}
 
+				NPCLoader.DrawTownAttackSwing(n, ref value9, ref num11, ref scaleFactor, ref zero);
 				Tuple<Vector2, float> swingStats = n.GetSwingStats(NPCID.Sets.AttackTime[n.type] * 2, (int)n.ai[1], n.spriteDirection, num11, num11);
 				Vector2 vector4 = swingStats.Item1 + (swingStats.Item1 - n.Center) * scaleFactor + zero;
 				Vector2 origin4 = value9.Size() * new Vector2((n.spriteDirection != 1) ? 1 : 0, 1f);
@@ -20551,6 +_,9 @@
 				return;
 
 			Projectile projectile = Main.projectile[i];
+			DrawProj_Inner(i, projectile);
+		}
+		private void DrawProj_DrawVoidLens(Projectile projectile, ref bool earlyReturn) {
 			if (projectile.type == 734) {
 				VoidLensHelper voidLensHelper = new VoidLensHelper(projectile);
 				_voidLensData.Clear();
@@ -20563,10 +_,20 @@
 				return;
 			}
 
+			earlyReturn = false;
+		}
+		private void DrawProj_Inner(int i, Projectile projectile) {
 			float polePosX = 0f;
 			float polePosY = 0f;
 			LoadProjectile(projectile.type);
 			Vector2 mountedCenter = Main.player[projectile.owner].MountedCenter;
+			if (ProjectileLoader.PreDrawExtras(projectile)) {
+				DrawProj_DrawYoyoString(projectile, mountedCenter);
+				DrawProj_DrawExtras(projectile, mountedCenter, ref polePosX, ref polePosY);
+			}
+			DrawProj_Inner_DoDrawProj(i, projectile, mountedCenter, polePosX, polePosY);
+		}
+		private void DrawProj_DrawYoyoString(Projectile projectile, Vector2 mountedCenter) {
 			if (projectile.aiStyle == 99) {
 				Vector2 vector = mountedCenter;
 				vector.Y += Main.player[projectile.owner].gfxOffY;
@@ -20665,7 +_,9 @@
 					EntitySpriteDraw(color: new Microsoft.Xna.Framework.Color((byte)((float)(int)white.R * num12), (byte)((float)(int)white.G * num12), (byte)((float)(int)white.B * num12), (byte)((float)(int)white.A * num12)), texture: TextureAssets.FishingLine.Value, position: new Vector2(vector.X - screenPosition.X + (float)TextureAssets.FishingLine.Width() * 0.5f, vector.Y - screenPosition.Y + (float)TextureAssets.FishingLine.Height() * 0.5f) - new Vector2(6f, 0f), sourceRectangle: new Microsoft.Xna.Framework.Rectangle(0, 0, TextureAssets.FishingLine.Width(), (int)num7), rotation: num4, origin: new Vector2((float)TextureAssets.FishingLine.Width() * 0.5f, 0f), scale: 1f, effects: SpriteEffects.None, worthless: 0);
 				}
 			}
-			else {
+		}
+		private void DrawProj_DrawSpecialProjs(Projectile projectile, ref bool earlyReturn) {
+			/*else*/ {
 				if (projectile.aiStyle == 160) {
 					DrawKite(projectile);
 					return;
@@ -20834,6 +_,9 @@
 				return;
 			}
 
+			earlyReturn = false;
+		}
+		private void DrawProj_DrawExtras(Projectile projectile, Vector2 mountedCenter, ref float polePosX, ref float polePosY) {
 			if (projectile.bobber && Main.player[projectile.owner].inventory[Main.player[projectile.owner].selectedItem].holdStyle != 0) {
 				DrawProj_FishingLine(projectile, ref polePosX, ref polePosY, mountedCenter);
 			}
@@ -21905,6 +_,8 @@
 				DrawProj_FlailChains(projectile, mountedCenter);
 			}
 
+		}
+		private void DrawProj_Inner_DoDrawProj(int i, Projectile projectile, Vector2 mountedCenter, float polePosX, float polePosY) {
 			Microsoft.Xna.Framework.Color color31 = Lighting.GetColor((int)((double)projectile.position.X + (double)projectile.width * 0.5) / 16, (int)(((double)projectile.position.Y + (double)projectile.height * 0.5) / 16.0));
 			if (projectile.hide && !ProjectileID.Sets.DontAttachHideToAlpha[projectile.type])
 				color31 = Lighting.GetColor((int)mountedCenter.X / 16, (int)(mountedCenter.Y / 16f));
@@ -21912,6 +_,21 @@
 			if (projectile.type == 14)
 				color31 = Microsoft.Xna.Framework.Color.White;
 
+			if (ProjectileLoader.PreDraw(projectile, ref color31)) {
+				bool earlyReturn = true;
+				DrawProj_DrawVoidLens(projectile, ref earlyReturn);
+				if (earlyReturn)
+					goto PostDraw;
+				earlyReturn = true;
+				DrawProj_DrawSpecialProjs(projectile, ref earlyReturn);
+				if (earlyReturn)
+					goto PostDraw;
+				DrawProj_DrawNormalProjs(i, projectile, polePosX, polePosY, mountedCenter, ref color31);
+			}
+			PostDraw:
+			ProjectileLoader.PostDraw(projectile, color31);
+		}
+		private void DrawProj_DrawNormalProjs(int i, Projectile projectile, float polePosX, float polePosY, Vector2 mountedCenter, ref Color color31) {
 			int num136 = 0;
 			int num137 = 0;
 			if (projectile.type == 175)
@@ -22283,6 +_,7 @@
 				num137 = 3;
 			}
 
+			//patch details
 			if (projectile.type == 397) {
 				num138 -= 1f;
 				num136 = -2;
@@ -22292,6 +_,7 @@
 			if (projectile.type == 398)
 				num136 = 8;
 
+			ProjectileLoader.DrawOffset(projectile, ref num137, ref num136, ref num138);
 			SpriteEffects spriteEffects = SpriteEffects.None;
 			if (projectile.spriteDirection == -1)
 				spriteEffects = SpriteEffects.FlipHorizontally;
@@ -25459,6 +_,11 @@
 						EntitySpriteDraw(TextureAssets.Projectile[projectile.type].Value, new Vector2(projectile.position.X - screenPosition.X + num138 + (float)num137, projectile.position.Y - screenPosition.Y + (float)(projectile.height / 2) + projectile.gfxOffY) + value157 + value158, new Microsoft.Xna.Framework.Rectangle(0, num381 * 2, TextureAssets.Projectile[projectile.type].Width(), num381 - 1), alpha13, projectile.rotation, new Vector2(num138, projectile.height / 2 + num136), projectile.scale, spriteEffects, 0);
 					}
 
+					var modProjectile = projectile.ModProjectile;
+					
+					if (modProjectile != null && ModContent.RequestIfExists<Texture2D>(modProjectile.GlowTexture, out var glowTexture, AssetRequestMode.ImmediateLoad)) // todo: preload this!
+						EntitySpriteDraw(glowTexture.Value, new Vector2(projectile.position.X - screenPosition.X + num138 + num137, projectile.position.Y - screenPosition.Y + projectile.height / 2 + projectile.gfxOffY), new Microsoft.Xna.Framework.Rectangle(0, y27, TextureAssets.Projectile[projectile.type].Width(), num381 - 1), new Microsoft.Xna.Framework.Color(250, 250, 250, projectile.alpha), projectile.rotation, new Vector2(num138, projectile.height / 2 + num136), projectile.scale, spriteEffects, 0);
+					
 					if (projectile.type == 335)
 						EntitySpriteDraw(TextureAssets.Projectile[projectile.type].Value, new Vector2(projectile.position.X - screenPosition.X + num138 + (float)num137, projectile.position.Y - screenPosition.Y + (float)(projectile.height / 2) + projectile.gfxOffY), new Microsoft.Xna.Framework.Rectangle(0, y27, TextureAssets.Projectile[projectile.type].Width(), num381 - 1), new Microsoft.Xna.Framework.Color(100, 100, 100, 0), projectile.rotation, new Vector2(num138, projectile.height / 2 + num136), projectile.scale, spriteEffects, 0);
 
@@ -25674,7 +_,7 @@
 				}
 
 				if (projectile.bobber) {
-					if (projectile.ai[1] > 0f && projectile.ai[1] < 5125f && projectile.ai[0] == 1f) {
+					if (projectile.ai[1] > 0f && projectile.ai[0] == 1f) {
 						int num406 = (int)projectile.ai[1];
 						Vector2 center5 = projectile.Center;
 						float rotation30 = projectile.rotation;
@@ -25719,6 +_,10 @@
 					if (projectile.type == 473)
 						EntitySpriteDraw(TextureAssets.Projectile[projectile.type].Value, new Vector2(projectile.position.X - screenPosition.X + num138 + (float)num137, projectile.position.Y - screenPosition.Y + (float)(projectile.height / 2) + projectile.gfxOffY), new Microsoft.Xna.Framework.Rectangle(0, 0, TextureAssets.Projectile[projectile.type].Width(), TextureAssets.Projectile[projectile.type].Height()), new Microsoft.Xna.Framework.Color(255, 255, 0, 0), projectile.rotation, new Vector2(num138, projectile.height / 2 + num136), projectile.scale, spriteEffects, 0);
 
+					ModProjectile modProjectile = projectile.ModProjectile;
+					if (modProjectile != null && ModContent.RequestIfExists<Texture2D>(modProjectile.GlowTexture, out var glowTexture)) // todo: preload this!
+						EntitySpriteDraw(glowTexture.Value, new Vector2(projectile.position.X - screenPosition.X + num138 + num137, projectile.position.Y - screenPosition.Y + projectile.height / 2 + projectile.gfxOffY), new Microsoft.Xna.Framework.Rectangle(0, 0, TextureAssets.Projectile[projectile.type].Width(), TextureAssets.Projectile[projectile.type].Height()), new Microsoft.Xna.Framework.Color(250, 250, 250, projectile.alpha), projectile.rotation, new Vector2(num138, projectile.height / 2 + num136), projectile.scale, spriteEffects, 0);
+
 					if (projectile.type == 312) {
 						ulong seed3 = TileFrameSeed;
 						for (int num409 = 0; num409 < 4; num409++) {
@@ -26057,6 +_,7 @@
 			if (type == 4442)
 				stringColor = new Microsoft.Xna.Framework.Color(100, 100, 200, 100);
 
+			ProjectileLoader.ModifyFishingLine(proj, ref polePosX, ref polePosY, ref stringColor);
 			stringColor = TryApplyingPlayerStringColor(player[proj.owner].stringColor, stringColor);
 			float gravDir = player[proj.owner].gravDir;
 			switch (type) {
@@ -27849,10 +_,13 @@
 				}
 				else if (npc[i].type == 516 || npc[i].type == 519) {
 					DrawCacheNPCProjectiles.Add(i);
+					//Extra patch context.
 				}
 				else if (npc[i].type == 548) {
 					DrawCacheNPCsBehindNonSolidTiles.Add(i);
 				}
+				
+				NPCLoader.DrawBehind(Main.npc[i], i);
 			}
 		}
 
@@ -27886,7 +_,7 @@
 					DrawCacheProjsBehindNPCs.Add(i);
 
 				if (projectile[i].type != 636 && projectile[i].type != 598 && projectile[i].type != 971)
-					continue;
+					goto PostProjDrawCache;
 
 				bool flag = true;
 				if (projectile[i].ai[0] == 1f) {
@@ -27903,6 +_,9 @@
 
 				if (flag)
 					DrawCacheProjsBehindProjectiles.Add(i);
+				
+				PostProjDrawCache:
+				ProjectileLoader.DrawBehind(projectile[i], i, DrawCacheProjsBehindNPCsAndTiles, DrawCacheProjsBehindNPCs, DrawCacheProjsBehindProjectiles, DrawCacheProjsOverPlayers, DrawCacheProjsOverWiresUI);
 			}
 		}
 
@@ -28256,10 +_,14 @@
 			Vector2 value = new Vector2((float)(item.width / 2) - vector.X, item.height - frame.Height);
 			Vector2 vector2 = item.position - screenPosition + vector + value;
 			float num = item.velocity.X * 0.2f;
+			// patch context.
 			float scale = 1f;
 			Microsoft.Xna.Framework.Color color = Lighting.GetColor(item.Center.ToTileCoordinates());
 			Microsoft.Xna.Framework.Color currentColor = item.GetAlpha(color);
 			ItemSlot.GetItemLight(ref currentColor, ref scale, item);
+			if (!ItemLoader.PreDrawInWorld(item, spriteBatch, color, currentColor, ref num, ref scale, whoami)) {
+				goto PostDraw;
+			}
 			int num2 = item.glowMask;
 			if (!gamePaused && base.IsActive && (item.IsACoin || item.type == 58 || item.type == 109) && color.R > 60 && (float)rand.Next(500) - (Math.Abs(item.velocity.X) + Math.Abs(item.velocity.Y)) * 10f < (float)((int)color.R / 50)) {
 				int type = 43;
@@ -28360,11 +_,15 @@
 			if (num2 != -1)
 				spriteBatch.Draw(TextureAssets.GlowMask[num2].Value, vector2, frame, new Microsoft.Xna.Framework.Color(250, 250, 250, item.alpha), num, vector, scale, SpriteEffects.None, 0f);
 
+			//Extra context.
 			if (ItemID.Sets.TrapSigned[item.type])
 				spriteBatch.Draw(TextureAssets.Wire.Value, vector2 + frame.Size().RotatedBy(num) * 0.45f * item.scale, new Microsoft.Xna.Framework.Rectangle(4, 58, 8, 8), currentColor, 0f, new Vector2(4f), 1f, SpriteEffects.None, 0f);
 
 			if (item.type == 3858)
 				spriteBatch.Draw(TextureAssets.GlowMask[233].Value, vector2, glowmaskFrame, new Microsoft.Xna.Framework.Color(255, 255, 255, 63) * 0.75f, num, glowmaskFrame.Size() / 2f, scale, SpriteEffects.None, 0f);
+
+			PostDraw:
+			ItemLoader.PostDrawInWorld(item, spriteBatch, color, currentColor, num, scale, whoami);
 		}
 
 		public void DrawItems() {
@@ -28510,6 +_,13 @@
 					if (dust.type == 213)
 						scale = 1f;
 
+					ModDust modDust = DustLoader.GetDust(dust.type);
+					
+					if (modDust != null) {
+						modDust.Draw(dust, newColor, scale);
+						continue;
+					}
+
 					spriteBatch.Draw(TextureAssets.Dust.Value, dust.position - screenPosition, dust.frame, newColor, dust.GetVisualRotation(), new Vector2(4f, 4f), scale, SpriteEffects.None, 0f);
 					if (dust.color.PackedValue != 0) {
 						Microsoft.Xna.Framework.Color color6 = dust.GetColor(newColor);
@@ -29293,12 +_,16 @@
 			string focusText = "";
 			string focusText2 = "";
 			int num4 = player[myPlayer].statLifeMax2 - player[myPlayer].statLife;
-			for (int j = 0; j < 22; j++) {
+			for (int j = 0; j < Player.MaxBuffs; j++) {
 				int num5 = player[myPlayer].buffType[j];
-				if (debuff[num5] && player[myPlayer].buffTime[j] > 60 && (num5 < 0 || num5 >= 338 || !BuffID.Sets.NurseCannotRemoveDebuff[num5]))
+				if (debuff[num5] && player[myPlayer].buffTime[j] > 60 && (num5 < 0 || !BuffID.Sets.NurseCannotRemoveDebuff[num5]))
 					num4 += 100;
 			}
 
+			int health = LocalPlayer.statLifeMax2 - LocalPlayer.statLife;
+			bool removeDebuffs = true;
+			string reason = "";
+			bool canHeal = true;
 			if (NPC.downedGolemBoss)
 				num4 *= 200;
 			else if (NPC.downedPlantBoss)
@@ -29463,6 +_,10 @@
 				if (num15 > 0 && num15 < 1)
 					num15 = 1;
 
+				reason = Language.GetTextValue("tModLoader.DefaultNurseCantHealChat");
+				canHeal = PlayerLoader.ModifyNurseHeal(player[myPlayer], npc[player[myPlayer].talkNPC], ref health, ref removeDebuffs, ref reason);
+				PlayerLoader.ModifyNursePrice(player[myPlayer], npc[player[myPlayer].talkNPC], health, removeDebuffs, ref num15);
+
 				if (num15 < 0)
 					num15 = 0;
 
@@ -29513,9 +_,12 @@
 				else {
 					text5 = text5.Substring(0, text5.Length - 1);
 					focusText = Lang.inter[54].Value + " (" + text5 + ")";
+					//Patch context.
 				}
 			}
 
+			NPCLoader.SetChatButtons(ref focusText, ref focusText2);
+			
 			if (!flag) {
 				DrawNPCChatButtons(num, textColor, amountOfLines, focusText, focusText2);
 				if (text2 != null) {
@@ -29550,11 +_,19 @@
 						SubmitSignText();
 					else
 						IngameFancyUI.OpenVirtualKeyboard(1);
+					return;
 				}
 				else if (NPCID.Sets.IsTownPet[npc[player[myPlayer].talkNPC].type]) {
 					player[myPlayer].PetAnimal(player[myPlayer].talkNPC);
+					return;
 				}
+
+				if (!NPCLoader.PreChatButtonClicked(true))
+					return;
+
+				NPCLoader.OnChatButtonClicked(true);
+				
-				else if (npc[player[myPlayer].talkNPC].type == 369) {
+				if (npc[player[myPlayer].talkNPC].type == 369) {
 					npcChatCornerItem = 0;
 					SoundEngine.PlaySound(12);
 					bool flag3 = false;
@@ -29725,10 +_,15 @@
 
 					SoundEngine.PlaySound(12);
 					if (num4 > 0) {
+						if (!canHeal) {
+							npcChatText = reason;
+							return;
+						}
+						
 						if (player[myPlayer].BuyItem(num4)) {
 							AchievementsHelper.HandleNurseService(num4);
 							SoundEngine.PlaySound(SoundID.Item4);
-							player[myPlayer].HealEffect(player[myPlayer].statLifeMax2 - player[myPlayer].statLife);
+							player[myPlayer].HealEffect(health, true);
 							if ((double)player[myPlayer].statLife < (double)player[myPlayer].statLifeMax2 * 0.25)
 								npcChatText = Lang.dialog(227);
 							else if ((double)player[myPlayer].statLife < (double)player[myPlayer].statLifeMax2 * 0.5)
@@ -29738,14 +_,21 @@
 							else
 								npcChatText = Lang.dialog(230);
 
-							player[myPlayer].statLife = player[myPlayer].statLifeMax2;
-							for (int l = 0; l < 22; l++) {
+							player[myPlayer].statLife += health;
+							
+							if (!removeDebuffs) // no indent for better patching
+								goto SkipDebuffRemoval;
+								
+							for (int l = 0; l < Player.MaxBuffs; l++) {
 								int num24 = player[myPlayer].buffType[l];
-								if (debuff[num24] && player[myPlayer].buffTime[l] > 0 && (num24 < 0 || num24 >= 338 || !BuffID.Sets.NurseCannotRemoveDebuff[num24])) {
+								if (debuff[num24] && player[myPlayer].buffTime[l] > 0 && (num24 < 0 || !BuffID.Sets.NurseCannotRemoveDebuff[num24])) {
 									player[myPlayer].DelBuff(l);
 									l = -1;
 								}
 							}
+							
+							SkipDebuffRemoval:
+							PlayerLoader.PostNurseHeal(LocalPlayer, npc[LocalPlayer.talkNPC], health, removeDebuffs, num4);
 						}
 						else {
 							int num25 = rand.Next(3);
@@ -29787,6 +_,10 @@
 				if (!npcChatFocus3 || player[myPlayer].talkNPC < 0)
 					return;
 
+				if (!NPCLoader.PreChatButtonClicked(false))
+					return;
+
+				NPCLoader.OnChatButtonClicked(false);
 				if (npc[player[myPlayer].talkNPC].type == 20) {
 					SoundEngine.PlaySound(12);
 					npcChatText = Lang.GetDryadWorldStatusDialog();
@@ -30514,7 +_,7 @@
 					num29++;
 
 				int num31 = 46;
-				for (int n = 0; n < 22; n++) {
+				for (int n = 0; n < Player.MaxBuffs; n++) {
 					if (player[myPlayer].buffType[n] != 0) {
 						int num32 = num28 / num29;
 						int num33 = num28 % num29;
@@ -30537,17 +_,19 @@
 						if (num34 == 147)
 							bannerMouseOver = true;
 
+						int rare = 0;
 						if (meleeBuff[num34])
-							MouseTextHackZoom(buffName, -10, 0, buffTooltip);
-						else
-							MouseTextHackZoom(buffName, buffTooltip);
+							rare = -10;
+
+						BuffLoader.ModifyBuffTip(num34, ref buffTooltip, ref rare);
+						MouseTextHackZoom(buffName, rare, 0);
 					}
 				}
 			}
 			else if (EquipPage == 1) {
 				DrawNPCHousesInUI();
 			}
-			else {
+			else if (EquipPage == 0) {// allow mods to add custom equip pages
 				int num35 = 4;
 				if (mouseX > screenWidth - 64 - 28 && mouseX < (int)((float)(screenWidth - 64 - 28) + 56f * inventoryScale) && mouseY > num20 && mouseY < (int)((float)num20 + 448f * inventoryScale) && !PlayerInput.IgnoreMouseInterface)
 					player[myPlayer].mouseInterface = true;
@@ -30564,7 +_,7 @@
 				Microsoft.Xna.Framework.Color color = inventoryBack;
 				Microsoft.Xna.Framework.Color color2 = new Microsoft.Xna.Framework.Color(80, 80, 80, 80);
 				int num39 = -1;
-				for (int num40 = 0; num40 < 10; num40++) {
+				for (int num40 = 0; num40 < 3; num40++) {
 					if ((num40 == 8 && !flag4) || (num40 == 9 && !flag5))
 						continue;
 
@@ -30585,6 +_,7 @@
 						context2 = 10;
 					}
 
+					/*
 					if (num39 == num38 && !_achievementAdvisor.CanDrawAboveCoins) {
 						_achievementAdvisor.DrawOneAchievement(spriteBatch, new Vector2(num41 - 10 - 47 - 47 - 14 - 14, num42 + 8), large: false);
 						UILinkPointNavigator.SetPosition(1570, new Vector2(num41 - 10 - 47 - 47 - 14 - 14, num42 + 8) + new Vector2(20f) * inventoryScale);
@@ -30592,6 +_,7 @@
 
 					if (num39 == num37)
 						DrawDefenseCounter(num41, num42);
+					*/ 
 
 					Texture2D value4 = TextureAssets.InventoryTickOn.Value;
 					if (player[myPlayer].hideVisibleAccessory[num40])
@@ -30638,10 +_,10 @@
 					player[myPlayer].mouseInterface = true;
 
 				num39 = -1;
-				for (int num46 = 10; num46 < 20; num46++) {
+				for (int num46 = 10; num46 < 13; num46++) {
 					if ((num46 == 18 && !flag4) || (num46 == 19 && !flag5))
 						continue;
-
+					
 					num39++;
 					bool num47 = LocalPlayer.IsAValidEquipmentSlotForIteration(num46);
 					flag3 = !num47;
@@ -30679,7 +_,7 @@
 					player[myPlayer].mouseInterface = true;
 
 				num39 = -1;
-				for (int num50 = 0; num50 < 10; num50++) {
+				for (int num50 = 0; num50 < 3; num50++) {
 					if ((num50 == 8 && !flag4) || (num50 == 9 && !flag5))
 						continue;
 
@@ -30714,9 +_,22 @@
 				}
 
 				inventoryBack = color;
+
+				var defPos = AccessorySlotLoader.DefenseIconPosition;
+				DrawDefenseCounter((int)defPos.X, (int)defPos.Y);
+
+				if (!_achievementAdvisor.CanDrawAboveCoins) {
+					var achievePos = new Vector2(defPos.X - 10 - 47 - 47 - 14 - 14, defPos.Y - 56 * inventoryScale * 0.5f);
+					_achievementAdvisor.DrawOneAchievement(spriteBatch, achievePos , large: false);
+					UILinkPointNavigator.SetPosition(1570, achievePos + new Vector2(20f) * inventoryScale);
+				}
+
+				inventoryBack = color;
 				inventoryScale = num36;
 			}
 
+			LoaderManager.Get<AccessorySlotLoader>().DrawAccSlots(num20);
+
 			int num54 = (screenHeight - 600) / 2;
 			int num55 = (int)((float)screenHeight / 600f * 250f);
 			if (screenHeight < 700) {
@@ -30760,11 +_,17 @@
 					string text = Lang.inter[46].Value + ": ";
 					if (reforgeItem.type > 0) {
 						int num58 = reforgeItem.value;
-						if (player[myPlayer].discount)
+						bool canApplyDiscount = true;
+						if (!ItemLoader.ReforgePrice(reforgeItem, ref num58, ref canApplyDiscount))
+							goto skipVanillaPricing;
+						
+						if (canApplyDiscount && LocalPlayer.discount)
 							num58 = (int)((double)num58 * 0.8);
 
 						num58 = (int)((double)num58 * player[myPlayer].currentShoppingSettings.PriceAdjustment);
 						num58 /= 3;
+						
+						skipVanillaPricing:
 						string text2 = "";
 						int num59 = 0;
 						int num60 = 0;
@@ -30822,13 +_,23 @@
 
 							mouseReforge = true;
 							player[myPlayer].mouseInterface = true;
-							if (mouseLeftRelease && mouseLeft && player[myPlayer].BuyItem(num58)) {
+							if (mouseLeftRelease && mouseLeft && player[myPlayer].CanBuyItem(num58) && ItemLoader.PreReforge(reforgeItem)) {
+								player[myPlayer].BuyItem(num58);
 								bool favorited = reforgeItem.favorited;
-								reforgeItem.netDefaults(reforgeItem.netID);
-								reforgeItem.Prefix(-2);
+								int stack = reforgeItem.stack;	//keep the stack, stacked weps support (i.e. light discs)
+																//vanilla doesn't have a good way of resetting prefixes, so it creates a new item entirely
+																//before we roll the prefix, we simply copy over the old mod data before doing so
+								Item r = new Item();
+								r.netDefaults(reforgeItem.netID);
+								//TODO: Delet this. //CB: method only used here, probably a poor implementation
+								r = r.CloneWithModdedDataFrom(reforgeItem);
+								r.Prefix(-2);
+								reforgeItem = r.Clone();
 								reforgeItem.position.X = player[myPlayer].position.X + (float)(player[myPlayer].width / 2) - (float)(reforgeItem.width / 2);
 								reforgeItem.position.Y = player[myPlayer].position.Y + (float)(player[myPlayer].height / 2) - (float)(reforgeItem.height / 2);
 								reforgeItem.favorited = favorited;
+								reforgeItem.stack = stack;
+								ItemLoader.PostReforge(reforgeItem);
 								PopupText.NewText(PopupTextContext.ItemReforge, reforgeItem, reforgeItem.stack, noStack: true);
 								SoundEngine.PlaySound(SoundID.Item37);
 							}
@@ -30877,13 +_,15 @@
 						ItemSlot.MouseHover(ref guideItem, 7);
 					}
 
+					//Extra patch context.
 					ItemSlot.Draw(spriteBatch, ref guideItem, 7, new Vector2(inventoryX, inventoryY));
 				}
 			}
 
+			hidePlayerCraftingMenu = false;
 			CreativeMenu.Draw(spriteBatch);
 			bool flag9 = CreativeMenu.Enabled && !CreativeMenu.Blocked;
-			if (!InReforgeMenu && !LocalPlayer.tileEntityAnchor.InUse && !flag9) {
+			if (!InReforgeMenu && !hidePlayerCraftingMenu && !LocalPlayer.tileEntityAnchor.InUse && !flag9) {
 				UILinkPointNavigator.Shortcuts.CRAFT_CurrentRecipeBig = -1;
 				UILinkPointNavigator.Shortcuts.CRAFT_CurrentRecipeSmall = -1;
 				if (numAvailableRecipes > 0)
@@ -30965,7 +_,7 @@
 				if (numAvailableRecipes > 0) {
 					UILinkPointNavigator.Shortcuts.CRAFT_CurrentRecipeBig = -1;
 					UILinkPointNavigator.Shortcuts.CRAFT_CurrentRecipeSmall = -1;
-					for (int num72 = 0; num72 < Recipe.maxRequirements; num72++) {
+					for (int num72 = 0; num72 < recipe[availableRecipe[focusRecipe]].requiredItem.Count; num72++) {
 						if (recipe[availableRecipe[focusRecipe]].requiredItem[num72].type == 0) {
 							UILinkPointNavigator.Shortcuts.CRAFT_CurrentIngridientsCount = num72 + 1;
 							break;
@@ -31010,7 +_,8 @@
 						UILinkPointNavigator.Shortcuts.CRAFT_CurrentRecipeSmall = 1 + num72;
 						Microsoft.Xna.Framework.Color color5 = inventoryBack;
 						inventoryBack = new Microsoft.Xna.Framework.Color((byte)num75, (byte)num75, (byte)num75, (byte)num75);
-						ItemSlot.Draw(spriteBatch, ref recipe[availableRecipe[focusRecipe]].requiredItem[num72], 22, new Vector2(num73, num74));
+						Item tempItem = recipe[availableRecipe[focusRecipe]].requiredItem[num72];
+						ItemSlot.Draw(spriteBatch, ref tempItem, 22, new Vector2(num73, num74));
 						inventoryBack = color5;
 					}
 				}
@@ -31327,7 +_,7 @@
 				if (npc[j].active && !_npcTypesThatAlreadyDrewAHead.Contains(npc[j].type)) {
 					ITownNPCProfile profile;
 					int num4 = (!TownNPCProfiles.Instance.GetProfile(npc[j].type, out profile)) ? NPC.TypeToDefaultHeadIndex(npc[j].type) : profile.GetHeadTextureIndex(npc[j]);
-					if (num4 > 0 && num4 <= 46 && !NPCHeadID.Sets.CannotBeDrawnInHousingUI[num4] && _npcIndexWhoHoldsHeadIndex[num4] == -1) {
+					if (num4 > 0 && num4 < NPCHeadLoader.NPCHeadCount && !NPCHeadID.Sets.CannotBeDrawnInHousingUI[num4] && _npcIndexWhoHoldsHeadIndex[num4] == -1) {
 						_npcIndexWhoHoldsHeadIndex[num4] = j;
 						_npcTypesThatAlreadyDrewAHead.Add(npc[j].type);
 					}
@@ -31431,7 +_,7 @@
 			else {
 				text = Lang.inter[21].Value + " " + guideItem.Name;
 				Recipe recipe = Main.recipe[availableRecipe[focusRecipe]];
-				for (int i = 0; i < Recipe.maxRequirements; i++) {
+				for (int i = 0; i < recipe.requiredTile.Count; i++) {
 					int num = recipe.requiredTile[i];
 					if (num == -1)
 						break;
@@ -31456,6 +_,8 @@
 				if (recipe.needGraveyardBiome)
 					_requiredObjecsForCraftingText.Add(Lang.inter[124].Value);
 
+				_requiredObjecsForCraftingText.AddRange(recipe.Conditions.Select(x => x.Description));
+
 				if (_requiredObjecsForCraftingText.Count == 0) {
 					string value = Lang.inter[23].Value;
 					_requiredObjecsForCraftingText.Add(value);
@@ -31492,7 +_,7 @@
 				spriteBatch.DrawString(FontAssets.MouseText.Value, Lang.inter[22].Value, new Vector2(inventoryX, inventoryY + 118), craftingTipColor, 0f, default(Vector2), 1f, SpriteEffects.None, 0f);
 				int num3 = focusRecipe;
 				int num4 = 0;
-				for (int i = 0; i < Recipe.maxRequirements; i++) {
+				for (int i = 0; i < recipe[availableRecipe[num3]].requiredTile.Count; i++) {
 					int num5 = (i + 1) * 26;
 					if (recipe[availableRecipe[num3]].requiredTile[i] == -1) {
 						if (i == 0 && !recipe[availableRecipe[num3]].needWater && !recipe[availableRecipe[num3]].needHoney && !recipe[availableRecipe[num3]].needLava && !recipe[availableRecipe[num3]].needSnowBiome && !recipe[availableRecipe[num3]].needGraveyardBiome)
@@ -31621,6 +_,11 @@
 				inventoryScale = 0.755f;
 				num += 5;
 			}
+			else if ((player[myPlayer].chest == -1 || npcShop == -1) && trashSlotOffset != Point16.Zero) {
+				num += trashSlotOffset.X;
+				num2 += trashSlotOffset.Y;
+				inventoryScale = 0.755f;
+			}
 
 			new Microsoft.Xna.Framework.Color(150, 150, 150, 150);
 			if (mouseX >= num && (float)mouseX <= (float)num + (float)TextureAssets.InventoryBack.Width() * inventoryScale && mouseY >= num2 && (float)mouseY <= (float)num2 + (float)TextureAssets.InventoryBack.Height() * inventoryScale && !PlayerInput.IgnoreMouseInterface) {
@@ -31857,8 +_,11 @@
 			mouseItem.position.Y = player[myPlayer].position.Y + (float)(player[myPlayer].height / 2) - (float)(mouseItem.height / 2);
 			PopupText.NewText(PopupTextContext.ItemCraft, mouseItem, r.createItem.stack);
 			r.Create();
-			if (mouseItem.type > 0 || r.createItem.type > 0)
+			if (mouseItem.type > 0 || r.createItem.type > 0) {
+				ItemLoader.OnCreate(mouseItem, new RecipeCreationContext {recipe = r});
+				RecipeLoader.OnCraft(mouseItem, r);
 				SoundEngine.PlaySound(7);
+			}
 		}
 
 		private static void DrawPVPIcons() {
@@ -32036,6 +_,8 @@
 						rare = item[i].rare;
 						if (item[i].expert)
 							rare = -12;
+						if (item[i].master)
+							rare = -13;
 
 						MouseTextHackZoom(text, rare, 0);
 						mouseText = true;
@@ -32081,7 +_,7 @@
 					bool flag2 = flag || (SmartInteractShowingGenuine && SmartInteractNPC == k);
 					if (flag2 && ((npc[k].type != 85 && npc[k].type != 341 && npc[k].type != 629 && npc[k].aiStyle != 87) || npc[k].ai[0] != 0f) && npc[k].type != 488) {
 						bool flag3 = SmartInteractShowingGenuine && SmartInteractNPC == k;
-						if (npc[k].townNPC || npc[k].type == 105 || npc[k].type == 106 || npc[k].type == 123 || npc[k].type == 354 || npc[k].type == 376 || npc[k].type == 579 || npc[k].type == 453 || npc[k].type == 589) {
+						if (NPCLoader.CanChat(npc[k], npc[k].townNPC || npc[k].type == 105 || npc[k].type == 106 || npc[k].type == 123 || npc[k].type == 354 || npc[k].type == 376 || npc[k].type == 579 || npc[k].type == 453 || npc[k].type == 589)) {
 							Microsoft.Xna.Framework.Rectangle rectangle2 = new Microsoft.Xna.Framework.Rectangle((int)(player[myPlayer].position.X + (float)(player[myPlayer].width / 2) - (float)(Player.tileRangeX * 16)), (int)(player[myPlayer].position.Y + (float)(player[myPlayer].height / 2) - (float)(Player.tileRangeY * 16)), Player.tileRangeX * 16 * 2, Player.tileRangeY * 16 * 2);
 							Microsoft.Xna.Framework.Rectangle value4 = new Microsoft.Xna.Framework.Rectangle((int)npc[k].position.X, (int)npc[k].position.Y, npc[k].width, npc[k].height);
 							if (rectangle2.Intersects(value4))
@@ -32257,14 +_,14 @@
 			recBigList = false;
 			int num = -1;
 			int num2 = 11;
-			for (int i = 0; i < 22; i++) {
+			for (int i = 0; i < Player.MaxBuffs; i++) {
 				if (player[myPlayer].buffType[i] > 0) {
 					_ = player[myPlayer].buffType[i];
 					int x = 32 + i * 38;
 					int num3 = 76;
 					if (i >= num2) {
-						x = 32 + (i - num2) * 38;
-						num3 += 50;
+						x = 32 + Math.Abs(i % 11) * 38;
+						num3 += 50 * (i / 11);
 					}
 
 					num = DrawBuffIcon(num, i, x, num3);
@@ -32284,10 +_,11 @@
 				if (num4 == 147)
 					bannerMouseOver = true;
 
+				int rare = 0;
 				if (meleeBuff[num4])
-					MouseTextHackZoom(buffName, -10, 0, buffTooltip);
-				else
-					MouseTextHackZoom(buffName, buffTooltip);
+					rare = -10;
+				BuffLoader.ModifyBuffTip(num4, ref buffTooltip, ref rare);
+				MouseTextHackZoom(buffName, rare, 0, buffTooltip);
 			}
 		}
 
@@ -33624,7 +_,9 @@
 				SetupDrawInterfaceLayers();
 
 			PlayerInput.SetZoom_UI();
+			List<GameInterfaceLayer> interfaceLayers = new List<GameInterfaceLayer>(_gameInterfaceLayers);
+			SystemLoader.ModifyInterfaceLayers(interfaceLayers);
-			using (List<GameInterfaceLayer>.Enumerator enumerator = _gameInterfaceLayers.GetEnumerator()) {
+			using (List<GameInterfaceLayer>.Enumerator enumerator = interfaceLayers.GetEnumerator()) {
 				while (enumerator.MoveNext() && enumerator.Current.Draw()) {
 				}
 			}
@@ -33929,6 +_,8 @@
 		}
 
 		private void DrawInterface_33_MouseText() {
+			// TODO - UI Sorting and selective disable support -  move this to new one between 32 and 33
+			SystemLoader.PostDrawInterface(spriteBatch);
 			if (mouseItem.stack <= 0)
 				mouseItem.type = 0;
 
@@ -33975,7 +_,8 @@
 					num4 += num5;
 				}
 
+				//TML: Remove the Setting button being moved when player has too many slots. The ModAccessorySlot rework fixed this in a better fashion.
-				if (amountOfExtraAccessorySlotsToShow >= 1 && (screenHeight < num3 || (screenHeight < num4 && mapStyle == 1))) {
+				if (false && amountOfExtraAccessorySlotsToShow >= 1 && (screenHeight < num3 || (screenHeight < num4 && mapStyle == 1))) {
 					num -= 140;
 					num2 -= PlayerInput.UsingGamepad.ToInt() * 30;
 					_settingsButtonIsPushedToSide = true;
@@ -34414,6 +_,11 @@
 						if (HealthBarDrawSettings == 2)
 							num3 -= 34f;
 
+						if (!NPCLoader.DrawHealthBar(npc[num2], ref scale)) {
+							npc[num2].position -= npc[num2].netOffset;
+							continue;
+						}
+
 						if ((!expertMode || type != 266) && ((type != 439 && type != 440) || npc[num2].ai[0] != 5f)) {
 							if (type >= 134 && type <= 136) {
 								scale = 1.5f;
@@ -35155,10 +_,18 @@
 				num4 += 50f;
 			}
 
+			InfoDisplayPageHandler(startX, ref text, out int startingDisplay, out int endingDisplay);
-			for (int i = 0; i < 12; i++) {
+			for (int i = startingDisplay; i < endingDisplay; i++) {
 				string text2 = "";
 				string text3 = "";
+
+				InfoDisplay info = InfoDisplayLoader.InfoDisplays[i];
+
+				if (!InfoDisplayLoader.Active(info) || (player[myPlayer].hideInfo[info.Type] && !playerInventory))
+					continue;
+
-				if (player[myPlayer].accWatch > 0 && !flag && (!player[myPlayer].hideInfo[0] || playerInventory)) {
+				//if (player[myPlayer].accWatch > 0 && !flag && (!player[myPlayer].hideInfo[0] || playerInventory)) {
+				if (info == InfoDisplay.Watches) {
 					num = 0;
 					text3 = Lang.inter[95].Value;
 					string textValue = Language.GetTextValue("GameUI.TimeAtMorning");
@@ -35196,7 +_,8 @@
 					text2 = num7 + ":" + text4 + " " + textValue;
 					flag = true;
 				}
-				else if (player[myPlayer].accWeatherRadio && !flag5 && (!player[myPlayer].hideInfo[1] || playerInventory)) {
+				//else if (player[myPlayer].accWeatherRadio && !flag5 && (!player[myPlayer].hideInfo[1] || playerInventory)) {
+				else if (info == InfoDisplay.WeatherRadio) {
 					num = 1;
 					text3 = Lang.inter[96].Value;
 					string text5 = "";
@@ -35210,7 +_,8 @@
 
 					flag5 = true;
 				}
-				else if (player[myPlayer].accCalendar && !flag8 && (!player[myPlayer].hideInfo[7] || playerInventory)) {
+				//else if (player[myPlayer].accCalendar && !flag8 && (!player[myPlayer].hideInfo[7] || playerInventory)) {
+				else if (info == InfoDisplay.Sextant) {
 					num = ((bloodMoon && !dayTime) ? 8 : ((!eclipse || !dayTime) ? 7 : 8));
 					text3 = Lang.inter[102].Value;
 					if (moonPhase == 0)
@@ -35232,7 +_,8 @@
 
 					flag8 = true;
 				}
-				else if (player[myPlayer].accFishFinder && !flag4 && (!player[myPlayer].hideInfo[2] || playerInventory)) {
+				//else if (player[myPlayer].accFishFinder && !flag4 && (!player[myPlayer].hideInfo[2] || playerInventory)) {
+				else if (info == InfoDisplay.FishFinder) {
 					bool flag13 = false;
 					num = 2;
 					text3 = Lang.inter[97].Value;
@@ -35253,7 +_,8 @@
 
 					flag4 = true;
 				}
-				else if (player[myPlayer].accOreFinder && !flag10 && (!player[myPlayer].hideInfo[10] || playerInventory)) {
+				//else if (player[myPlayer].accOreFinder && !flag10 && (!player[myPlayer].hideInfo[10] || playerInventory)) {
+				else if (info == InfoDisplay.MetalDetector) {
 					num = 10;
 					text3 = Lang.inter[104].Value;
 					if (SceneMetrics.bestOre <= 0) {
@@ -35278,7 +_,8 @@
 
 					flag10 = true;
 				}
-				else if (player[myPlayer].accCritterGuide && !flag11 && (!player[myPlayer].hideInfo[11] || playerInventory)) {
+				//else if (player[myPlayer].accCritterGuide && !flag11 && (!player[myPlayer].hideInfo[11] || playerInventory)) {
+				else if (info == InfoDisplay.LifeformAnalyzer) {
 					flag11 = true;
 					num = 11;
 					text3 = Lang.inter[105].Value;
@@ -35303,7 +_,8 @@
 
 					text2 = ((num13 < 0 || num13 >= 200 || !npc[num13].active || npc[num13].rarity <= 0) ? Language.GetTextValue("GameUI.NoRareCreatures") : npc[num13].GivenOrTypeName);
 				}
-				else if (player[myPlayer].accThirdEye && !flag6 && (!player[myPlayer].hideInfo[5] || playerInventory)) {
+				//else if (player[myPlayer].accThirdEye && !flag6 && (!player[myPlayer].hideInfo[5] || playerInventory)) {
+				else if (info == InfoDisplay.Radar) {
 					flag6 = true;
 					num = 5;
 					text3 = Lang.inter[100].Value;
@@ -35322,14 +_,16 @@
 
 					text2 = ((player[myPlayer].accThirdEyeNumber == 0) ? Language.GetTextValue("GameUI.NoEnemiesNearby") : ((player[myPlayer].accThirdEyeNumber != 1) ? Language.GetTextValue("GameUI.EnemiesNearby", player[myPlayer].accThirdEyeNumber) : Language.GetTextValue("GameUI.OneEnemyNearby")));
 				}
-				else if (player[myPlayer].accJarOfSouls && !flag7 && (!player[myPlayer].hideInfo[6] || playerInventory)) {
+				//else if (player[myPlayer].accJarOfSouls && !flag7 && (!player[myPlayer].hideInfo[6] || playerInventory)) {
+				else if (info == InfoDisplay.TallyCounter) {
 					flag7 = true;
 					num = 6;
 					text3 = Lang.inter[101].Value;
 					int lastCreatureHit = player[myPlayer].lastCreatureHit;
 					text2 = ((lastCreatureHit > 0) ? (Lang.GetNPCNameValue(Item.BannerToNPC(lastCreatureHit)) + ": " + NPC.killCount[lastCreatureHit]) : Language.GetTextValue("GameUI.NoKillCount"));
 				}
-				else if (player[myPlayer].accDreamCatcher && !flag12 && (!player[myPlayer].hideInfo[12] || playerInventory)) {
+				//else if (player[myPlayer].accDreamCatcher && !flag12 && (!player[myPlayer].hideInfo[12] || playerInventory)) {
+				else if (info == InfoDisplay.DPSMeter) {
 					num = 12;
 					text3 = Lang.inter[106].Value;
 					player[myPlayer].checkDPSTime();
@@ -35337,7 +_,8 @@
 					flag12 = true;
 					text2 = ((dPS != 0) ? Language.GetTextValue("GameUI.DPS", player[myPlayer].getDPS()) : Language.GetTextValue("GameUI.NoDPS"));
 				}
-				else if (player[myPlayer].accStopwatch && !flag9 && (!player[myPlayer].hideInfo[9] || playerInventory)) {
+				//else if (player[myPlayer].accStopwatch && !flag9 && (!player[myPlayer].hideInfo[9] || playerInventory)) {
+				else if (info == InfoDisplay.Stopwatch) {
 					num = 9;
 					text3 = Lang.inter[103].Value;
 					Vector2 vector = player[myPlayer].velocity + player[myPlayer].instantMovementAccumulatedThisFrame;
@@ -35375,15 +_,17 @@
 					text2 = Language.GetTextValue("GameUI.Speed", Math.Round(num20));
 					flag9 = true;
 				}
-				else if (player[myPlayer].accCompass > 0 && !flag3 && (!player[myPlayer].hideInfo[3] || playerInventory)) {
+				//else if (player[myPlayer].accCompass > 0 && !flag3 && (!player[myPlayer].hideInfo[3] || playerInventory)) {
+				else if (info == InfoDisplay.Compass) {
 					num = 3;
 					text3 = Lang.inter[98].Value;
 					int num21 = (int)((player[myPlayer].position.X + (float)(player[myPlayer].width / 2)) * 2f / 16f - (float)maxTilesX);
 					text2 = ((num21 > 0) ? Language.GetTextValue("GameUI.CompassEast", num21) : ((num21 >= 0) ? Language.GetTextValue("GameUI.CompassCenter") : Language.GetTextValue("GameUI.CompassWest", -num21)));
 					flag3 = true;
 				}
-				else if (player[myPlayer].accDepthMeter > 0 && !flag2 && (!player[myPlayer].hideInfo[4] || playerInventory)) {
+				//else if (player[myPlayer].accDepthMeter > 0 && !flag2 && (!player[myPlayer].hideInfo[4] || playerInventory)) {
+				else if (info == InfoDisplay.DepthMeter) {
-					num = 4;
+				num = 4;
 					text3 = Lang.inter[99].Value;
 					int num22 = (int)((double)((player[myPlayer].position.Y + (float)player[myPlayer].height) * 2f / 16f) - worldSurface * 2.0);
 					string text6 = "";
@@ -35398,27 +_,33 @@
 					text2 = text7 + " " + text6;
 					flag2 = true;
 				}
+				else {
+					num = info.Type;
+					text2 = info.DisplayValue();
+					text3 = info.DisplayName;
+				}
+
+				InfoDisplayLoader.ModifyDisplayValue(info, ref text2);
+				InfoDisplayLoader.ModifyDisplayName(info, ref text3);
 
 				if (!(text2 != ""))
 					continue;
 
 				GetInfoAccIconPosition(num3, startX, out int X, out int Y);
 				if (num >= 0) {
-					num3++;
 					int num26 = 22;
 					if (screenHeight < 650)
 						num26 = 20;
 
-					Vector2 vector2 = new Vector2(X, Y + 74 + num26 * i + 52);
+					Vector2 vector2 = new Vector2(X, Y + 74 + num26 * num3 + 52);
-					int num27 = num;
+					int num27 = info.Type;
-					if (num27 == 8)
-						num27 = 7;
 
+					Texture2D icon = ModContent.Request<Texture2D>(info.Texture).Value;
 					Microsoft.Xna.Framework.Color color = Microsoft.Xna.Framework.Color.White;
 					bool flag14 = false;
 					if (playerInventory) {
 						vector2 = new Vector2(X, Y);
-						if ((float)mouseX >= vector2.X && (float)mouseY >= vector2.Y && (float)mouseX <= vector2.X + (float)TextureAssets.InfoIcon[num].Width() && (float)mouseY <= vector2.Y + (float)TextureAssets.InfoIcon[num].Height() && !PlayerInput.IgnoreMouseInterface) {
+						if ((float)mouseX >= vector2.X && (float)mouseY >= vector2.Y && (float)mouseX <= vector2.X + (float)icon.Width && (float)mouseY <= vector2.Y + (float)icon.Height && !PlayerInput.IgnoreMouseInterface) {
 							flag14 = true;
 							player[myPlayer].mouseInterface = true;
 							if (mouseLeft && mouseLeftRelease) {
@@ -35436,14 +_,17 @@
 						if (player[myPlayer].hideInfo[num27])
 							color = new Microsoft.Xna.Framework.Color(80, 80, 80, 70);
 					}
-					else if ((float)mouseX >= vector2.X && (float)mouseY >= vector2.Y && (float)mouseX <= vector2.X + (float)TextureAssets.InfoIcon[num].Width() && (float)mouseY <= vector2.Y + (float)TextureAssets.InfoIcon[num].Height() && !mouseText) {
+					else if ((float)mouseX >= vector2.X && (float)mouseY >= vector2.Y && (float)mouseX <= vector2.X + (float)icon.Width && (float)mouseY <= vector2.Y + (float)icon.Height && !mouseText) {
-						num2 = i;
+						//num2 = i;
+						num2 = num3;
+						if (i >= 7)
+							num2 += 1;
 						text = text3;
 						mouseText = true;
 					}
 
-					UILinkPointNavigator.SetPosition(1558 + num3 - 1, vector2 + TextureAssets.InfoIcon[num].Value.Size() * 0.75f);
+					UILinkPointNavigator.SetPosition(1558 + num3 - 1, vector2 + icon.Size() * 0.75f);
-					spriteBatch.Draw(TextureAssets.InfoIcon[num].Value, vector2, new Microsoft.Xna.Framework.Rectangle(0, 0, TextureAssets.InfoIcon[num].Width(), TextureAssets.InfoIcon[num].Height()), color, 0f, default(Vector2), 1f, SpriteEffects.None, 0f);
+					spriteBatch.Draw(icon, vector2, new Microsoft.Xna.Framework.Rectangle(0, 0, icon.Width, icon.Height), color, 0f, default(Vector2), 1f, SpriteEffects.None, 0f);
 					if (flag14)
 						spriteBatch.Draw(TextureAssets.InfoIcon[13].Value, vector2 - Vector2.One * 2f, null, OurFavoriteColor, 0f, default(Vector2), 1f, SpriteEffects.None, 0f);
 
@@ -35451,8 +_,9 @@
 				}
 
 				UILinkPointNavigator.Shortcuts.INFOACCCOUNT = num3;
+
 				if (playerInventory)
-					continue;
+					goto endThisIcon;
 
 				Vector2 scale = new Vector2(1f);
 				Vector2 vector3 = FontAssets.MouseText.Value.MeasureString(text2);
@@ -35488,8 +_,11 @@
 					if (screenHeight < 650)
 						num30 = 20;
 
-					spriteBatch.DrawString(FontAssets.MouseText.Value, text2, new Vector2(X + num28, Y + 74 + num30 * i + num29 + 48), color2, 0f, default(Vector2), scale, SpriteEffects.None, 0f);
+					spriteBatch.DrawString(FontAssets.MouseText.Value, text2, new Vector2(X + num28, Y + 74 + num30 * num3 + num29 + 48), color2, 0f, default(Vector2), scale, SpriteEffects.None, 0f);
 				}
+
+				endThisIcon:
+				num3++; // moved here due to calculation changes
 			}
 
 			if (!string.IsNullOrEmpty(text)) {
@@ -35508,8 +_,8 @@
 					Y += 261;
 			}
 			else if (ShouldDrawInfoIconsHorizontally) {
-				X = screenWidth - 280 + 20 * drawnCount - 10;
-				Y = 94;
+				X = screenWidth - 280 + 20 * (drawnCount % 12) - 10;
+				Y = 94 + (20 * (drawnCount / 12));
 				if (mapStyle == 1 && mapEnabled)
 					Y += 261;
 			}
@@ -36446,8 +_,10 @@
 			screenLastPosition = screenPosition;
 			screenPosition.Y = (float)(worldSurface * 16.0 - (double)screenHeight);
 			MenuXMovement = 4f;
-			if (alreadyGrabbingSunOrMoon)
+			if (alreadyGrabbingSunOrMoon && !playOldTile) {
 				playOldTile = true;
+				MenuLoader.ActivateOldVanillaMenu();
+			}
 
 			screenPosition.X += MenuXMovement;
 			if (screenPosition.X > 2.1474835E+09f)
@@ -36497,13 +_,14 @@
 					logoScaleSpeed -= 1f;
 			}
 
+			MenuLoader.UpdateAndDrawModMenu(spriteBatch, gameTime, color, logoRotation, logoScale);
 			Microsoft.Xna.Framework.Color color2 = new Microsoft.Xna.Framework.Color((byte)((float)(int)color.R * ((float)LogoA / 255f)), (byte)((float)(int)color.G * ((float)LogoA / 255f)), (byte)((float)(int)color.B * ((float)LogoA / 255f)), (byte)((float)(int)color.A * ((float)LogoA / 255f)));
 			Microsoft.Xna.Framework.Color color3 = new Microsoft.Xna.Framework.Color((byte)((float)(int)color.R * ((float)LogoB / 255f)), (byte)((float)(int)color.G * ((float)LogoB / 255f)), (byte)((float)(int)color.B * ((float)LogoB / 255f)), (byte)((float)(int)color.A * ((float)LogoB / 255f)));
-			if (playOldTile) {
+			if (MenuLoader.MenuOldVanilla.IsSelected) {
 				spriteBatch.Draw(TextureAssets.Logo3.Value, new Vector2(screenWidth / 2, 100f), new Microsoft.Xna.Framework.Rectangle(0, 0, TextureAssets.Logo.Width(), TextureAssets.Logo.Height()), color2, logoRotation, new Vector2(TextureAssets.Logo.Width() / 2, TextureAssets.Logo.Height() / 2), logoScale, SpriteEffects.None, 0f);
 				spriteBatch.Draw(TextureAssets.Logo4.Value, new Vector2(screenWidth / 2, 100f), new Microsoft.Xna.Framework.Rectangle(0, 0, TextureAssets.Logo.Width(), TextureAssets.Logo.Height()), color3, logoRotation, new Vector2(TextureAssets.Logo.Width() / 2, TextureAssets.Logo.Height() / 2), logoScale, SpriteEffects.None, 0f);
 			}
-			else {
+			else if (MenuLoader.MenuJourneysEnd.IsSelected) {
 				spriteBatch.Draw(TextureAssets.Logo.Value, new Vector2(screenWidth / 2, 100f), new Microsoft.Xna.Framework.Rectangle(0, 0, TextureAssets.Logo.Width(), TextureAssets.Logo.Height()), color2, logoRotation, new Vector2(TextureAssets.Logo.Width() / 2, TextureAssets.Logo.Height() / 2), logoScale, SpriteEffects.None, 0f);
 				spriteBatch.Draw(TextureAssets.Logo2.Value, new Vector2(screenWidth / 2, 100f), new Microsoft.Xna.Framework.Rectangle(0, 0, TextureAssets.Logo.Width(), TextureAssets.Logo.Height()), color3, logoRotation, new Vector2(TextureAssets.Logo.Width() / 2, TextureAssets.Logo.Height() / 2), logoScale, SpriteEffects.None, 0f);
 			}
@@ -36562,8 +_,21 @@
 			if (menuMode == -1)
 				menuMode = 0;
 
-			if (Program.LoadedEverything)
+			if (Program.LoadedEverything) {
 				GamepadMainMenuHandler.CanRun = true;
+			} else {
+				array9[0] = string.Format("{0}  {1}", Language.GetTextValue("UI.LoadingCode"), Program.LoadedPercentage.ToString("P0"));
+				if (!ModLoader.ModLoader.skipLoad) {
+					array9[1] = "Click to skip loading mods";
+					array7[1] = 0.5f;
+					num5 = 2;
+					if(selectedMenu == 1) {
+						ModLoader.ModLoader.skipLoad = true;
+					}
+				}
+				
+				goto SkipMenuEnumeration; //Put the label somewhere after the following if-else chain.
+			}
 
 			if (menuMode == 1212) {
 				array9[0] = Lang.menu[102].Value;
@@ -36600,7 +_,7 @@
 				if (selectedMenu >= 1) {
 					changeTheTitle = true;
 					LanguageManager.Instance.SetLanguage(selectedMenu);
-					menuMode = 0;
+					menuMode = Interface.loadModsID;
 					SoundEngine.PlaySound(10);
 					SaveSettings();
 				}
@@ -36738,7 +_,7 @@
 					menuMode = 14;
 				}
 			}
-			else if (netMode == 1 || menuMode == 14) {
+			else if (netMode == 1 && menuMode < 10000 && menuMode != 888 || menuMode == 14) {
 				num5 = 2;
 				array9[0] = statusText;
 				array[0] = true;
@@ -36836,17 +_,22 @@
 					Netplay.ServerPassword = "";
 				}
 				else if (selectedMenu == 2 || inputTextEnter || autoPass) {
-					string str = "-autoshutdown -password \"" + ConvertToSafeArgument(Netplay.ServerPassword) + "\" -lang " + Language.ActiveCulture.LegacyId;
+					string str = "tModLoader.dll -server " + "-autoshutdown -password \"" + ConvertToSafeArgument(Netplay.ServerPassword) + "\" -lang " + Language.ActiveCulture.LegacyId;
 #if LINUX
 					str += IntPtr.Size == 8 ? " -x64": " -x86";
 #endif
 					str = ((!ActiveWorldFileData.IsCloudSave) ? (str + SanitizePathArgument("world", worldPathName)) : (str + SanitizePathArgument("cloudworld", worldPathName)));
 					str = str + " -worldrollbackstokeep " + WorldRollingBackupsCountToKeep;
+					str += $@" -modpath ""{ModOrganizer.modPath}""";
+					if (showServerConsole)
+						str += " -showserverconsole";
+
 					tServer = new Process();
 #if WINDOWS
-					tServer.StartInfo.FileName = "TerrariaServer.exe";
+					tServer.StartInfo.FileName = "tModLoaderServer.exe";
 #else
-					tServer.StartInfo.FileName = "TerrariaServer";
+					var fileName = Process.GetCurrentProcess().MainModule.FileName;
+					tServer.StartInfo.FileName = fileName.Remove(fileName.LastIndexOf("."));
 #endif
 					tServer.StartInfo.Arguments = str;
 					if (libPath != "") {
<<<<<<< HEAD
@@ -36854,8 +_,7 @@
=======
@@ -36852,8 +_,10 @@
>>>>>>> e953970c
 						startInfo.Arguments = startInfo.Arguments + " -loadlib " + libPath;
 					}
 
-					tServer.StartInfo.UseShellExecute = false;
-					tServer.StartInfo.CreateNoWindow = true;
+					tServer.StartInfo.UseShellExecute = true;
+					if (!showServerConsole)
+						tServer.StartInfo.WindowStyle = ProcessWindowStyle.Hidden;
+
 					if (SocialAPI.Network != null)
 						SocialAPI.Network.LaunchLocalServer(tServer, MenuServerMode);
 					else
@@ -36876,7 +_,10 @@
 				array4[3] = 30;
 				array4[4] = 70;
 				array4[5] = 70;
+				array4[6] = 70;
-				num5 = 6;
+				num5 = 7;
+				array9[6] = Language.GetTextValue(showServerConsole ? "tModLoader.MPShowServerConsoleYes" : "tModLoader.MPShowServerConsoleNo");
+				array7[6] = 0.5f;
 				array9[0] = Lang.menu[135].Value;
 				array9[4] = Lang.menu[144].Value;
 				array9[5] = Lang.menu[5].Value;
@@ -36937,6 +_,10 @@
 						menuMode = 6;
 						SoundEngine.PlaySound(11);
 						break;
+					case 6:
+						showServerConsole = !showServerConsole;
+						SoundEngine.PlaySound(12, -1, -1, 1, 1f, 0f);
+						break;
 				}
 			}
 			else if (menuMode == 15) {
@@ -36957,16 +_,23 @@
 			else if (menuMode == 200) {
 				num5 = 3;
 				array9[0] = Lang.menu[9].Value;
+				if (WorldIO.customDataFail != null)
+					array9[0] = WorldIO.customDataFail.modName + ": " + array9[0];
+
 				array[0] = true;
 				num2 -= 30;
 				array4[1] = 70;
 				array4[2] = 50;
 				array9[1] = Lang.menu[10].Value;
 				array9[2] = Lang.menu[6].Value;
+				if (WorldIO.customDataFail != null)
+					array9[2] = Language.GetTextValue("tModLoader.OpenLogs");
+
 				if (selectedMenu == 1) {
 					if (FileUtilities.Exists(worldPathName + ".bak", ActiveWorldFileData.IsCloudSave)) {
 						FileUtilities.Move(worldPathName, worldPathName + ".bad", ActiveWorldFileData.IsCloudSave);
 						FileUtilities.Move(worldPathName + ".bak", worldPathName, ActiveWorldFileData.IsCloudSave);
+						WorldIO.LoadBackup(worldPathName, ActiveWorldFileData.IsCloudSave);
 						SoundEngine.PlaySound(10);
 						WorldGen.playWorld();
 						menuMode = 10;
@@ -36981,13 +_,23 @@
 				if (selectedMenu == 2 || flag5) {
 					flag5 = false;
 					SoundEngine.PlaySound(11);
+					if (WorldIO.customDataFail == null)
-					menuMode = 0;
+						menuMode = 0;
+					else {
+						Logging.tML.Error(Language.GetTextValue("tModLoader.WorldIODataException"), WorldIO.customDataFail.InnerException);
+						SoundEngine.PlaySound(SoundID.MenuOpen);
+						Utils.OpenFolder(Logging.LogDir);
+					}
+
 					netMode = 0;
 				}
 			}
 			else if (menuMode == 201) {
 				num5 = 3;
 				array9[0] = Lang.menu[9].Value;
+				if (WorldIO.customDataFail != null)
+					array9[0] = WorldIO.customDataFail.modName + ": " + array9[0];
+
 				array[0] = true;
 				array[1] = true;
 				num2 -= 30;
@@ -36995,9 +_,21 @@
 				array4[2] = 50;
 				array9[1] = Lang.menu[11].Value;
 				array9[2] = Lang.menu[5].Value;
+				if (WorldIO.customDataFail != null)
+					array9[2] = Language.GetTextValue("tModLoader.OpenLogs");
+
 				if (selectedMenu == 2 || flag5) {
 					flag5 = false;
 					SoundEngine.PlaySound(11);
+					if (WorldIO.customDataFail == null) {
+						menuMode = 0;
+					}
+					else {
+						Logging.tML.Error(Language.GetTextValue("tModLoader.WorldIODataException"), WorldIO.customDataFail.InnerException);
+						SoundEngine.PlaySound(SoundID.MenuOpen);
+						Utils.OpenFolder(Logging.LogDir);
+					}
+
 					menuMode = 0;
 					netMode = 0;
 				}
@@ -37055,7 +_,9 @@
 				}
 
 				num11++;
-				if (SocialAPI.Workshop != null) {
+
+				// The workshop hub itself will no longer be exclusive to Steam versions.
+				if (true) { //if (SocialAPI.Workshop != null) {
 					array9[num11] = Language.GetText("UI.Workshop").Value;
 					if (selectedMenu == num11) {
 						SoundEngine.PlaySound(10);
@@ -37074,6 +_,7 @@
 				}
 
 				num11++;
+				Interface.AddMenuButtons(this, selectedMenu, array9, array7, ref num2, ref num4, ref num11, ref num5);
 				array9[num11] = Lang.menu[14].Value;
 				if (selectedMenu == num11) {
 					SoundEngine.PlaySound(10);
@@ -37702,6 +_,7 @@
 					num2 = 210;
 					num4 = 37;
 					num5 = 8;
+					num5++; // Room for tModLoader settings option.
 					array4[num5 - 1] = 8;
 					for (int num19 = 0; num19 < num5; num19++) {
 						array7[num19] = 0.75f;
@@ -37757,6 +_,13 @@
 					}
 
 					num20++;
+					array9[num20] = Language.GetTextValue("tModLoader.tModLoaderSettings");
+					if (selectedMenu == num20) {
+						SoundEngine.PlaySound(SoundID.MenuOpen);
+						menuMode = Interface.tModLoaderSettingsID;
+					}
+
+					num20++;
 					array9[num20] = Lang.menu[5].Value;
 					if (selectedMenu == num20 || flag5) {
 						flag5 = false;
@@ -37835,6 +_,7 @@
 					num2 = 210;
 					num4 = 36;
 					num5 = 9;
+					num5++; // Room for tModLoader BossBarStyle option.
 					array4[num5 - 1] = 18;
 					for (int num23 = 0; num23 < num5; num23++) {
 						array7[num23] = 0.75f;
@@ -37905,6 +_,11 @@
 						ResourceSetsManager.CycleResourceSet();
 
 					num24++;
+					array9[num24] = BossBarLoader.InsertMenu(out Action onClick);
+					if (selectedMenu == num24)
+						onClick();
+
+					num24++;
 					array9[num24] = Lang.menu[5].Value;
 					if (selectedMenu == num24 || flag5) {
 						flag5 = false;
@@ -38078,7 +_,8 @@
 						SoundEngine.PlaySound(12);
 						int num31 = 0;
 						for (int num32 = 0; num32 < numDisplayModes; num32++) {
+							// TML: Match the changeto follow so that resolution options provided on this settings menu still can be cycled correctly
-							if (displayWidth[num32] == PendingResolutionWidth && displayHeight[num32] == PendingResolutionHeight) {
+							if (displayWidth[num32] == PendingResolutionWidth && BorderedHeight(displayHeight[num32], graphics.IsFullScreen) == PendingResolutionHeight) {
 								num31 = num32;
 								break;
 							}
@@ -38086,7 +_,8 @@
 
 						num31 = (num31 + 1) % numDisplayModes;
 						PendingResolutionWidth = displayWidth[num31];
-						PendingResolutionHeight = displayHeight[num31];
+						// TML: Limit the resolution when going from fullscreen to windowed to be less than the full monitor size so that the key window edges are accessible
+						PendingResolutionHeight = BorderedHeight(displayHeight[num31], graphics.IsFullScreen);
 					}
 
 					num30++;
@@ -38790,7 +_,12 @@
 						}
 					}
 				}
+				else {
+					Interface.ModLoaderMenus(this, selectedMenu, array9, array7, array4, ref num2, ref num4, ref num5, ref flag5);
+				}
 			}
+
+			SkipMenuEnumeration:
 
 			if (menuMode == 888) {
 				if (!_blockFancyUIWhileLoading)
@@ -39313,6 +_,7 @@
 
 			bool flag11 = false;
 			for (int num95 = 0; num95 < num5; num95++) {
+				//patch file: num5, array9, num95
 				if (array9[num95] == null)
 					continue;
 
@@ -39410,6 +_,7 @@
 
 					num104 *= array7[num95];
 					if (!array8[num95])
+						//patch file: array9, array7, array4, num2, num4
 						spriteBatch.DrawString(FontAssets.DeathText.Value, array9[num95], new Vector2(num3 + num102 + array5[num95], (float)(num2 + num4 * num95 + num103) + origin.Y * array7[num95] + (float)array4[num95]), color11, 0f, origin, num104, SpriteEffects.None, 0f);
 					else
 						spriteBatch.DrawString(FontAssets.DeathText.Value, array9[num95], new Vector2(num3 + num102 + array5[num95], (float)(num2 + num4 * num95 + num103) + origin.Y * array7[num95] + (float)array4[num95]), color11, 0f, new Vector2(0f, origin.Y), num104, SpriteEffects.None, 0f);
@@ -39537,6 +_,21 @@
 			else
 				mouseRightRelease = true;
 
+			if (mouseMiddle)
+				mouseMiddleRelease = false;
+			else
+				mouseMiddleRelease = true;
+
+			if (mouseXButton1)
+				mouseXButton1Release = false;
+			else
+				mouseXButton1Release = true;
+
+			if (mouseXButton2)
+				mouseXButton2Release = false;
+			else
+				mouseXButton2Release = true;
+
 			if (menuMode == num)
 				GamepadMainMenuHandler.LastDrew = num;
 		}
@@ -39551,7 +_,11 @@
 		}
 
 		private static void DrawVersionNumber(Microsoft.Xna.Framework.Color menuColor, float upBump) {
-			string text = versionNumber;
+			string supportMessage = Language.GetTextValue("tModLoader.PatreonSupport");
+			string patreonShortURL = @"patreon.com/tModLoader";
+			bool showPatreon = !Steam.IsSteamApp;
+			string text = versionNumber + Environment.NewLine + ModLoader.ModLoader.versionedName + (showPatreon ? Environment.NewLine + supportMessage : "");
+
 			Vector2 origin = FontAssets.MouseText.Value.MeasureString(text);
 			origin.X *= 0.5f;
 			origin.Y *= 0.5f;
@@ -39580,7 +_,47 @@
 					num2 = 2;
 
 				spriteBatch.DrawString(FontAssets.MouseText.Value, text, new Vector2(origin.X + (float)num + 10f, (float)screenHeight - origin.Y + (float)num2 - 2f - upBump), color, 0f, origin, 1f, SpriteEffects.None, 0f);
+
+				// Developer mode button.
+				if (menuMode == 0 && !ModCompile.DeveloperMode) {
+					const string DeveloperModeText = "Enable Developer Mode";
+
+					// measure and draw text from bottom right
+					var textSize = FontAssets.MouseText.Value.MeasureString(DeveloperModeText);
+					var pos = new Vector2(screenWidth - 10f + num, screenHeight - 2f + num2);
+					var d_color = color;
+
+					// final draw
+					if (i == 4) {
+						var rect = new Rectangle((int)(pos.X - textSize.X), (int)(pos.Y - textSize.Y), (int)textSize.X, (int)textSize.Y);
+						bool mouseover = rect.Contains(mouseX, mouseY);
+						d_color = mouseover ? highVersionColor : new Color(120, 120, 120, 76);
+
+						if (mouseover && mouseLeftRelease && mouseLeft) {
+							SoundEngine.PlaySound(SoundID.MenuOpen);
+							menuMode = Interface.modSourcesID;
+						}
+					}
+
+					spriteBatch.DrawString(FontAssets.MouseText.Value, DeveloperModeText, pos, d_color, 0f, textSize, 1f, SpriteEffects.None, 0f);
+				}
+
+				// TML Patreon.
+				if (showPatreon) {
+					var font = FontAssets.MouseText.Value;
+					var patreonOrigin = font.MeasureString(supportMessage);
+					Vector2 urlSize = font.MeasureString(patreonShortURL);
+
+					spriteBatch.DrawString(font, patreonShortURL, new Vector2(patreonOrigin.X + num + 10f, screenHeight - patreonOrigin.Y + num2 - 2f - (int)upBump), color, 0f, Vector2.Zero, 1f, SpriteEffects.None, 0f);
+					
+					if (i == 4 && mouseLeftRelease && mouseLeft && new Microsoft.Xna.Framework.Rectangle((int)patreonOrigin.X + 10, screenHeight - (int)urlSize.Y - 2 - (int)upBump, (int)urlSize.X, (int)patreonOrigin.Y).Contains(new Microsoft.Xna.Framework.Point(mouseX, mouseY)) && hasFocus) {
+						SoundEngine.PlaySound(SoundID.MenuOpen);
+						Utils.OpenToURL("https://www.patreon.com/tModLoader");
+					}
+				}
 			}
+
+			// End of DrawVersionNumber
 		}
 
 		private static void ClearVisualPostProcessEffects() {
@@ -39677,6 +_,10 @@
 			CreditsRollEvent.Reset();
 			maxRaining = 0f;
 			raining = false;
+
+			//Added by tML.
+			Graphics.Effects.Filters.Scene.DeactivateAll();
+			SkyManager.Instance.DeactivateAll();
 		}
 
 		private static void PostDrawMenu(Microsoft.Xna.Framework.Point screenSizeCache, Microsoft.Xna.Framework.Point screenSizeCacheAfterScaling) {
@@ -40146,9 +_,16 @@
 			float value3 = (float)((double)(screenPosition.Y - (float)(screenHeight / 2) + 200f) - rockLayer * 16.0) / 300f;
 			value3 = MathHelper.Clamp(value3, 0f, 1f);
 			int num7 = (int)((screenPosition.X + (float)(screenWidth / 2)) / 16f);
+
+			LoaderManager.Get<UndergroundBackgroundStylesLoader>().ChooseStyle(out var modBG, out var priority);
 			int num8 = 3;
 			num8 = ((num7 <= caveBackX[0]) ? caveBackStyle[0] : ((num7 <= caveBackX[1]) ? caveBackStyle[1] : ((num7 > caveBackX[2]) ? caveBackStyle[3] : caveBackStyle[2])));
 			num8 += 3;
+
+			if (priority == SceneEffectPriority.BiomeLow) {
+				num8 = modBG;
+			}
+
 			if (SceneMetrics.SnowTileCount > SceneMetrics.SnowTileThreshold && (screenPosition.Y + (float)screenHeight + 1200f) / 16f < (float)(maxTilesY - 250))
 				num8 = 1;
 
@@ -40162,6 +_,10 @@
 				}
 			}
 
+			if (priority == SceneEffectPriority.BiomeMedium) {
+				num8 = modBG;
+			}
+
 			if (WorldGen.oceanDepths((int)(screenPosition.X + (float)(screenHeight / 2)) / 16, (int)(screenPosition.Y + (float)(screenHeight / 2)) / 16)) {
 				num8 = (player[myPlayer].ZoneCorrupt ? 19 : (player[myPlayer].ZoneCrimson ? 21 : ((!player[myPlayer].ZoneHallow) ? 18 : 20)));
 			}
@@ -40188,6 +_,16 @@
 			if (SceneMetrics.MushroomTileCount > SceneMetrics.MushroomTileMax)
 				num8 = 2;
 
+			if (priority >= SceneEffectPriority.BiomeHigh) {
+				num8 = modBG;
+			}
+
+			if (GlobalBackgroundStyleLoader.loaded) {
+				foreach (var hook in GlobalBackgroundStyleLoader.HookChooseUndergroundBackgroundStyle) {
+					hook(ref num8);
+				}
+			}
+
 			if (num8 != undergroundBackground) {
 				oldUndergroundBackground = undergroundBackground;
 				undergroundBackground = num8;
@@ -40393,6 +_,7 @@
 					array3[5] = 127;
 
 				array3[6] = 185 + hellBackStyle;
+				LoaderManager.Get<UndergroundBackgroundStylesLoader>().FillTextureArray(num9, array3);
 				LoadBackground(array3[0]);
 				LoadBackground(array3[1]);
 				LoadBackground(array3[2]);
@@ -42614,8 +_,22 @@
 				spriteBatch.Begin(SpriteSortMode.Deferred, BlendState.AlphaBlend, SamplerState.PointClamp, DepthStencilState.None, RasterizerState.CullCounterClockwise);
 				flag = true;
 				DrawMapFullscreenBackground(screenPosition, screenWidth, screenHeight);
+				/* Map texture drawing replaced by an adaptive drawing below, as mod worlds sometimes aren't regular sizes.
 				Microsoft.Xna.Framework.Rectangle destinationRectangle = new Microsoft.Xna.Framework.Rectangle((int)num27, (int)num28, (int)num29, (int)num30);
 				spriteBatch.Draw(TextureAssets.Map.Value, destinationRectangle, Microsoft.Xna.Framework.Color.White);
+				*/
+				int x = (int)(num + mapFullscreenScale * 10);
+				int y = (int)(num2 + mapFullscreenScale * 10);
+				int width = (int)((maxTilesX - 40) * mapFullscreenScale);
+				int height = (int)((maxTilesY - 40) * mapFullscreenScale);
+				var destinationRectangle = new Rectangle(x, y, width, height);
+				spriteBatch.Draw(TextureAssets.Map.Value, destinationRectangle, new Rectangle(40, 4, 848, 240), Color.White);
+				int edgeWidth = (int)(40 * mapFullscreenScale * 5);
+				int edgeHeight = (int)(4 * mapFullscreenScale * 5);
+				destinationRectangle = new Rectangle(x - edgeWidth, y - edgeHeight, edgeWidth, height + 2 * edgeHeight);
+				spriteBatch.Draw(TextureAssets.Map.Value, destinationRectangle, new Rectangle(0, 0, 40, 248), Color.White);
+				destinationRectangle = new Rectangle(x + width, y - edgeHeight, edgeWidth, height + 2 * edgeHeight);
+				spriteBatch.Draw(TextureAssets.Map.Value, destinationRectangle, new Rectangle(888, 0, 40, 248), Color.White);
 				if (mouseLeft && mouseLeftRelease) {
 					double totalSeconds = gameTime.TotalGameTime.TotalSeconds;
 					if (totalSeconds - _lastPingMouseDownTime < 0.5 && Vector2.Distance(MouseScreen, _lastPingMousePosition) < 2f)
@@ -42727,7 +_,7 @@
 			float num40 = (float)textureMaxHeight * num5;
 			float num41 = num;
 			float num42 = 0f;
-			for (int k = 0; k <= 4; k++) {
+			for (int k = 0; k <= mapTargetX - 1; k++) {
 				if (!((float)((k + 1) * textureMaxWidth) > num7) || !((float)(k * textureMaxWidth) < num7 + num9))
 					continue;
 
@@ -43116,6 +_,7 @@
 						}
 					}
 					else if (type >= num99 && type < num99 + num100) {
+						//patch file: num91, num92
 						Tile tile5 = Main.tile[num91, num92];
 						if (tile5 != null) {
 							int num109 = num92;
@@ -43129,6 +_,7 @@
 					}
 					else {
 						text = Lang.GetMapObjectName(type);
+						text = Lang._mapLegendCache.FromTile(Map[num91, num92], num91, num92);
 					}
 				}
 
@@ -43294,6 +_,7 @@
 				}
 
 				spriteBatch.Draw(TextureAssets.MapIcon[num138].Value, new Vector2(num136, num137), new Microsoft.Xna.Framework.Rectangle(0, 0, TextureAssets.MapIcon[num138].Width(), TextureAssets.MapIcon[num138].Height()), new Microsoft.Xna.Framework.Color(num139, num139, num139, num139), 0f, default(Vector2), 1f, SpriteEffects.None, 0f);
+				SystemLoader.PostDrawFullscreenMap(ref text);
 				DrawCursor(DrawThickCursor());
 			}
 
@@ -43326,6 +_,11 @@
 		}
 
 		private static void DrawMapFullscreenBackground(Vector2 screenPosition, int screenWidth, int screenHeight) {
+			Texture2D modTexture = PlayerLoader.GetMapBackgroundImage(LocalPlayer);
+			if (modTexture != null) {
+				spriteBatch.Draw(modTexture, new Microsoft.Xna.Framework.Rectangle(0, 0, screenWidth, screenHeight), Microsoft.Xna.Framework.Color.White);
+				return;
+			}
 			Asset<Texture2D> asset = TextureAssets.MapBGs[0];
 			int num = -1;
 			Microsoft.Xna.Framework.Color color = Microsoft.Xna.Framework.Color.White;
@@ -44030,6 +_,10 @@
 						return 12;
 					return 6;
 				default:
+					LoaderManager.Get<WaterStylesLoader>().ChooseStyle(out var waterStyle, out var priority);
+					if (priority >= SceneEffectPriority.BiomeLow) {
+						return waterStyle;
+					}
 					if ((double)(screenPosition.Y / 16f) > rockLayer + 40.0) {
 						if (player[myPlayer].ZoneGlowshroom)
 							return 7;
@@ -44061,6 +_,7 @@
 							liquidAlpha[i] = Math.Min(liquidAlpha[i] + 0.2f, 1f);
 					}
 				}
+				LoaderManager.Get<WaterStylesLoader>().UpdateLiquidAlphas();
 			}
 
 			if (!drawToScreen && !isBackground) {
@@ -44086,9 +_,12 @@
 			}
 
 			DrawWater(isBackground, waterStyle, flag ? liquidAlpha[waterStyle] : 1f);
+			
+		postWaterDraw:
+			LoaderManager.Get<WaterStylesLoader>().DrawWatersToScreen(isBackground);
 		}
 
-		protected void DrawWater(bool bg = false, int Style = 0, float Alpha = 1f) {
+		protected internal void DrawWater(bool bg = false, int Style = 0, float Alpha = 1f) {
 			if (!Lighting.NotRetro) {
 				oldDrawWater(bg, Style, Alpha);
 				return;
@@ -45250,8 +_,8 @@
 						float num5 = rand.Next((int)num3, (int)num4);
 						num5 *= (1f - maxRaining + 1f) / 2f;
 						num5 *= (1f - windSpeedTarget + 1f) / 2f;
-						num5 *= (float)dayRate;
-						if (rand.Next((int)num5) == 0)
+						num5 *= (float)Math.Max(desiredWorldEventsUpdateRate, 1);
+						if (rand.NextFloat() <= 1f / num5)
 							NewLightning();
 					}
 					else if ((double)GraveyardVisualIntensity >= 0.9 && rand.Next(7200) == 0) {
@@ -45403,7 +_,9 @@
 		}
 
 		public void LoadBackground(int i) {
-			if (i >= 0 && TextureAssets.Background[i].State == AssetState.NotLoaded) {
+			// sometimes when updating GraphicsProfile from Reach to HiDef, the device is re-created rather than reset
+			// This happens early, and the background loading texture may be disposed
+			if (i >= 0 && (TextureAssets.Background[i].State == AssetState.NotLoaded || TextureAssets.Background[i].IsDisposed)) {
 				Assets.Request<Texture2D>(TextureAssets.Background[i].Name);
 				backgroundWidth[i] = TextureAssets.Background[i].Width();
 				backgroundHeight[i] = TextureAssets.Background[i].Height();
@@ -45621,12 +_,12 @@
 			if (!WorldGen.drunkWorldGen && !mapFullscreen && (double)(screenPosition.Y / 16f) <= worldSurface + 10.0) {
 				if (BackgroundEnabled) {
 					if (cloudBGActive > 0f) {
-						cloudBGAlpha += 0.0005f * (float)dayRate;
+						cloudBGAlpha += 0.0005f * (float)desiredWorldEventsUpdateRate;
 						if (cloudBGAlpha > 1f)
 							cloudBGAlpha = 1f;
 					}
 					else {
-						cloudBGAlpha -= 0.0005f * (float)dayRate;
+						cloudBGAlpha -= 0.0005f * (float)desiredWorldEventsUpdateRate;
 						if (cloudBGAlpha < 0f)
 							cloudBGAlpha = 0f;
 					}
@@ -45641,7 +_,7 @@
 						bgScale = 1.65f;
 						bgParallax = 0.09000000357627869;
 						if (base.IsActive && !gamePaused)
-							cloudBGX[0] += windSpeedCurrent * (float)bgParallax * 9f * (float)dayRate;
+							cloudBGX[0] += windSpeedCurrent * (float)bgParallax * 9f * (float)desiredWorldEventsUpdateRate;
 
 						if (cloudBGX[0] > (float)backgroundWidth[cloudBG[0]] * bgScale)
 							cloudBGX[0] -= (float)backgroundWidth[cloudBG[0]] * bgScale;
@@ -45671,7 +_,7 @@
 						bgScale = 1.85f;
 						bgParallax = 0.12;
 						if (base.IsActive && !gamePaused)
-							cloudBGX[1] += windSpeedCurrent * (float)bgParallax * 9f * (float)dayRate;
+							cloudBGX[1] += windSpeedCurrent * (float)bgParallax * 9f * (float)desiredWorldEventsUpdateRate;
 
 						if (cloudBGX[1] > (float)backgroundWidth[cloudBG[1]] * bgScale)
 							cloudBGX[1] -= (float)backgroundWidth[cloudBG[1]] * bgScale;
@@ -45878,6 +_,10 @@
 							DrawSurfaceBG_Mushroom(num4, num5, num6, bgTexIndexes7);
 							DrawSurfaceBG_DrawChangeOverlay(11);
 						}
+
+						if (num20 >= BG_STYLES_COUNT) {
+							LoaderManager.Get<SurfaceBackgroundStylesLoader>().DrawCloseBackground(num20);
+						}
 					}
 				}
 			}
@@ -46042,6 +_,7 @@
 				DrawSurfaceBG_DrawBackMountainsLayer(246);
 			}
 
+			LoaderManager.Get<SurfaceBackgroundStylesLoader>().DrawFarTexture();
 			SkyManager.Instance.DrawToDepth(spriteBatch, 5f);
 		}
 
@@ -46112,6 +_,8 @@
 				if (treeMntBGSet4[1] > -1)
 					DrawSurfaceBG_DrawBackMountainsLayer(treeMntBGSet4[1]);
 			}
+
+			LoaderManager.Get<SurfaceBackgroundStylesLoader>().DrawMiddleTexture();
 		}
 
 		private void UpdateOceanWaterLineForAmbience() {
@@ -47302,7 +_,7 @@
 
 				bool flag2 = false;
 				bool flag3 = false;
-				if (tile[x, y].type == 10) {
+				if (TileLoader.IsClosedDoor(tile[x, y])) {
 					flag2 = false;
 				}
 				else if (tileSolid[tile[x, y].type] && !tileSolidTop[tile[x, y].type]) {
@@ -47367,6 +_,7 @@
 		}
 
 		protected override void Draw(GameTime gameTime) {
+			try {
 			if (!_isDrawingOrUpdating && IsGraphicsDeviceAvailable) {
 				_isDrawingOrUpdating = true;
 				EnsureRenderTargetContent();
@@ -47375,7 +_,13 @@
 					Main.OnPostDraw(gameTime);
 
 				Assets.TransferCompletedAssets();
+				ModContent.TransferCompletedAssets();
 				_isDrawingOrUpdating = false;
+			}
+			}
+			catch (Exception e) {
+				Logging.Terraria.Error(e);
+				throw;
 			}
 		}
 
@@ -47504,19 +_,22 @@
 					renderCount = 99;
 				}
 				else {
+					//TML: RenderTiles() is quite slow. ~30ms at peak; doesn't change with lighting modes
 					if (renderCount == 3) {
 						RenderTiles();
 						sceneTilePos.X = screenPosition.X - (float)offScreenRange;
 						sceneTilePos.Y = screenPosition.Y - (float)offScreenRange;
 					}
 
-					if (renderCount == 3) {
+					//TML: Remapped from 3 to 2 to flatten per frame load for colour lighting ( ~5ms peak).
+					if (renderCount == (Lighting.LegacyEngine.Mode == 0 ? 2 : 3)) {
 						RenderTiles2();
 						sceneTile2Pos.X = screenPosition.X - (float)offScreenRange;
 						sceneTile2Pos.Y = screenPosition.Y - (float)offScreenRange;
 					}
 
-					if (renderCount == 3) {
+					//TML: Remapped from 3 to 0 to flatten per frame load for colour lighting ( ~15ms peak).
+					if (renderCount == (Lighting.LegacyEngine.Mode == 0 ? 0 : 3)) {
 						RenderWalls();
 						sceneWallPos.X = screenPosition.X - (float)offScreenRange;
 						sceneWallPos.Y = screenPosition.Y - (float)offScreenRange;
@@ -47611,10 +_,13 @@
 			if (gameMenu || netMode == 2)
 				bgTopY = -200;
 
+			/*
 			int num3 = dayRate;
 			if (num3 < 1)
 				num3 = 1;
+			*/
 
+			double num3 = desiredWorldEventsUpdateRate;
 			float num4 = 0.0005f * (float)num3;
 			if (gameMenu)
 				num4 *= 20f;
@@ -47681,13 +_,16 @@
 			UpdateAtmosphereTransparencyToSkyColor();
 			base.GraphicsDevice.Clear(Microsoft.Xna.Framework.Color.Black);
 			base.Draw(gameTime);
-			float val = (float)screenWidth / MinimumZoomComparerX;
-			float val2 = (float)screenHeight / MinimumZoomComparerY;
+			float val = screenWidth / (ModLoader.ModLoader.removeForcedMinimumZoom ? 8192f : MinimumZoomComparerX);
+			float val2 = screenHeight / (ModLoader.ModLoader.removeForcedMinimumZoom ? 8192f : MinimumZoomComparerY);
 			ForcedMinimumZoom = Math.Max(Math.Max(1f, val), val2);
 			GameViewMatrix.Effects = ((!gameMenu && player[myPlayer].gravDir != 1f) ? SpriteEffects.FlipVertically : SpriteEffects.None);
 			BackgroundViewMatrix.Effects = GameViewMatrix.Effects;
 			BackgroundViewMatrix.Zoom = new Vector2(ForcedMinimumZoom);
 			GameViewMatrix.Zoom = new Vector2(ForcedMinimumZoom * MathHelper.Clamp(GameZoomTarget, 1f, 2f));
+			
+			SystemLoader.ModifyTransformMatrix(ref GameViewMatrix);
+			
 			if (gameMenu || player[myPlayer].gravDir == 1f)
 				Rasterizer = RasterizerState.CullCounterClockwise;
 			else
@@ -47774,7 +_,7 @@
 			spriteBatch.Begin(SpriteSortMode.Deferred, BlendState.AlphaBlend, SamplerState.LinearClamp, DepthStencilState.None, Rasterizer, null, GameViewMatrix.TransformationMatrix);
 			DrawBackgroundBlackFill();
 			spriteBatch.End();
-			Overlays.Scene.Draw(spriteBatch, RenderLayers.Landscape);
+			Overlays.Scene.Draw(spriteBatch, RenderLayers.Landscape, true);
 			spriteBatch.Begin(SpriteSortMode.Deferred, BlendState.AlphaBlend, SamplerState.LinearClamp, DepthStencilState.None, Rasterizer, null, UIScaleMatrix);
 			if (gameMenu || netMode == 2) {
 				spriteBatch.End();
@@ -47873,6 +_,7 @@
 
 			TimeLogger.DetailedDrawReset();
 			spriteBatch.End();
+			SystemLoader.PostDrawTiles();
 			TimeLogger.DetailedDrawTime(35);
 			HasInteractibleObjectThatIsNotATile = false;
 			SortDrawCacheWorms();
@@ -47944,7 +_,7 @@
 			ScreenObstruction.Draw(spriteBatch);
 			TimeLogger.DetailedDrawReset();
 			spriteBatch.End();
-			Overlays.Scene.Draw(spriteBatch, RenderLayers.All);
+			Overlays.Scene.Draw(spriteBatch, RenderLayers.All, true);
 			if (flag2)
 				Terraria.Graphics.Effects.Filters.Scene.EndCapture(null, screenTarget, screenTargetSwap, Microsoft.Xna.Framework.Color.Black);
 
@@ -48069,6 +_,21 @@
 			else
 				mouseRightRelease = true;
 
+			if (mouseMiddle)
+				mouseMiddleRelease = false;
+			else
+				mouseMiddleRelease = true;
+
+			if (mouseXButton1)
+				mouseXButton1Release = false;
+			else
+				mouseXButton1Release = true;
+
+			if (mouseXButton2)
+				mouseXButton2Release = false;
+			else
+				mouseXButton2Release = true;
+
 			if (!PlayerInput.Triggers.Current.MouseRight && !PlayerInput.Triggers.Current.MouseLeft && !preventStackSplitReset)
 				stackSplit = 0;
 
@@ -48247,6 +_,7 @@
 						else if (player.scope)
 							num5 = 0.5f;
 
+						PlayerLoader.ModifyZoom(LocalPlayer, ref num5);
 						Vector2 vector3 = (MouseScreen - new Vector2(screenWidth, screenHeight) / 2f) / (new Vector2(screenWidth, screenHeight) / 2f);
 						num4 = 48f;
 						if (vector3 != Vector2.Zero && num5 != -1f) {
@@ -48272,8 +_,10 @@
 					if (num7 < 0)
 						num7 = 0;
 
-					vector2.X = (float)(num6 - screenWidth / 2) / 1.25f;
-					vector2.Y = (float)(num7 - screenHeight / 2) / 1.25f;
+					float zoom = 0.8f;
+					PlayerLoader.ModifyZoom(LocalPlayer, ref zoom);
+					vector2.X = (num6 - screenWidth / 2) * zoom;
+					vector2.Y = (num7 - screenHeight / 2) * zoom;
 					flag = true;
 				}
 				else if (Main.player[myPlayer].inventory[Main.player[myPlayer].selectedItem].type == 1254 && mouseRight) {
@@ -48291,8 +_,10 @@
 					if (num9 < 0)
 						num9 = 0;
 
-					vector2.X = (float)(num8 - screenWidth / 2) / 1.5f;
-					vector2.Y = (float)(num9 - screenHeight / 2) / 1.5f;
+					float zoom = 3f/2f;
+					PlayerLoader.ModifyZoom(LocalPlayer, ref zoom);
+					vector2.X = (num8 - screenWidth / 2) * zoom;
+					vector2.Y = (num9 - screenHeight / 2) * zoom;
 					flag = true;
 				}
 				else if (Main.player[myPlayer].inventory[Main.player[myPlayer].selectedItem].type == 1299 && Main.player[myPlayer].selectedItem != 58) {
@@ -48310,8 +_,10 @@
 					if (num11 < 0)
 						num11 = 0;
 
-					vector2.X = (float)(num10 - screenWidth / 2) / 1.5f;
-					vector2.Y = (float)(num11 - screenHeight / 2) / 1.5f;
+					float zoom = 3f/2f;
+					PlayerLoader.ModifyZoom(LocalPlayer, ref zoom);
+					vector2.X = (num10 - screenWidth / 2) * zoom;
+					vector2.Y = (num11 - screenHeight / 2) * zoom;
 					flag = true;
 				}
 				else if (Main.player[myPlayer].scope && mouseRight) {
@@ -48329,8 +_,32 @@
 					if (num13 < 0)
 						num13 = 0;
 
+					float zoom = 0.5f;
+					PlayerLoader.ModifyZoom(player[myPlayer], ref zoom);
-					vector2.X = (float)(num12 - screenWidth / 2) / 2f;
+					vector2.X = (num12 - screenWidth / 2) * zoom;
-					vector2.Y = (float)(num13 - screenHeight / 2) / 2f;
+					vector2.Y = (num13 - screenHeight / 2) * zoom;
+				}
+				else {
+					int mouseXClamped = mouseX;
+					int mouseYClamped = mouseY;
+					if (mouseXClamped > screenWidth)
+						mouseXClamped = screenWidth;
+
+					if (mouseXClamped < 0)
+						mouseXClamped = 0;
+
+					if (mouseYClamped > screenHeight)
+						mouseYClamped = screenHeight;
+
+					if (mouseYClamped < 0)
+						mouseYClamped = 0;
+
+					float zoom = -1f;
+					PlayerLoader.ModifyZoom(LocalPlayer, ref zoom);
+					if (zoom != -1f) {
+						vector2.X = (mouseXClamped - screenWidth / 2) * zoom;
+						vector2.Y = (mouseYClamped - screenHeight / 2) * zoom;
+					}
 					flag = true;
 				}
 			}
@@ -48377,16 +_,26 @@
 			instance.CameraModifiers.ApplyTo(ref screenPosition);
 			screenPosition.X = (int)screenPosition.X;
 			screenPosition.Y = (int)screenPosition.Y;
+			PlayerLoader.ModifyScreenPosition(LocalPlayer);
+			SystemLoader.ModifyScreenPosition();
 			ClampScreenPositionToWorld();
 		}
 
 		private void DrawSunAndMoon(SceneArea sceneArea, Microsoft.Xna.Framework.Color moonColor, Microsoft.Xna.Framework.Color sunColor, float tempMushroomInfluence) {
-			Texture2D value = TextureAssets.Sun.Value;
+			Texture2D value;
+			Texture2D value2;
+			ModMenu menu = MenuLoader.CurrentMenu;
 			int num = moonType;
+			if (gameMenu) {
+				value = menu.SunTexture?.Value ?? TextureAssets.Sun.Value;
+				value2 = menu.MoonTexture?.Value ?? TextureAssets.Moon[Utils.Clamp(num, 0, 8)].Value;
+				goto SkipVanillaTextures;
+			}
+			value = TextureAssets.Sun.Value;
 			if (!TextureAssets.Moon.IndexInRange(num))
 				num = Utils.Clamp(num, 0, 8);
-
-			Texture2D value2 = TextureAssets.Moon[num].Value;
+			value2 = TextureAssets.Moon[num].Value;
+			SkipVanillaTextures:
 			int num2 = sceneArea.bgTopY;
 			int num3 = (int)(time / 54000.0 * (double)(sceneArea.totalWidth + (float)(value.Width * 2))) - value.Width;
 			int num4 = 0;
@@ -48460,7 +_,11 @@
 
 				moonColor *= num13;
 				Vector2 position2 = new Vector2(num6, num7 + moonModY) + sceneArea.SceneLocalScreenPositionOffset;
+				if (Main.gameMenu && menu != null) {
+					bool needsVanillaFraming = value2 == TextureAssets.Moon[num].Value;
+					spriteBatch.Draw(value2, position2, new Rectangle(0, needsVanillaFraming ? TextureAssets.Moon[num].Width() * moonPhase : 0, needsVanillaFraming ? TextureAssets.Moon[num].Width() : value2.Width, needsVanillaFraming ? TextureAssets.Moon[num].Width() : value2.Width), moonColor, num9, new Vector2(needsVanillaFraming ? TextureAssets.Moon[num].Width() / 2 : value2.Width / 2), num8, SpriteEffects.None, 0f);
+				}
-				if (WorldGen.drunkWorldGen)
+				else if (WorldGen.drunkWorldGen)
 					spriteBatch.Draw(TextureAssets.SmileyMoon.Value, position2, new Microsoft.Xna.Framework.Rectangle(0, 0, TextureAssets.SmileyMoon.Width(), TextureAssets.SmileyMoon.Height()), moonColor, num9 / 2f + (float)Math.PI, new Vector2(TextureAssets.SmileyMoon.Width() / 2, TextureAssets.SmileyMoon.Width() / 2), num8, SpriteEffects.None, 0f);
 				else if (pumpkinMoon)
 					spriteBatch.Draw(TextureAssets.PumpkinMoon.Value, position2, new Microsoft.Xna.Framework.Rectangle(0, TextureAssets.PumpkinMoon.Width() * moonPhase, TextureAssets.PumpkinMoon.Width(), TextureAssets.PumpkinMoon.Width()), moonColor, num9, new Vector2(TextureAssets.PumpkinMoon.Width() / 2, TextureAssets.PumpkinMoon.Width() / 2), num8, SpriteEffects.None, 0f);
@@ -48469,7 +_,6 @@
 				else
 					spriteBatch.Draw(TextureAssets.Moon[num].Value, position2, new Microsoft.Xna.Framework.Rectangle(0, TextureAssets.Moon[num].Width() * moonPhase, TextureAssets.Moon[num].Width(), TextureAssets.Moon[num].Width()), moonColor, num9, new Vector2(TextureAssets.Moon[num].Width() / 2, TextureAssets.Moon[num].Width() / 2), num8, SpriteEffects.None, 0f);
 			}
-
 			Microsoft.Xna.Framework.Rectangle value3 = dayTime ? new Microsoft.Xna.Framework.Rectangle((int)((double)num3 - (double)TextureAssets.Sun.Width() * 0.5 * (double)num5), (int)((double)num4 - (double)TextureAssets.Sun.Height() * 0.5 * (double)num5 + (double)sunModY), (int)((float)TextureAssets.Sun.Width() * num5), (int)((float)TextureAssets.Sun.Width() * num5)) : new Microsoft.Xna.Framework.Rectangle((int)((double)num6 - (double)TextureAssets.Moon[num].Width() * 0.5 * (double)num8), (int)((double)num7 - (double)TextureAssets.Moon[num].Width() * 0.5 * (double)num8 + (double)moonModY), (int)((float)TextureAssets.Moon[num].Width() * num8), (int)((float)TextureAssets.Moon[num].Width() * num8));
 			value3.Offset((int)sceneArea.SceneLocalScreenPositionOffset.X, (int)sceneArea.SceneLocalScreenPositionOffset.Y);
 			Microsoft.Xna.Framework.Rectangle rectangle = new Microsoft.Xna.Framework.Rectangle(mouseX, mouseY, 1, 1);
@@ -48554,7 +_,7 @@
 				Vector2 origin = value.Size() / 2f;
 				if (star.falling) {
 					star.fadeIn = 0f;
-					int num7 = star.fallTime;
+					double num7 = star.fallTime;
 					float num8 = 30f;
 					if ((float)num7 > num8)
 						num7 = (int)num8;
@@ -48580,6 +_,8 @@
 			tileColor.G = (byte)((colorOfTheSkies.R + colorOfTheSkies.G + colorOfTheSkies.B + colorOfTheSkies.G * 7) / 10);
 			tileColor.B = (byte)((colorOfTheSkies.R + colorOfTheSkies.G + colorOfTheSkies.B + colorOfTheSkies.B * 7) / 10);
 			tileColor = SkyManager.Instance.ProcessTileColor(tileColor);
+			// TODO: Add in white and white2 as sunColor and moonColor
+			SystemLoader.ModifySunLightColor(ref tileColor, ref colorOfTheSkies);
 		}
 
 		private static void UpdateAtmosphereTransparencyToSkyColor() {
@@ -49332,6 +_,8 @@
 
 			UpdateBGVisibility_BackLayer(null, null);
 			UpdateBGVisibility_FrontLayer(null, null);
+
+			LoaderManager.Get<SurfaceBackgroundStylesLoader>().ModifyFarFades(bgStyle, bgAlphaFrontLayer, backgroundLayerTransitionSpeed);
 			try {
 				DrawSurfaceBG();
 				if (BackgroundEnabled)
@@ -49417,6 +_,10 @@
 					DrawBG_ModifyBGFarBackLayerAlpha(value, null, transitionAmountOverride);
 					break;
 				default:
+					if (value >= BG_STYLES_COUNT) {
+						DrawBG_ModifyBGFarBackLayerAlpha(value, null, transitionAmountOverride);
+						break;
+					}
 					DrawBG_ModifyBGFarBackLayerAlpha(0, null, transitionAmountOverride);
 					break;
 			}
@@ -49425,7 +_,12 @@
 		public static int GetPreferredBGStyleForPlayer() {
 			int num = bgStyle;
 			int num2 = (int)((screenPosition.X + (float)(screenWidth / 2)) / 16f);
+			LoaderManager.Get<SurfaceBackgroundStylesLoader>().ChooseStyle(out var modBG, out var priority);
+
+			if (priority >= SceneEffectPriority.BiomeHigh) {
+				num = modBG;
+			}
-			if (WorldGen.oceanDepths((int)(screenPosition.X + (float)(screenWidth / 2)) / 16, (int)(screenPosition.Y + (float)(screenHeight / 2)) / 16)) {
+			else if (WorldGen.oceanDepths((int)(screenPosition.X + (float)(screenWidth / 2)) / 16, (int)(screenPosition.Y + (float)(screenHeight / 2)) / 16)) {
 				num = (player[myPlayer].ZoneHallow ? 6 : (player[myPlayer].ZoneCorrupt ? ((SceneMetrics.BloodTileCount <= SceneMetrics.EvilTileCount) ? 1 : 8) : (player[myPlayer].ZoneCrimson ? 8 : ((SceneMetrics.HoneyBlockCount <= 400) ? 4 : 3))));
 			}
 			else if (player[myPlayer].ZoneGlowshroom) {
@@ -49443,12 +_,18 @@
 			else if (player[myPlayer].ZoneCrimson) {
 				num = 8;
 			}
+			else if (priority >= SceneEffectPriority.BiomeMedium) {
+				num = modBG;
+			}
 			else if (player[myPlayer].ZoneJungle) {
 				num = 3;
 			}
 			else if (player[myPlayer].ZoneSnow) {
 				num = 7;
 			}
+			else if (priority >= SceneEffectPriority.BiomeLow) {
+				num = modBG;
+			}
 			else {
 				num = 0;
 				if (num2 >= treeX[0]) {
@@ -49458,6 +_,12 @@
 						num = 11;
 					else if (WorldGen.treeBG1 != WorldGen.treeBG4)
 						num = 12;
+				} // Patch context
+			}
+
+			if (GlobalBackgroundStyleLoader.loaded) {
+				foreach (var hook in GlobalBackgroundStyleLoader.HookChooseSurfaceBackgroundStyle) {
+					hook(ref num);
 				}
 			}
 
@@ -49517,6 +_,13 @@
 		}
 
 		private static void UpdateInvasion() {
+			SystemLoader.PreUpdateInvasions();
+
+			UpdateInvasion_Inner();
+
+			SystemLoader.PostUpdateInvasions();
+		}
+		private static void UpdateInvasion_Inner() {
 			if (invasionType <= 0)
 				return;
 
@@ -49549,9 +_,14 @@
 			if (invasionX == (double)spawnTileX)
 				return;
 
+			/*
 			float num = dayRate;
 			if (num < 1f)
 				num = 1f;
+			*/
+			double num = desiredWorldEventsUpdateRate;
+			if (num < 0)
+				num = 0;
 
 			if (invasionX > (double)spawnTileX) {
 				invasionX -= num;
@@ -49757,6 +_,11 @@
 			}
 		}
 
+		public static void NewText(object o, Color? color = null) {
+			if (color == null) color = Color.White;
+			NewText(o.ToString(), color.Value.R, color.Value.G, color.Value.B);
+		}
+
 		public static void NewText(string newText, byte R = byte.MaxValue, byte G = byte.MaxValue, byte B = byte.MaxValue) {
 			chatMonitor.NewText(newText, R, G, B);
 			SoundEngine.PlaySound(12);
@@ -49767,12 +_,20 @@
 			SoundEngine.PlaySound(12);
 		}
 
+		/// <summary>
+		/// Stops rain. Should be called on the server (netMode != client) - vanilla syncs it using <see cref="SyncRain"/>.
+		/// <br>You can also call this on the client to update visuals immediately, assuming it was called serverside aswell (Journey Mode rain slider does this).</br>
+		/// </summary>
 		public static void StopRain() {
 			rainTime = 0;
 			raining = false;
 			maxRaining = 0f;
 		}
 
+		/// <summary>
+		/// Starts rain for a random amount of time. Should be called on the server (netMode != client) - vanilla syncs it using <see cref="SyncRain"/>.
+		/// <br>You can also call this on the client to update visuals immediately, assuming it was/will be called serverside aswell (Journey Mode rain slider does this).</br>
+		/// </summary>
 		public static void StartRain() {
 			int num = 86400;
 			int num2 = num / 24;
@@ -49884,7 +_,7 @@
 			}
 
 			if (ladyBugRainBoost > 0)
-				ladyBugRainBoost -= dayRate;
+				ladyBugRainBoost -= desiredWorldEventsUpdateRate;
 
 			if (pumpkinMoon) {
 				bloodMoon = false;
@@ -49896,12 +_,12 @@
 
 			if ((netMode != 1 && !gameMenu) || netMode == 2) {
 				if (slimeRainTime > 0.0) {
-					slimeRainTime -= dayRate;
+					slimeRainTime -= desiredWorldEventsUpdateRate;
 					if (slimeRainTime <= 0.0)
 						StopSlimeRain();
 				}
 				else if (slimeRainTime < 0.0) {
-					slimeRainTime += dayRate;
+					slimeRainTime += desiredWorldEventsUpdateRate;
 					if (slimeRainTime > 0.0)
 						slimeRainTime = 0.0;
 				}
@@ -49912,31 +_,30 @@
 							StopRain();
 						}
 						else {
-							rainTime -= dayRate;
+							rainTime -= desiredWorldEventsUpdateRate;
-							if (dayRate > 0) {
+							if (desiredWorldEventsUpdateRate > 0) {
-								int num = 86400 / dayRate / 24;
+								double num = 86400 / desiredWorldEventsUpdateRate / 24;
 								if (rainTime <= 0)
 									StopRain();
-								else if (rand.Next(num * 2) == 0)
+								else if (rand.NextDouble() <= 1 / (num * 2))
 									ChangeRain();
 							}
 						}
 					}
 				}
 				else if (!slimeRain && !LanternNight.LanternsUp && !LanternNight.NextNightIsLanternNight) {
-					int num2 = 86400;
-					num2 /= ((dayRate == 0) ? 1 : dayRate);
-					if (!CreativePowerManager.Instance.GetPower<CreativePowers.FreezeRainPower>().Enabled && dayRate != 0) {
+					if (!CreativePowerManager.Instance.GetPower<CreativePowers.FreezeRainPower>().Enabled && desiredWorldEventsUpdateRate != 0) {
+						double num2 = 86400 / desiredWorldEventsUpdateRate;
 						if (rand.Next((int)((double)num2 * 5.75)) == 0)
 							StartRain();
 						else if (cloudBGActive >= 1f && rand.Next((int)((double)num2 * 4.25)) == 0)
 							StartRain();
-						else if (ladyBugRainBoost > 0 && rand.Next(num2) == 0)
+						else if (ladyBugRainBoost > 0 && rand.Next((int)num2) == 0)
 							StartRain();
 					}
 
-					if (!raining && !NPC.BusyWithAnyInvasionOfSorts() && dayRate > 0) {
+					if (!raining && !NPC.BusyWithAnyInvasionOfSorts() && desiredWorldEventsUpdateRate > 0) {
-						int num3 = (int)(1728000.0 / (double)dayRate);
+						int num3 = (int)(1728000.0 / desiredWorldEventsUpdateRate);
 						if (!NPC.downedSlimeKing)
 							num3 /= 2;
 
@@ -50017,10 +_,15 @@
 						WorldGen.UnspawnTravelNPC();
 				}
 				else if (!fastForwardTime && dayTime && time < 27000.0) {
+					/*
 					int num6 = dayRate;
 					if (num6 < 1)
 						num6 = 1;
-
+					*/
+					double num6 = dayRate;
+					if (num6 < 0)
+						num6 = 0;
+					
 					int num7 = (int)(27000.0 / (double)num6);
 					num7 *= 4;
 					if (rand.Next(num7) == 0) {
@@ -50381,6 +_,11 @@
 		}
 
 		public static BestiaryUnlockProgressReport GetBestiaryProgressReport() {
+			List<BestiaryEntry> terEntries = BestiaryDB.GetBestiaryEntriesByMod(null);
+			return new BestiaryUnlockProgressReport() {
+				EntriesTotal = terEntries.Count,
+				CompletionAmountTotal = terEntries.Count(e => e.UIInfoProvider.GetEntryUICollectionInfo().UnlockState > BestiaryEntryUnlockState.NotKnownAtAll_0)
+			};
 			float num = 0f;
 			int num2 = 0;
 			List<BestiaryEntry> entries = BestiaryDB.Entries;
@@ -50397,7 +_,7 @@
 		}
 
 		private static void UpdateTime_SpawnTownNPCs() {
-			int worldUpdateRate = WorldGen.GetWorldUpdateRate();
+			double worldUpdateRate = WorldGen.GetWorldUpdateRate();
 			if (netMode == 1 || worldUpdateRate <= 0)
 				return;
 
@@ -50412,7 +_,7 @@
 					num++;
 			}
 
-			for (int j = 0; j < 670; j++) {
+			for (int j = 0; j < townNPCCanSpawn.Length; j++) {
 				townNPCCanSpawn[j] = false;
 			}
 
@@ -50543,6 +_,7 @@
 					if (npc[k].type == 663)
 						num31++;
 
+					//Patch context: this is the amount of NPCs.
 					num32++;
 				}
 			}
@@ -50566,6 +_,7 @@
 						continue;
 
 					if (num33 < 2000000000) {
+						//Patch context: this is the amount of money.
 						if (player[l].inventory[m].type == 71)
 							num33 += player[l].inventory[m].stack;
 
@@ -50794,6 +_,9 @@
 				num37 = 663;
 
 			WorldGen.prioritizedTownNPCType = num37;
+
+			// TODO, see what changed and see if we need to do anything to integrate mod npc
+			NPCLoader.CanTownNPCSpawn(num32, num33);
 		}
 
 		public static int DamageVar(float dmg, float luck = 0f) {
@@ -50903,7 +_,8 @@
 		}
 
 		public static void SetFullScreen(bool fullscreen) {
-			SetDisplayMode(PendingResolutionWidth, PendingResolutionHeight, fullscreen);
+			// TML: Make the fullscreen reset to windowed display borders when downsizing
+			SetDisplayMode(PendingResolutionWidth, BorderedHeight(PendingResolutionHeight, fullscreen), fullscreen);
 		}
 
 		public static void SetResolution(int width, int height) {
@@ -50948,7 +_,11 @@
 					width = (int)(num2 * (float)height);
 				}
 
+#if !NETCORE
+				if (!Platform.IsWindows)
-				PlayerInput.RawMouseScale = new Vector2((float)width / (float)instance.Window.ClientBounds.Width, (float)height / (float)instance.Window.ClientBounds.Height);
+					PlayerInput.RawMouseScale = new Vector2((float)width / (float)instance.Window.ClientBounds.Width, (float)height / (float)instance.Window.ClientBounds.Height);
+#endif 
+
 				if (!graphics.IsFullScreen) {
 					num3 = Math.Max(graphics.PreferredBackBufferWidth, graphics.GraphicsDevice.Viewport.Width);
 					num4 = Math.Max(graphics.PreferredBackBufferHeight, graphics.GraphicsDevice.Viewport.Height);
@@ -51002,6 +_,7 @@
 				graphics.ToggleFullScreen();
 			}
 
+			// Runs if Graphics Device needs a reset to match backBuffer to Viewport, or if target resolution is diff than current
 			if (width != num3 || height != num4 || flag2) {
 				mapTime = 0;
 				if (gamePaused)
@@ -51011,7 +_,9 @@
 				screenHeight = height;
 				graphics.PreferredBackBufferWidth = screenWidth;
 				graphics.PreferredBackBufferHeight = screenHeight;
+				if (width != num3 || height != num4)
-				graphics.ApplyChanges();
+					graphics.ApplyChanges();
+
 				PlayerInput.CacheOriginalScreenDimensions();
 				FixUIScale();
 				if (Main.OnResolutionChanged != null)<|MERGE_RESOLUTION|>--- conflicted
+++ resolved
@@ -3295,11 +3295,7 @@
  #endif
  					tServer.StartInfo.Arguments = str;
  					if (libPath != "") {
-<<<<<<< HEAD
-@@ -36854,8 +_,7 @@
-=======
 @@ -36852,8 +_,10 @@
->>>>>>> e953970c
  						startInfo.Arguments = startInfo.Arguments + " -loadlib " + libPath;
  					}
  
