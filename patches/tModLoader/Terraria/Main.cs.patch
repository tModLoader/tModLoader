--- src/Terraria/Terraria/Main.cs
+++ src/tModLoader/Terraria/Main.cs
@@ -3,6 +_,7 @@
 using Microsoft.Xna.Framework.Content;
 using Microsoft.Xna.Framework.Graphics;
 using Microsoft.Xna.Framework.Input;
+using Newtonsoft.Json;
 using ReLogic.Content;
 using ReLogic.Content.Sources;
 #if MAC
@@ -19,7 +_,7 @@
 using System.Collections.Generic;
 using System.Diagnostics;
 #if WINDOWS
-using System.Drawing;
+using Size = System.Drawing.Size;
 #endif
 using System.IO;
 using System.Linq;
@@ -35,6 +_,7 @@
 #if WINDOWS
 using System.Windows.Forms;
 #endif
+using Steamworks;
 using Terraria.Achievements;
 using Terraria.Audio;
 using Terraria.Chat;
@@ -69,6 +_,13 @@
 using Terraria.IO;
 using Terraria.Localization;
 using Terraria.Map;
+using Terraria.ModLoader;
+using Terraria.ModLoader.Audio;
+using Terraria.ModLoader.Core;
+using Terraria.ModLoader.Default;
+using Terraria.ModLoader.Engine;
+using Terraria.ModLoader.IO;
+using Terraria.ModLoader.UI;
 using Terraria.Net;
 using Terraria.ObjectData;
 using Terraria.Social;
@@ -84,9 +_,9 @@
 namespace Terraria
 {
 #if SERVER
-	public class Main : Terraria.Server.Game
+	public partial class Main : Terraria.Server.Game
 #else
-	public class Main : Game
+	public partial class Main : Game
 #endif
 	{
 		public delegate void OnPlayerSelected(PlayerFileData player);
@@ -242,7 +_,7 @@
 		public static NPCHeadRenderer BossNPCHeadRenderer = null;
 		public static string versionNumber = "v1.4.2.3";
 		public static string versionNumber2 = "v1.4.2.3";
-		public static string SavePath = Program.LaunchParameters.ContainsKey("-savedirectory") ? Program.LaunchParameters["-savedirectory"] : Platform.Get<IPathService>().GetStoragePath("Terraria");
+		public static string SavePath = Program.SavePath;
 		public static bool AnnouncementBoxDisabled;
 		public static int AnnouncementBoxRange = -1;
 		public static string AutogenSeedName;
@@ -259,7 +_,7 @@
 		public static bool tenthAnniversaryWorld = false;
 		public static Vector2 destroyerHB = new Vector2(0f, 0f);
 		public static FavoritesFile LocalFavoriteData = new FavoritesFile(SavePath + "/favorites.json", isCloud: false);
-		public static FavoritesFile CloudFavoritesData = new FavoritesFile("/favorites.json", isCloud: true);
+		public static FavoritesFile CloudFavoritesData = new FavoritesFile("/ModLoader/favorites.json", true);
 		public static FileMetadata WorldFileMetadata;
 		public static FileMetadata MapFileMetadata;
 		public static PingMapLayer Pings = new PingMapLayer();
@@ -516,7 +_,7 @@
 		public static int maxScreenW = 1920;
 		public static int maxScreenH = 1200;
 		public static int minScreenW = 800;
-		public static int minScreenH = 600;
+		public static int minScreenH = 720; // Used to be '600'
 		public static float iS = 1f;
 		public static bool render;
 		public static int qaStyle;
@@ -543,7 +_,7 @@
 		public static int instantBGTransitionCounter = 2;
 		public static int bgDelay;
 		public static int bgStyle;
-		private const int BG_STYLES_COUNT = 14;
+		internal const int BG_STYLES_COUNT = 14;
 		public static float[] bgAlphaFrontLayer = new float[14];
 		public static float[] bgAlphaFarBackLayer = new float[14];
 		public static int[] bgFrame = new int[14];
@@ -557,13 +_,13 @@
 		public static int wofDrawAreaBottom;
 		public static int wofDrawFrameIndex;
 		public static int offScreenRange = 200;
-		private RenderTarget2D backWaterTarget;
+		public RenderTarget2D backWaterTarget;
 		public static RenderTarget2D waterTarget;
-		private RenderTarget2D tileTarget;
+		public RenderTarget2D tileTarget;
-		private RenderTarget2D blackTarget;
+		public RenderTarget2D blackTarget;
-		private RenderTarget2D tile2Target;
+		public RenderTarget2D tile2Target;
-		private RenderTarget2D wallTarget;
+		public RenderTarget2D wallTarget;
-		private RenderTarget2D backgroundTarget;
+		public RenderTarget2D backgroundTarget;
 		public static RenderTarget2D screenTarget;
 		public static RenderTarget2D screenTargetSwap;
 		public static int maxMapUpdates = 250000;
@@ -584,8 +_,8 @@
 		public static bool clearMap;
 		public static int mapTargetX = 5;
 		public static int mapTargetY = 2;
-		private RenderTarget2D[,] mapTarget = new RenderTarget2D[mapTargetX, mapTargetY];
+		public RenderTarget2D[,] mapTarget = new RenderTarget2D[mapTargetX, mapTargetY];
-		private RenderTarget2D mapSectionTexture;
+		public RenderTarget2D mapSectionTexture;
 		public static bool[,] initMap = new bool[mapTargetX, mapTargetY];
 		public static bool[,] mapWasContentLost = new bool[mapTargetX, mapTargetY];
 		public const int numInfoIcons = 13;
@@ -616,12 +_,12 @@
 		private int lastTileX;
 		private int firstTileY;
 		private int lastTileY;
-		private double bgParallax;
+		internal double bgParallax;
-		private int bgStartX;
+		internal int bgStartX;
-		private int bgLoops;
+		internal int bgLoops;
 		private int bgStartY;
 		private int bgLoopsY;
-		private int bgTopY;
+		internal int bgTopY;
 		public static int renderCount = 99;
 		private const int MF_BYPOSITION = 1024;
 		public static GraphicsDeviceManager graphics;
@@ -706,7 +_,7 @@
 		public const int maxItems = 400;
 		public const int maxProjectiles = 1000;
 		public const int maxNPCs = 200;
-		private static UICharacterSelect _characterSelectMenu = new UICharacterSelect();
+		internal static UICharacterSelect _characterSelectMenu = new UICharacterSelect();
 		private static UIWorldSelect _worldSelectMenu = new UIWorldSelect();
 		public static UIManageControls ManageControlsMenu = new UIManageControls();
 		public static UIAchievementsMenu AchievementsMenu = new UIAchievementsMenu();
@@ -761,7 +_,15 @@
 		public static int LogoA = 255;
 		public static int LogoB;
 		public static bool LogoT;
-		public static string statusText = "";
+		private static string _statusText = "";
+		public static string statusText {
+			get => _statusText;
+			set {
+				Logging.LogStatusChange(_statusText, value);
+
+				_statusText = value;
+			}
+		}
 		public static string worldName = "";
 		public static int worldID;
 		public static int background;
@@ -827,7 +_,11 @@
 		public static float invAlpha = 1f;
 		public static float invDir = 1f;
 		[ThreadStatic]
-		public static UnifiedRandom rand;
+		public static UnifiedRandom _rand;
+		public static UnifiedRandom rand {
+			get => _rand ??= new UnifiedRandom();
+			set => _rand = value;
+		}
 		public static bool allChestStackHover;
 		public static bool inventorySortMouseOver;
 		public static float GraveyardVisualIntensity;
@@ -1159,9 +_,9 @@
 		public static List<WorldFileData> WorldList = new List<WorldFileData>();
 		public static WorldFileData ActiveWorldFileData = new WorldFileData();
 		public static string WorldPath = Path.Combine(SavePath, "Worlds");
-		public static string CloudWorldPath = "worlds";
+		public static string CloudWorldPath = "ModLoader/worlds";
 		public static string PlayerPath = Path.Combine(SavePath, "Players");
-		public static string CloudPlayerPath = "players";
+		public static string CloudPlayerPath = "ModLoader/players";
 		public static Preferences Configuration = new Preferences(SavePath + Path.DirectorySeparatorChar + "config.json");
 		public static Preferences InputProfiles = new Preferences(SavePath + Path.DirectorySeparatorChar + "input profiles.json");
 		public static KeyboardState inputText;
@@ -1860,7 +_,7 @@
 		public static float exitScale = 0.8f;
 		public static bool mouseReforge;
 		public static float reforgeScale = 0.8f;
-		public static Player clientPlayer = new Player();
+		public static Player clientPlayer = new Player(); // setup inventory is unnecessary
 		public static string getIP = defaultIP;
 		public static string getPort = Convert.ToString(Netplay.ListenPort);
 		public static bool menuMultiplayer;
@@ -1963,7 +_,7 @@
 		public static bool _shouldUseWindyDayMusic = false;
 		public static bool _shouldUseStormMusic = false;
 		private int lastMusicPlayed = -1;
-		private bool playOldTile;
+		public bool playOldTile;
 		private static float _minWind = 0.34f;
 		private static float _maxWind = 0.4f;
 		private static float _minRain = 0.4f;
@@ -2000,16 +_,16 @@
 		private int selectedMenu2 = -1;
 		public static int selectedPlayer = 0;
 		public static int selectedWorld;
-		public static int menuMode;
+		public static int menuMode = Interface.loadModsID;
 		public static int menuSkip;
 		private static bool _needsLanguageSelect = true;
-		private static Item tooltipPrefixComparisonItem = new Item();
+		public static Item tooltipPrefixComparisonItem = new Item();
 		private MouseTextCache _mouseTextCache;
 		public int textBlinkerCount;
 		public int textBlinkerState;
 		public static string newWorldName = "";
-		private static int[] specX = new int[1000];
+		public static int[] specX = new int[1000];
-		private static int[] specY = new int[1000];
+		public static int[] specY = new int[1000];
 		public TilePaintSystemV2 TilePaintSystem;
 		public TileDrawing TilesRenderer;
 		public WallDrawing WallsRenderer;
@@ -2024,7 +_,7 @@
 		private List<int> _npcsWithBannersToDraw = new List<int>();
 		private bool _imeToggle;
 		private List<int> _npcTypesThatAlreadyDrewAHead = new List<int>();
-		private int[] _npcIndexWhoHoldsHeadIndex = new int[46];
+		internal int[] _npcIndexWhoHoldsHeadIndex = new int[46];
 		private static List<string> _requiredObjecsForCraftingText = new List<string>();
 		private static bool _preventCraftingBecauseClickWasUsedToChangeFocusedRecipe;
 		private static int _currentRecipeBeingCrafted = -1;
@@ -2034,7 +_,7 @@
 		public static Microsoft.Xna.Framework.Color inventoryBack = new Microsoft.Xna.Framework.Color(220, 220, 220, 220);
 		public static bool mouseText;
 		private static int mH;
-		private static int rare;
+		public static int rare;
 		public static int hairStart;
 		private static int oldHairStyle;
 		private static Microsoft.Xna.Framework.Color oldHairColor;
@@ -2046,7 +_,7 @@
 		public static Player dresserInterfaceDummy;
 		private bool _needToSetupDrawInterfaceLayers = true;
 		private List<GameInterfaceLayer> _gameInterfaceLayers;
-		private static GameTime _drawInterfaceGameTime;
+		public static GameTime _drawInterfaceGameTime;
 		private static bool _settingsButtonIsPushedToSide;
 		private static bool _MouseOversCanClear;
 		private static Vector2 _itemIconCacheScreenPosition;
@@ -2102,13 +_,13 @@
 		};
 		private static float backgroundLayerTransitionSpeed = 0.05f;
 		public static float atmo;
-		private static float bgScale = 1f;
+		internal static float bgScale = 1f;
-		private static int bgWidthScaled = (int)(1024f * bgScale);
+		internal static int bgWidthScaled = (int)(1024f * bgScale);
 		public static Microsoft.Xna.Framework.Color ColorOfTheSkies;
-		private static Microsoft.Xna.Framework.Color ColorOfSurfaceBackgroundsBase = Microsoft.Xna.Framework.Color.White;
+		internal static Microsoft.Xna.Framework.Color ColorOfSurfaceBackgroundsBase = Microsoft.Xna.Framework.Color.White;
-		private static Microsoft.Xna.Framework.Color ColorOfSurfaceBackgroundsModified = Microsoft.Xna.Framework.Color.White;
+		internal static Microsoft.Xna.Framework.Color ColorOfSurfaceBackgroundsModified = Microsoft.Xna.Framework.Color.White;
-		private float screenOff;
+		internal float screenOff;
-		private float scAdj;
+		internal float scAdj;
 		private float cTop;
 		private bool _isDrawingOrUpdating;
 		public static List<INeedRenderTargetContent> ContentThatNeedsRenderTargets = new List<INeedRenderTargetContent>();
@@ -2266,7 +_,7 @@
 
 		public static int npcShop {
 			get;
-			private set;
+			internal set;
 		}
 
 		public static string playerPathName => ActivePlayerFileData.Path;
@@ -2742,6 +_,7 @@
 			}
 
 			result.X = num;
+			ItemLoader.HoldoutOffset(gravdir, itemtype, ref result);
 			return result;
 		}
 
@@ -2804,11 +_,13 @@
 			}
 		}
 
-		public static void SetGraphicsProfile(GraphicsProfile profile, bool forceSet) {
+		private static bool SetGraphicsProfile(GraphicsProfile profile, bool forceSet) {
 			if (_currentGraphicsProfile != profile || forceSet) {
 				_selectedGraphicsProfile = profile;
 				SetGraphicsProfileInternal();
+				return graphics.GraphicsDevice.GraphicsProfile == profile;
 			}
+			return false;
 		}
 
 		private static void SetGraphicsProfileInternal() {
@@ -2816,10 +_,14 @@
 			graphics.GraphicsProfile = _selectedGraphicsProfile;
 			switch (_selectedGraphicsProfile) {
 				case GraphicsProfile.HiDef:
+					// update resolution related variables alongside TrySupporting8K
+					Configuration.Get("Support8K", ref Support8K);
+					int hiRes = Support8K ? 8192 : 4096;
-					maxScreenW = 4096;
+					maxScreenW = hiRes;
-					maxScreenH = 4096;
+					maxScreenH = hiRes;
-					_renderTargetMaxSize = 4096;
+					_renderTargetMaxSize = hiRes;
+					if (Support8K)
-					TrySupporting8K();
+						TrySupporting8K();
 					break;
 				case GraphicsProfile.Reach:
 					maxScreenW = 1920;
@@ -2837,8 +_,8 @@
 					SetGraphicsProfileInternal();
 				}
 			}
-
-			instance.EnsureRenderTargetContent();
+			// Seems unnecessary as graphics profile is only changed very early on, before the first frame is rendered
+			// Main.instance.EnsureRenderTargetContent();
 		}
 
 		private static void TrySupporting8K() {
@@ -2867,6 +_,7 @@
 				flag2 = false;
 				anglerQuest = rand.Next(anglerQuestItemNetIDs.Length);
 				int num = anglerQuestItemNetIDs[anglerQuest];
+				//patch file: num, flag2
 				if (num == 2454 && (!hardMode || WorldGen.crimson))
 					flag2 = true;
 
@@ -2908,6 +_,8 @@
 
 				if ((num == 2476 || num == 2453 || num == 2473) && !flag)
 					flag2 = true;
+
+				ItemLoader.IsAnglerQuestAvailable(num, ref flag2);
 			}
 
 			NetMessage.SendAnglerQuest(-1);
@@ -3035,7 +_,8 @@
 		public static void SaveRecent() {
 			Utils.TryCreatingDirectory(SavePath);
 			try {
+				if (File.Exists(SavePath + Path.DirectorySeparatorChar + "servers.dat"))
-				File.SetAttributes(SavePath + Path.DirectorySeparatorChar + "servers.dat", FileAttributes.Normal);
+					File.SetAttributes(SavePath + Path.DirectorySeparatorChar + "servers.dat", FileAttributes.Normal);
 			}
 			catch {
 			}
@@ -3109,6 +_,7 @@
 			Configuration.Put("UseHeatDistortion", UseHeatDistortion);
 			Configuration.Put("WaveQuality", WaveQuality);
 			Configuration.Put("Support4K", Support4K);
+			Configuration.Put("Support8K", Support8K);
 			Configuration.Put("MouseColor", new Dictionary<string, byte> {
 				{ "R", mouseColor.R },
 				{ "G", mouseColor.G },
@@ -3135,6 +_,7 @@
 			Configuration.Put("HoverControlMode", Player.Settings.HoverControl);
 			Configuration.Put("WaterfallDrawLimit", instance.waterfallManager.maxWaterfallCount);
 			Configuration.Put("DisableIntenseVisualEffects", DisableIntenseVisualEffects);
+			ModLoader.ModLoader.SaveConfiguration();
 			if (Configuration.Save())
 				return PlayerInput.Save();
 
@@ -3218,6 +_,11 @@
 				TryPickingDefaultUIScale(currentValue3);
 			}
 
+			if (Main.dedServ) {
+				ModLoader.ModLoader.LoadConfiguration();
+				return;
+			}
+
 			Configuration.Get("SmartCursorToggle", ref cSmartCursorModeIsToggleAndNotHold);
 			Configuration.Get("MapEnabled", ref mapEnabled);
 			Configuration.Get("InvasionBarMode", ref invasionProgressMode);
@@ -3502,6 +_,7 @@
 				};
 			}
 
+			ModLoader.ModLoader.LoadConfiguration();
 			PlayerInput.Load();
 			if (currentValue < 165) {
 				try {
@@ -3514,8 +_,10 @@
 			mouseColorSlider.SetHSL(mouseColor);
 			mouseBorderColorSlider.SetHSL(MouseBorderColor);
 			mouseBorderColorSlider.Alpha = (float)(int)MouseBorderColor.A / 255f;
-			if (currentValue != 238)
+			if (currentValue != Main.curRelease || ModLoader.ModLoader.LastLaunchedTModLoaderVersion != BuildInfo.tMLVersion) {
+				ModLoader.ModLoader.MigrateSettings();
 				SaveSettings();
+			}
 		}
 
 		protected void OpenLegacySettings() {
@@ -3641,9 +_,11 @@
 				FileUtilities.Delete(PlayerList[i].Path, PlayerList[i].IsCloudSave);
 				FileUtilities.Delete(PlayerList[i].Path + ".bak", PlayerList[i].IsCloudSave);
 			}
+			//patch context
 			catch {
 			}
 
+			PlayerIO.ErasePlayer(PlayerList[i].Path, PlayerList[i].IsCloudSave);
 			try {
 				string text = PlayerList[i].Path.Substring(0, PlayerList[i].Path.Length - 4);
 				if (text.Substring(text.Length - 1) != "." && text.Substring(text.Length - 1) != "\\" && Directory.Exists(text))
@@ -3673,6 +_,7 @@
 					SocialAPI.Cloud.Delete(WorldList[i].Path);
 				}
 
+				WorldIO.EraseWorld(WorldList[i].Path, WorldList[i].IsCloudSave);
 				LoadWorlds();
 			}
 			catch {
@@ -3861,6 +_,12 @@
 						if (text.Length >= 10 && text.Substring(0, 10).ToLower() == "worldname=")
 							worldName = text.Substring(10);
 
+						if (text.Length >= 8 && text.Substring(0, 8).ToLower() == "modpath=")
+							ModOrganizer.modPath = text.Substring(8);
+
+						if (text.Length >= 8 && text.Substring(0, 8).ToLower() == "modpack=")
+							ModOrganizer.commandLineModPack = text.Substring(8);
+
 						if (text.Length >= 5 && text.Substring(0, 5).ToLower() == "seed=")
 							AutogenSeedName = text.Substring(5);
 
@@ -3970,6 +_,8 @@
 		}
 
 		public void YouCanSleepNow() {
+			if (!dedServ && audioSystem == null) //supress extra exceptions from audio engine failing to load
+				return;
 #if WINDOWS
 			if (previousExecutionState != 0)
 				NativeMethods.SetThreadExecutionState(previousExecutionState);
@@ -3980,7 +_,7 @@
 		public void DedServ() {
 			NeverSleep();
 			rand = new UnifiedRandom();
-			if (autoShutdown) {
+			if (autoShutdown && !showServerConsole) {
 				string lpWindowName = Console.Title = "terraria" + rand.Next(int.MaxValue);
 #if WINDOWS
 				IntPtr intPtr = FindWindow(null, lpWindowName);
@@ -3989,17 +_,30 @@
 #endif
 			}
 			else {
-				Console.Title = "Terraria Server " + versionNumber2;
+				Console.Title = "Terraria Server " + versionNumber2 + " - " + ModLoader.ModLoader.versionedName;
 			}
 
 			dedServ = true;
 			showSplash = false;
 			Initialize();
+			
+			bool reloadMods;
+			
+			do {
+				ModLoader.ModLoader.Reload();
+				DedServ_PostModLoad(out reloadMods);
+			}
+			while (reloadMods);
+		}
+		//The split and the boolean shenanigans are here to allow mods to hook into this method with MonoMod correctly. At any load-time.
+		private void DedServ_PostModLoad(out bool reloadMods) {
+			reloadMods = false;
+			
 			while (worldPathName == null || worldPathName == "") {
 				bool flag = true;
 				while (flag) {
 					LoadWorlds();
-					Console.WriteLine(Language.GetTextValue("CLI.Server", versionNumber2));
+					Console.WriteLine(Language.GetTextValue("CLI.Server", versionNumber2) + " - " + ModLoader.ModLoader.versionedName);
 					Console.WriteLine("");
 					for (int i = 0; i < WorldList.Count; i++) {
 						Console.WriteLine(i + 1 + "\t\t" + WorldList[i].Name);
@@ -4012,6 +_,8 @@
 					textValue2 = textValue2 + new string('\t', num - textValue2.Length / 8) + Language.GetTextValue("CLI.DeleteWorld_Description");
 					Console.WriteLine(textValue);
 					Console.WriteLine(textValue2);
+					Console.WriteLine("m\t\tMods Menu");
+					Console.WriteLine("b\t\tMod Browser");
 					Console.WriteLine("");
 					Console.Write(Language.GetTextValue("CLI.ChooseWorld"));
 					string text2 = Console.ReadLine();
@@ -4029,7 +_,7 @@
 							int length = Language.GetTextValue("CLI.DeleteWorld_Command").Length;
 							int num2 = Convert.ToInt32(text2.Substring(length + 1)) - 1;
 							if (num2 < WorldList.Count) {
-								Console.WriteLine(Language.GetTextValue("CLI.Server", versionNumber2));
+								Console.WriteLine(Language.GetTextValue("CLI.Server", versionNumber2) + " - " + ModLoader.ModLoader.versionedName);
 								Console.WriteLine("");
 								Console.WriteLine(Language.GetTextValue("CLI.DeleteConfirmation", WorldList[num2].Name));
 								Console.Write("({0}/{1}): ", Language.GetTextValue("CLI.ShortYes"), Language.GetTextValue("CLI.ShortNo"));
@@ -4052,7 +_,7 @@
 					if (text2 == "n" || text2 == "N") {
 						bool flag2 = true;
 						while (flag2) {
-							Console.WriteLine(Language.GetTextValue("CLI.Server", versionNumber2));
+							Console.WriteLine(Language.GetTextValue("CLI.Server", versionNumber2) + " - " + ModLoader.ModLoader.versionedName);
 							Console.WriteLine("");
 							Console.WriteLine("1\t" + Language.GetTextValue("UI.WorldSizeSmall"));
 							Console.WriteLine("2\t" + Language.GetTextValue("UI.WorldSizeMedium"));
@@ -4091,7 +_,7 @@
 
 						flag2 = true;
 						while (flag2) {
-							Console.WriteLine(Language.GetTextValue("CLI.Server", versionNumber2));
+							Console.WriteLine(Language.GetTextValue("CLI.Server", versionNumber2) + " - " + ModLoader.ModLoader.versionedName);
 							Console.WriteLine("");
 							Console.WriteLine("1\t" + Language.GetTextValue("UI.Normal"));
 							Console.WriteLine("2\t" + Language.GetTextValue("UI.Expert"));
@@ -4133,7 +_,7 @@
 						if (SettingsUnlock_WorldEvil) {
 							flag2 = true;
 							while (flag2) {
-								Console.WriteLine(Language.GetTextValue("CLI.Server", versionNumber2));
+								Console.WriteLine(Language.GetTextValue("CLI.Server", versionNumber2) + " - " + ModLoader.ModLoader.versionedName);
 								Console.WriteLine("");
 								Console.WriteLine("1\t" + Language.GetTextValue("CLI.Random"));
 								Console.WriteLine("2\t" + Language.GetTextValue("CLI.Corrupt"));
@@ -4169,7 +_,7 @@
 						}
 
 						flag2 = true;
-						Console.WriteLine(Language.GetTextValue("CLI.Server", versionNumber2));
+						Console.WriteLine(Language.GetTextValue("CLI.Server", versionNumber2) + " - " + ModLoader.ModLoader.versionedName);
 						while (flag2) {
 							Console.WriteLine("");
 							Console.Write(Language.GetTextValue("CLI.EnterWorldName"));
@@ -4201,7 +_,7 @@
 
 						string text3 = "";
 						flag2 = true;
-						Console.WriteLine(Language.GetTextValue("CLI.Server", versionNumber2));
+						Console.WriteLine(Language.GetTextValue("CLI.Server", versionNumber2) + " - " + ModLoader.ModLoader.versionedName);
 						while (flag2) {
 							Console.WriteLine("");
 							Console.Write(Language.GetTextValue("CLI.EnterSeed"));
@@ -4265,6 +_,19 @@
 
 						continue;
 					}
+					else if (text2 == "m" || text2 == "M") {
+						Interface.ServerModMenu(out reloadMods);
+						
+						if (reloadMods) {
+							return;
+						}
+						
+						continue;
+					}
+					else if (text2 == "b" || text2 == "b") {
+						Interface.ServerModBrowserMenu();
+						continue;
+					}
 
 					try {
 						int num3 = Convert.ToInt32(text2);
@@ -4274,7 +_,7 @@
 
 						bool flag3 = true;
 						while (flag3) {
-							Console.WriteLine(Language.GetTextValue("CLI.Server", versionNumber2));
+							Console.WriteLine(Language.GetTextValue("CLI.Server", versionNumber2) + " - " + ModLoader.ModLoader.versionedName);
 							Console.WriteLine("");
 							Console.Write(Language.GetTextValue("CLI.SetInitialMaxPlayers"));
 							string text4 = Console.ReadLine();
@@ -4302,7 +_,7 @@
 
 						flag3 = true;
 						while (flag3) {
-							Console.WriteLine(Language.GetTextValue("CLI.Server", versionNumber2));
+							Console.WriteLine(Language.GetTextValue("CLI.Server", versionNumber2) + " - " + ModLoader.ModLoader.versionedName);
 							Console.WriteLine("");
 							Console.Write(Language.GetTextValue("CLI.SetInitialPort"));
 							string text5 = Console.ReadLine();
@@ -4328,7 +_,7 @@
 
 						flag3 = true;
 						while (flag3) {
-							Console.WriteLine(Language.GetTextValue("CLI.Server", versionNumber2));
+							Console.WriteLine(Language.GetTextValue("CLI.Server", versionNumber2) + " - " + ModLoader.ModLoader.versionedName);
 							Console.WriteLine("");
 							Console.Write(Language.GetTextValue("CLI.AutomaticPortForward", Language.GetTextValue("CLI.ShortYes"), Language.GetTextValue("CLI.ShortNo")));
 							string text6 = Console.ReadLine();
@@ -4352,7 +_,7 @@
 							}
 						}
 
-						Console.WriteLine(Language.GetTextValue("CLI.Server", versionNumber2));
+						Console.WriteLine(Language.GetTextValue("CLI.Server", versionNumber2) + " - " + ModLoader.ModLoader.versionedName);
 						Console.WriteLine("");
 						Console.Write(Language.GetTextValue("CLI.EnterServerPassword"));
 						Netplay.ServerPassword = Console.ReadLine();
@@ -4375,6 +_,7 @@
 			catch {
 			}
 
+			myPlayer = 255;
 			Task task2 = WorldGen.serverLoadWorld();
 			Console.WriteLine(Language.GetTextValue("CLI.Server", versionNumber));
 			Console.WriteLine("");
@@ -4397,39 +_,38 @@
 			catch {
 			}
 
+			//run one tick to JIT all the game content now rather than when a player connects
+			Logging.ServerConsoleLine("Running one update...");
+			Logging.tML.Info($"Server starting with AllowVanillaClients set to {ModNet.AllowVanillaClients}");
+			Update(new GameTime());
 			if (WorldGen.loadFailed || !WorldGen.loadSuccess) {
 				WriteFancyWorldLoadErrorToConsole();
 				if (!autoShutdown)
 					Console.ReadKey();
 
+				Logging.ResetPastExceptions(); // "Running one update..." above.
 				YouCanSleepNow();
 				return;
 			}
 
 			Console.WriteLine(Language.GetTextValue("CLI.Server", versionNumber));
 			Console.WriteLine("");
-			Console.WriteLine(Language.GetTextValue("CLI.ListeningOnPort", Netplay.ListenPort));
+			Logging.ServerConsoleLine(Language.GetTextValue("CLI.ListeningOnPort", Netplay.ListenPort));
 			Console.WriteLine(Language.GetTextValue("CLI.HelpHint"));
 			Console.WriteLine("");
 			Console.Title = "Terraria Server: " + worldName;
 			Stopwatch stopwatch = new Stopwatch();
-			if (!autoShutdown)
+			if (!autoShutdown || showServerConsole)
 				startDedInput();
 
 			stopwatch.Start();
-			double num6 = 16.666666666666668;
-			double num7 = 0.0;
-			int num8 = 0;
-			new Stopwatch().Start();
 			Netplay.StartServer();
 			gameMenu = false;
+			double delta = 1000 / 60D;
+			double target = delta;
 			while (!Netplay.Disconnect) {
-				double totalMilliseconds = stopwatch.Elapsed.TotalMilliseconds;
-				if (totalMilliseconds + num7 >= num6) {
-					num8++;
-					num7 += totalMilliseconds - num6;
-					stopwatch.Reset();
-					stopwatch.Start();
+				ServerHangWatchdog.Checkin();
+				{
 					if (oldStatusText != statusText) {
 						oldStatusText = statusText;
 						Console.WriteLine(statusText);
@@ -4439,24 +_,20 @@
 						Update(new GameTime());
 					else if (saveTime.IsRunning)
 						saveTime.Stop();
+					else
+						Netplay.OnUpdate();
 
 					if (Main.OnTickForThirdPartySoftwareOnly != null)
 						Main.OnTickForThirdPartySoftwareOnly();
 
-					double num9 = stopwatch.Elapsed.TotalMilliseconds + num7;
-					if (num9 < num6) {
-						int num10 = (int)(num6 - num9) - 1;
-						if (num10 > 1) {
-							Thread.Sleep(num10 - 1);
-							if (!Netplay.HasClients) {
-								num7 = 0.0;
-								Thread.Sleep(10);
-							}
-						}
-					}
-				}
+					double now = stopwatch.ElapsedMilliseconds;
+					double remaining = target - now;
+					target += delta; //new target
+					if (target < now) //can't catch up, reset target
+						target = now + delta;
 
-				Thread.Sleep(0);
+					Thread.Sleep(Math.Max((int)remaining, 0));
+				}
 			}
 
 			YouCanSleepNow();
@@ -4476,8 +_,14 @@
 
 		public static void startDedInputCallBack() {
 			while (!Netplay.Disconnect) {
-				Console.Write(": ");
 				string text = Console.ReadLine();
+				ExecuteCommand(text, new ConsoleCommandCaller());
+			}
+		}
+
+		public static void ExecuteCommand(string text, CommandCaller commandCaller) {
+			do { // use a do {...} while (false); loop so we don't have to change all the continue; statements to return; when moving the loop body into a separate function
+				Console.Write(": ");
 				string text2 = text;
 				text = text.ToLower();
 				try {
@@ -4517,12 +_,21 @@
 								num = text3.Length;
 						}
 
+						var modHelpList = CommandLoader.GetHelp(CommandType.Console);
+						foreach (var entry in modHelpList)
+							if (entry.Item1.Length > num)
+								num = entry.Item1.Length;
+
 						int num2 = (num + 1) / 8;
 						for (int j = 0; j < list.Count; j++) {
 							string text4 = Language.Exists("CLI." + list[j] + "_Example") ? Language.GetTextValue("CLI." + list[j] + "_Example") : Language.GetTextValue("CLI." + list[j] + "_Command");
 							Console.WriteLine(text4 + new string('\t', num2 - text4.Length / 8) + Language.GetTextValue("CLI." + list[j] + "_Description"));
 						}
+
+						foreach (var entry in modHelpList)
+							Console.WriteLine(entry.Item1 + new string('\t', num2 - entry.Item1.Length / 8) + entry.Item2);
 					}
+					else if (CommandLoader.HandleCommand(text, commandCaller)) { }
 					else if (text == Language.GetTextValue("CLI.Settle_Command")) {
 						if (!Liquid.panicMode)
 							Liquid.StartPanic();
@@ -4554,6 +_,8 @@
 					}
 					else if (text == Language.GetTextValue("CLI.Exit_Command")) {
 						WorldFile.SaveWorld();
+						SystemLoader.OnWorldUnload();
+						TileIO.PostExitWorldCleanup();
 						Netplay.Disconnect = true;
 						SocialAPI.Shutdown();
 					}
@@ -4608,11 +_,12 @@
 						Console.WriteLine(Language.GetTextValue("CLI.Port", Netplay.ListenPort));
 					}
 					else if (text == Language.GetTextValue("CLI.Version_Command")) {
-						Console.WriteLine(Language.GetTextValue("CLI.Server", versionNumber));
+						Console.WriteLine(Language.GetTextValue("CLI.Server", versionNumber) + " - " + ModLoader.ModLoader.versionedName);
 					}
 					else if (text == Language.GetTextValue("CLI.Clear_Command")) {
 						try {
 							Console.Clear();
+							Logging.ResetPastExceptions(); // "CLI.Clear_Command" above.
 						}
 						catch {
 						}
@@ -4734,7 +_,7 @@
 				catch {
 					Console.WriteLine(Language.GetTextValue("CLI.InvalidCommand"));
 				}
-			}
+			} while (false);
 		}
 
 		public static void Sundialing() {
@@ -4754,7 +_,7 @@
 			if (fastForwardTime) {
 				dayRate = 60;
 				desiredWorldTilesUpdateRate = 1;
-				return;
+				goto endVanillaMethod;
 			}
 
 			bool enabled = CreativePowerManager.Instance.GetPower<CreativePowers.FreezeTime>().Enabled;
@@ -4773,6 +_,9 @@
 				dayRate = 1;
 				desiredWorldTilesUpdateRate = 1;
 			}
+
+			endVanillaMethod:
+			SystemLoader.ModifyTimeRate(ref dayRate, ref desiredWorldTilesUpdateRate);
 		}
 
 		public Main() {
@@ -4784,7 +_,50 @@
 
 			Configuration.Load();
 			graphics = new GraphicsDeviceManager(this as Game);
-			base.Content.RootDirectory = "Content";
+			HiDefGraphicsIssues.Init();
+		}
+
+		internal void PostSocialInitialize() {
+			if (dedServ) {
+				return;
+			}
+			string vanillaContentFolder = "../Terraria/Content"; // Side-by-Side Manual Install
+
+			if (!Directory.Exists(vanillaContentFolder)) {
+				vanillaContentFolder = "../Content"; // Nested Manual Install
+			}
+
+#if MAC
+			vanillaContentFolder = "../../../../Terraria/Terraria.app/Contents/Resources/Content";
+#endif
+
+			if (SocialAPI.Mode == SocialMode.Steam && Steamworks.SteamAPI.Init()) {
+				var appID = ModLoader.Engine.Steam.TerrariaAppId_t;
+				bool appInstalled = Steamworks.SteamApps.BIsAppInstalled(appID);
+
+				if (appInstalled) {
+					Steamworks.SteamApps.GetAppInstallDir(appID, out var steamInstallFolder, 1000);
+					Logging.Terraria.Info("Found Terraria steamapp install at: " + steamInstallFolder);
+
+					vanillaContentFolder = Path.Combine(steamInstallFolder, "Content");
+
+					if (!Directory.Exists(vanillaContentFolder))
+						vanillaContentFolder = Path.Combine(steamInstallFolder, "Terraria.app/Contents/Resources/Content");
+				}
+
+				ModLoader.Engine.Steam.RecalculateAvailableSteamCloudStorage();
+				Logging.Terraria.Info($"Steam Cloud Quota: {UIMemoryBar.SizeSuffix((long)ModLoader.Engine.Steam.lastAvailableSteamCloudStorage)} available");
+			}
+
+			if (!Directory.Exists(vanillaContentFolder)) {
+				Interface.MessageBoxShow(Language.GetTextValue("tModLoader.ContentFolderNotFound"));
+				Environment.Exit(1);
+			}
+
+			if (Directory.Exists(InstallVerifier.TmlContentDirectory))
+				AlternateContentManager = new TMLContentManager(Content.ServiceProvider, InstallVerifier.TmlContentDirectory, null);
+
+			base.Content = new TMLContentManager(Content.ServiceProvider, vanillaContentFolder, AlternateContentManager);
 		}
 
 		private void Main_Exiting(object sender, EventArgs e) {
@@ -4820,6 +_,7 @@
 
 			_cachedTitle = Lang.GetRandomGameTitle();
 			Platform.Get<IWindowService>().SetUnicodeTitle(base.Window, _cachedTitle);
+			Platform.Get<IWindowService>().SetIcon(base.Window);
 		}
 
 		private static void SetTileValue() {
@@ -4858,6 +_,13 @@
 		}
 
 		protected override void Initialize() {
+			DateTime date = DateTime.Now;
+			if (date.Month == 5 && date.Day == 17 || date.Month == 7 && date.Day == 8 || date.Month == 10 && date.Day == 24
+				|| date.Month == 6 && date.Day == 1 || date.Month == 4 || date.Day == 1 || new Random().Next(100) == 0) {
+				OurFavoriteColor.R = OurFavoriteColor.B;
+				OurFavoriteColor.B = 255;
+			}
+
 			if(dedServ)
 			netMode = 2;
 
@@ -5058,7 +_,7 @@
 			}
 
 			for (int m = 0; m < 256; m++) {
-				player[m] = new Player();
+				player[m] = new Player(); // setup inventory is unnecessary
 			}
 
 			for (int n = 0; n < 1001; n++) {
@@ -8331,7 +_,7 @@
 				audioSystem = new DisabledAudioSystem();
 
 			AssetSourceController = new AssetSourceController(Assets, new IContentSource[1] {
-				new XnaContentSource(base.Content.RootDirectory)
+				new XnaDirectContentSource(base.Content.RootDirectory)
 			});
 
 			VanillaContentValidator.Instance = new VanillaContentValidator("Terraria.IO.Data.ResourcePacksDefaultInfo.tsv");
@@ -8342,6 +_,8 @@
 			AssetInitializer.LoadSplashAssets(asyncLoadForSounds: true);
 			ChromaInitializer.Load();
 			_gameContentLoadProcess = LoadContent_Deferred();
+
+			ModLoader.ModLoader.PrepareAssets();
 		}
 
 		private void LoadContent_TryEnteringHiDef() {
@@ -8410,6 +_,8 @@
 			numClouds = rand.Next(200);
 			Mount.Initialize();
 			Minecart.Initialize();
+			// move instance creation from class constructor to main thread to avoid deadlocks from content loading on JIT thread with FNA
+			CaptureManager.Instance = new CaptureManager();
 			CacheSupportedDisplaySizes();
 			ContentSamples.RebuildItemCreativeSortingIDsAfterRecipesAreSetUp();
 			ContentSamples.CommonlyUsedContentSamples.PrepareAfterEverythingElseLoaded();
@@ -8817,6 +_,8 @@
 
 					if (SceneMetrics.ActiveMusicBox == 85)
 						newMusic = 89;
+					if (SceneMetrics.ActiveMusicBox >= maxMusic)
+						newMusic = SceneMetrics.ActiveMusicBox;
 				}
 
 				if (gameMenu || musicVolume == 0f) {
@@ -8842,12 +_,12 @@
 						curMusic = 0;
 					}
 
-					if (NPC.MoonLordCountdown == 1 && curMusic >= 1 && curMusic < 90)
+					if (NPC.MoonLordCountdown == 1 && curMusic >= 1 && curMusic < musicFade.Length)
 						musicFade[curMusic] = 0f;
 				}
 
 				bool isMainTrackAudible = musicFade[curMusic] > 0.25f;
-				for (int i = 1; i < 90; i++) {
+				for (int i = 1; i < musicFade.Length; i++) {
 					float num2 = musicFade[i] * musicVolume * num;
 					if (i >= 62 && i <= 88) {
 						num2 *= 0.9f;
@@ -9050,17 +_,22 @@
 							break;
 					}
 
-					if (NPCID.Sets.BelongsToInvasionOldOnesArmy[npc[i].type])
+					if (npc[i].type < NPCID.Sets.BelongsToInvasionOldOnesArmy.Length && NPCID.Sets.BelongsToInvasionOldOnesArmy[npc[i].type])
 						num2 = 12;
 
 					if (num2 == 0 && npc[i].boss)
 						num2 = 1;
 
-					if (num2 == 0)
+					if (num2 == 0 && (npc[i].ModNPC == null || npc[i].ModNPC.Music < 0))
 						continue;
 
 					Microsoft.Xna.Framework.Rectangle value = new Microsoft.Xna.Framework.Rectangle((int)(npc[i].position.X + (float)(npc[i].width / 2)) - num, (int)(npc[i].position.Y + (float)(npc[i].height / 2)) - num, num * 2, num * 2);
 					if (rectangle.Intersects(value)) {
+						//TODO: Implement modMusic and modPriority
+						//if (npc[i].modNPC != null && npc[i].modNPC.music >= 0 && (modMusic < 0 || npc[i].modNPC.SceneEffectPriority > modPriority)) {
+						//	modMusic = npc[i].modNPC.music;
+						//	modPriority = npc[i].modNPC.SceneEffectPriority;
+						//}
 						switch (num2) {
 							case 1:
 								flag = true;
<<<<<<< HEAD
@@ -9117,7 +_,7 @@
 				return;
 			}
 
-			float num3 = maxTilesX / 4200;
+			float num3 = maxTilesY / 1200f;
 			num3 *= num3;
 			float num4 = (float)((double)((screenPosition.Y + (float)(screenHeight / 2)) / 16f - (65f + 10f * num3)) / (worldSurface / 5.0));
 			if (CreditsRollEvent.IsEventOngoing) {
@@ -9308,6 +_,9 @@
=======
@@ -9311,6 +_,9 @@
>>>>>>> a1e6523d
 			if (lastMusicPlayed == 50)
 				musicNoCrossFade[51] = true;
 
+			int modMusic = -1;
+			ModLoader.SceneEffectPriority modPriority = ModLoader.SceneEffectPriority.None;
+
 			if (!showSplash) {
 				Microsoft.Xna.Framework.Rectangle rectangle = new Microsoft.Xna.Framework.Rectangle((int)screenPosition.X, (int)screenPosition.Y, screenWidth, screenHeight);
 				int num2 = 5000;
@@ -9419,6 +_,11 @@
 
 					Microsoft.Xna.Framework.Rectangle value = new Microsoft.Xna.Framework.Rectangle((int)(npc[j].position.X + (float)(npc[j].width / 2)) - num2, (int)(npc[j].position.Y + (float)(npc[j].height / 2)) - num2, num2 * 2, num2 * 2);
 					if (rectangle.Intersects(value)) {
+						//TODO: Should this be wrapped inside the new SceneEffect stuff? Not at this time, left for legacy.
+						if (npc[j].ModNPC != null && npc[j].ModNPC.Music >= 0 && (modMusic < 0 || npc[j].ModNPC.SceneEffectPriority > modPriority)) {
+							modMusic = npc[j].ModNPC.Music;
+							modPriority = npc[j].ModNPC.SceneEffectPriority;
+						}
 						switch (num3) {
 							case 1:
 								flag = true;
@@ -9470,6 +_,8 @@
 						break;
 					}
 				}
+
+				LoaderManager.Get<SceneEffectLoader>().UpdateMusic(ref modMusic, ref modPriority);
 			}
 
 			_ = (screenPosition.X + (float)(screenWidth / 2)) / 16f;
@@ -9486,13 +_,11 @@
 					else if (menuMode == 3000) {
 						newMusic = 89;
 					}
-					else if (playOldTile) {
-						newMusic = 6;
-					}
-					else if (!_isAsyncLoadComplete) {
-						newMusic = 50;
-					}
-					else if (!audioSystem.IsTrackPlaying(50)) {
+					else {
+						newMusic = MenuLoader.CurrentMenu.Music; // TODO: Music loader to make music function properly.
+					}
+
+					if (_isAsyncLoadComplete && newMusic == 50 && !audioSystem.IsTrackPlaying(50)) {
 						newMusic = 51;
 						if (musicNoCrossFade[51])
 							musicFade[51] = 1f;
<<<<<<< HEAD
@@ -9502,18 +_,24 @@
 				return;
 			}
 
-			float num4 = maxTilesX / 4200;
+			float num4 = maxTilesY / 1200f;
 			num4 *= num4;
 			float num5 = (float)((double)((screenPosition.Y + (float)(screenHeight / 2)) / 16f - (65f + 10f * num4)) / (worldSurface / 5.0));
=======
@@ -9511,12 +_,18 @@
>>>>>>> a1e6523d
 			if (CreditsRollEvent.IsEventOngoing) {
 				newMusic = 89;
 			}
+			else if (modPriority >= SceneEffectPriority.BossHigh) { //Should this be before credits or nah?
+				newMusic = modMusic;
+			}
 			else if (player[myPlayer].happyFunTorchTime) {
 				newMusic = 13;
 			}
 			else if (flag7) {
 				newMusic = 38;
 			}
+			else if (modPriority >= SceneEffectPriority.BossMedium) {
+				newMusic = modMusic;
+			}
 			else if (flag9) {
 				newMusic = 37;
 			}
@@ -9526,6 +_,9 @@
 			else if (flag6) {
 				newMusic = 24;
 			}
+			else if (modPriority >= SceneEffectPriority.BossLow) {
+				newMusic = modMusic;
+			}
 			else if (flag14) {
 				newMusic = 57;
 			}
@@ -9547,6 +_,9 @@
 			else if (flag5) {
 				newMusic = 25;
 			}
+			else if (modPriority >= SceneEffectPriority.Event) {
+				newMusic = modMusic;
+			}
 			else if (flag13) {
 				newMusic = 56;
 			}
@@ -9559,6 +_,9 @@
 			else if (flag12) {
 				newMusic = 41;
 			}
+			else if (modPriority >= SceneEffectPriority.Environment) {
+				newMusic = modMusic;
+			}
 			else if (eclipse && (double)player[myPlayer].position.Y < worldSurface * 16.0 + (double)(screenHeight / 2)) {
 				newMusic = 27;
 			}
@@ -9580,6 +_,9 @@
 			else if (num5 < 1f) {
 				newMusic = (dayTime ? 42 : 15);
 			}
+			else if (modPriority >= SceneEffectPriority.BiomeHigh) {
+				newMusic = modMusic;
+			}
 			else if (tile[(int)(player[myPlayer].Center.X / 16f), (int)(player[myPlayer].Center.Y / 16f)].wall == 87) {
 				newMusic = 26;
 			}
@@ -9609,6 +_,9 @@
 				else
 					newMusic = 16;
 			}
+			else if (modPriority >= SceneEffectPriority.BiomeMedium) {
+				newMusic = modMusic;
+			}
 			else if (player[myPlayer].ZoneMeteor) {
 				newMusic = 2;
 			}
@@ -9633,6 +_,9 @@
 				else
 					newMusic = 14;
 			}
+			else if (modPriority >= SceneEffectPriority.BiomeLow) {
+				newMusic = modMusic;
+			}
 			else if ((double)player[myPlayer].position.Y >= worldSurface * 16.0 + (double)(screenHeight / 2) && !WorldGen.oceanDepths((int)(screenPosition.X + (float)(screenWidth / 2)) / 16, (int)(screenPosition.Y + (float)(screenHeight / 2)) / 16)) {
 				if (player[myPlayer].ZoneHallow) {
 					newMusic = 11;
@@ -12251,11 +_,16 @@
 		}
 
 		public static void DoUpdate_AnimateItemIcons() {
+			//Lock the collection to avoid race conditions during mod loading & unloading.
+			Monitor.Enter(itemAnimationsRegistered);
+
 			for (int i = 0; i < itemAnimationsRegistered.Count; i++) {
 				int num = itemAnimationsRegistered[i];
 				if (itemAnimations[num] != null)
 					itemAnimations[num].Update();
 			}
+
+			Monitor.Exit(itemAnimationsRegistered);
 		}
 
 		public static void QueueMainThreadAction(Action action) {
@@ -12278,7 +_,14 @@
 
 			if (!_isDrawingOrUpdating) {
 				_isDrawingOrUpdating = true;
+
+				try {
-				DoUpdate(ref gameTime);
+					DoUpdate(ref gameTime);
+				}
+				catch (Exception e) {
+					Logging.Terraria.Error(e);
+				}
+
 				CinematicManager.Instance.Update(gameTime);
 				if (netMode == 2) {
 					for (int i = 0; i < 256; i++) {
@@ -12378,6 +_,7 @@
 				_hasPendingNetmodeChange = false;
 			}
 
+			Netplay.OnUpdate(); // TODO, why do we add this?
 			if (CaptureManager.Instance.IsCapturing)
 				return;
 
@@ -12595,6 +_,9 @@
 
 					mouseLeftRelease = false;
 					mouseRightRelease = false;
+					mouseMiddleRelease = false;
+					mouseXButton1Release = false;
+					mouseXButton2Release = false;
 					if (gameMenu)
 						UpdateMenu();
 
@@ -12650,6 +_,8 @@
 
 			if (CanPauseGame()) {
 				DoUpdate_WhilePaused();
+				PlayerLoader.UpdateAutopause(player[myPlayer]);
+
 				gamePaused = true;
 				return;
 			}
@@ -12692,6 +_,7 @@
 				Sandstorm.EmitDust();
 			}
 
+			SystemLoader.PreUpdateEntities();
 			if (!dedServ && (double)screenPosition.Y < worldSurface * 16.0 + 16.0 && netMode != 2) {
 				Star.UpdateStars();
 				Cloud.UpdateClouds();
@@ -12836,7 +_,13 @@
 				InGameUI.Update(gameTime);
 
 			CreativeMenu.Update(gameTime);
+			SystemLoader.UpdateUI(gameTime);
+			PlayerInput.ScrollWheelDeltaForUI = 0; //TODO: Should this be before PlayerInput.ResetInputsOnActiveStateChange()?
+
+			BossBarLoader.HandleStyle(); //Has to be outside of the !gameMenu check because it deals with switching and saving the boss style in menus, including the main menu
+
+			if (!gameMenu) //Don't update IBigProgressBars in the main menu to avoid IOOB during unload when modded NPCs were alive --direwolf420
-			BigBossProgressBar.Update();
+				BigBossProgressBar.Update();
 		}
 
 		private void DoDebugFunctions() {
@@ -12954,6 +_,9 @@
 			if ((byte)Main.player[myPlayer].zone4 != (byte)player.zone4)
 				flag2 = true;
 
+			if (!BiomeLoader.CustomBiomesMatch(Main.player[myPlayer], player))
+				flag2 = true;
+
 			if (flag2)
 				NetMessage.SendData(36, -1, -1, null, myPlayer);
 
@@ -12982,7 +_,7 @@
 			}
 
 			bool flag3 = false;
-			for (int num4 = 0; num4 < 22; num4++) {
+			for (int num4 = 0; num4 < Player.MaxBuffs; num4++) {
 				if (Main.player[myPlayer].buffType[num4] != player.buffType[num4])
 					flag3 = true;
 			}
@@ -13012,6 +_,8 @@
 			if (flag)
 				NetMessage.SendData(138);
 
+			PlayerLoader.SendClientChanges(Main.player[myPlayer], clientPlayer);
+
 			clientPlayer = (Player)Main.player[myPlayer].clientClone();
 		}
 
@@ -13020,6 +_,9 @@
 		private void DoUpdateInWorld(Stopwatch sw) {
 			UpdateParticleSystems();
 			tileSolid[379] = false;
+
+			SystemLoader.PreUpdatePlayers();
+
 			int num = 0;
 			int num2 = 0;
 			sittingManager.ClearPlayerAnchors();
@@ -13053,7 +_,12 @@
 				}
 			}
 
+			SystemLoader.PostUpdatePlayers();
+
 			_gameUpdateCount++;
+
+			SystemLoader.PreUpdateNPCs();
+
 			NPC.RevengeManager.Update();
 			if (netMode != 1) {
 				try {
@@ -13102,6 +_,10 @@
 			}
 
 			CurrentFrameFlags.AnyActiveBossNPC = anyActiveBossNPC;
+
+			SystemLoader.PostUpdateNPCs();
+			SystemLoader.PreUpdateGores();
+
 			for (int l = 0; l < 600; l++) {
 				if (ignoreErrors) {
 					try {
@@ -13116,6 +_,9 @@
 				}
 			}
 
+			SystemLoader.PostUpdateGores();
+			SystemLoader.PreUpdateProjectiles();
+
 			LockOnHelper.SetUP();
 			CurrentFrameFlags.HadAnActiveInteractibleProjectile = false;
 			PreUpdateAllProjectiles();
@@ -13137,6 +_,10 @@
 			ProjectileUpdateLoopIndex = -1;
 			PostUpdateAllProjectiles();
 			LockOnHelper.SetDOWN();
+
+			SystemLoader.PostUpdateProjectiles();
+			SystemLoader.PreUpdateItems();
+
 			Item.numberOfNewItems = 0;
 			for (int n = 0; n < 400; n++) {
 				if (ignoreErrors) {
@@ -13152,6 +_,9 @@
 				}
 			}
 
+			SystemLoader.PostUpdateItems();
+			SystemLoader.PreUpdateDusts();
+
 			if (ignoreErrors) {
 				try {
 					Dust.UpdateDust();
@@ -13167,11 +_,15 @@
 				Dust.UpdateDust();
 			}
 
+			SystemLoader.PostUpdateDusts();
+
 			if (netMode != 2) {
 				CombatText.UpdateCombatText();
 				PopupText.UpdateItemText();
 			}
 
+			SystemLoader.PreUpdateTime();
+
 			if (ignoreErrors) {
 				try {
 					UpdateTime();
@@ -13184,6 +_,8 @@
 				UpdateTime();
 			}
 
+			SystemLoader.PostUpdateTime();
+
 			tileSolid[379] = true;
 			if (gameMenu && netMode != 2)
 				return;
@@ -13224,6 +_,7 @@
 					UpdateClient();
 			}
 
+			SystemLoader.PostUpdateEverything();
 			chatMonitor.Update();
 			upTimer = (float)sw.Elapsed.TotalMilliseconds;
 			if (upTimerMaxDelay > 0f)
@@ -13404,7 +_,8 @@
 			if (!inputTextEnter || !chatRelease)
 				return;
 
-			if (chatText != "") {
+			var handled = chatText.Length > 0 && chatText[0] == '/' && CommandLoader.HandleCommand(chatText, new ChatCommandCaller());
+			if (chatText != "" && !handled) {
 				ChatMessage message = ChatManager.Commands.CreateOutgoingMessage(chatText);
 				if (netMode == 1)
 					ChatHelper.SendChatMessageFromClient(message);
@@ -13420,6 +_,7 @@
 
 		private void DoUpdate_HandleInput() {
 			PlayerInput.UpdateInput();
+			SystemLoader.PostUpdateInput();
 			UpdateViewZoomKeys();
 			PlayerInput.SetZoom_Unscaled();
 			UILinkPointNavigator.Update();
@@ -14068,6 +_,7 @@
 			if (tileFrameCounter[493] < 0)
 				tileFrameCounter[493] += 120;
 
+			TileLoader.AnimateTiles();
 			AnimateTiles_CritterCages();
 		}
 
@@ -14252,6 +_,8 @@
 			wallFrame[144] = 0;
 			if (wallFrameCounter[144] > num3 * (16 + num4 * 2))
 				wallFrameCounter[144] = 0;
+
+			WallLoader.AnimateWalls();
 		}
 
 		private void DoUpdate_AnimateWaterfalls() {
@@ -14740,15 +_,15 @@
 				X += 34;
 
 			new Microsoft.Xna.Framework.Color(mouseTextColor, mouseTextColor, mouseTextColor, mouseTextColor);
+			Vector2 vector = FontAssets.MouseText.Value.MeasureString(cursorText);
 			if (HoverItem.type > 0) {
 				MouseText_DrawItemTooltip(info, num, diff, X, Y);
 				return;
 			}
 
 			if (info.buffTooltip != null && info.buffTooltip != "")
-				MouseText_DrawBuffTooltip(info.buffTooltip, ref X, ref Y);
+				MouseText_DrawBuffTooltip(info.buffTooltip, ref X, ref Y, (int)vector.Y);
 
-			Vector2 vector = FontAssets.MouseText.Value.MeasureString(cursorText);
 			if (hackedScreenHeight != -1 && hackedScreenWidth != -1) {
 				if ((float)X + vector.X + 4f > (float)hackedScreenWidth)
 					X = (int)((float)hackedScreenWidth - vector.X - 4f);
@@ -14766,9 +_,6 @@
 
 			float num2 = (float)(int)mouseTextColor / 255f;
 			Microsoft.Xna.Framework.Color baseColor = new Microsoft.Xna.Framework.Color(mouseTextColor, mouseTextColor, mouseTextColor, mouseTextColor);
-			if (num == -13)
-				baseColor = new Microsoft.Xna.Framework.Color((byte)(255f * num2), (byte)(masterColor * 200f * num2), 0, mouseTextColor);
-
 			if (num == -11)
 				baseColor = new Microsoft.Xna.Framework.Color((byte)(255f * num2), (byte)(175f * num2), (byte)(0f * num2), mouseTextColor);
 
@@ -14808,12 +_,18 @@
 			if (num == 10)
 				baseColor = new Microsoft.Xna.Framework.Color((byte)(255f * num2), (byte)(40f * num2), (byte)(100f * num2), mouseTextColor);
 
-			if (num >= 11)
+			if (num == 11)
 				baseColor = new Microsoft.Xna.Framework.Color((byte)(180f * num2), (byte)(40f * num2), (byte)(255f * num2), mouseTextColor);
 
+			if (num > 11)
+				baseColor = RarityLoader.GetRarity(num).RarityColor * num2;
+
-			if (HoverItem.expert || num == -12)
+			if (HoverItem.expert || num == ItemRarityID.Expert)
 				baseColor = new Microsoft.Xna.Framework.Color((byte)((float)DiscoR * num2), (byte)((float)DiscoG * num2), (byte)((float)DiscoB * num2), mouseTextColor);
 
+			if (HoverItem.master || num == ItemRarityID.Master)
+				baseColor = new Microsoft.Xna.Framework.Color((byte)(255f * num2), (byte)(masterColor * 200f * num2), 0, mouseTextColor);
+
 			if (diff == 1)
 				baseColor = new Microsoft.Xna.Framework.Color((byte)((float)(int)mcColor.R * num2), (byte)((float)(int)mcColor.G * num2), (byte)((float)(int)mcColor.B * num2), mouseTextColor);
 
@@ -14853,8 +_,9 @@
 				array2[i] = false;
 				array3[i] = false;
 			}
+			string[] tooltipNames = new string[num2];
 
-			MouseText_DrawItemTooltip_GetLinesInfo(HoverItem, ref yoyoLogo, ref researchLine, knockBack, ref numLines, array, array2, array3);
+			MouseText_DrawItemTooltip_GetLinesInfo(HoverItem, ref yoyoLogo, ref researchLine, knockBack, ref numLines, array, array2, array3, tooltipNames);
 			float num3 = (float)(int)mouseTextColor / 255f;
 			float num4 = num3;
 			int a = mouseTextColor;
@@ -14862,6 +_,7 @@
 				LocalPlayer.GetItemExpectedPrice(hoverItem, out int calcForSelling, out int calcForBuying);
 				int num5 = (hoverItem.isAShopItem || hoverItem.buyOnce) ? calcForBuying : calcForSelling;
 				if (hoverItem.shopSpecialCurrency != -1) {
+					tooltipNames[numLines] = "SpecialPrice";
 					CustomCurrencyManager.GetPriceText(hoverItem.shopSpecialCurrency, array, ref numLines, num5);
 					color = new Microsoft.Xna.Framework.Color((byte)(255f * num4), (byte)(255f * num4), (byte)(255f * num4), a);
 				}
@@ -14922,6 +_,7 @@
 					else
 						array[numLines] = Lang.tip[50].Value + " " + text;
 
+					tooltipNames[numLines] = "Price";
 					numLines++;
 					if (num6 > 0)
 						color = new Microsoft.Xna.Framework.Color((byte)(220f * num4), (byte)(220f * num4), (byte)(198f * num4), a);
@@ -14934,12 +_,15 @@
 				}
 				else if (hoverItem.type != 3817) {
 					array[numLines] = Lang.tip[51].Value;
+					tooltipNames[numLines] = "Price";
 					numLines++;
 					color = new Microsoft.Xna.Framework.Color((byte)(120f * num4), (byte)(120f * num4), (byte)(120f * num4), a);
 				}
 			}
 
 			Vector2 zero = Vector2.Zero;
+			List<TooltipLine> lines = ItemLoader.ModifyTooltips(HoverItem, ref numLines, tooltipNames, ref array, ref array2, ref array3, ref yoyoLogo, out Color?[] overrideColor);
+			List<DrawableTooltipLine> drawableLines = lines.Select((TooltipLine x, int i) => new DrawableTooltipLine(x, i, 0, 0, Color.White)).ToList();
 			int num12 = 0;
 			for (int j = 0; j < numLines; j++) {
 				Vector2 stringSize = ChatManager.GetStringSize(FontAssets.MouseText.Value, array[j], Vector2.One);
@@ -14978,11 +_,17 @@
 				Utils.DrawInvBG(spriteBatch, new Microsoft.Xna.Framework.Rectangle(X - num17, Y - num18, (int)zero.X + num17 * 2, (int)zero.Y + num18 + num18 / 2), new Microsoft.Xna.Framework.Color(23, 25, 81, 255) * 0.925f);
 			}
 
+			bool globalCanDraw = ItemLoader.PreDrawTooltip(HoverItem, lines.AsReadOnly(), ref X, ref Y);
 			for (int k = 0; k < numLines; k++) {
-				if (k == yoyoLogo) {
-					float num19 = 1f;
-					int num20 = (int)((float)(int)mouseTextColor * num19);
-					Microsoft.Xna.Framework.Color color2 = Microsoft.Xna.Framework.Color.Black;
+				drawableLines[k].OriginalX = X;
+				drawableLines[k].OriginalY = Y;
+				if (drawableLines[k].mod == "Terraria" && drawableLines[k].Name == "OneDropLogo") {
+					int num20 = (int)((float)(int)mouseTextColor * 1f);
+					Color color2 = Color.Black;
+					drawableLines[k].Color = new Color(num20, num20, num20, num20);
+					if (!ItemLoader.PreDrawTooltipLine(HoverItem, drawableLines[k], ref num12) || !globalCanDraw)
+						goto PostDraw;
+
 					for (int l = 0; l < 5; l++) {
 						int num21 = X;
 						int num22 = Y + num16;
@@ -15003,17 +_,14 @@
 								num22++;
 								break;
 						}
-
-						spriteBatch.Draw(TextureAssets.OneDropLogo.Value, new Vector2(num21, num22), null, color2, 0f, default(Vector2), 1f, SpriteEffects.None, 0f);
+						Color drawColor2 = drawableLines[k].overrideColor ?? drawableLines[k].Color;
+						spriteBatch.Draw(TextureAssets.OneDropLogo.Value, new Vector2(num21, num22), null, (l != 4) ? color2 : drawColor2, drawableLines[k].rotation, drawableLines[k].origin, (drawableLines[k].baseScale.X + drawableLines[k].baseScale.Y) / 2f, SpriteEffects.None, 0f);
 					}
 				}
 				else {
 					Microsoft.Xna.Framework.Color black = Microsoft.Xna.Framework.Color.Black;
 					black = new Microsoft.Xna.Framework.Color(num4, num4, num4, num4);
-					if (k == 0) {
-						if (rare == -13)
-							black = new Microsoft.Xna.Framework.Color((byte)(255f * num4), (byte)(masterColor * 200f * num4), 0, a);
-
+					if (drawableLines[k].mod == "Terraria" && drawableLines[k].Name == "ItemName") {
 						if (rare == -11)
 							black = new Microsoft.Xna.Framework.Color((byte)(255f * num4), (byte)(175f * num4), (byte)(0f * num4), a);
 
@@ -15050,9 +_,12 @@
 						if (rare == 10)
 							black = new Microsoft.Xna.Framework.Color((byte)(255f * num4), (byte)(40f * num4), (byte)(100f * num4), a);
 
-						if (rare >= 11)
+						if (rare == 11)
 							black = new Microsoft.Xna.Framework.Color((byte)(180f * num4), (byte)(40f * num4), (byte)(255f * num4), a);
 
+						if (rare > 11)
+							black = RarityLoader.GetRarity(rare).RarityColor * num4;
+
 						if (diff == 1)
 							black = new Microsoft.Xna.Framework.Color((byte)((float)(int)mcColor.R * num4), (byte)((float)(int)mcColor.G * num4), (byte)((float)(int)mcColor.B * num4), a);
 
@@ -15061,82 +_,82 @@
 
 						if (hoverItem.expert || rare == -12)
 							black = new Microsoft.Xna.Framework.Color((byte)((float)DiscoR * num4), (byte)((float)DiscoG * num4), (byte)((float)DiscoB * num4), a);
+
+						if (hoverItem.master || rare == -13)
+							black = new Microsoft.Xna.Framework.Color((byte)(255f * num4), (byte)(masterColor * 200f * num4), 0, a);
 					}
 					else if (array2[k]) {
 						black = (array3[k] ? new Microsoft.Xna.Framework.Color((byte)(190f * num4), (byte)(120f * num4), (byte)(120f * num4), a) : new Microsoft.Xna.Framework.Color((byte)(120f * num4), (byte)(190f * num4), (byte)(120f * num4), a));
 					}
-					else if (k == numLines - 1) {
+					else if (drawableLines[k].mod == "Terraria" && drawableLines[k].Name == "Price") {
 						black = color;
 					}
 
-					if (k == researchLine)
+					if (drawableLines[k].mod == "Terraria" && drawableLines[k].Name == "JourneyResearch")
 						black = Colors.JourneyMode;
 
+					drawableLines[k].Color = black;
+					Color realLineColor = black;
+
+					if (overrideColor[k].HasValue) {
+						realLineColor = overrideColor[k].Value * num4;
+						drawableLines[k].overrideColor = realLineColor;
+					}
+
+					if (!ItemLoader.PreDrawTooltipLine(HoverItem, drawableLines[k], ref num12) || !globalCanDraw)
+						goto PostDraw;
+
-					ChatManager.DrawColorCodedStringWithShadow(spriteBatch, FontAssets.MouseText.Value, array[k], new Vector2(X, Y + num16), black, 0f, Vector2.Zero, Vector2.One);
+					ChatManager.DrawColorCodedStringWithShadow(spriteBatch, FontAssets.MouseText.Value, array[k], new Vector2(X, Y + num16), realLineColor, 0f, Vector2.Zero, Vector2.One);
 				}
+
+				PostDraw:
+				ItemLoader.PostDrawTooltipLine(HoverItem, drawableLines[k]);
 
 				num16 += (int)(FontAssets.MouseText.Value.MeasureString(array[k]).Y + (float)num12);
 			}
 		}
 
-		public static void MouseText_DrawItemTooltip_GetLinesInfo(Item item, ref int yoyoLogo, ref int researchLine, float oldKB, ref int numLines, string[] toolTipLine, bool[] preFixLine, bool[] badPreFixLine) {
+		public static void MouseText_DrawItemTooltip_GetLinesInfo(Item item, ref int yoyoLogo, ref int researchLine, float oldKB, ref int numLines, string[] toolTipLine, bool[] preFixLine, bool[] badPreFixLine, string[] toolTipNames) {
 			toolTipLine[0] = item.HoverName;
+			toolTipNames[0] = "ItemName";
 			if (item.favorited) {
 				toolTipLine[numLines++] = Lang.tip[56].Value;
+				toolTipNames[numLines - 1] = "Favorite";
 				toolTipLine[numLines++] = Lang.tip[57].Value;
+				toolTipNames[numLines - 1] = "FavoriteDesc";
 				if (LocalPlayer.chest != -1) {
 					ChestUI.GetContainerUsageInfo(out bool _, out Item[] chestinv);
-					if (ChestUI.IsBlockedFromTransferIntoChest(item, chestinv))
+					if (ChestUI.IsBlockedFromTransferIntoChest(item, chestinv)) {
 						toolTipLine[numLines++] = Language.GetTextValue("UI.ItemCannotBePlacedInsideItself");
+						toolTipNames[numLines - 1] = "NoTransfer";
+					}
 				}
 			}
 
 			if (item.social) {
 				toolTipLine[numLines] = Lang.tip[0].Value;
+				toolTipNames[numLines] = "Social";
 				numLines++;
 				toolTipLine[numLines] = Lang.tip[1].Value;
+				toolTipNames[numLines] = "SocialDesc";
 				numLines++;
 			}
 			else {
 				if (item.damage > 0 && (!item.notAmmo || item.useStyle != 0) && (item.type < 71 || item.type > 74 || player[myPlayer].HasItem(905))) {
-					float num = 5E-06f;
-					int damage = item.damage;
+					LocalizedText tip;
+					if (item.DamageType != null) {
+						tip = new LocalizedText("", " "+item.DamageType.DisplayName);
+					}
+					else {
+						tip = Lang.tip[55]; // No damage class
+					}
+					int damage = player[myPlayer].GetWeaponDamage(item);
 					damage = (int)((float)damage * ItemID.Sets.ToolTipDamageMultiplier[item.type]);
-					if (item.melee) {
-						toolTipLine[numLines] = (((int)(player[myPlayer].meleeDamage * (float)damage + num)).ToString() ?? "");
-						toolTipLine[numLines] += Lang.tip[2].Value;
-					}
-					else if (item.ranged) {
-						float num2 = (float)damage * player[myPlayer].rangedDamage;
-						if (item.useAmmo == AmmoID.Arrow || item.useAmmo == AmmoID.Stake) {
-							num2 *= player[myPlayer].arrowDamage;
-							if (player[myPlayer].archery)
-								num2 *= 1.2f;
-						}
-
-						if (item.useAmmo == AmmoID.Bullet || item.useAmmo == AmmoID.CandyCorn)
-							num2 *= player[myPlayer].bulletDamage;
-
-						if (item.useAmmo == AmmoID.Rocket || item.useAmmo == AmmoID.StyngerBolt || item.useAmmo == AmmoID.JackOLantern || item.useAmmo == AmmoID.NailFriendly)
-							num2 *= player[myPlayer].rocketDamage;
-
-						toolTipLine[numLines] = (((int)(num2 + num)).ToString() ?? "");
-						toolTipLine[numLines] += Lang.tip[3].Value;
-					}
-					else if (item.magic) {
-						toolTipLine[numLines] = (((int)(player[myPlayer].magicDamage * (float)damage + num)).ToString() ?? "");
-						toolTipLine[numLines] += Lang.tip[4].Value;
-					}
-					else if (item.summon) {
-						toolTipLine[numLines] = (((int)(player[myPlayer].minionDamage * (float)damage + num)).ToString() ?? "");
-						toolTipLine[numLines] += Lang.tip[53].Value;
-					}
-					else {
-						toolTipLine[numLines] = (damage.ToString() ?? "");
-						toolTipLine[numLines] += Lang.tip[55].Value;
-					}
+					toolTipLine[numLines] = damage + tip.Value;
+					toolTipNames[numLines] = "Damage";
 
 					numLines++;
+					/*
 					if (item.melee) {
 						int num3 = player[myPlayer].meleeCrit - player[myPlayer].inventory[player[myPlayer].selectedItem].crit + item.crit;
 						toolTipLine[numLines] = num3 + Lang.tip[5].Value;
@@ -15152,6 +_,14 @@
 						toolTipLine[numLines] = num5 + Lang.tip[5].Value;
 						numLines++;
 					}
+					*/
+					// TODO: make this not inherently exclude summons. minions should be allowed to crit in the right circumstances, too
+					if (!item.summon) {
+						int crit = player[myPlayer].GetWeaponCrit(item);
+						toolTipLine[numLines] = crit + Lang.tip[5].Value;
+						toolTipNames[numLines] = "CritChance";
+						numLines++;
+					}
 
 					if (item.useStyle != 0 && !item.summon) {
 						if (item.useAnimation <= 8)
@@ -15171,10 +_,13 @@
 						else
 							toolTipLine[numLines] = Lang.tip[13].Value;
 
+						toolTipNames[numLines] = "Speed";
 						numLines++;
 					}
 
 					float num6 = item.knockBack;
+					num6 = player[myPlayer].GetWeaponKnockback(item, num6);
+					/*
 					if (item.summon)
 						num6 += player[myPlayer].minionKB;
 
@@ -15184,6 +_,9 @@
 					if (player[myPlayer].inventory[player[myPlayer].selectedItem].type == 3106 && item.type == 3106)
 						num6 += num6 * (1f - player[myPlayer].stealth);
 
+					ItemLoader.GetWeaponKnockback(item, player[myPlayer], ref num6);
+					PlayerLoader.GetWeaponKnockback(player[myPlayer], item, ref num6);
+					*/
 					if (num6 == 0f)
 						toolTipLine[numLines] = Lang.tip[14].Value;
 					else if ((double)num6 <= 1.5)
@@ -15203,67 +_,80 @@
 					else
 						toolTipLine[numLines] = Lang.tip[22].Value;
 
+					toolTipNames[numLines] = "Knockback";
 					numLines++;
 				}
 
 				if (item.fishingPole > 0) {
 					toolTipLine[numLines] = Language.GetTextValue("GameUI.PrecentFishingPower", item.fishingPole);
+					toolTipNames[numLines] = "FishingPower";
 					numLines++;
 					toolTipLine[numLines] = Language.GetTextValue("GameUI.BaitRequired");
+					toolTipNames[numLines] = "NeedsBait";
 					numLines++;
 				}
 
 				if (item.bait > 0) {
 					toolTipLine[numLines] = Language.GetTextValue("GameUI.BaitPower", item.bait);
+					toolTipNames[numLines] = "BaitPower";
 					numLines++;
 				}
 
 				if (item.headSlot > 0 || item.bodySlot > 0 || item.legSlot > 0 || item.accessory || projHook[item.shoot] || item.mountType != -1 || (item.buffType > 0 && (lightPet[item.buffType] || vanityPet[item.buffType]))) {
 					if ((item.type == 854 || item.type == 3035) && npcShop > 0)
 						toolTipLine[numLines] = Lang.tip[60].Value;
-					else
+					else {
 						toolTipLine[numLines] = Lang.tip[23].Value;
-
+						toolTipNames[numLines] = "Equipable";
+					}
 					numLines++;
 				}
 
 				if (item.tileWand > 0) {
 					toolTipLine[numLines] = Lang.tip[52].Value + Lang.GetItemNameValue(item.tileWand);
+					toolTipNames[numLines] = "WandConsumes";
 					numLines++;
 				}
 
 				if (item.questItem) {
 					toolTipLine[numLines] = Lang.inter[65].Value;
+					toolTipNames[numLines] = "Quest";
 					numLines++;
 				}
 
 				if (item.vanity) {
 					toolTipLine[numLines] = Lang.tip[24].Value;
+					toolTipNames[numLines] = "Vanity";
 					numLines++;
 				}
 
 				if (!item.vanity && item.FitsAccessoryVanitySlot) {
 					toolTipLine[numLines] = Language.GetText("Misc.CanBePlacedInVanity").Value;
+					toolTipNames[numLines] = "VanityLegal";
 					numLines++;
 				}
 
 				if (item.defense > 0) {
 					toolTipLine[numLines] = item.defense + Lang.tip[25].Value;
+					toolTipNames[numLines] = "Defense";
 					numLines++;
 				}
 
 				if (item.pick > 0) {
 					toolTipLine[numLines] = item.pick + Lang.tip[26].Value;
+					toolTipNames[numLines] = "PickPower";
 					numLines++;
 				}
 
 				if (item.axe > 0) {
 					toolTipLine[numLines] = item.axe * 5 + Lang.tip[27].Value;
+					toolTipNames[numLines] = "AxePower";
 					numLines++;
 				}
 
 				if (item.hammer > 0) {
 					toolTipLine[numLines] = item.hammer + Lang.tip[28].Value;
+					toolTipNames[numLines] = "HammerPower";
 					numLines++;
 				}
 
@@ -15274,41 +_,49 @@
 					else
 						toolTipLine[numLines] = tileBoost + Lang.tip[54].Value;
 
+					toolTipNames[numLines] = "TileBoost";
 					numLines++;
 				}
 
 				if (item.healLife > 0) {
 					toolTipLine[numLines] = Language.GetTextValue("CommonItemTooltip.RestoresLife", item.healLife);
+					toolTipNames[numLines] = "HealLife";
 					numLines++;
 				}
 
 				if (item.healMana > 0) {
 					toolTipLine[numLines] = Language.GetTextValue("CommonItemTooltip.RestoresMana", item.healMana);
+					toolTipNames[numLines] = "HealMana";
 					numLines++;
 				}
 
 				if (item.mana > 0 && (item.type != 127 || !player[myPlayer].spaceGun)) {
 					toolTipLine[numLines] = Language.GetTextValue("CommonItemTooltip.UsesMana", (int)((float)item.mana * player[myPlayer].manaCost));
+					toolTipNames[numLines] = "UseMana";
 					numLines++;
 				}
 
 				if (item.createWall > 0 || item.createTile > -1) {
 					if (item.type != 213 && item.tileWand < 1) {
 						toolTipLine[numLines] = Lang.tip[33].Value;
+						toolTipNames[numLines] = "Placeable";
 						numLines++;
 					}
 				}
 				else if (item.ammo > 0 && !item.notAmmo) {
 					toolTipLine[numLines] = Lang.tip[34].Value;
+					toolTipNames[numLines] = "Ammo";
 					numLines++;
 				}
 				else if (item.consumable) {
 					toolTipLine[numLines] = Lang.tip[35].Value;
+					toolTipNames[numLines] = "Consumable";
 					numLines++;
 				}
 
 				if (item.material) {
 					toolTipLine[numLines] = Lang.tip[36].Value;
+					toolTipNames[numLines] = "Material";
 					numLines++;
 				}
 
@@ -15316,10 +_,12 @@
 					for (int i = 0; i < item.ToolTip.Lines; i++) {
 						if (i == 0 && ItemID.Sets.UsesCursedByPlanteraTooltip[item.type] && !NPC.downedPlantBoss) {
 							toolTipLine[numLines] = Lang.tip[59].Value;
+							toolTipNames[numLines] = "Tooltip" + i.ToString();
 							numLines++;
 						}
 						else {
 							toolTipLine[numLines] = item.ToolTip.GetLine(i);
+							toolTipNames[numLines] = "Tooltip" + i.ToString();
 							numLines++;
 						}
 					}
@@ -15332,16 +_,19 @@
 
 				if ((item.type == 3818 || item.type == 3819 || item.type == 3820 || item.type == 3824 || item.type == 3825 || item.type == 3826 || item.type == 3829 || item.type == 3830 || item.type == 3831 || item.type == 3832 || item.type == 3833 || item.type == 3834) && !player[myPlayer].downedDD2EventAnyDifficulty) {
 					toolTipLine[numLines] = Lang.misc[104].Value;
+					toolTipNames[numLines] = "EtherianManaWarning";
 					numLines++;
 				}
 
 				if (item.buffType > 0 && BuffID.Sets.IsWellFed[item.buffType] && expertMode) {
 					toolTipLine[numLines] = Lang.misc[40].Value;
+					toolTipNames[numLines] = "WellFedExpert";
 					numLines++;
 				}
 
 				if (item.buffTime > 0) {
 					string text = (item.buffTime / 60 < 60) ? Language.GetTextValue("CommonItemTooltip.SecondDuration", Math.Round((double)item.buffTime / 60.0)) : Language.GetTextValue("CommonItemTooltip.MinuteDuration", Math.Round((double)(item.buffTime / 60) / 60.0));
+					toolTipNames[numLines] = "BuffTime";
 					toolTipLine[numLines] = text;
 					numLines++;
 				}
@@ -15349,6 +_,7 @@
 				if (item.type == 3262 || item.type == 3282 || item.type == 3283 || item.type == 3284 || item.type == 3285 || item.type == 3286 || item.type == 3316 || item.type == 3315 || item.type == 3317 || item.type == 3291 || item.type == 3389) {
 					toolTipLine[numLines] = " ";
 					yoyoLogo = numLines;
+					toolTipNames[numLines] = "OneDropLogo";
 					numLines++;
 				}
 
@@ -15372,6 +_,7 @@
 							badPreFixLine[numLines] = true;
 
 						preFixLine[numLines] = true;
+						toolTipNames[numLines] = "PrefixDamage";
 						numLines++;
 					}
 
@@ -15389,6 +_,7 @@
 							badPreFixLine[numLines] = true;
 
 						preFixLine[numLines] = true;
+						toolTipNames[numLines] = "PrefixSpeed";
 						numLines++;
 					}
 
@@ -15403,6 +_,7 @@
 							badPreFixLine[numLines] = true;
 
 						preFixLine[numLines] = true;
+						toolTipNames[numLines] = "PrefixCritChance";
 						numLines++;
 					}
 
@@ -15419,6 +_,7 @@
 							badPreFixLine[numLines] = true;
 
 						preFixLine[numLines] = true;
+						toolTipNames[numLines] = "PrefixUseMana";
 						numLines++;
 					}
 
@@ -15435,6 +_,7 @@
 							badPreFixLine[numLines] = true;
 
 						preFixLine[numLines] = true;
+						toolTipNames[numLines] = "PrefixSize";
 						numLines++;
 					}
 
@@ -15451,6 +_,7 @@
 							badPreFixLine[numLines] = true;
 
 						preFixLine[numLines] = true;
+						toolTipNames[numLines] = "PrefixShootSpeed";
 						numLines++;
 					}
 
@@ -15467,137 +_,160 @@
 							badPreFixLine[numLines] = true;
 
 						preFixLine[numLines] = true;
+						toolTipNames[numLines] = "PrefixKnockback";
 						numLines++;
 					}
 
 					if (item.prefix == 62) {
 						toolTipLine[numLines] = "+1" + Lang.tip[25].Value;
 						preFixLine[numLines] = true;
+						toolTipNames[numLines] = "PrefixAccDefense";
 						numLines++;
 					}
 
 					if (item.prefix == 63) {
 						toolTipLine[numLines] = "+2" + Lang.tip[25].Value;
 						preFixLine[numLines] = true;
+						toolTipNames[numLines] = "PrefixAccDefense";
 						numLines++;
 					}
 
 					if (item.prefix == 64) {
 						toolTipLine[numLines] = "+3" + Lang.tip[25].Value;
 						preFixLine[numLines] = true;
+						toolTipNames[numLines] = "PrefixAccDefense";
 						numLines++;
 					}
 
 					if (item.prefix == 65) {
 						toolTipLine[numLines] = "+4" + Lang.tip[25].Value;
 						preFixLine[numLines] = true;
+						toolTipNames[numLines] = "PrefixAccDefense";
 						numLines++;
 					}
 
 					if (item.prefix == 66) {
 						toolTipLine[numLines] = "+20 " + Lang.tip[31].Value;
 						preFixLine[numLines] = true;
+						toolTipNames[numLines] = "PrefixAccMaxMana";
 						numLines++;
 					}
 
 					if (item.prefix == 67) {
 						toolTipLine[numLines] = "+2" + Lang.tip[5].Value;
 						preFixLine[numLines] = true;
+						toolTipNames[numLines] = "PrefixAccCritChance";
 						numLines++;
 					}
 
 					if (item.prefix == 68) {
 						toolTipLine[numLines] = "+4" + Lang.tip[5].Value;
 						preFixLine[numLines] = true;
+						toolTipNames[numLines] = "PrefixAccCritChance";
 						numLines++;
 					}
 
 					if (item.prefix == 69) {
 						toolTipLine[numLines] = "+1" + Lang.tip[39].Value;
 						preFixLine[numLines] = true;
+						toolTipNames[numLines] = "PrefixAccDamage";
 						numLines++;
 					}
 
 					if (item.prefix == 70) {
 						toolTipLine[numLines] = "+2" + Lang.tip[39].Value;
 						preFixLine[numLines] = true;
+						toolTipNames[numLines] = "PrefixAccDamage";
 						numLines++;
 					}
 
 					if (item.prefix == 71) {
 						toolTipLine[numLines] = "+3" + Lang.tip[39].Value;
 						preFixLine[numLines] = true;
+						toolTipNames[numLines] = "PrefixAccDamage";
 						numLines++;
 					}
 
 					if (item.prefix == 72) {
 						toolTipLine[numLines] = "+4" + Lang.tip[39].Value;
 						preFixLine[numLines] = true;
+						toolTipNames[numLines] = "PrefixAccDamage";
 						numLines++;
 					}
 
 					if (item.prefix == 73) {
 						toolTipLine[numLines] = "+1" + Lang.tip[46].Value;
 						preFixLine[numLines] = true;
+						toolTipNames[numLines] = "PrefixAccMoveSpeed";
 						numLines++;
 					}
 
 					if (item.prefix == 74) {
 						toolTipLine[numLines] = "+2" + Lang.tip[46].Value;
 						preFixLine[numLines] = true;
+						toolTipNames[numLines] = "PrefixAccMoveSpeed";
 						numLines++;
 					}
 
 					if (item.prefix == 75) {
 						toolTipLine[numLines] = "+3" + Lang.tip[46].Value;
 						preFixLine[numLines] = true;
+						toolTipNames[numLines] = "PrefixAccMoveSpeed";
 						numLines++;
 					}
 
 					if (item.prefix == 76) {
 						toolTipLine[numLines] = "+4" + Lang.tip[46].Value;
 						preFixLine[numLines] = true;
+						toolTipNames[numLines] = "PrefixAccMoveSpeed";
 						numLines++;
 					}
 
 					if (item.prefix == 77) {
 						toolTipLine[numLines] = "+1" + Lang.tip[47].Value;
 						preFixLine[numLines] = true;
+						toolTipNames[numLines] = "PrefixAccMeleeSpeed";
 						numLines++;
 					}
 
 					if (item.prefix == 78) {
 						toolTipLine[numLines] = "+2" + Lang.tip[47].Value;
 						preFixLine[numLines] = true;
+						toolTipNames[numLines] = "PrefixAccMeleeSpeed";
 						numLines++;
 					}
 
 					if (item.prefix == 79) {
 						toolTipLine[numLines] = "+3" + Lang.tip[47].Value;
 						preFixLine[numLines] = true;
+						toolTipNames[numLines] = "PrefixAccMeleeSpeed";
 						numLines++;
 					}
 
 					if (item.prefix == 80) {
 						toolTipLine[numLines] = "+4" + Lang.tip[47].Value;
 						preFixLine[numLines] = true;
+						toolTipNames[numLines] = "PrefixAccMeleeSpeed";
 						numLines++;
 					}
 				}
 
 				if (item.wornArmor && player[myPlayer].setBonus != "") {
 					toolTipLine[numLines] = Lang.tip[48].Value + " " + player[myPlayer].setBonus;
+					toolTipNames[numLines] = "SetBonus";
 					numLines++;
 				}
 			}
 
 			if (item.expert) {
 				toolTipLine[numLines] = Language.GetTextValue("GameUI.Expert");
+				toolTipNames[numLines] = "Expert";
 				numLines++;
 			}
 
-			if (item.rare == -13) {
+			if (item.master) {
 				toolTipLine[numLines] = Language.GetTextValue("GameUI.Master");
+				toolTipNames[numLines] = "Master";
 				numLines++;
 			}
 
@@ -15606,6 +_,7 @@
 				if (amountNeeded - sacrificeCount > 0) {
 					toolTipLine[numLines] = Language.GetTextValue("CommonItemTooltip.CreativeSacrificeNeeded", amountNeeded - sacrificeCount);
 					researchLine = numLines;
+					toolTipNames[numLines] = "JourneyResearch";
 					numLines++;
 				}
 			}
@@ -15615,11 +_,12 @@
 				string[] array = bestiaryNotes.Split('\n');
 				foreach (string text2 in array) {
 					toolTipLine[numLines++] = text2;
+					toolTipNames[numLines - 1] = "BestiaryNotes";
 				}
 			}
 		}
 
-		private void MouseText_DrawBuffTooltip(string buffString, ref int X, ref int Y) {
+		private void MouseText_DrawBuffTooltip(string buffString, ref int X, ref int Y, int buffNameHeight) {
 			Microsoft.Xna.Framework.Point p = new Microsoft.Xna.Framework.Point(X, Y);
 			int num = 220;
 			int num2 = 72;
@@ -15634,7 +_,7 @@
 
 			if (bannerMouseOver) {
 				int num6 = 0;
-				for (int i = 0; i < 289; i++) {
+				for (int i = 0; i < NPCLoader.NPCCount; i++) {
 					if (Item.BannerToNPC(i) != 0 && player[myPlayer].HasNPCBannerBuff(i)) {
 						num6++;
 						string nPCNameValue = Lang.GetNPCNameValue(Item.BannerToNPC(i));
@@ -15659,6 +_,7 @@
 				}
 			}
 
+			BuffLoader.CustomBuffTipSize(buffString, list);
 			Vector2 zero = Vector2.Zero;
 			foreach (Vector2 item2 in list) {
 				if (zero.X < item2.X)
@@ -15676,7 +_,7 @@
 
 			for (int k = 0; k < 5; k++) {
 				int num11 = X;
-				int num12 = Y + (int)FontAssets.MouseText.Value.MeasureString(buffString).Y;
+				int num12 = Y + buffNameHeight;
 				Microsoft.Xna.Framework.Color color = Microsoft.Xna.Framework.Color.Black;
 				switch (k) {
 					case 0:
@@ -15703,7 +_,7 @@
 				return;
 
 			int num13 = 0;
-			for (int l = 0; l < 289; l++) {
+			for (int l = 0; l < NPCLoader.NPCCount; l++) {
 				if (Item.BannerToNPC(l) == 0 || !player[myPlayer].HasNPCBannerBuff(l))
 					continue;
 
@@ -15745,9 +_,12 @@
 					spriteBatch.DrawString(FontAssets.MouseText.Value, text, new Vector2(num14, num15), color2, 0f, default(Vector2), 1f, SpriteEffects.None, 0f);
 				}
 
+				// TODO: BuffLoader.DrawCustomBuffTip here? This is new to fix too many banner buffs I think.
 				if (flag)
 					break;
 			}
+
+			BuffLoader.DrawCustomBuffTip(buffString, spriteBatch, X, Y + (int)FontAssets.MouseText.Value.MeasureString(buffString).Y);
 		}
 
 		protected void DrawFPS() {
@@ -15979,7 +_,7 @@
 					continue;
 
 				bool flag = false;
-				if (((gore[i].type >= 706 && gore[i].type <= 717) || gore[i].type == 943 || gore[i].type == 1147 || (gore[i].type >= 1160 && gore[i].type <= 1162)) && (gore[i].frame < 7 || gore[i].frame > 9))
+				if (GoreLoader.DrawBackGore(gore[i]))
 					flag = true;
 
 				if (flag) {
@@ -15987,11 +_,11 @@
 					if (gore[i].Frame.ColumnCount > 1 || gore[i].Frame.RowCount > 1) {
 						Microsoft.Xna.Framework.Rectangle sourceRectangle = gore[i].Frame.GetSourceRectangle(TextureAssets.Gore[gore[i].type].Value);
 						Microsoft.Xna.Framework.Color alpha = gore[i].GetAlpha(Lighting.GetColor((int)((double)gore[i].position.X + (double)sourceRectangle.Width * 0.5) / 16, (int)(((double)gore[i].position.Y + (double)sourceRectangle.Height * 0.5) / 16.0)));
-						spriteBatch.Draw(TextureAssets.Gore[gore[i].type].Value, new Vector2(gore[i].position.X - screenPosition.X + (float)(sourceRectangle.Width / 2), gore[i].position.Y - screenPosition.Y + (float)(sourceRectangle.Height / 2) - 2f), sourceRectangle, alpha, gore[i].rotation, new Vector2(sourceRectangle.Width / 2, sourceRectangle.Height / 2), gore[i].scale, SpriteEffects.None, 0f);
+						spriteBatch.Draw(TextureAssets.Gore[gore[i].type].Value, new Vector2(gore[i].position.X + gore[i].drawOffset.X - screenPosition.X + (float)(sourceRectangle.Width / 2), gore[i].position.Y + gore[i].drawOffset.Y - screenPosition.Y + (float)(sourceRectangle.Height / 2) - 2f), sourceRectangle, alpha, gore[i].rotation, new Vector2(sourceRectangle.Width / 2, sourceRectangle.Height / 2), gore[i].scale, SpriteEffects.None, 0f);
 					}
 					else {
 						Microsoft.Xna.Framework.Color alpha2 = gore[i].GetAlpha(Lighting.GetColor((int)((double)gore[i].position.X + (double)TextureAssets.Gore[gore[i].type].Width() * 0.5) / 16, (int)(((double)gore[i].position.Y + (double)TextureAssets.Gore[gore[i].type].Height() * 0.5) / 16.0)));
-						spriteBatch.Draw(TextureAssets.Gore[gore[i].type].Value, new Vector2(gore[i].position.X - screenPosition.X + (float)(TextureAssets.Gore[gore[i].type].Width() / 2), gore[i].position.Y - screenPosition.Y + (float)(TextureAssets.Gore[gore[i].type].Height() / 2)), new Microsoft.Xna.Framework.Rectangle(0, 0, TextureAssets.Gore[gore[i].type].Width(), TextureAssets.Gore[gore[i].type].Height()), alpha2, gore[i].rotation, new Vector2(TextureAssets.Gore[gore[i].type].Width() / 2, TextureAssets.Gore[gore[i].type].Height() / 2), gore[i].scale, SpriteEffects.None, 0f);
+						spriteBatch.Draw(TextureAssets.Gore[gore[i].type].Value, new Vector2(gore[i].position.X + gore[i].drawOffset.X - screenPosition.X + (float)(TextureAssets.Gore[gore[i].type].Width() / 2), gore[i].position.Y + gore[i].drawOffset.Y - screenPosition.Y + (float)(TextureAssets.Gore[gore[i].type].Height() / 2)), new Microsoft.Xna.Framework.Rectangle(0, 0, TextureAssets.Gore[gore[i].type].Width(), TextureAssets.Gore[gore[i].type].Height()), alpha2, gore[i].rotation, new Vector2(TextureAssets.Gore[gore[i].type].Width() / 2, TextureAssets.Gore[gore[i].type].Height() / 2), gore[i].scale, SpriteEffects.None, 0f);
 					}
 				}
 			}
@@ -16003,7 +_,7 @@
 				if (!gore[i].active || gore[i].type <= 0)
 					continue;
 
-				if (((gore[i].type >= 706 && gore[i].type <= 717) || gore[i].type == 943 || gore[i].type == 1147 || (gore[i].type >= 1160 && gore[i].type <= 1162)) && (gore[i].frame < 7 || gore[i].frame > 9)) {
+				if (GoreLoader.DrawBackGore(gore[i])) {
 					drawBackGore = true;
 					continue;
 				}
@@ -16016,11 +_,11 @@
 						value.Y += 4f;
 
 					Microsoft.Xna.Framework.Color alpha = gore[i].GetAlpha(Lighting.GetColor((int)((double)gore[i].position.X + (double)sourceRectangle.Width * 0.5) / 16, (int)(((double)gore[i].position.Y + (double)sourceRectangle.Height * 0.5) / 16.0)));
-					spriteBatch.Draw(TextureAssets.Gore[gore[i].type].Value, new Vector2(gore[i].position.X - screenPosition.X + (float)(sourceRectangle.Width / 2), gore[i].position.Y - screenPosition.Y + (float)(sourceRectangle.Height / 2) - 2f) + value, sourceRectangle, alpha, gore[i].rotation, new Vector2(sourceRectangle.Width / 2, sourceRectangle.Height / 2), gore[i].scale, SpriteEffects.None, 0f);
+					spriteBatch.Draw(TextureAssets.Gore[gore[i].type].Value, new Vector2(gore[i].position.X + gore[i].drawOffset.X - screenPosition.X + (float)(sourceRectangle.Width / 2), gore[i].position.Y + gore[i].drawOffset.Y - screenPosition.Y + (float)(sourceRectangle.Height / 2) - 2f) + value, sourceRectangle, alpha, gore[i].rotation, new Vector2(sourceRectangle.Width / 2, sourceRectangle.Height / 2), gore[i].scale, SpriteEffects.None, 0f);
 				}
 				else {
 					Microsoft.Xna.Framework.Color alpha2 = gore[i].GetAlpha(Lighting.GetColor((int)((double)gore[i].position.X + (double)TextureAssets.Gore[gore[i].type].Width() * 0.5) / 16, (int)(((double)gore[i].position.Y + (double)TextureAssets.Gore[gore[i].type].Height() * 0.5) / 16.0)));
-					spriteBatch.Draw(TextureAssets.Gore[gore[i].type].Value, new Vector2(gore[i].position.X - screenPosition.X + (float)(TextureAssets.Gore[gore[i].type].Width() / 2), gore[i].position.Y - screenPosition.Y + (float)(TextureAssets.Gore[gore[i].type].Height() / 2)), new Microsoft.Xna.Framework.Rectangle(0, 0, TextureAssets.Gore[gore[i].type].Width(), TextureAssets.Gore[gore[i].type].Height()), alpha2, gore[i].rotation, new Vector2(TextureAssets.Gore[gore[i].type].Width() / 2, TextureAssets.Gore[gore[i].type].Height() / 2), gore[i].scale, SpriteEffects.None, 0f);
+					spriteBatch.Draw(TextureAssets.Gore[gore[i].type].Value, new Vector2(gore[i].position.X + gore[i].drawOffset.X - screenPosition.X + (float)(TextureAssets.Gore[gore[i].type].Width() / 2), gore[i].position.Y + gore[i].drawOffset.Y - screenPosition.Y + (float)(TextureAssets.Gore[gore[i].type].Height() / 2)), new Microsoft.Xna.Framework.Rectangle(0, 0, TextureAssets.Gore[gore[i].type].Width(), TextureAssets.Gore[gore[i].type].Height()), alpha2, gore[i].rotation, new Vector2(TextureAssets.Gore[gore[i].type].Width() / 2, TextureAssets.Gore[gore[i].type].Height() / 2), gore[i].scale, SpriteEffects.None, 0f);
 				}
 			}
 
@@ -16107,6 +_,8 @@
 			float num = 0f;
 			if (theNPC.type == 125)
 				num = 30f;
+			else if (theNPC.ModNPC != null)
+				num = theNPC.ModNPC.DrawOffsetY;
 			else if (theNPC.type == 54)
 				num = 2f;
 			else if (theNPC.type == 205)
@@ -16307,7 +_,7 @@
 			Microsoft.Xna.Framework.Rectangle rectangle = new Microsoft.Xna.Framework.Rectangle((int)screenPosition.X - 800, (int)screenPosition.Y - 800, screenWidth + 1600, screenHeight + 1600);
 			for (int num = 199; num >= 0; num--) {
 				try {
-					if (npc[num].active && npc[num].type > 0 && npc[num].type < 668 && !npc[num].hide) {
+					if (npc[num].active && npc[num].type > 0 && !npc[num].hide) {
 						npc[num].position += npc[num].netOffset;
 						if (npc[num].behindTiles == behindTiles) {
 							if (npc[num].type == 125 || npc[num].type == 126) {
@@ -16424,12 +_,12 @@
 			}
 		}
 
-		protected void DrawNPCCheckAlt(NPC n) {
+		public void DrawNPCCheckAlt(NPC n) {
 			if (TownNPCProfiles.Instance.GetProfile(n.type, out ITownNPCProfile profile))
 				TextureAssets.Npc[n.type] = profile.GetTextureNPCShouldUse(n);
 		}
 
-		protected void DrawNPC(int iNPCIndex, bool behindTiles) {
+		public void DrawNPC(int iNPCIndex, bool behindTiles) {
 			NPC rCurrentNPC = npc[iNPCIndex];
 			Vector2 screenPos = screenPosition;
 			DrawNPCDirect(spriteBatch, rCurrentNPC, behindTiles, screenPos);
@@ -16825,6 +_,17 @@
 				}
 			}
 
+			NPCLoader.DrawEffects(rCurrentNPC, ref npcColor); //TODO: Effects were previously done before drawing, here, but 1.4 moved them to updates in UpdateNPC_BuffApplyVFX(). Should this hook be moved and renamed? --Mirsario
+			
+			if (NPCLoader.PreDraw(rCurrentNPC, spriteBatch, screenPos, npcColor)) {
+				DrawNPCDirect_Inner(spriteBatch, rCurrentNPC, behindTiles, screenPos, ref npcColor);
+			}
+
+			NPCLoader.PostDraw(rCurrentNPC, spriteBatch, screenPos, npcColor);
+		}
+
+		private void DrawNPCDirect_Inner(SpriteBatch mySpriteBatch, NPC rCurrentNPC, bool behindTiles, Vector2 screenPos, ref Color npcColor) {
+			int type = rCurrentNPC.type;
 			npcColor = rCurrentNPC.GetNPCColorTintedByBuffs(npcColor);
 			if (type == 50) {
 				Vector2 zero = Vector2.Zero;
@@ -20149,12 +_,14 @@
 				}
 
 				instance.LoadItem(num8);
+				NPCLoader.DrawTownAttackGun(n, ref num7, ref num8, ref num9);
 				Texture2D value3 = TextureAssets.Item[num8].Value;
 				int num10 = (int)DrawPlayerItemPos(1f, num8).X - num9;
 				Vector2 origin2 = new Vector2(-num10, value3.Height / 2);
 				if (n.spriteDirection == -1)
 					origin2 = new Vector2(value3.Width + num10, value3.Height / 2);
 
+				//patch context
 				spriteBatch.Draw(value3, new Vector2((int)(vector2.X - screenPosition.X), (int)(vector2.Y - screenPosition.Y)), null, npcColor, rotation, origin2, n.scale * num7, npcSpriteEffect ^ SpriteEffects.FlipHorizontally, 0f);
 				if (n.type == 22 && n.frame.Y / (TextureAssets.Npc[n.type].Height() / npcFrameCount[n.type]) >= 21) {
 					Texture2D value4 = TextureAssets.Extra[52].Value;
@@ -20214,6 +_,7 @@
 						zero.Y = 12f;
 				}
 
+				NPCLoader.DrawTownAttackSwing(n, ref value9, ref num11, ref scaleFactor, ref zero);
 				Tuple<Vector2, float> swingStats = n.GetSwingStats(NPCID.Sets.AttackTime[n.type] * 2, (int)n.ai[1], n.spriteDirection, num11, num11);
 				Vector2 vector4 = swingStats.Item1 + (swingStats.Item1 - n.Center) * scaleFactor + zero;
 				Vector2 origin4 = value9.Size() * new Vector2((n.spriteDirection != 1) ? 1 : 0, 1f);
@@ -20317,6 +_,9 @@
 				return;
 
 			Projectile projectile = Main.projectile[i];
+			DrawProj_Inner(i, projectile);
+		}
+		private void DrawProj_DrawVoidLens(Projectile projectile, ref bool earlyReturn) {
 			if (projectile.type == 734) {
 				VoidLensHelper voidLensHelper = new VoidLensHelper(projectile);
 				_voidLensData.Clear();
@@ -20329,10 +_,20 @@
 				return;
 			}
 
+			earlyReturn = false;
+		}
+		private void DrawProj_Inner(int i, Projectile projectile) {
 			float polePosX = 0f;
 			float polePosY = 0f;
 			LoadProjectile(projectile.type);
 			Vector2 mountedCenter = Main.player[projectile.owner].MountedCenter;
+			if (ProjectileLoader.PreDrawExtras(projectile)) {
+				DrawProj_DrawYoyoString(projectile, mountedCenter);
+				DrawProj_DrawExtras(projectile, mountedCenter, ref polePosX, ref polePosY);
+			}
+			DrawProj_Inner_DoDrawProj(i, projectile, mountedCenter, polePosX, polePosY);
+		}
+		private void DrawProj_DrawYoyoString(Projectile projectile, Vector2 mountedCenter) {
 			if (projectile.aiStyle == 99) {
 				Vector2 vector = mountedCenter;
 				vector.Y += Main.player[projectile.owner].gfxOffY;
@@ -20431,7 +_,9 @@
 					EntitySpriteDraw(color: new Microsoft.Xna.Framework.Color((byte)((float)(int)white.R * num12), (byte)((float)(int)white.G * num12), (byte)((float)(int)white.B * num12), (byte)((float)(int)white.A * num12)), texture: TextureAssets.FishingLine.Value, position: new Vector2(vector.X - screenPosition.X + (float)TextureAssets.FishingLine.Width() * 0.5f, vector.Y - screenPosition.Y + (float)TextureAssets.FishingLine.Height() * 0.5f) - new Vector2(6f, 0f), sourceRectangle: new Microsoft.Xna.Framework.Rectangle(0, 0, TextureAssets.FishingLine.Width(), (int)num7), rotation: num4, origin: new Vector2((float)TextureAssets.FishingLine.Width() * 0.5f, 0f), scale: 1f, effects: SpriteEffects.None, worthless: 0);
 				}
 			}
-			else {
+		}
+		private void DrawProj_DrawSpecialProjs(Projectile projectile, ref bool earlyReturn) {
+			/*else*/ {
 				if (projectile.aiStyle == 160) {
 					DrawKite(projectile);
 					return;
@@ -20600,6 +_,9 @@
 				return;
 			}
 
+			earlyReturn = false;
+		}
+		private void DrawProj_DrawExtras(Projectile projectile, Vector2 mountedCenter, ref float polePosX, ref float polePosY) {
 			if (projectile.bobber && Main.player[projectile.owner].inventory[Main.player[projectile.owner].selectedItem].holdStyle != 0) {
 				DrawProj_FishingLine(projectile, ref polePosX, ref polePosY, mountedCenter);
 			}
@@ -21671,6 +_,8 @@
 				DrawProj_FlailChains(projectile, mountedCenter);
 			}
 
+		}
+		private void DrawProj_Inner_DoDrawProj(int i, Projectile projectile, Vector2 mountedCenter, float polePosX, float polePosY) {
 			Microsoft.Xna.Framework.Color color31 = Lighting.GetColor((int)((double)projectile.position.X + (double)projectile.width * 0.5) / 16, (int)(((double)projectile.position.Y + (double)projectile.height * 0.5) / 16.0));
 			if (projectile.hide && !ProjectileID.Sets.DontAttachHideToAlpha[projectile.type])
 				color31 = Lighting.GetColor((int)mountedCenter.X / 16, (int)(mountedCenter.Y / 16f));
@@ -21678,6 +_,21 @@
 			if (projectile.type == 14)
 				color31 = Microsoft.Xna.Framework.Color.White;
 
+			if (ProjectileLoader.PreDraw(projectile, ref color31)) {
+				bool earlyReturn = true;
+				DrawProj_DrawVoidLens(projectile, ref earlyReturn);
+				if (earlyReturn)
+					goto PostDraw;
+				earlyReturn = true;
+				DrawProj_DrawSpecialProjs(projectile, ref earlyReturn);
+				if (earlyReturn)
+					goto PostDraw;
+				DrawProj_DrawNormalProjs(i, projectile, polePosX, polePosY, mountedCenter, ref color31);
+			}
+			PostDraw:
+			ProjectileLoader.PostDraw(projectile, color31);
+		}
+		private void DrawProj_DrawNormalProjs(int i, Projectile projectile, float polePosX, float polePosY, Vector2 mountedCenter, ref Color color31) {
 			int num136 = 0;
 			int num137 = 0;
 			if (projectile.type == 175)
@@ -22019,6 +_,7 @@
 				num137 = 3;
 			}
 
+			//patch details
 			if (projectile.type == 397) {
 				num138 -= 1f;
 				num136 = -2;
@@ -22028,6 +_,7 @@
 			if (projectile.type == 398)
 				num136 = 8;
 
+			ProjectileLoader.DrawOffset(projectile, ref num137, ref num136, ref num138);
 			SpriteEffects spriteEffects = SpriteEffects.None;
 			if (projectile.spriteDirection == -1)
 				spriteEffects = SpriteEffects.FlipHorizontally;
@@ -25027,6 +_,9 @@
 						alpha12.A = 127;
 
 					EntitySpriteDraw(TextureAssets.Projectile[projectile.type].Value, new Vector2(projectile.position.X - screenPosition.X + num138 + (float)num137, projectile.position.Y - screenPosition.Y + (float)(projectile.height / 2) + projectile.gfxOffY), new Microsoft.Xna.Framework.Rectangle(0, y27, TextureAssets.Projectile[projectile.type].Width(), num363 - 1), alpha12, projectile.rotation, new Vector2(num138, projectile.height / 2 + num136), projectile.scale, spriteEffects, 0);
+					ModProjectile modProjectile = projectile.ModProjectile;
+					if (modProjectile != null && ModContent.TryGetTexture(modProjectile.GlowTexture, out var glowTexture))
+						EntitySpriteDraw(glowTexture.Value, new Vector2(projectile.position.X - screenPosition.X + num138 + num137, projectile.position.Y - screenPosition.Y + projectile.height / 2 + projectile.gfxOffY), new Microsoft.Xna.Framework.Rectangle(0, y27, TextureAssets.Projectile[projectile.type].Width(), num363 - 1), new Microsoft.Xna.Framework.Color(250, 250, 250, projectile.alpha), projectile.rotation, new Vector2(num138, projectile.height / 2 + num136), projectile.scale, spriteEffects, 0);
 					if (projectile.type == 335)
 						EntitySpriteDraw(TextureAssets.Projectile[projectile.type].Value, new Vector2(projectile.position.X - screenPosition.X + num138 + (float)num137, projectile.position.Y - screenPosition.Y + (float)(projectile.height / 2) + projectile.gfxOffY), new Microsoft.Xna.Framework.Rectangle(0, y27, TextureAssets.Projectile[projectile.type].Width(), num363 - 1), new Microsoft.Xna.Framework.Color(100, 100, 100, 0), projectile.rotation, new Vector2(num138, projectile.height / 2 + num136), projectile.scale, spriteEffects, 0);
 
@@ -25237,7 +_,7 @@
 				}
 
 				if (projectile.bobber) {
-					if (projectile.ai[1] > 0f && projectile.ai[1] < 5088f && projectile.ai[0] == 1f) {
+					if (projectile.ai[1] > 0f && projectile.ai[0] == 1f) {
 						int num386 = (int)projectile.ai[1];
 						Vector2 center5 = projectile.Center;
 						float rotation30 = projectile.rotation;
@@ -25282,6 +_,10 @@
 					if (projectile.type == 473)
 						EntitySpriteDraw(TextureAssets.Projectile[projectile.type].Value, new Vector2(projectile.position.X - screenPosition.X + num138 + (float)num137, projectile.position.Y - screenPosition.Y + (float)(projectile.height / 2) + projectile.gfxOffY), new Microsoft.Xna.Framework.Rectangle(0, 0, TextureAssets.Projectile[projectile.type].Width(), TextureAssets.Projectile[projectile.type].Height()), new Microsoft.Xna.Framework.Color(255, 255, 0, 0), projectile.rotation, new Vector2(num138, projectile.height / 2 + num136), projectile.scale, spriteEffects, 0);
 
+					ModProjectile modProjectile = projectile.ModProjectile;
+					if (modProjectile != null && ModContent.TryGetTexture(modProjectile.GlowTexture, out var glowTexture))
+						EntitySpriteDraw(glowTexture.Value, new Vector2(projectile.position.X - screenPosition.X + num138 + num137, projectile.position.Y - screenPosition.Y + projectile.height / 2 + projectile.gfxOffY), new Microsoft.Xna.Framework.Rectangle(0, 0, TextureAssets.Projectile[projectile.type].Width(), TextureAssets.Projectile[projectile.type].Height()), new Microsoft.Xna.Framework.Color(250, 250, 250, projectile.alpha), projectile.rotation, new Vector2(num138, projectile.height / 2 + num136), projectile.scale, spriteEffects, 0);
+
 					if (projectile.type == 312) {
 						ulong seed3 = TileFrameSeed;
 						for (int num389 = 0; num389 < 4; num389++) {
@@ -25620,6 +_,7 @@
 			if (type == 4442)
 				stringColor = new Microsoft.Xna.Framework.Color(100, 100, 200, 100);
 
+			ProjectileLoader.ModifyFishingLine(proj, ref polePosX, ref polePosY, ref stringColor);
 			stringColor = TryApplyingPlayerStringColor(player[proj.owner].stringColor, stringColor);
 			float gravDir = player[proj.owner].gravDir;
 			switch (type) {
@@ -27399,10 +_,13 @@
 				}
 				else if (npc[i].type == 516 || npc[i].type == 519) {
 					DrawCacheNPCProjectiles.Add(i);
+					//Extra patch context.
 				}
 				else if (npc[i].type == 548) {
 					DrawCacheNPCsBehindNonSolidTiles.Add(i);
 				}
+				
+				NPCLoader.DrawBehind(Main.npc[i], i);
 			}
 		}
 
@@ -27436,7 +_,7 @@
 					DrawCacheProjsBehindNPCs.Add(i);
 
 				if (projectile[i].type != 636 && projectile[i].type != 598)
-					continue;
+					goto PostProjDrawCache;
 
 				bool flag = true;
 				if (projectile[i].ai[0] == 1f) {
@@ -27453,6 +_,9 @@
 
 				if (flag)
 					DrawCacheProjsBehindProjectiles.Add(i);
+				
+				PostProjDrawCache:
+				ProjectileLoader.DrawBehind(projectile[i], i, DrawCacheProjsBehindNPCsAndTiles, DrawCacheProjsBehindNPCs, DrawCacheProjsBehindProjectiles, DrawCacheProjsOverPlayers, DrawCacheProjsOverWiresUI);
 			}
 		}
 
@@ -27806,10 +_,14 @@
 			Vector2 value = new Vector2((float)(item.width / 2) - vector.X, item.height - frame.Height);
 			Vector2 vector2 = item.position - screenPosition + vector + value;
 			float num = item.velocity.X * 0.2f;
+			// patch context.
 			float scale = 1f;
 			Microsoft.Xna.Framework.Color color = Lighting.GetColor(item.Center.ToTileCoordinates());
 			Microsoft.Xna.Framework.Color currentColor = item.GetAlpha(color);
 			ItemSlot.GetItemLight(ref currentColor, ref scale, item);
+			if (!ItemLoader.PreDrawInWorld(item, spriteBatch, color, currentColor, ref num, ref scale, whoami)) {
+				goto PostDraw;
+			}
 			int num2 = item.glowMask;
 			if (!gamePaused && base.IsActive && (item.IsACoin || item.type == 58 || item.type == 109) && color.R > 60 && (float)rand.Next(500) - (Math.Abs(item.velocity.X) + Math.Abs(item.velocity.Y)) * 10f < (float)((int)color.R / 50)) {
 				int type = 43;
@@ -27910,11 +_,15 @@
 			if (num2 != -1)
 				spriteBatch.Draw(TextureAssets.GlowMask[num2].Value, vector2, frame, new Microsoft.Xna.Framework.Color(250, 250, 250, item.alpha), num, vector, scale, SpriteEffects.None, 0f);
 
+			//Extra context.
 			if (ItemID.Sets.TrapSigned[item.type])
 				spriteBatch.Draw(TextureAssets.Wire.Value, vector2 + frame.Size().RotatedBy(num) * 0.45f * item.scale, new Microsoft.Xna.Framework.Rectangle(4, 58, 8, 8), currentColor, 0f, new Vector2(4f), 1f, SpriteEffects.None, 0f);
 
 			if (item.type == 3858)
 				spriteBatch.Draw(TextureAssets.GlowMask[233].Value, vector2, glowmaskFrame, new Microsoft.Xna.Framework.Color(255, 255, 255, 63) * 0.75f, num, glowmaskFrame.Size() / 2f, scale, SpriteEffects.None, 0f);
+
+			PostDraw:
+			ItemLoader.PostDrawInWorld(item, spriteBatch, color, currentColor, num, scale, whoami);
 		}
 
 		public void DrawItems() {
@@ -28060,6 +_,13 @@
 					if (dust.type == 213)
 						scale = 1f;
 
+					ModDust modDust = DustLoader.GetDust(dust.type);
+					
+					if (modDust != null) {
+						modDust.Draw(dust, newColor, scale);
+						continue;
+					}
+
 					spriteBatch.Draw(TextureAssets.Dust.Value, dust.position - screenPosition, dust.frame, newColor, dust.GetVisualRotation(), new Vector2(4f, 4f), scale, SpriteEffects.None, 0f);
 					if (dust.color.PackedValue != 0) {
 						Microsoft.Xna.Framework.Color color6 = dust.GetColor(newColor);
@@ -28843,12 +_,16 @@
 			string focusText = "";
 			string focusText2 = "";
 			int num4 = player[myPlayer].statLifeMax2 - player[myPlayer].statLife;
-			for (int j = 0; j < 22; j++) {
+			for (int j = 0; j < Player.MaxBuffs; j++) {
 				int num5 = player[myPlayer].buffType[j];
-				if (debuff[num5] && player[myPlayer].buffTime[j] > 60 && num5 != 28 && num5 != 34 && num5 != 87 && num5 != 89 && num5 != 21 && num5 != 86 && num5 != 199)
+				if (debuff[num5] && player[myPlayer].buffTime[j] > 60 && BuffLoader.CanBeCleared(num5))
 					num4 += 100;
 			}
 
+			int health = LocalPlayer.statLifeMax2 - LocalPlayer.statLife;
+			bool removeDebuffs = true;
+			string reason = "";
+			bool canHeal = true;
 			if (NPC.downedGolemBoss)
 				num4 *= 200;
 			else if (NPC.downedPlantBoss)
@@ -29013,6 +_,10 @@
 				if (num15 > 0 && num15 < 1)
 					num15 = 1;
 
+				reason = Language.GetTextValue("tModLoader.DefaultNurseCantHealChat");
+				canHeal = PlayerLoader.ModifyNurseHeal(player[myPlayer], npc[player[myPlayer].talkNPC], ref health, ref removeDebuffs, ref reason);
+				PlayerLoader.ModifyNursePrice(player[myPlayer], npc[player[myPlayer].talkNPC], health, removeDebuffs, ref num15);
+
 				if (num15 < 0)
 					num15 = 0;
 
@@ -29063,9 +_,12 @@
 				else {
 					text5 = text5.Substring(0, text5.Length - 1);
 					focusText = Lang.inter[54].Value + " (" + text5 + ")";
+					//Patch context.
 				}
 			}
 
+			NPCLoader.SetChatButtons(ref focusText, ref focusText2);
+			
 			if (!flag) {
 				DrawNPCChatButtons(num, textColor, amountOfLines, focusText, focusText2);
 				if (text2 != null) {
@@ -29100,11 +_,19 @@
 						SubmitSignText();
 					else
 						IngameFancyUI.OpenVirtualKeyboard(1);
+					return;
 				}
 				else if (NPCID.Sets.IsTownPet[npc[player[myPlayer].talkNPC].type]) {
 					player[myPlayer].PetAnimal(player[myPlayer].talkNPC);
+					return;
 				}
+
+				if (!NPCLoader.PreChatButtonClicked(true))
+					return;
+
+				NPCLoader.OnChatButtonClicked(true);
+				
-				else if (npc[player[myPlayer].talkNPC].type == 369) {
+				if (npc[player[myPlayer].talkNPC].type == 369) {
 					npcChatCornerItem = 0;
 					SoundEngine.PlaySound(12);
 					bool flag3 = false;
@@ -29275,10 +_,15 @@
 
 					SoundEngine.PlaySound(12);
 					if (num4 > 0) {
+						if (!canHeal) {
+							npcChatText = reason;
+							return;
+						}
+						
 						if (player[myPlayer].BuyItem(num4)) {
 							AchievementsHelper.HandleNurseService(num4);
 							SoundEngine.PlaySound(SoundID.Item4);
-							player[myPlayer].HealEffect(player[myPlayer].statLifeMax2 - player[myPlayer].statLife);
+							player[myPlayer].HealEffect(health, true);
 							if ((double)player[myPlayer].statLife < (double)player[myPlayer].statLifeMax2 * 0.25)
 								npcChatText = Lang.dialog(227);
 							else if ((double)player[myPlayer].statLife < (double)player[myPlayer].statLifeMax2 * 0.5)
@@ -29288,14 +_,21 @@
 							else
 								npcChatText = Lang.dialog(230);
 
-							player[myPlayer].statLife = player[myPlayer].statLifeMax2;
-							for (int l = 0; l < 22; l++) {
+							player[myPlayer].statLife += health;
+							
+							if (!removeDebuffs) // no indent for better patching
+								goto SkipDebuffRemoval;
+								
+							for (int l = 0; l < Player.MaxBuffs; l++) {
 								int num24 = player[myPlayer].buffType[l];
-								if (debuff[num24] && player[myPlayer].buffTime[l] > 0 && num24 != 28 && num24 != 34 && num24 != 87 && num24 != 89 && num24 != 21 && num24 != 86 && num24 != 199) {
+								if (debuff[num24] && player[myPlayer].buffTime[l] > 0 && BuffLoader.CanBeCleared(num24)) {
 									player[myPlayer].DelBuff(l);
 									l = -1;
 								}
 							}
+							
+							SkipDebuffRemoval:
+							PlayerLoader.PostNurseHeal(LocalPlayer, npc[LocalPlayer.talkNPC], health, removeDebuffs, num4);
 						}
 						else {
 							int num25 = rand.Next(3);
@@ -29337,6 +_,10 @@
 				if (!npcChatFocus3 || player[myPlayer].talkNPC < 0)
 					return;
 
+				if (!NPCLoader.PreChatButtonClicked(false))
+					return;
+
+				NPCLoader.OnChatButtonClicked(false);
 				if (npc[player[myPlayer].talkNPC].type == 20) {
 					SoundEngine.PlaySound(12);
 					npcChatText = Lang.GetDryadWorldStatusDialog();
@@ -30063,7 +_,7 @@
 					num29++;
 
 				int num31 = 46;
-				for (int n = 0; n < 22; n++) {
+				for (int n = 0; n < Player.MaxBuffs; n++) {
 					if (player[myPlayer].buffType[n] != 0) {
 						int num32 = num28 / num29;
 						int num33 = num28 % num29;
@@ -30086,10 +_,12 @@
 						if (num34 == 147)
 							bannerMouseOver = true;
 
+						int rare = 0;
 						if (meleeBuff[num34])
-							MouseTextHackZoom(buffName, -10, 0, buffTooltip);
-						else
-							MouseTextHackZoom(buffName, buffTooltip);
+							rare = -10;
+
+						BuffLoader.ModifyBuffTip(num34, ref buffTooltip, ref rare);
+						MouseTextHackZoom(buffName, rare, 0);
 					}
 				}
 			}
@@ -30309,11 +_,17 @@
 					string text = Lang.inter[46].Value + ": ";
 					if (reforgeItem.type > 0) {
 						int num58 = reforgeItem.value;
-						if (player[myPlayer].discount)
+						bool canApplyDiscount = true;
+						if (!ItemLoader.ReforgePrice(reforgeItem, ref num58, ref canApplyDiscount))
+							goto skipVanillaPricing;
+						
+						if (canApplyDiscount && LocalPlayer.discount)
 							num58 = (int)((double)num58 * 0.8);
 
 						num58 = (int)((double)num58 * player[myPlayer].currentShoppingSettings.PriceAdjustment);
 						num58 /= 3;
+						
+						skipVanillaPricing:
 						string text2 = "";
 						int num59 = 0;
 						int num60 = 0;
@@ -30371,13 +_,23 @@
 
 							mouseReforge = true;
 							player[myPlayer].mouseInterface = true;
-							if (mouseLeftRelease && mouseLeft && player[myPlayer].BuyItem(num58)) {
+							if (mouseLeftRelease && mouseLeft && player[myPlayer].CanBuyItem(num58) && ItemLoader.PreReforge(reforgeItem)) {
+								player[myPlayer].BuyItem(num58);
 								bool favorited = reforgeItem.favorited;
-								reforgeItem.netDefaults(reforgeItem.netID);
-								reforgeItem.Prefix(-2);
+								int stack = reforgeItem.stack;	//keep the stack, stacked weps support (i.e. light discs)
+																//vanilla doesn't have a good way of resetting prefixes, so it creates a new item entirely
+																//before we roll the prefix, we simply copy over the old mod data before doing so
+								Item r = new Item();
+								r.netDefaults(reforgeItem.netID);
+								//TODO: Delet this. //CB: method only used here, probably a poor implementation
+								r = r.CloneWithModdedDataFrom(reforgeItem);
+								r.Prefix(-2);
+								reforgeItem = r.Clone();
 								reforgeItem.position.X = player[myPlayer].position.X + (float)(player[myPlayer].width / 2) - (float)(reforgeItem.width / 2);
 								reforgeItem.position.Y = player[myPlayer].position.Y + (float)(player[myPlayer].height / 2) - (float)(reforgeItem.height / 2);
 								reforgeItem.favorited = favorited;
+								reforgeItem.stack = stack;
+								ItemLoader.PostReforge(reforgeItem);
 								PopupText.NewText(PopupTextContext.ItemReforge, reforgeItem, reforgeItem.stack, noStack: true);
 								SoundEngine.PlaySound(SoundID.Item37);
 							}
@@ -30426,13 +_,15 @@
 						ItemSlot.MouseHover(ref guideItem, 7);
 					}
 
+					//Extra patch context.
 					ItemSlot.Draw(spriteBatch, ref guideItem, 7, new Vector2(inventoryX, inventoryY));
 				}
 			}
 
+			hidePlayerCraftingMenu = false;
 			CreativeMenu.Draw(spriteBatch);
 			bool flag9 = CreativeMenu.Enabled && !CreativeMenu.Blocked;
-			if (!InReforgeMenu && !LocalPlayer.tileEntityAnchor.InUse && !flag9) {
+			if (!InReforgeMenu && !hidePlayerCraftingMenu && !LocalPlayer.tileEntityAnchor.InUse && !flag9) {
 				UILinkPointNavigator.Shortcuts.CRAFT_CurrentRecipeBig = -1;
 				UILinkPointNavigator.Shortcuts.CRAFT_CurrentRecipeSmall = -1;
 				if (numAvailableRecipes > 0)
@@ -30514,7 +_,7 @@
 				if (numAvailableRecipes > 0) {
 					UILinkPointNavigator.Shortcuts.CRAFT_CurrentRecipeBig = -1;
 					UILinkPointNavigator.Shortcuts.CRAFT_CurrentRecipeSmall = -1;
-					for (int num72 = 0; num72 < Recipe.maxRequirements; num72++) {
+					for (int num72 = 0; num72 < recipe[availableRecipe[focusRecipe]].requiredItem.Count; num72++) {
 						if (recipe[availableRecipe[focusRecipe]].requiredItem[num72].type == 0) {
 							UILinkPointNavigator.Shortcuts.CRAFT_CurrentIngridientsCount = num72 + 1;
 							break;
@@ -30559,7 +_,8 @@
 						UILinkPointNavigator.Shortcuts.CRAFT_CurrentRecipeSmall = 1 + num72;
 						Microsoft.Xna.Framework.Color color5 = inventoryBack;
 						inventoryBack = new Microsoft.Xna.Framework.Color((byte)num75, (byte)num75, (byte)num75, (byte)num75);
-						ItemSlot.Draw(spriteBatch, ref recipe[availableRecipe[focusRecipe]].requiredItem[num72], 22, new Vector2(num73, num74));
+						Item tempItem = recipe[availableRecipe[focusRecipe]].requiredItem[num72];
+						ItemSlot.Draw(spriteBatch, ref tempItem, 22, new Vector2(num73, num74));
 						inventoryBack = color5;
 					}
 				}
@@ -30876,7 +_,7 @@
 				if (npc[j].active && !_npcTypesThatAlreadyDrewAHead.Contains(npc[j].type)) {
 					ITownNPCProfile profile;
 					int num4 = (!TownNPCProfiles.Instance.GetProfile(npc[j].type, out profile)) ? NPC.TypeToDefaultHeadIndex(npc[j].type) : profile.GetHeadTextureIndex(npc[j]);
-					if (num4 > 0 && num4 <= 46 && !NPCHeadID.Sets.CannotBeDrawnInHousingUI[num4] && _npcIndexWhoHoldsHeadIndex[num4] == -1) {
+					if (num4 > 0 && num4 < NPCHeadLoader.NPCHeadCount && !NPCHeadID.Sets.CannotBeDrawnInHousingUI[num4] && _npcIndexWhoHoldsHeadIndex[num4] == -1) {
 						_npcIndexWhoHoldsHeadIndex[num4] = j;
 						_npcTypesThatAlreadyDrewAHead.Add(npc[j].type);
 					}
@@ -30980,7 +_,7 @@
 			else {
 				text = Lang.inter[21].Value + " " + guideItem.Name;
 				Recipe recipe = Main.recipe[availableRecipe[focusRecipe]];
-				for (int i = 0; i < Recipe.maxRequirements; i++) {
+				for (int i = 0; i < recipe.requiredTile.Count; i++) {
 					int num = recipe.requiredTile[i];
 					if (num == -1)
 						break;
@@ -31005,6 +_,8 @@
 				if (recipe.needGraveyardBiome)
 					_requiredObjecsForCraftingText.Add(Lang.inter[124].Value);
 
+				_requiredObjecsForCraftingText.AddRange(recipe.Conditions.Select(x => x.Description));
+
 				if (_requiredObjecsForCraftingText.Count == 0) {
 					string value = Lang.inter[23].Value;
 					_requiredObjecsForCraftingText.Add(value);
@@ -31041,7 +_,7 @@
 				spriteBatch.DrawString(FontAssets.MouseText.Value, Lang.inter[22].Value, new Vector2(inventoryX, inventoryY + 118), craftingTipColor, 0f, default(Vector2), 1f, SpriteEffects.None, 0f);
 				int num3 = focusRecipe;
 				int num4 = 0;
-				for (int i = 0; i < Recipe.maxRequirements; i++) {
+				for (int i = 0; i < recipe[availableRecipe[num3]].requiredTile.Count; i++) {
 					int num5 = (i + 1) * 26;
 					if (recipe[availableRecipe[num3]].requiredTile[i] == -1) {
 						if (i == 0 && !recipe[availableRecipe[num3]].needWater && !recipe[availableRecipe[num3]].needHoney && !recipe[availableRecipe[num3]].needLava && !recipe[availableRecipe[num3]].needSnowBiome && !recipe[availableRecipe[num3]].needGraveyardBiome)
@@ -31170,6 +_,11 @@
 				inventoryScale = 0.755f;
 				num += 5;
 			}
+			else if ((player[myPlayer].chest == -1 || npcShop == -1) && trashSlotOffset != Point16.Zero) {
+				num += trashSlotOffset.X;
+				num2 += trashSlotOffset.Y;
+				inventoryScale = 0.755f;
+			}
 
 			new Microsoft.Xna.Framework.Color(150, 150, 150, 150);
 			if (mouseX >= num && (float)mouseX <= (float)num + (float)TextureAssets.InventoryBack.Width() * inventoryScale && mouseY >= num2 && (float)mouseY <= (float)num2 + (float)TextureAssets.InventoryBack.Height() * inventoryScale && !PlayerInput.IgnoreMouseInterface) {
@@ -31406,8 +_,11 @@
 			mouseItem.position.Y = player[myPlayer].position.Y + (float)(player[myPlayer].height / 2) - (float)(mouseItem.height / 2);
 			PopupText.NewText(PopupTextContext.ItemCraft, mouseItem, r.createItem.stack);
 			r.Create();
-			if (mouseItem.type > 0 || r.createItem.type > 0)
+			if (mouseItem.type > 0 || r.createItem.type > 0) {
+				ItemLoader.OnCreate(mouseItem, new RecipeCreationContext {recipe = r});
+				RecipeLoader.OnCraft(mouseItem, r);
 				SoundEngine.PlaySound(7);
+			}
 		}
 
 		private static void DrawPVPIcons() {
@@ -31585,6 +_,8 @@
 						rare = item[i].rare;
 						if (item[i].expert)
 							rare = -12;
+						if (item[i].master)
+							rare = -13;
 
 						MouseTextHackZoom(text, rare, 0);
 						mouseText = true;
@@ -31630,7 +_,7 @@
 					bool flag2 = flag || (SmartInteractShowingGenuine && SmartInteractNPC == k);
 					if (flag2 && ((npc[k].type != 85 && npc[k].type != 341 && npc[k].type != 629 && npc[k].aiStyle != 87) || npc[k].ai[0] != 0f) && npc[k].type != 488) {
 						bool flag3 = SmartInteractShowingGenuine && SmartInteractNPC == k;
-						if (npc[k].townNPC || npc[k].type == 105 || npc[k].type == 106 || npc[k].type == 123 || npc[k].type == 354 || npc[k].type == 376 || npc[k].type == 579 || npc[k].type == 453 || npc[k].type == 589) {
+						if (NPCLoader.CanChat(npc[k], npc[k].townNPC || npc[k].type == 105 || npc[k].type == 106 || npc[k].type == 123 || npc[k].type == 354 || npc[k].type == 376 || npc[k].type == 579 || npc[k].type == 453 || npc[k].type == 589)) {
 							Microsoft.Xna.Framework.Rectangle rectangle2 = new Microsoft.Xna.Framework.Rectangle((int)(player[myPlayer].position.X + (float)(player[myPlayer].width / 2) - (float)(Player.tileRangeX * 16)), (int)(player[myPlayer].position.Y + (float)(player[myPlayer].height / 2) - (float)(Player.tileRangeY * 16)), Player.tileRangeX * 16 * 2, Player.tileRangeY * 16 * 2);
 							Microsoft.Xna.Framework.Rectangle value4 = new Microsoft.Xna.Framework.Rectangle((int)npc[k].position.X, (int)npc[k].position.Y, npc[k].width, npc[k].height);
 							if (rectangle2.Intersects(value4))
@@ -31806,14 +_,14 @@
 			recBigList = false;
 			int num = -1;
 			int num2 = 11;
-			for (int i = 0; i < 22; i++) {
+			for (int i = 0; i < Player.MaxBuffs; i++) {
 				if (player[myPlayer].buffType[i] > 0) {
 					_ = player[myPlayer].buffType[i];
 					int x = 32 + i * 38;
 					int num3 = 76;
 					if (i >= num2) {
-						x = 32 + (i - num2) * 38;
-						num3 += 50;
+						x = 32 + Math.Abs(i % 11) * 38;
+						num3 += 50 * (i / 11);
 					}
 
 					num = DrawBuffIcon(num, i, x, num3);
@@ -31833,10 +_,11 @@
 				if (num4 == 147)
 					bannerMouseOver = true;
 
+				int rare = 0;
 				if (meleeBuff[num4])
-					MouseTextHackZoom(buffName, -10, 0, buffTooltip);
-				else
-					MouseTextHackZoom(buffName, buffTooltip);
+					rare = -10;
+				BuffLoader.ModifyBuffTip(num4, ref buffTooltip, ref rare);
+				MouseTextHackZoom(buffName, rare, 0, buffTooltip);
 			}
 		}
 
@@ -33172,7 +_,9 @@
 				SetupDrawInterfaceLayers();
 
 			PlayerInput.SetZoom_UI();
+			List<GameInterfaceLayer> interfaceLayers = new List<GameInterfaceLayer>(_gameInterfaceLayers);
+			SystemLoader.ModifyInterfaceLayers(interfaceLayers);
-			using (List<GameInterfaceLayer>.Enumerator enumerator = _gameInterfaceLayers.GetEnumerator()) {
+			using (List<GameInterfaceLayer>.Enumerator enumerator = interfaceLayers.GetEnumerator()) {
 				while (enumerator.MoveNext() && enumerator.Current.Draw()) {
 				}
 			}
@@ -33477,6 +_,8 @@
 		}
 
 		private void DrawInterface_33_MouseText() {
+			// TODO - UI Sorting and selective disable support -  move this to new one between 32 and 33
+			SystemLoader.PostDrawInterface(spriteBatch);
 			if (mouseItem.stack <= 0)
 				mouseItem.type = 0;
 
@@ -33958,6 +_,11 @@
 						if (type == 439 || type == 370)
 							scale = 1.5f;
 
+						if (!NPCLoader.DrawHealthBar(npc[num2], ref scale)) {
+							npc[num2].position -= npc[num2].netOffset;
+							continue;
+						}
+
 						if ((!expertMode || type != 266) && ((type != 439 && type != 440) || npc[num2].ai[0] != 5f)) {
 							if (type >= 134 && type <= 136) {
 								scale = 1.5f;
@@ -34701,10 +_,18 @@
 				num4 += 50f;
 			}
 
+			InfoDisplayPageHandler(startX, ref text, out int startingDisplay, out int endingDisplay);
-			for (int i = 0; i < 12; i++) {
+			for (int i = startingDisplay; i < endingDisplay; i++) {
 				string text2 = "";
 				string text3 = "";
+
+				InfoDisplay info = InfoDisplayLoader.InfoDisplays[i];
+
+				if (!InfoDisplayLoader.Active(info) || (player[myPlayer].hideInfo[info.Type] && !playerInventory))
+					continue;
+
-				if (player[myPlayer].accWatch > 0 && !flag && (!player[myPlayer].hideInfo[0] || playerInventory)) {
+				//if (player[myPlayer].accWatch > 0 && !flag && (!player[myPlayer].hideInfo[0] || playerInventory)) {
+				if (info == InfoDisplay.Watches) {
 					num = 0;
 					text3 = Lang.inter[95].Value;
 					string textValue = Language.GetTextValue("GameUI.TimeAtMorning");
@@ -34742,7 +_,8 @@
 					text2 = num7 + ":" + text4 + " " + textValue;
 					flag = true;
 				}
-				else if (player[myPlayer].accWeatherRadio && !flag5 && (!player[myPlayer].hideInfo[1] || playerInventory)) {
+				//else if (player[myPlayer].accWeatherRadio && !flag5 && (!player[myPlayer].hideInfo[1] || playerInventory)) {
+				else if (info == InfoDisplay.WeatherRadio) {
 					num = 1;
 					text3 = Lang.inter[96].Value;
 					string text5 = "";
@@ -34756,7 +_,8 @@
 
 					flag5 = true;
 				}
-				else if (player[myPlayer].accCalendar && !flag8 && (!player[myPlayer].hideInfo[7] || playerInventory)) {
+				//else if (player[myPlayer].accCalendar && !flag8 && (!player[myPlayer].hideInfo[7] || playerInventory)) {
+				else if (info == InfoDisplay.Sextant) {
 					num = ((bloodMoon && !dayTime) ? 8 : ((!eclipse || !dayTime) ? 7 : 8));
 					text3 = Lang.inter[102].Value;
 					if (moonPhase == 0)
@@ -34778,7 +_,8 @@
 
 					flag8 = true;
 				}
-				else if (player[myPlayer].accFishFinder && !flag4 && (!player[myPlayer].hideInfo[2] || playerInventory)) {
+				//else if (player[myPlayer].accFishFinder && !flag4 && (!player[myPlayer].hideInfo[2] || playerInventory)) {
+				else if (info == InfoDisplay.FishFinder) {
 					bool flag13 = false;
 					num = 2;
 					text3 = Lang.inter[97].Value;
@@ -34799,7 +_,8 @@
 
 					flag4 = true;
 				}
-				else if (player[myPlayer].accOreFinder && !flag10 && (!player[myPlayer].hideInfo[10] || playerInventory)) {
+				//else if (player[myPlayer].accOreFinder && !flag10 && (!player[myPlayer].hideInfo[10] || playerInventory)) {
+				else if (info == InfoDisplay.MetalDetector) {
 					num = 10;
 					text3 = Lang.inter[104].Value;
 					if (SceneMetrics.bestOre <= 0) {
@@ -34824,7 +_,8 @@
 
 					flag10 = true;
 				}
-				else if (player[myPlayer].accCritterGuide && !flag11 && (!player[myPlayer].hideInfo[11] || playerInventory)) {
+				//else if (player[myPlayer].accCritterGuide && !flag11 && (!player[myPlayer].hideInfo[11] || playerInventory)) {
+				else if (info == InfoDisplay.LifeformAnalyzer) {
 					flag11 = true;
 					num = 11;
 					text3 = Lang.inter[105].Value;
@@ -34849,7 +_,8 @@
 
 					text2 = ((num13 < 0 || num13 >= 200 || !npc[num13].active || npc[num13].rarity <= 0) ? Language.GetTextValue("GameUI.NoRareCreatures") : npc[num13].GivenOrTypeName);
 				}
-				else if (player[myPlayer].accThirdEye && !flag6 && (!player[myPlayer].hideInfo[5] || playerInventory)) {
+				//else if (player[myPlayer].accThirdEye && !flag6 && (!player[myPlayer].hideInfo[5] || playerInventory)) {
+				else if (info == InfoDisplay.Radar) {
 					flag6 = true;
 					num = 5;
 					text3 = Lang.inter[100].Value;
@@ -34868,14 +_,16 @@
 
 					text2 = ((player[myPlayer].accThirdEyeNumber == 0) ? Language.GetTextValue("GameUI.NoEnemiesNearby") : ((player[myPlayer].accThirdEyeNumber != 1) ? Language.GetTextValue("GameUI.EnemiesNearby", player[myPlayer].accThirdEyeNumber) : Language.GetTextValue("GameUI.OneEnemyNearby")));
 				}
-				else if (player[myPlayer].accJarOfSouls && !flag7 && (!player[myPlayer].hideInfo[6] || playerInventory)) {
+				//else if (player[myPlayer].accJarOfSouls && !flag7 && (!player[myPlayer].hideInfo[6] || playerInventory)) {
+				else if (info == InfoDisplay.TallyCounter) {
 					flag7 = true;
 					num = 6;
 					text3 = Lang.inter[101].Value;
 					int lastCreatureHit = player[myPlayer].lastCreatureHit;
 					text2 = ((lastCreatureHit > 0) ? (Lang.GetNPCNameValue(Item.BannerToNPC(lastCreatureHit)) + ": " + NPC.killCount[lastCreatureHit]) : Language.GetTextValue("GameUI.NoKillCount"));
 				}
-				else if (player[myPlayer].accDreamCatcher && !flag12 && (!player[myPlayer].hideInfo[12] || playerInventory)) {
+				//else if (player[myPlayer].accDreamCatcher && !flag12 && (!player[myPlayer].hideInfo[12] || playerInventory)) {
+				else if (info == InfoDisplay.DPSMeter) {
 					num = 12;
 					text3 = Lang.inter[106].Value;
 					player[myPlayer].checkDPSTime();
@@ -34883,7 +_,8 @@
 					flag12 = true;
 					text2 = ((dPS != 0) ? Language.GetTextValue("GameUI.DPS", player[myPlayer].getDPS()) : Language.GetTextValue("GameUI.NoDPS"));
 				}
-				else if (player[myPlayer].accStopwatch && !flag9 && (!player[myPlayer].hideInfo[9] || playerInventory)) {
+				//else if (player[myPlayer].accStopwatch && !flag9 && (!player[myPlayer].hideInfo[9] || playerInventory)) {
+				else if (info == InfoDisplay.Stopwatch) {
 					num = 9;
 					text3 = Lang.inter[103].Value;
 					Vector2 vector = player[myPlayer].velocity + player[myPlayer].instantMovementAccumulatedThisFrame;
<<<<<<< HEAD
@@ -34899,19 +_,21 @@
=======
@@ -34921,15 +_,17 @@
>>>>>>> a1e6523d
 					text2 = Language.GetTextValue("GameUI.Speed", Math.Round(num20));
 					flag9 = true;
 				}
-				else if (player[myPlayer].accCompass > 0 && !flag3 && (!player[myPlayer].hideInfo[3] || playerInventory)) {
+				//else if (player[myPlayer].accCompass > 0 && !flag3 && (!player[myPlayer].hideInfo[3] || playerInventory)) {
+				else if (info == InfoDisplay.Compass) {
 					num = 3;
 					text3 = Lang.inter[98].Value;
 					int num21 = (int)((player[myPlayer].position.X + (float)(player[myPlayer].width / 2)) * 2f / 16f - (float)maxTilesX);
 					text2 = ((num21 > 0) ? Language.GetTextValue("GameUI.CompassEast", num21) : ((num21 >= 0) ? Language.GetTextValue("GameUI.CompassCenter") : Language.GetTextValue("GameUI.CompassWest", -num21)));
 					flag3 = true;
 				}
-				else if (player[myPlayer].accDepthMeter > 0 && !flag2 && (!player[myPlayer].hideInfo[4] || playerInventory)) {
+				//else if (player[myPlayer].accDepthMeter > 0 && !flag2 && (!player[myPlayer].hideInfo[4] || playerInventory)) {
+				else if (info == InfoDisplay.DepthMeter) {
-					num = 4;
+				num = 4;
 					text3 = Lang.inter[99].Value;
 					int num22 = (int)((double)((player[myPlayer].position.Y + (float)player[myPlayer].height) * 2f / 16f) - worldSurface * 2.0);
 					string text6 = "";
<<<<<<< HEAD
-					float num23 = maxTilesX / 4200;
+					float num23 = maxTilesY / 1200f;
 					num23 *= num23;
 					int num24 = 1200;
 					float num25 = (float)((double)(player[myPlayer].Center.Y / 16f - (65f + 10f * num23)) / (worldSurface / 5.0));
@@ -34922,27 +_,33 @@
=======
@@ -34944,27 +_,33 @@
>>>>>>> a1e6523d
 					text2 = text7 + " " + text6;
 					flag2 = true;
 				}
+				else {
+					num = info.Type;
+					text2 = info.DisplayValue();
+					text3 = info.DisplayName;
+				}
+
+				InfoDisplayLoader.ModifyDisplayValue(info, ref text2);
+				InfoDisplayLoader.ModifyDisplayName(info, ref text3);
 
 				if (!(text2 != ""))
 					continue;
 
 				GetInfoAccIconPosition(num3, startX, out int X, out int Y);
 				if (num >= 0) {
-					num3++;
 					int num26 = 22;
 					if (screenHeight < 650)
 						num26 = 20;
 
-					Vector2 vector2 = new Vector2(X, Y + 74 + num26 * i + 52);
+					Vector2 vector2 = new Vector2(X, Y + 74 + num26 * num3 + 52);
-					int num27 = num;
+					int num27 = info.Type;
-					if (num27 == 8)
-						num27 = 7;
 
+					Texture2D icon = ModContent.GetTexture(info.Texture).Value;
 					Microsoft.Xna.Framework.Color color = Microsoft.Xna.Framework.Color.White;
 					bool flag14 = false;
 					if (playerInventory) {
 						vector2 = new Vector2(X, Y);
-						if ((float)mouseX >= vector2.X && (float)mouseY >= vector2.Y && (float)mouseX <= vector2.X + (float)TextureAssets.InfoIcon[num].Width() && (float)mouseY <= vector2.Y + (float)TextureAssets.InfoIcon[num].Height() && !PlayerInput.IgnoreMouseInterface) {
+						if ((float)mouseX >= vector2.X && (float)mouseY >= vector2.Y && (float)mouseX <= vector2.X + (float)icon.Width && (float)mouseY <= vector2.Y + (float)icon.Height && !PlayerInput.IgnoreMouseInterface) {
 							flag14 = true;
 							player[myPlayer].mouseInterface = true;
 							if (mouseLeft && mouseLeftRelease) {
@@ -34982,14 +_,17 @@
 						if (player[myPlayer].hideInfo[num27])
 							color = new Microsoft.Xna.Framework.Color(80, 80, 80, 70);
 					}
-					else if ((float)mouseX >= vector2.X && (float)mouseY >= vector2.Y && (float)mouseX <= vector2.X + (float)TextureAssets.InfoIcon[num].Width() && (float)mouseY <= vector2.Y + (float)TextureAssets.InfoIcon[num].Height() && !mouseText) {
+					else if ((float)mouseX >= vector2.X && (float)mouseY >= vector2.Y && (float)mouseX <= vector2.X + (float)icon.Width && (float)mouseY <= vector2.Y + (float)icon.Height && !mouseText) {
-						num2 = i;
+						//num2 = i;
+						num2 = num3;
+						if (i >= 7)
+							num2 += 1;
 						text = text3;
 						mouseText = true;
 					}
 
-					UILinkPointNavigator.SetPosition(1558 + num3 - 1, vector2 + TextureAssets.InfoIcon[num].Value.Size() * 0.75f);
+					UILinkPointNavigator.SetPosition(1558 + num3 - 1, vector2 + icon.Size() * 0.75f);
-					spriteBatch.Draw(TextureAssets.InfoIcon[num].Value, vector2, new Microsoft.Xna.Framework.Rectangle(0, 0, TextureAssets.InfoIcon[num].Width(), TextureAssets.InfoIcon[num].Height()), color, 0f, default(Vector2), 1f, SpriteEffects.None, 0f);
+					spriteBatch.Draw(icon, vector2, new Microsoft.Xna.Framework.Rectangle(0, 0, icon.Width, icon.Height), color, 0f, default(Vector2), 1f, SpriteEffects.None, 0f);
 					if (flag14)
 						spriteBatch.Draw(TextureAssets.InfoIcon[13].Value, vector2 - Vector2.One * 2f, null, OurFavoriteColor, 0f, default(Vector2), 1f, SpriteEffects.None, 0f);
 
@@ -34997,8 +_,9 @@
 				}
 
 				UILinkPointNavigator.Shortcuts.INFOACCCOUNT = num3;
+
 				if (playerInventory)
-					continue;
+					goto endThisIcon;
 
 				Vector2 scale = new Vector2(1f);
 				Vector2 vector3 = FontAssets.MouseText.Value.MeasureString(text2);
@@ -35034,8 +_,11 @@
 					if (screenHeight < 650)
 						num30 = 20;
 
-					spriteBatch.DrawString(FontAssets.MouseText.Value, text2, new Vector2(X + num28, Y + 74 + num30 * i + num29 + 48), color2, 0f, default(Vector2), scale, SpriteEffects.None, 0f);
+					spriteBatch.DrawString(FontAssets.MouseText.Value, text2, new Vector2(X + num28, Y + 74 + num30 * num3 + num29 + 48), color2, 0f, default(Vector2), scale, SpriteEffects.None, 0f);
 				}
+
+				endThisIcon:
+				num3++; // moved here due to calculation changes
 			}
 
 			if (!string.IsNullOrEmpty(text)) {
@@ -35054,8 +_,8 @@
 					Y += 261;
 			}
 			else if (ShouldDrawInfoIconsHorizontally) {
-				X = screenWidth - 280 + 20 * drawnCount - 10;
-				Y = 94;
+				X = screenWidth - 280 + 20 * (drawnCount % 12) - 10;
+				Y = 94 + (20 * (drawnCount / 12));
 				if (mapStyle == 1 && mapEnabled)
 					Y += 261;
 			}
@@ -35992,8 +_,10 @@
 			screenLastPosition = screenPosition;
 			screenPosition.Y = (float)(worldSurface * 16.0 - (double)screenHeight);
 			MenuXMovement = 4f;
-			if (alreadyGrabbingSunOrMoon)
+			if (alreadyGrabbingSunOrMoon && !playOldTile) {
 				playOldTile = true;
+				MenuLoader.ActivateOldVanillaMenu();
+			}
 
 			screenPosition.X += MenuXMovement;
 			if (screenPosition.X > 2.1474835E+09f)
@@ -36043,13 +_,14 @@
 					logoScaleSpeed -= 1f;
 			}
 
+			MenuLoader.UpdateAndDrawModMenu(spriteBatch, gameTime, color, logoRotation, logoScale);
 			Microsoft.Xna.Framework.Color color2 = new Microsoft.Xna.Framework.Color((byte)((float)(int)color.R * ((float)LogoA / 255f)), (byte)((float)(int)color.G * ((float)LogoA / 255f)), (byte)((float)(int)color.B * ((float)LogoA / 255f)), (byte)((float)(int)color.A * ((float)LogoA / 255f)));
 			Microsoft.Xna.Framework.Color color3 = new Microsoft.Xna.Framework.Color((byte)((float)(int)color.R * ((float)LogoB / 255f)), (byte)((float)(int)color.G * ((float)LogoB / 255f)), (byte)((float)(int)color.B * ((float)LogoB / 255f)), (byte)((float)(int)color.A * ((float)LogoB / 255f)));
-			if (playOldTile) {
+			if (MenuLoader.MenuOldVanilla.IsSelected) {
 				spriteBatch.Draw(TextureAssets.Logo3.Value, new Vector2(screenWidth / 2, 100f), new Microsoft.Xna.Framework.Rectangle(0, 0, TextureAssets.Logo.Width(), TextureAssets.Logo.Height()), color2, logoRotation, new Vector2(TextureAssets.Logo.Width() / 2, TextureAssets.Logo.Height() / 2), logoScale, SpriteEffects.None, 0f);
 				spriteBatch.Draw(TextureAssets.Logo4.Value, new Vector2(screenWidth / 2, 100f), new Microsoft.Xna.Framework.Rectangle(0, 0, TextureAssets.Logo.Width(), TextureAssets.Logo.Height()), color3, logoRotation, new Vector2(TextureAssets.Logo.Width() / 2, TextureAssets.Logo.Height() / 2), logoScale, SpriteEffects.None, 0f);
 			}
-			else {
+			else if (MenuLoader.MenuJourneysEnd.IsSelected) {
 				spriteBatch.Draw(TextureAssets.Logo.Value, new Vector2(screenWidth / 2, 100f), new Microsoft.Xna.Framework.Rectangle(0, 0, TextureAssets.Logo.Width(), TextureAssets.Logo.Height()), color2, logoRotation, new Vector2(TextureAssets.Logo.Width() / 2, TextureAssets.Logo.Height() / 2), logoScale, SpriteEffects.None, 0f);
 				spriteBatch.Draw(TextureAssets.Logo2.Value, new Vector2(screenWidth / 2, 100f), new Microsoft.Xna.Framework.Rectangle(0, 0, TextureAssets.Logo.Width(), TextureAssets.Logo.Height()), color3, logoRotation, new Vector2(TextureAssets.Logo.Width() / 2, TextureAssets.Logo.Height() / 2), logoScale, SpriteEffects.None, 0f);
 			}
@@ -36108,8 +_,21 @@
 			if (menuMode == -1)
 				menuMode = 0;
 
-			if (Program.LoadedEverything)
+			if (Program.LoadedEverything) {
 				GamepadMainMenuHandler.CanRun = true;
+			} else {
+				array9[0] = string.Format("{0}  {1}", Language.GetTextValue("UI.LoadingCode"), Program.LoadedPercentage.ToString("P0"));
+				if (!ModLoader.ModLoader.skipLoad) {
+					array9[1] = "Click to skip loading mods";
+					array7[1] = 0.5f;
+					num5 = 2;
+					if(selectedMenu == 1) {
+						ModLoader.ModLoader.skipLoad = true;
+					}
+				}
+				
+				goto SkipMenuEnumeration; //Put the label somewhere after the following if-else chain.
+			}
 
 			if (menuMode == 1212) {
 				array9[0] = Lang.menu[102].Value;
@@ -36146,7 +_,7 @@
 				if (selectedMenu >= 1) {
 					changeTheTitle = true;
 					LanguageManager.Instance.SetLanguage(selectedMenu);
-					menuMode = 0;
+					menuMode = Interface.loadModsID;
 					SoundEngine.PlaySound(10);
 					SaveSettings();
 				}
@@ -36284,7 +_,7 @@
 					menuMode = 14;
 				}
 			}
-			else if (netMode == 1 || menuMode == 14) {
+			else if (netMode == 1 && menuMode < 10000 && menuMode != 888 || menuMode == 14) {
 				num5 = 2;
 				array9[0] = statusText;
 				array[0] = true;
@@ -36382,17 +_,22 @@
 					Netplay.ServerPassword = "";
 				}
 				else if (selectedMenu == 2 || inputTextEnter || autoPass) {
-					string str = "-autoshutdown -password \"" + ConvertToSafeArgument(Netplay.ServerPassword) + "\" -lang " + Language.ActiveCulture.LegacyId;
+					string str = "tModLoader.dll -server " + "-autoshutdown -password \"" + ConvertToSafeArgument(Netplay.ServerPassword) + "\" -lang " + Language.ActiveCulture.LegacyId;
 #if LINUX
 					str += IntPtr.Size == 8 ? " -x64": " -x86";
 #endif
 					str = ((!ActiveWorldFileData.IsCloudSave) ? (str + SanitizePathArgument("world", worldPathName)) : (str + SanitizePathArgument("cloudworld", worldPathName)));
 					str = str + " -worldrollbackstokeep " + WorldRollingBackupsCountToKeep;
+					str += $@" -modpath ""{ModOrganizer.modPath}""";
+					if (showServerConsole)
+						str += " -showserverconsole";
+
 					tServer = new Process();
 #if WINDOWS
-					tServer.StartInfo.FileName = "TerrariaServer.exe";
+					tServer.StartInfo.FileName = "tModLoaderServer.exe";
 #else
-					tServer.StartInfo.FileName = "TerrariaServer";
+					var fileName = Process.GetCurrentProcess().MainModule.FileName;
+					tServer.StartInfo.FileName = fileName.Remove(fileName.LastIndexOf("."));
 #endif
 					tServer.StartInfo.Arguments = str;
 					if (libPath != "") {
@@ -36400,8 +_,7 @@
 						startInfo.Arguments = startInfo.Arguments + " -loadlib " + libPath;
 					}
 
-					tServer.StartInfo.UseShellExecute = false;
+					tServer.StartInfo.UseShellExecute = showServerConsole;
-					tServer.StartInfo.CreateNoWindow = true;
 					if (SocialAPI.Network != null)
 						SocialAPI.Network.LaunchLocalServer(tServer, MenuServerMode);
 					else
@@ -36422,7 +_,10 @@
 				array4[3] = 30;
 				array4[4] = 70;
 				array4[5] = 70;
+				array4[6] = 70;
-				num5 = 6;
+				num5 = 7;
+				array9[6] = Language.GetTextValue(showServerConsole ? "tModLoader.MPShowServerConsoleYes" : "tModLoader.MPShowServerConsoleNo");
+				array7[6] = 0.5f;
 				array9[0] = Lang.menu[135].Value;
 				array9[4] = Lang.menu[144].Value;
 				array9[5] = Lang.menu[5].Value;
@@ -36483,6 +_,10 @@
 						menuMode = 6;
 						SoundEngine.PlaySound(11);
 						break;
+					case 6:
+						showServerConsole = !showServerConsole;
+						SoundEngine.PlaySound(12, -1, -1, 1, 1f, 0f);
+						break;
 				}
 			}
 			else if (menuMode == 15) {
@@ -36503,16 +_,23 @@
 			else if (menuMode == 200) {
 				num5 = 3;
 				array9[0] = Lang.menu[9].Value;
+				if (WorldIO.customDataFail != null)
+					array9[0] = WorldIO.customDataFail.modName + ": " + array9[0];
+
 				array[0] = true;
 				num2 -= 30;
 				array4[1] = 70;
 				array4[2] = 50;
 				array9[1] = Lang.menu[10].Value;
 				array9[2] = Lang.menu[6].Value;
+				if (WorldIO.customDataFail != null)
+					array9[2] = Language.GetTextValue("tModLoader.OpenLogs");
+
 				if (selectedMenu == 1) {
 					if (FileUtilities.Exists(worldPathName + ".bak", ActiveWorldFileData.IsCloudSave)) {
 						FileUtilities.Move(worldPathName, worldPathName + ".bad", ActiveWorldFileData.IsCloudSave);
 						FileUtilities.Move(worldPathName + ".bak", worldPathName, ActiveWorldFileData.IsCloudSave);
+						WorldIO.LoadBackup(worldPathName, ActiveWorldFileData.IsCloudSave);
 						SoundEngine.PlaySound(10);
 						WorldGen.playWorld();
 						menuMode = 10;
@@ -36527,13 +_,23 @@
 				if (selectedMenu == 2 || flag5) {
 					flag5 = false;
 					SoundEngine.PlaySound(11);
+					if (WorldIO.customDataFail == null)
-					menuMode = 0;
+						menuMode = 0;
+					else {
+						Logging.tML.Error(Language.GetTextValue("tModLoader.WorldIODataException"), WorldIO.customDataFail.InnerException);
+						SoundEngine.PlaySound(SoundID.MenuOpen);
+						Utils.OpenFolder(Logging.LogDir);
+					}
+
 					netMode = 0;
 				}
 			}
 			else if (menuMode == 201) {
 				num5 = 3;
 				array9[0] = Lang.menu[9].Value;
+				if (WorldIO.customDataFail != null)
+					array9[0] = WorldIO.customDataFail.modName + ": " + array9[0];
+
 				array[0] = true;
 				array[1] = true;
 				num2 -= 30;
@@ -36541,9 +_,21 @@
 				array4[2] = 50;
 				array9[1] = Lang.menu[11].Value;
 				array9[2] = Lang.menu[5].Value;
+				if (WorldIO.customDataFail != null)
+					array9[2] = Language.GetTextValue("tModLoader.OpenLogs");
+
 				if (selectedMenu == 2 || flag5) {
 					flag5 = false;
 					SoundEngine.PlaySound(11);
+					if (WorldIO.customDataFail == null) {
+						menuMode = 0;
+					}
+					else {
+						Logging.tML.Error(Language.GetTextValue("tModLoader.WorldIODataException"), WorldIO.customDataFail.InnerException);
+						SoundEngine.PlaySound(SoundID.MenuOpen);
+						Utils.OpenFolder(Logging.LogDir);
+					}
+
 					menuMode = 0;
 					netMode = 0;
 				}
@@ -36601,7 +_,9 @@
 				}
 
 				num11++;
-				if (SocialAPI.Workshop != null) {
+
+				// The workshop hub itself will no longer be exclusive to Steam versions.
+				if (true) { //if (SocialAPI.Workshop != null) {
 					array9[num11] = Language.GetText("UI.Workshop").Value;
 					if (selectedMenu == num11) {
 						SoundEngine.PlaySound(10);
@@ -36620,6 +_,7 @@
 				}
 
 				num11++;
+				Interface.AddMenuButtons(this, selectedMenu, array9, array7, ref num2, ref num4, ref num11, ref num5);
 				array9[num11] = Lang.menu[14].Value;
 				if (selectedMenu == num11) {
 					SoundEngine.PlaySound(10);
@@ -37248,6 +_,7 @@
 					num2 = 210;
 					num4 = 37;
 					num5 = 8;
+					num5++; // Room for tModLoader settings option.
 					array4[num5 - 1] = 8;
 					for (int num19 = 0; num19 < num5; num19++) {
 						array7[num19] = 0.75f;
@@ -37303,6 +_,13 @@
 					}
 
 					num20++;
+					array9[num20] = Language.GetTextValue("tModLoader.tModLoaderSettings");
+					if (selectedMenu == num20) {
+						SoundEngine.PlaySound(SoundID.MenuOpen);
+						menuMode = Interface.tModLoaderSettingsID;
+					}
+
+					num20++;
 					array9[num20] = Lang.menu[5].Value;
 					if (selectedMenu == num20 || flag5) {
 						flag5 = false;
@@ -37381,6 +_,7 @@
 					num2 = 210;
 					num4 = 36;
 					num5 = 9;
+					num5++; // Room for tModLoader BossBarStyle option.
 					array4[num5 - 1] = 18;
 					for (int num23 = 0; num23 < num5; num23++) {
 						array7[num23] = 0.75f;
@@ -37478,6 +_,11 @@
 						ActivePlayerResourcesSet = playerResourcesDisplaySet;
 
 					num24++;
+					array9[num24] = BossBarLoader.InsertMenu(out Action onClick);
+					if (selectedMenu == num24)
+						onClick();
+
+					num24++;
 					array9[num24] = Lang.menu[5].Value;
 					if (selectedMenu == num24 || flag5) {
 						flag5 = false;
@@ -38363,7 +_,12 @@
 						}
 					}
 				}
+				else {
+					Interface.ModLoaderMenus(this, selectedMenu, array9, array7, array4, ref num2, ref num4, ref num5, ref flag5);
+				}
 			}
+
+			SkipMenuEnumeration:
 
 			if (menuMode == 888) {
 				if (!_blockFancyUIWhileLoading)
@@ -38886,6 +_,7 @@
 
 			bool flag11 = false;
 			for (int num95 = 0; num95 < num5; num95++) {
+				//patch file: num5, array9, num95
 				if (array9[num95] == null)
 					continue;
 
@@ -38983,6 +_,7 @@
 
 					num104 *= array7[num95];
 					if (!array8[num95])
+						//patch file: array9, array7, array4, num2, num4
 						spriteBatch.DrawString(FontAssets.DeathText.Value, array9[num95], new Vector2(num3 + num102 + array5[num95], (float)(num2 + num4 * num95 + num103) + origin.Y * array7[num95] + (float)array4[num95]), color11, 0f, origin, num104, SpriteEffects.None, 0f);
 					else
 						spriteBatch.DrawString(FontAssets.DeathText.Value, array9[num95], new Vector2(num3 + num102 + array5[num95], (float)(num2 + num4 * num95 + num103) + origin.Y * array7[num95] + (float)array4[num95]), color11, 0f, new Vector2(0f, origin.Y), num104, SpriteEffects.None, 0f);
@@ -39094,10 +_,51 @@
 					if (num107 == 3)
 						num109 = 2;
 
+					string supportMessage = Language.GetTextValue("tModLoader.PatreonSupport");
+					string patreonShortURL = @"patreon.com/tModLoader";
+					bool showPatreon = !Steam.IsSteamApp;
+					string drawVersion = versionNumber + Environment.NewLine + ModLoader.ModLoader.versionedName + (showPatreon ? Environment.NewLine + supportMessage : "");
-					Vector2 origin2 = FontAssets.MouseText.Value.MeasureString(versionNumber);
+					Vector2 origin2 = FontAssets.MouseText.Value.MeasureString(drawVersion);
 					origin2.X *= 0.5f;
 					origin2.Y *= 0.5f;
+
+					if (menuMode == 0 && !ModCompile.DeveloperMode) {
+						const string text = "Enable Developer Mode";
+						// measure and draw text from bottom right
+						var textSize = FontAssets.MouseText.Value.MeasureString(text);
+						var pos = new Vector2(screenWidth - 10f + num108, screenHeight - 2f + num109);
+						var d_color = color12;
+						if (num107 == 4) // final draw
+						{
+							var rect = new Rectangle((int)(pos.X - textSize.X), (int)(pos.Y - textSize.Y), (int)textSize.X, (int)textSize.Y);
+							bool mouseover = rect.Contains(mouseX, mouseY);
+							d_color = mouseover ? highVersionColor : new Color(120, 120, 120, 76);
+							if (mouseover && mouseLeftRelease && mouseLeft) {
+								SoundEngine.PlaySound(SoundID.MenuOpen);
+								menuMode = Interface.modSourcesID;
+							}
+						}
+						spriteBatch.DrawString(FontAssets.MouseText.Value, text, pos, d_color, 0f, textSize, 1f, SpriteEffects.None, 0f);
+					}
+
-					spriteBatch.DrawString(FontAssets.MouseText.Value, versionNumber, new Vector2(origin2.X + (float)num108 + 10f, (float)screenHeight - origin2.Y + (float)num109 - 2f), color12, 0f, origin2, 1f, SpriteEffects.None, 0f);
+					spriteBatch.DrawString(FontAssets.MouseText.Value, drawVersion, new Vector2(origin2.X + num108 + 10f, screenHeight - origin2.Y + num109 - 2f), color12, 0f, origin2, 1f, SpriteEffects.None, 0f);
+					if (num107 == 4)
+						color12 = new Microsoft.Xna.Framework.Color(127, 191, 191, 76);
+
+					if (showPatreon) {
+						var font = FontAssets.MouseText.Value;
+						origin2 = font.MeasureString(supportMessage);
+						Vector2 urlSize = font.MeasureString(patreonShortURL);
+						spriteBatch.DrawString(font, patreonShortURL, new Vector2(origin2.X + num108 + 10f, screenHeight - origin2.Y + num109 - 2f), color12, 0f, Vector2.Zero, 1f, SpriteEffects.None, 0f);
+						if (num107 == 4 && mouseLeftRelease && mouseLeft && new Microsoft.Xna.Framework.Rectangle((int)origin2.X + 10, screenHeight - (int)urlSize.Y - 2, (int)urlSize.X, (int)origin2.Y).Contains(new Microsoft.Xna.Framework.Point(mouseX, mouseY)) && hasFocus) {
+							SoundEngine.PlaySound(SoundID.MenuOpen);
+							var ps = new ProcessStartInfo("https://www.patreon.com/tModLoader") {
+								UseShellExecute = true,
+								Verb = "open"
+							};
+							Process.Start(ps);
+						}
+					}
 				}
 			}
 
@@ -39131,6 +_,21 @@
 			else
 				mouseRightRelease = true;
 
+			if (mouseMiddle)
+				mouseMiddleRelease = false;
+			else
+				mouseMiddleRelease = true;
+
+			if (mouseXButton1)
+				mouseXButton1Release = false;
+			else
+				mouseXButton1Release = true;
+
+			if (mouseXButton2)
+				mouseXButton2Release = false;
+			else
+				mouseXButton2Release = true;
+
 			if (menuMode == num)
 				GamepadMainMenuHandler.LastDrew = num;
 		}
@@ -39226,6 +_,10 @@
 			CreditsRollEvent.Reset();
 			maxRaining = 0f;
 			raining = false;
+
+			//Added by tML.
+			Graphics.Effects.Filters.Scene.DeactivateAll();
+			SkyManager.Instance.DeactivateAll();
 		}
 
 		private static void PostDrawMenu(Microsoft.Xna.Framework.Point screenSizeCache, Microsoft.Xna.Framework.Point screenSizeCacheAfterScaling) {
@@ -39695,9 +_,16 @@
 			float value3 = (float)((double)(screenPosition.Y - (float)(screenHeight / 2) + 200f) - rockLayer * 16.0) / 300f;
 			value3 = MathHelper.Clamp(value3, 0f, 1f);
 			int num7 = (int)((screenPosition.X + (float)(screenWidth / 2)) / 16f);
+
+			LoaderManager.Get<UndergroundBackgroundStylesLoader>().ChooseStyle(out var modBG, out var priority);
 			int num8 = 3;
 			num8 = ((num7 <= caveBackX[0]) ? caveBackStyle[0] : ((num7 <= caveBackX[1]) ? caveBackStyle[1] : ((num7 > caveBackX[2]) ? caveBackStyle[3] : caveBackStyle[2])));
 			num8 += 3;
+
+			if (priority == SceneEffectPriority.BiomeLow) {
+				num8 = modBG;
+			}
+
 			if (SceneMetrics.SnowTileCount > SceneMetrics.SnowTileThreshold && (screenPosition.Y + (float)screenHeight + 1200f) / 16f < (float)(maxTilesY - 250))
 				num8 = 1;
 
@@ -39711,6 +_,10 @@
 				}
 			}
 
+			if (priority == SceneEffectPriority.BiomeMedium) {
+				num8 = modBG;
+			}
+
 			if (WorldGen.oceanDepths((int)(screenPosition.X + (float)(screenHeight / 2)) / 16, (int)(screenPosition.Y + (float)(screenHeight / 2)) / 16)) {
 				num8 = (player[myPlayer].ZoneCorrupt ? 19 : (player[myPlayer].ZoneCrimson ? 21 : ((!player[myPlayer].ZoneHallow) ? 18 : 20)));
 			}
@@ -39737,6 +_,10 @@
 			if (SceneMetrics.MushroomTileCount > SceneMetrics.MushroomTileMax)
 				num8 = 2;
 
+			if (priority >= SceneEffectPriority.BiomeHigh) {
+				num8 = modBG;
+			}
+
 			if (num8 != undergroundBackground) {
 				oldUndergroundBackground = undergroundBackground;
 				undergroundBackground = num8;
@@ -39942,6 +_,7 @@
 					array3[5] = 127;
 
 				array3[6] = 185 + hellBackStyle;
+				LoaderManager.Get<UndergroundBackgroundStylesLoader>().FillTextureArray(num9, array3);
 				LoadBackground(array3[0]);
 				LoadBackground(array3[1]);
 				LoadBackground(array3[2]);
@@ -42163,8 +_,22 @@
 				spriteBatch.Begin(SpriteSortMode.Deferred, BlendState.AlphaBlend, SamplerState.PointClamp, DepthStencilState.None, RasterizerState.CullCounterClockwise);
 				flag = true;
 				DrawMapFullscreenBackground(screenPosition, screenWidth, screenHeight);
+				/* Map texture drawing replaced by an adaptive drawing below, as mod worlds sometimes aren't regular sizes.
 				Microsoft.Xna.Framework.Rectangle destinationRectangle = new Microsoft.Xna.Framework.Rectangle((int)num27, (int)num28, (int)num29, (int)num30);
 				spriteBatch.Draw(TextureAssets.Map.Value, destinationRectangle, Microsoft.Xna.Framework.Color.White);
+				*/
+				int x = (int)(num + mapFullscreenScale * 10);
+				int y = (int)(num2 + mapFullscreenScale * 10);
+				int width = (int)((maxTilesX - 40) * mapFullscreenScale);
+				int height = (int)((maxTilesY - 40) * mapFullscreenScale);
+				var destinationRectangle = new Rectangle(x, y, width, height);
+				spriteBatch.Draw(TextureAssets.Map.Value, destinationRectangle, new Rectangle(40, 4, 848, 240), Color.White);
+				int edgeWidth = (int)(40 * mapFullscreenScale * 5);
+				int edgeHeight = (int)(4 * mapFullscreenScale * 5);
+				destinationRectangle = new Rectangle(x - edgeWidth, y - edgeHeight, edgeWidth, height + 2 * edgeHeight);
+				spriteBatch.Draw(TextureAssets.Map.Value, destinationRectangle, new Rectangle(0, 0, 40, 248), Color.White);
+				destinationRectangle = new Rectangle(x + width, y - edgeHeight, edgeWidth, height + 2 * edgeHeight);
+				spriteBatch.Draw(TextureAssets.Map.Value, destinationRectangle, new Rectangle(888, 0, 40, 248), Color.White);
 				if (mouseLeft && mouseLeftRelease) {
 					double totalSeconds = gameTime.TotalGameTime.TotalSeconds;
 					if (totalSeconds - _lastPingMouseDownTime < 0.5 && Vector2.Distance(MouseScreen, _lastPingMousePosition) < 2f)
@@ -42278,7 +_,7 @@
 			float num40 = (float)textureMaxHeight * num5;
 			float num41 = num;
 			float num42 = 0f;
-			for (int k = 0; k <= 4; k++) {
+			for (int k = 0; k <= mapTargetX - 1; k++) {
 				if (!((float)((k + 1) * textureMaxWidth) > num7) || !((float)(k * textureMaxWidth) < num7 + num9))
 					continue;
 
@@ -42667,6 +_,7 @@
 						}
 					}
 					else if (type >= num99 && type < num99 + num100) {
+						//patch file: num91, num92
 						Tile tile5 = Main.tile[num91, num92];
 						if (tile5 != null) {
 							int num109 = num92;
@@ -42680,6 +_,7 @@
 					}
 					else {
 						text = Lang.GetMapObjectName(type);
+						text = Lang._mapLegendCache.FromTile(Map[num91, num92], num91, num92);
 					}
 				}
 
@@ -42845,6 +_,7 @@
 				}
 
 				spriteBatch.Draw(TextureAssets.MapIcon[num138].Value, new Vector2(num136, num137), new Microsoft.Xna.Framework.Rectangle(0, 0, TextureAssets.MapIcon[num138].Width(), TextureAssets.MapIcon[num138].Height()), new Microsoft.Xna.Framework.Color(num139, num139, num139, num139), 0f, default(Vector2), 1f, SpriteEffects.None, 0f);
+				SystemLoader.PostDrawFullscreenMap(ref text);
 				DrawCursor(DrawThickCursor());
 			}
 
@@ -42877,6 +_,11 @@
 		}
 
 		private static void DrawMapFullscreenBackground(Vector2 screenPosition, int screenWidth, int screenHeight) {
+			Texture2D modTexture = PlayerLoader.GetMapBackgroundImage(LocalPlayer);
+			if (modTexture != null) {
+				spriteBatch.Draw(modTexture, new Microsoft.Xna.Framework.Rectangle(0, 0, screenWidth, screenHeight), Microsoft.Xna.Framework.Color.White);
+				return;
+			}
 			Asset<Texture2D> asset = TextureAssets.MapBGs[0];
 			int num = -1;
 			Microsoft.Xna.Framework.Color color = Microsoft.Xna.Framework.Color.White;
@@ -43581,6 +_,10 @@
 						return 12;
 					return 6;
 				default:
+					LoaderManager.Get<WaterStylesLoader>().ChooseStyle(out var waterStyle, out var priority);
+					if (priority >= SceneEffectPriority.BiomeLow) {
+						return waterStyle;
+					}
 					if ((double)(screenPosition.Y / 16f) > rockLayer + 40.0) {
 						if (player[myPlayer].ZoneGlowshroom)
 							return 7;
@@ -43612,6 +_,7 @@
 							liquidAlpha[i] = Math.Min(liquidAlpha[i] + 0.2f, 1f);
 					}
 				}
+				LoaderManager.Get<WaterStylesLoader>().UpdateLiquidAlphas();
 			}
 
 			if (!drawToScreen && !isBackground) {
@@ -43637,9 +_,12 @@
 			}
 
 			DrawWater(isBackground, waterStyle, flag ? liquidAlpha[waterStyle] : 1f);
+			
+		postWaterDraw:
+			LoaderManager.Get<WaterStylesLoader>().DrawWatersToScreen(isBackground);
 		}
 
-		protected void DrawWater(bool bg = false, int Style = 0, float Alpha = 1f) {
+		protected internal void DrawWater(bool bg = false, int Style = 0, float Alpha = 1f) {
 			if (!Lighting.NotRetro) {
 				oldDrawWater(bg, Style, Alpha);
 				return;
@@ -44954,7 +_,9 @@
 		}
 
 		public void LoadBackground(int i) {
-			if (i >= 0 && TextureAssets.Background[i].State == AssetState.NotLoaded) {
+			// sometimes when updating GraphicsProfile from Reach to HiDef, the device is re-created rather than reset
+			// This happens early, and the background loading texture may be disposed
+			if (i >= 0 && (TextureAssets.Background[i].State == AssetState.NotLoaded || TextureAssets.Background[i].IsDisposed)) {
 				Assets.Request<Texture2D>(TextureAssets.Background[i].Name);
 				backgroundWidth[i] = TextureAssets.Background[i].Width();
 				backgroundHeight[i] = TextureAssets.Background[i].Height();
@@ -45424,6 +_,10 @@
 							DrawSurfaceBG_Mushroom(num4, num5, num6, bgTexIndexes7);
 							DrawSurfaceBG_DrawChangeOverlay(11);
 						}
+
+						if (num20 >= BG_STYLES_COUNT) {
+							LoaderManager.Get<SurfaceBackgroundStylesLoader>().DrawCloseBackground(num20);
+						}
 					}
 				}
 			}
@@ -45588,6 +_,7 @@
 				DrawSurfaceBG_DrawBackMountainsLayer(246);
 			}
 
+			LoaderManager.Get<SurfaceBackgroundStylesLoader>().DrawFarTexture();
 			SkyManager.Instance.DrawToDepth(spriteBatch, 5f);
 		}
 
@@ -45658,6 +_,8 @@
 				if (treeMntBGSet4[1] > -1)
 					DrawSurfaceBG_DrawBackMountainsLayer(treeMntBGSet4[1]);
 			}
+
+			LoaderManager.Get<SurfaceBackgroundStylesLoader>().DrawMiddleTexture();
 		}
 
 		private void UpdateOceanWaterLineForAmbience() {
@@ -46848,7 +_,7 @@
 
 				bool flag2 = false;
 				bool flag3 = false;
-				if (tile[x, y].type == 10) {
+				if (TileLoader.IsClosedDoor(tile[x, y])) {
 					flag2 = false;
 				}
 				else if (tileSolid[tile[x, y].type] && !tileSolidTop[tile[x, y].type]) {
@@ -46913,6 +_,7 @@
 		}
 
 		protected override void Draw(GameTime gameTime) {
+			try {
 			if (!_isDrawingOrUpdating && IsGraphicsDeviceAvailable) {
 				_isDrawingOrUpdating = true;
 				EnsureRenderTargetContent();
@@ -46923,6 +_,11 @@
 				Assets.TransferCompletedAssets();
 				_isDrawingOrUpdating = false;
 			}
+			}
+			catch (Exception e) {
+				Logging.Terraria.Error(e);
+				throw;
+			}
 		}
 
 		private void DoDraw(GameTime gameTime) {
@@ -47227,8 +_,8 @@
 			UpdateAtmosphereTransparencyToSkyColor();
 			base.GraphicsDevice.Clear(Microsoft.Xna.Framework.Color.Black);
 			base.Draw(gameTime);
-			float val = (float)screenWidth / MinimumZoomComparerX;
-			float val2 = (float)screenHeight / MinimumZoomComparerY;
+			float val = screenWidth / (ModLoader.ModLoader.removeForcedMinimumZoom ? MinimumZoomComparerX : 8192f);
+			float val2 = screenHeight / (ModLoader.ModLoader.removeForcedMinimumZoom ? MinimumZoomComparerY : 8192f);
 			ForcedMinimumZoom = Math.Max(Math.Max(1f, val), val2);
 			GameViewMatrix.Effects = ((!gameMenu && player[myPlayer].gravDir != 1f) ? SpriteEffects.FlipVertically : SpriteEffects.None);
 			BackgroundViewMatrix.Effects = GameViewMatrix.Effects;
@@ -47239,6 +_,7 @@
 			else
 				Rasterizer = RasterizerState.CullClockwise;
 
+			SystemLoader.ModifyTransformMatrix(ref GameViewMatrix);
 			bool flag = !drawToScreen && netMode != 2 && !gameMenu && !mapFullscreen && Lighting.NotRetro && Terraria.Graphics.Effects.Filters.Scene.CanCapture();
 			if (flag)
 				Terraria.Graphics.Effects.Filters.Scene.BeginCapture(screenTarget, Microsoft.Xna.Framework.Color.Black);
@@ -47298,7 +_,7 @@
 			spriteBatch.Begin(SpriteSortMode.Deferred, BlendState.AlphaBlend, SamplerState.LinearClamp, DepthStencilState.None, Rasterizer, null, GameViewMatrix.TransformationMatrix);
 			DrawBackgroundBlackFill();
 			spriteBatch.End();
-			Overlays.Scene.Draw(spriteBatch, RenderLayers.Landscape);
+			Overlays.Scene.Draw(spriteBatch, RenderLayers.Landscape, true);
 			spriteBatch.Begin(SpriteSortMode.Deferred, BlendState.AlphaBlend, SamplerState.LinearClamp, DepthStencilState.None, Rasterizer, null, UIScaleMatrix);
 			if (gameMenu || netMode == 2) {
 				spriteBatch.End();
@@ -47394,6 +_,7 @@
 
 			TimeLogger.DetailedDrawReset();
 			spriteBatch.End();
+			SystemLoader.PostDrawTiles();
 			TimeLogger.DetailedDrawTime(35);
 			HasInteractibleObjectThatIsNotATile = false;
 			SortDrawCacheWorms();
@@ -47465,7 +_,7 @@
 			ScreenObstruction.Draw(spriteBatch);
 			TimeLogger.DetailedDrawReset();
 			spriteBatch.End();
-			Overlays.Scene.Draw(spriteBatch, RenderLayers.All);
+			Overlays.Scene.Draw(spriteBatch, RenderLayers.All, true);
 			if (flag)
 				Terraria.Graphics.Effects.Filters.Scene.EndCapture(null, screenTarget, screenTargetSwap, Microsoft.Xna.Framework.Color.Black);
 
@@ -47688,6 +_,21 @@
 			else
 				mouseRightRelease = true;
 
+			if (mouseMiddle)
+				mouseMiddleRelease = false;
+			else
+				mouseMiddleRelease = true;
+
+			if (mouseXButton1)
+				mouseXButton1Release = false;
+			else
+				mouseXButton1Release = true;
+
+			if (mouseXButton2)
+				mouseXButton2Release = false;
+			else
+				mouseXButton2Release = true;
+
 			if (!PlayerInput.Triggers.Current.MouseRight && !PlayerInput.Triggers.Current.MouseLeft && !preventStackSplitReset)
 				stackSplit = 0;
 
@@ -47764,6 +_,7 @@
 						else if (player.scope)
 							num5 = 0.5f;
 
+						PlayerLoader.ModifyZoom(LocalPlayer, ref num5);
 						Vector2 vector3 = (MouseScreen - new Vector2(screenWidth, screenHeight) / 2f) / (new Vector2(screenWidth, screenHeight) / 2f);
 						num4 = 48f;
 						if (vector3 != Vector2.Zero && num5 != -1f) {
@@ -47789,8 +_,10 @@
 					if (num7 < 0)
 						num7 = 0;
 
-					vector2.X = (float)(num6 - screenWidth / 2) / 1.25f;
-					vector2.Y = (float)(num7 - screenHeight / 2) / 1.25f;
+					float zoom = 0.8f;
+					PlayerLoader.ModifyZoom(LocalPlayer, ref zoom);
+					vector2.X = (num6 - screenWidth / 2) * zoom;
+					vector2.Y = (num7 - screenHeight / 2) * zoom;
 					flag = true;
 				}
 				else if (Main.player[myPlayer].inventory[Main.player[myPlayer].selectedItem].type == 1254 && mouseRight) {
@@ -47808,8 +_,10 @@
 					if (num9 < 0)
 						num9 = 0;
 
-					vector2.X = (float)(num8 - screenWidth / 2) / 1.5f;
-					vector2.Y = (float)(num9 - screenHeight / 2) / 1.5f;
+					float zoom = 3f/2f;
+					PlayerLoader.ModifyZoom(LocalPlayer, ref zoom);
+					vector2.X = (num8 - screenWidth / 2) * zoom;
+					vector2.Y = (num9 - screenHeight / 2) * zoom;
 					flag = true;
 				}
 				else if (Main.player[myPlayer].inventory[Main.player[myPlayer].selectedItem].type == 1299 && Main.player[myPlayer].selectedItem != 58) {
@@ -47827,8 +_,10 @@
 					if (num11 < 0)
 						num11 = 0;
 
-					vector2.X = (float)(num10 - screenWidth / 2) / 1.5f;
-					vector2.Y = (float)(num11 - screenHeight / 2) / 1.5f;
+					float zoom = 3f/2f;
+					PlayerLoader.ModifyZoom(LocalPlayer, ref zoom);
+					vector2.X = (num10 - screenWidth / 2) * zoom;
+					vector2.Y = (num11 - screenHeight / 2) * zoom;
 					flag = true;
 				}
 				else if (Main.player[myPlayer].scope && mouseRight) {
@@ -47846,8 +_,32 @@
 					if (num13 < 0)
 						num13 = 0;
 
+					float zoom = 0.5f;
+					PlayerLoader.ModifyZoom(player[myPlayer], ref zoom);
-					vector2.X = (float)(num12 - screenWidth / 2) / 2f;
+					vector2.X = (num12 - screenWidth / 2) * zoom;
-					vector2.Y = (float)(num13 - screenHeight / 2) / 2f;
+					vector2.Y = (num13 - screenHeight / 2) * zoom;
+				}
+				else {
+					int mouseXClamped = mouseX;
+					int mouseYClamped = mouseY;
+					if (mouseXClamped > screenWidth)
+						mouseXClamped = screenWidth;
+
+					if (mouseXClamped < 0)
+						mouseXClamped = 0;
+
+					if (mouseYClamped > screenHeight)
+						mouseYClamped = screenHeight;
+
+					if (mouseYClamped < 0)
+						mouseYClamped = 0;
+
+					float zoom = -1f;
+					PlayerLoader.ModifyZoom(LocalPlayer, ref zoom);
+					if (zoom != -1f) {
+						vector2.X = (mouseXClamped - screenWidth / 2) * zoom;
+						vector2.Y = (mouseYClamped - screenHeight / 2) * zoom;
+					}
 					flag = true;
 				}
 			}
@@ -47893,16 +_,26 @@
 
 			screenPosition.X = (int)screenPosition.X;
 			screenPosition.Y = (int)screenPosition.Y;
+			PlayerLoader.ModifyScreenPosition(LocalPlayer);
+			SystemLoader.ModifyScreenPosition();
 			ClampScreenPositionToWorld();
 		}
 
 		private void DrawSunAndMoon(SceneArea sceneArea, Microsoft.Xna.Framework.Color moonColor, Microsoft.Xna.Framework.Color sunColor, float tempMushroomInfluence) {
-			Texture2D value = TextureAssets.Sun.Value;
+			Texture2D value;
+			Texture2D value2;
+			ModMenu menu = MenuLoader.CurrentMenu;
 			int num = moonType;
+			if (gameMenu) {
+				value = menu.SunTexture?.Value ?? TextureAssets.Sun.Value;
+				value2 = menu.MoonTexture?.Value ?? TextureAssets.Moon[Utils.Clamp(num, 0, 8)].Value;
+				goto SkipVanillaTextures;
+			}
+			value = TextureAssets.Sun.Value;
 			if (!TextureAssets.Moon.IndexInRange(num))
 				num = Utils.Clamp(num, 0, 8);
-
-			Texture2D value2 = TextureAssets.Moon[num].Value;
+			value2 = TextureAssets.Moon[num].Value;
+			SkipVanillaTextures:
 			int num2 = sceneArea.bgTopY;
 			int num3 = (int)(time / 54000.0 * (double)(sceneArea.totalWidth + (float)(value.Width * 2))) - value.Width;
 			int num4 = 0;
@@ -47976,7 +_,11 @@
 
 				moonColor *= num13;
 				Vector2 position2 = new Vector2(num6, num7 + moonModY) + sceneArea.SceneLocalScreenPositionOffset;
+				if (menu != null) {
+					bool needsVanillaFraming = value2 == TextureAssets.Moon[num].Value;
+					spriteBatch.Draw(value2, position2, new Rectangle(0, needsVanillaFraming ? TextureAssets.Moon[num].Width() * moonPhase : 0, needsVanillaFraming ? TextureAssets.Moon[num].Width() : value2.Width, needsVanillaFraming ? TextureAssets.Moon[num].Width() : value2.Width), moonColor, num9, new Vector2(needsVanillaFraming ? TextureAssets.Moon[num].Width() / 2 : value2.Width / 2), num8, SpriteEffects.None, 0f);
+				}
-				if (WorldGen.drunkWorldGen)
+				else if (WorldGen.drunkWorldGen)
 					spriteBatch.Draw(TextureAssets.SmileyMoon.Value, position2, new Microsoft.Xna.Framework.Rectangle(0, 0, TextureAssets.SmileyMoon.Width(), TextureAssets.SmileyMoon.Height()), moonColor, num9 / 2f + (float)Math.PI, new Vector2(TextureAssets.SmileyMoon.Width() / 2, TextureAssets.SmileyMoon.Width() / 2), num8, SpriteEffects.None, 0f);
 				else if (pumpkinMoon)
 					spriteBatch.Draw(TextureAssets.PumpkinMoon.Value, position2, new Microsoft.Xna.Framework.Rectangle(0, TextureAssets.PumpkinMoon.Width() * moonPhase, TextureAssets.PumpkinMoon.Width(), TextureAssets.PumpkinMoon.Width()), moonColor, num9, new Vector2(TextureAssets.PumpkinMoon.Width() / 2, TextureAssets.PumpkinMoon.Width() / 2), num8, SpriteEffects.None, 0f);
@@ -47985,7 +_,6 @@
 				else
 					spriteBatch.Draw(TextureAssets.Moon[num].Value, position2, new Microsoft.Xna.Framework.Rectangle(0, TextureAssets.Moon[num].Width() * moonPhase, TextureAssets.Moon[num].Width(), TextureAssets.Moon[num].Width()), moonColor, num9, new Vector2(TextureAssets.Moon[num].Width() / 2, TextureAssets.Moon[num].Width() / 2), num8, SpriteEffects.None, 0f);
 			}
-
 			Microsoft.Xna.Framework.Rectangle value3 = dayTime ? new Microsoft.Xna.Framework.Rectangle((int)((double)num3 - (double)TextureAssets.Sun.Width() * 0.5 * (double)num5), (int)((double)num4 - (double)TextureAssets.Sun.Height() * 0.5 * (double)num5 + (double)sunModY), (int)((float)TextureAssets.Sun.Width() * num5), (int)((float)TextureAssets.Sun.Width() * num5)) : new Microsoft.Xna.Framework.Rectangle((int)((double)num6 - (double)TextureAssets.Moon[num].Width() * 0.5 * (double)num8), (int)((double)num7 - (double)TextureAssets.Moon[num].Width() * 0.5 * (double)num8 + (double)moonModY), (int)((float)TextureAssets.Moon[num].Width() * num8), (int)((float)TextureAssets.Moon[num].Width() * num8));
 			value3.Offset((int)sceneArea.SceneLocalScreenPositionOffset.X, (int)sceneArea.SceneLocalScreenPositionOffset.Y);
 			Microsoft.Xna.Framework.Rectangle rectangle = new Microsoft.Xna.Framework.Rectangle(mouseX, mouseY, 1, 1);
<<<<<<< HEAD
@@ -48069,10 +_,12 @@
=======
@@ -48096,6 +_,8 @@
>>>>>>> a1e6523d
 			tileColor.G = (byte)((colorOfTheSkies.R + colorOfTheSkies.G + colorOfTheSkies.B + colorOfTheSkies.G * 7) / 10);
 			tileColor.B = (byte)((colorOfTheSkies.R + colorOfTheSkies.G + colorOfTheSkies.B + colorOfTheSkies.B * 7) / 10);
 			tileColor = SkyManager.Instance.ProcessTileColor(tileColor);
+			// TODO: Add in white and white2 as sunColor and moonColor
+			SystemLoader.ModifySunLightColor(ref tileColor, ref colorOfTheSkies);
 		}
 
 		private static void UpdateAtmosphereTransparencyToSkyColor() {
<<<<<<< HEAD
-			float num = maxTilesX / 4200;
+			float num = maxTilesY / 1200f;
 			num *= num;
 			atmo = (float)((double)((screenPosition.Y + (float)(screenHeight / 2)) / 16f - (65f + 10f * num)) / (worldSurface / 5.0));
 			if (atmo < 0f)
@@ -48811,6 +_,8 @@
=======
@@ -48838,6 +_,8 @@
>>>>>>> a1e6523d
 
 			UpdateBGVisibility_BackLayer(null, null);
 			UpdateBGVisibility_FrontLayer(null, null);
+
+			LoaderManager.Get<SurfaceBackgroundStylesLoader>().ModifyFarFades(bgStyle, bgAlphaFrontLayer, backgroundLayerTransitionSpeed);
 			try {
 				DrawSurfaceBG();
 				if (BackgroundEnabled)
@@ -48923,6 +_,10 @@
 					DrawBG_ModifyBGFarBackLayerAlpha(value, null, transitionAmountOverride);
 					break;
 				default:
+					if (value >= BG_STYLES_COUNT) {
+						DrawBG_ModifyBGFarBackLayerAlpha(value, null, transitionAmountOverride);
+						break;
+					}
 					DrawBG_ModifyBGFarBackLayerAlpha(0, null, transitionAmountOverride);
 					break;
 			}
@@ -48931,7 +_,12 @@
 		public static int GetPreferredBGStyleForPlayer() {
 			int num = bgStyle;
 			int num2 = (int)((screenPosition.X + (float)(screenWidth / 2)) / 16f);
+			LoaderManager.Get<SurfaceBackgroundStylesLoader>().ChooseStyle(out var modBG, out var priority);
+
+			if (priority >= SceneEffectPriority.BiomeHigh) {
+				num = modBG;
+			}
-			if (WorldGen.oceanDepths((int)(screenPosition.X + (float)(screenWidth / 2)) / 16, (int)(screenPosition.Y + (float)(screenHeight / 2)) / 16)) {
+			else if (WorldGen.oceanDepths((int)(screenPosition.X + (float)(screenWidth / 2)) / 16, (int)(screenPosition.Y + (float)(screenHeight / 2)) / 16)) {
 				num = (player[myPlayer].ZoneHallow ? 6 : (player[myPlayer].ZoneCorrupt ? ((SceneMetrics.BloodTileCount <= SceneMetrics.EvilTileCount) ? 1 : 8) : (player[myPlayer].ZoneCrimson ? 8 : ((SceneMetrics.HoneyBlockCount <= 400) ? 4 : 3))));
 			}
 			else if (player[myPlayer].ZoneGlowshroom) {
@@ -48949,12 +_,18 @@
 			else if (player[myPlayer].ZoneCrimson) {
 				num = 8;
 			}
+			else if (priority >= SceneEffectPriority.BiomeMedium) {
+				num = modBG;
+			}
 			else if (player[myPlayer].ZoneJungle) {
 				num = 3;
 			}
 			else if (player[myPlayer].ZoneSnow) {
 				num = 7;
 			}
+			else if (priority >= SceneEffectPriority.BiomeLow) {
+				num = modBG;
+			}
 			else {
 				num = 0;
 				if (num2 >= treeX[0]) {
@@ -48966,7 +_,6 @@
 						num = 12;
 				}
 			}
-
 			return num;
 		}
 
@@ -49023,6 +_,13 @@
 		}
 
 		private static void UpdateInvasion() {
+			SystemLoader.PreUpdateInvasions();
+
+			UpdateInvasion_Inner();
+
+			SystemLoader.PostUpdateInvasions();
+		}
+		private static void UpdateInvasion_Inner() {
 			if (invasionType <= 0)
 				return;
 
@@ -49263,6 +_,11 @@
 			}
 		}
 
+		public static void NewText(object o, Color? color = null) {
+			if (color == null) color = Color.White;
+			NewText(o.ToString(), color.Value.R, color.Value.G, color.Value.B);
+		}
+
 		public static void NewText(string newText, byte R = byte.MaxValue, byte G = byte.MaxValue, byte B = byte.MaxValue) {
 			chatMonitor.NewText(newText, R, G, B);
 			SoundEngine.PlaySound(12);
@@ -49871,6 +_,11 @@
 		}
 
 		public static BestiaryUnlockProgressReport GetBestiaryProgressReport() {
+			List<BestiaryEntry> terEntries = BestiaryDB.GetBestiaryEntriesByMod(null);
+			return new BestiaryUnlockProgressReport() {
+				EntriesTotal = terEntries.Count,
+				CompletionAmountTotal = terEntries.Count(e => e.UIInfoProvider.GetEntryUICollectionInfo().UnlockState > BestiaryEntryUnlockState.NotKnownAtAll_0)
+			};
 			float num = 0f;
 			int num2 = 0;
 			List<BestiaryEntry> entries = BestiaryDB.Entries;
@@ -49902,7 +_,7 @@
 					num++;
 			}
 
-			for (int j = 0; j < 668; j++) {
+			for (int j = 0; j < townNPCCanSpawn.Length; j++) {
 				townNPCCanSpawn[j] = false;
 			}
 
@@ -50033,6 +_,7 @@
 					if (npc[k].type == 663)
 						num31++;
 
+					//Patch context: this is the amount of NPCs.
 					num32++;
 				}
 			}
@@ -50056,6 +_,7 @@
 						continue;
 
 					if (num33 < 2000000000) {
+						//Patch context: this is the amount of money.
 						if (player[l].inventory[m].type == 71)
 							num33 += player[l].inventory[m].stack;
 
@@ -50284,6 +_,9 @@
 				num37 = 663;
 
 			WorldGen.prioritizedTownNPCType = num37;
+
+			// TODO, see what changed and see if we need to do anything to integrate mod npc
+			NPCLoader.CanTownNPCSpawn(num32, num33);
 		}
 
 		public static int DamageVar(float dmg, float luck = 0f) {
@@ -50438,7 +_,9 @@
 					width = (int)(num2 * (float)height);
 				}
 
+				if (!Platform.IsWindows)
-				PlayerInput.RawMouseScale = new Vector2((float)width / (float)instance.Window.ClientBounds.Width, (float)height / (float)instance.Window.ClientBounds.Height);
+					PlayerInput.RawMouseScale = new Vector2((float)width / (float)instance.Window.ClientBounds.Width, (float)height / (float)instance.Window.ClientBounds.Height);
+				
 				if (!graphics.IsFullScreen) {
 					num3 = Math.Max(graphics.PreferredBackBufferWidth, graphics.GraphicsDevice.Viewport.Width);
 					num4 = Math.Max(graphics.PreferredBackBufferHeight, graphics.GraphicsDevice.Viewport.Height);
@@ -50492,6 +_,7 @@
 				graphics.ToggleFullScreen();
 			}
 
+			// Runs if Graphics Device needs a reset to match backBuffer to Viewport, or if target resolution is diff than current
 			if (width != num3 || height != num4 || flag2) {
 				mapTime = 0;
 				if (gamePaused)
@@ -50501,7 +_,9 @@
 				screenHeight = height;
 				graphics.PreferredBackBufferWidth = screenWidth;
 				graphics.PreferredBackBufferHeight = screenHeight;
+				if (width != num3 || height != num4)
-				graphics.ApplyChanges();
+					graphics.ApplyChanges();
+
 				PlayerInput.CacheOriginalScreenDimensions();
 				FixUIScale();
 				if (Main.OnResolutionChanged != null)<|MERGE_RESOLUTION|>--- conflicted
+++ resolved
@@ -953,7 +953,6 @@
  						switch (num2) {
  							case 1:
  								flag = true;
-<<<<<<< HEAD
 @@ -9117,7 +_,7 @@
  				return;
  			}
@@ -964,9 +963,6 @@
  			float num4 = (float)((double)((screenPosition.Y + (float)(screenHeight / 2)) / 16f - (65f + 10f * num3)) / (worldSurface / 5.0));
  			if (CreditsRollEvent.IsEventOngoing) {
 @@ -9308,6 +_,9 @@
-=======
-@@ -9311,6 +_,9 @@
->>>>>>> a1e6523d
  			if (lastMusicPlayed == 50)
  				musicNoCrossFade[51] = true;
  
@@ -1016,7 +1012,6 @@
  						newMusic = 51;
  						if (musicNoCrossFade[51])
  							musicFade[51] = 1f;
-<<<<<<< HEAD
 @@ -9502,18 +_,24 @@
  				return;
  			}
@@ -1025,9 +1020,6 @@
 +			float num4 = maxTilesY / 1200f;
  			num4 *= num4;
  			float num5 = (float)((double)((screenPosition.Y + (float)(screenHeight / 2)) / 16f - (65f + 10f * num4)) / (worldSurface / 5.0));
-=======
-@@ -9511,12 +_,18 @@
->>>>>>> a1e6523d
  			if (CreditsRollEvent.IsEventOngoing) {
  				newMusic = 89;
  			}
@@ -2928,11 +2920,7 @@
  					num = 9;
  					text3 = Lang.inter[103].Value;
  					Vector2 vector = player[myPlayer].velocity + player[myPlayer].instantMovementAccumulatedThisFrame;
-<<<<<<< HEAD
 @@ -34899,19 +_,21 @@
-=======
-@@ -34921,15 +_,17 @@
->>>>>>> a1e6523d
  					text2 = Language.GetTextValue("GameUI.Speed", Math.Round(num20));
  					flag9 = true;
  				}
@@ -2953,16 +2941,12 @@
  					text3 = Lang.inter[99].Value;
  					int num22 = (int)((double)((player[myPlayer].position.Y + (float)player[myPlayer].height) * 2f / 16f) - worldSurface * 2.0);
  					string text6 = "";
-<<<<<<< HEAD
 -					float num23 = maxTilesX / 4200;
 +					float num23 = maxTilesY / 1200f;
  					num23 *= num23;
  					int num24 = 1200;
  					float num25 = (float)((double)(player[myPlayer].Center.Y / 16f - (65f + 10f * num23)) / (worldSurface / 5.0));
 @@ -34922,27 +_,33 @@
-=======
-@@ -34944,27 +_,33 @@
->>>>>>> a1e6523d
  					text2 = text7 + " " + text6;
  					flag2 = true;
  				}
@@ -3852,11 +3836,7 @@
  			Microsoft.Xna.Framework.Rectangle value3 = dayTime ? new Microsoft.Xna.Framework.Rectangle((int)((double)num3 - (double)TextureAssets.Sun.Width() * 0.5 * (double)num5), (int)((double)num4 - (double)TextureAssets.Sun.Height() * 0.5 * (double)num5 + (double)sunModY), (int)((float)TextureAssets.Sun.Width() * num5), (int)((float)TextureAssets.Sun.Width() * num5)) : new Microsoft.Xna.Framework.Rectangle((int)((double)num6 - (double)TextureAssets.Moon[num].Width() * 0.5 * (double)num8), (int)((double)num7 - (double)TextureAssets.Moon[num].Width() * 0.5 * (double)num8 + (double)moonModY), (int)((float)TextureAssets.Moon[num].Width() * num8), (int)((float)TextureAssets.Moon[num].Width() * num8));
  			value3.Offset((int)sceneArea.SceneLocalScreenPositionOffset.X, (int)sceneArea.SceneLocalScreenPositionOffset.Y);
  			Microsoft.Xna.Framework.Rectangle rectangle = new Microsoft.Xna.Framework.Rectangle(mouseX, mouseY, 1, 1);
-<<<<<<< HEAD
 @@ -48069,10 +_,12 @@
-=======
-@@ -48096,6 +_,8 @@
->>>>>>> a1e6523d
  			tileColor.G = (byte)((colorOfTheSkies.R + colorOfTheSkies.G + colorOfTheSkies.B + colorOfTheSkies.G * 7) / 10);
  			tileColor.B = (byte)((colorOfTheSkies.R + colorOfTheSkies.G + colorOfTheSkies.B + colorOfTheSkies.B * 7) / 10);
  			tileColor = SkyManager.Instance.ProcessTileColor(tileColor);
@@ -3865,17 +3845,12 @@
  		}
  
  		private static void UpdateAtmosphereTransparencyToSkyColor() {
-<<<<<<< HEAD
 -			float num = maxTilesX / 4200;
 +			float num = maxTilesY / 1200f;
  			num *= num;
  			atmo = (float)((double)((screenPosition.Y + (float)(screenHeight / 2)) / 16f - (65f + 10f * num)) / (worldSurface / 5.0));
  			if (atmo < 0f)
-@@ -48811,6 +_,8 @@
-=======
-@@ -48838,6 +_,8 @@
->>>>>>> a1e6523d
- 
+@@ -48811,6 +_,8 @@ 
  			UpdateBGVisibility_BackLayer(null, null);
  			UpdateBGVisibility_FrontLayer(null, null);
 +
