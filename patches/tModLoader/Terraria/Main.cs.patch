--- src/Terraria/Terraria/Main.cs
+++ src/tModLoader/Terraria/Main.cs
@@ -19,7 +_,7 @@
 using System.Collections.Generic;
 using System.Diagnostics;
 #if WINDOWS
-using System.Drawing;
+using Size = System.Drawing.Size;
 #endif
 using System.IO;
 using System.Linq;
@@ -34,6 +_,7 @@
 #if WINDOWS
 using System.Windows.Forms;
 #endif
+using Steamworks;
 using Terraria.Achievements;
 using Terraria.Audio;
 using Terraria.Chat;
@@ -68,6 +_,13 @@
 using Terraria.IO;
 using Terraria.Localization;
 using Terraria.Map;
+using Terraria.ModLoader;
+using Terraria.ModLoader.Audio;
+using Terraria.ModLoader.Core;
+using Terraria.ModLoader.Default;
+using Terraria.ModLoader.Engine;
+using Terraria.ModLoader.IO;
+using Terraria.ModLoader.UI;
 using Terraria.Net;
 using Terraria.ObjectData;
 using Terraria.Social;
@@ -83,9 +_,9 @@
 namespace Terraria
 {
 #if CLIENT
-	public class Main : Game
+	public partial class Main : Game
 #else
-	public class Main : Terraria.Server.Game
+	public partial class Main : Terraria.Server.Game
 #endif
 	{
 		public delegate void OnPlayerSelected(PlayerFileData player);
@@ -241,7 +_,7 @@
 		public static NPCHeadRenderer BossNPCHeadRenderer = null;
 		public static string versionNumber = "v1.4.2.1";
 		public static string versionNumber2 = "v1.4.2.1";
-		public static string SavePath = Program.LaunchParameters.ContainsKey("-savedirectory") ? Program.LaunchParameters["-savedirectory"] : Platform.Get<IPathService>().GetStoragePath("Terraria");
+		public static string SavePath = Program.SavePath;
 		public static bool AnnouncementBoxDisabled;
 		public static int AnnouncementBoxRange = -1;
 		public static string AutogenSeedName;
@@ -257,7 +_,7 @@
 		public static bool getGoodWorld = false;
 		public static Vector2 destroyerHB = new Vector2(0f, 0f);
 		public static FavoritesFile LocalFavoriteData = new FavoritesFile(SavePath + "/favorites.json", isCloud: false);
-		public static FavoritesFile CloudFavoritesData = new FavoritesFile("/favorites.json", isCloud: true);
+		public static FavoritesFile CloudFavoritesData = new FavoritesFile("/ModLoader/favorites.json", true);
 		public static FileMetadata WorldFileMetadata;
 		public static FileMetadata MapFileMetadata;
 		public static PingMapLayer Pings = new PingMapLayer();
@@ -541,7 +_,7 @@
 		public static int instantBGTransitionCounter = 2;
 		public static int bgDelay;
 		public static int bgStyle;
-		private const int BG_STYLES_COUNT = 14;
+		internal const int BG_STYLES_COUNT = 14;
 		public static float[] bgAlphaFrontLayer = new float[14];
 		public static float[] bgAlphaFarBackLayer = new float[14];
 		public static int[] bgFrame = new int[14];
@@ -555,13 +_,13 @@
 		public static int wofDrawAreaBottom;
 		public static int wofDrawFrameIndex;
 		public static int offScreenRange = 200;
-		private RenderTarget2D backWaterTarget;
+		public RenderTarget2D backWaterTarget;
 		public static RenderTarget2D waterTarget;
-		private RenderTarget2D tileTarget;
+		public RenderTarget2D tileTarget;
-		private RenderTarget2D blackTarget;
+		public RenderTarget2D blackTarget;
-		private RenderTarget2D tile2Target;
+		public RenderTarget2D tile2Target;
-		private RenderTarget2D wallTarget;
+		public RenderTarget2D wallTarget;
-		private RenderTarget2D backgroundTarget;
+		public RenderTarget2D backgroundTarget;
 		public static RenderTarget2D screenTarget;
 		public static RenderTarget2D screenTargetSwap;
 		public static int maxMapUpdates = 250000;
@@ -582,8 +_,8 @@
 		public static bool clearMap;
 		public static int mapTargetX = 5;
 		public static int mapTargetY = 2;
-		private RenderTarget2D[,] mapTarget = new RenderTarget2D[mapTargetX, mapTargetY];
+		public RenderTarget2D[,] mapTarget = new RenderTarget2D[mapTargetX, mapTargetY];
-		private RenderTarget2D mapSectionTexture;
+		public RenderTarget2D mapSectionTexture;
 		public static bool[,] initMap = new bool[mapTargetX, mapTargetY];
 		public static bool[,] mapWasContentLost = new bool[mapTargetX, mapTargetY];
 		public const int numInfoIcons = 13;
@@ -614,12 +_,12 @@
 		private int lastTileX;
 		private int firstTileY;
 		private int lastTileY;
-		private double bgParallax;
+		internal double bgParallax;
-		private int bgStartX;
+		internal int bgStartX;
-		private int bgLoops;
+		internal int bgLoops;
 		private int bgStartY;
 		private int bgLoopsY;
-		private int bgTopY;
+		internal int bgTopY;
 		public static int renderCount = 99;
 		private const int MF_BYPOSITION = 1024;
 		public static GraphicsDeviceManager graphics;
@@ -704,7 +_,7 @@
 		public const int maxItems = 400;
 		public const int maxProjectiles = 1000;
 		public const int maxNPCs = 200;
-		private static UICharacterSelect _characterSelectMenu = new UICharacterSelect();
+		internal static UICharacterSelect _characterSelectMenu = new UICharacterSelect();
 		private static UIWorldSelect _worldSelectMenu = new UIWorldSelect();
 		public static UIManageControls ManageControlsMenu = new UIManageControls();
 		public static UIAchievementsMenu AchievementsMenu = new UIAchievementsMenu();
@@ -759,7 +_,15 @@
 		public static int LogoA = 255;
 		public static int LogoB;
 		public static bool LogoT;
-		public static string statusText = "";
+		private static string _statusText = "";
+		public static string statusText {
+			get => _statusText;
+			set {
+				Logging.LogStatusChange(_statusText, value);
+
+				_statusText = value;
+			}
+		}
 		public static string worldName = "";
 		public static int worldID;
 		public static int background;
@@ -825,7 +_,11 @@
 		public static float invAlpha = 1f;
 		public static float invDir = 1f;
 		[ThreadStatic]
-		public static UnifiedRandom rand;
+		public static UnifiedRandom _rand;
+		public static UnifiedRandom rand {
+			get => _rand ??= new UnifiedRandom();
+			set => _rand = value;
+		}
 		public static bool allChestStackHover;
 		public static bool inventorySortMouseOver;
 		public static float GraveyardVisualIntensity;
@@ -1157,9 +_,9 @@
 		public static List<WorldFileData> WorldList = new List<WorldFileData>();
 		public static WorldFileData ActiveWorldFileData = new WorldFileData();
 		public static string WorldPath = Path.Combine(SavePath, "Worlds");
-		public static string CloudWorldPath = "worlds";
+		public static string CloudWorldPath = "ModLoader/worlds";
 		public static string PlayerPath = Path.Combine(SavePath, "Players");
-		public static string CloudPlayerPath = "players";
+		public static string CloudPlayerPath = "ModLoader/players";
 		public static Preferences Configuration = new Preferences(SavePath + Path.DirectorySeparatorChar + "config.json");
 		public static Preferences InputProfiles = new Preferences(SavePath + Path.DirectorySeparatorChar + "input profiles.json");
 		public static KeyboardState inputText;
@@ -1855,7 +_,7 @@
 		public static float exitScale = 0.8f;
 		public static bool mouseReforge;
 		public static float reforgeScale = 0.8f;
-		public static Player clientPlayer = new Player();
+		public static Player clientPlayer = new Player(); // setup inventory is unnecessary
 		public static string getIP = defaultIP;
 		public static string getPort = Convert.ToString(Netplay.ListenPort);
 		public static bool menuMultiplayer;
@@ -1958,7 +_,7 @@
 		public static bool _shouldUseWindyDayMusic = false;
 		public static bool _shouldUseStormMusic = false;
 		private int lastMusicPlayed = -1;
-		private bool playOldTile;
+		public bool playOldTile;
 		private static float _minWind = 0.34f;
 		private static float _maxWind = 0.4f;
 		private static float _minRain = 0.4f;
@@ -1995,16 +_,16 @@
 		private int selectedMenu2 = -1;
 		public static int selectedPlayer = 0;
 		public static int selectedWorld;
-		public static int menuMode;
+		public static int menuMode = Interface.loadModsID;
 		public static int menuSkip;
 		private static bool _needsLanguageSelect = true;
-		private static Item tooltipPrefixComparisonItem = new Item();
+		public static Item tooltipPrefixComparisonItem = new Item();
 		private MouseTextCache _mouseTextCache;
 		public int textBlinkerCount;
 		public int textBlinkerState;
 		public static string newWorldName = "";
-		private static int[] specX = new int[1000];
+		public static int[] specX = new int[1000];
-		private static int[] specY = new int[1000];
+		public static int[] specY = new int[1000];
 		public TilePaintSystemV2 TilePaintSystem;
 		public TileDrawing TilesRenderer;
 		public WallDrawing WallsRenderer;
@@ -2019,7 +_,7 @@
 		private List<int> _npcsWithBannersToDraw = new List<int>();
 		private bool _imeToggle;
 		private List<int> _npcTypesThatAlreadyDrewAHead = new List<int>();
-		private int[] _npcIndexWhoHoldsHeadIndex = new int[46];
+		internal int[] _npcIndexWhoHoldsHeadIndex = new int[46];
 		private static List<string> _requiredObjecsForCraftingText = new List<string>();
 		private static bool _preventCraftingBecauseClickWasUsedToChangeFocusedRecipe;
 		private static int _currentRecipeBeingCrafted = -1;
@@ -2029,7 +_,7 @@
 		public static Microsoft.Xna.Framework.Color inventoryBack = new Microsoft.Xna.Framework.Color(220, 220, 220, 220);
 		public static bool mouseText;
 		private static int mH;
-		private static int rare;
+		public static int rare;
 		public static int hairStart;
 		private static int oldHairStyle;
 		private static Microsoft.Xna.Framework.Color oldHairColor;
@@ -2041,7 +_,7 @@
 		public static Player dresserInterfaceDummy;
 		private bool _needToSetupDrawInterfaceLayers = true;
 		private List<GameInterfaceLayer> _gameInterfaceLayers;
-		private static GameTime _drawInterfaceGameTime;
+		public static GameTime _drawInterfaceGameTime;
 		private static bool _settingsButtonIsPushedToSide;
 		private static bool _MouseOversCanClear;
 		private static Vector2 _itemIconCacheScreenPosition;
@@ -2097,13 +_,13 @@
 		};
 		private static float backgroundLayerTransitionSpeed = 0.05f;
 		public static float atmo;
-		private static float bgScale = 1f;
+		internal static float bgScale = 1f;
-		private static int bgWidthScaled = (int)(1024f * bgScale);
+		internal static int bgWidthScaled = (int)(1024f * bgScale);
 		public static Microsoft.Xna.Framework.Color ColorOfTheSkies;
-		private static Microsoft.Xna.Framework.Color ColorOfSurfaceBackgroundsBase = Microsoft.Xna.Framework.Color.White;
+		internal static Microsoft.Xna.Framework.Color ColorOfSurfaceBackgroundsBase = Microsoft.Xna.Framework.Color.White;
-		private static Microsoft.Xna.Framework.Color ColorOfSurfaceBackgroundsModified = Microsoft.Xna.Framework.Color.White;
+		internal static Microsoft.Xna.Framework.Color ColorOfSurfaceBackgroundsModified = Microsoft.Xna.Framework.Color.White;
-		private float screenOff;
+		internal float screenOff;
-		private float scAdj;
+		internal float scAdj;
 		private float cTop;
 		private bool _isDrawingOrUpdating;
 		public static List<INeedRenderTargetContent> ContentThatNeedsRenderTargets = new List<INeedRenderTargetContent>();
@@ -2261,7 +_,7 @@
 
 		public static int npcShop {
 			get;
-			private set;
+			internal set;
 		}
 
 		public static string playerPathName => ActivePlayerFileData.Path;
@@ -2737,6 +_,7 @@
 			}
 
 			result.X = num;
+			ItemLoader.HoldoutOffset(gravdir, itemtype, ref result);
 			return result;
 		}
 
@@ -2758,6 +_,8 @@
 				itemAnimationsRegistered.Add(index);
 
 			itemAnimations[index] = animation;
+			if (ItemLoader.IsModItem(index))
+				ItemLoader.animations.Add(index);
 		}
 
 		public static void InitializeItemAnimations() {
@@ -2799,11 +_,13 @@
 			}
 		}
 
-		public static void SetGraphicsProfile(GraphicsProfile profile, bool forceSet) {
+		private static bool SetGraphicsProfile(GraphicsProfile profile, bool forceSet) {
 			if (_currentGraphicsProfile != profile || forceSet) {
 				_selectedGraphicsProfile = profile;
 				SetGraphicsProfileInternal();
+				return graphics.GraphicsDevice.GraphicsProfile == profile;
 			}
+			return false;
 		}
 
 		private static void SetGraphicsProfileInternal() {
@@ -2811,10 +_,14 @@
 			graphics.GraphicsProfile = _selectedGraphicsProfile;
 			switch (_selectedGraphicsProfile) {
 				case GraphicsProfile.HiDef:
+					// update resolution related variables alongside TrySupporting8K
+					Configuration.Get("Support8K", ref Support8K);
+					int hiRes = Support8K ? 8192 : 4096;
-					maxScreenW = 4096;
+					maxScreenW = hiRes;
-					maxScreenH = 4096;
+					maxScreenH = hiRes;
-					_renderTargetMaxSize = 4096;
+					_renderTargetMaxSize = hiRes;
+					if (Support8K)
-					TrySupporting8K();
+						TrySupporting8K();
 					break;
 				case GraphicsProfile.Reach:
 					maxScreenW = 1920;
@@ -2832,8 +_,8 @@
 					SetGraphicsProfileInternal();
 				}
 			}
-
-			instance.EnsureRenderTargetContent();
+			// Seems unnecessary as graphics profile is only changed very early on, before the first frame is rendered
+			// Main.instance.EnsureRenderTargetContent();
 		}
 
 		private static void TrySupporting8K() {
@@ -2862,6 +_,7 @@
 				flag2 = false;
 				anglerQuest = rand.Next(anglerQuestItemNetIDs.Length);
 				int num = anglerQuestItemNetIDs[anglerQuest];
+				//patch file: num, flag2
 				if (num == 2454 && (!hardMode || WorldGen.crimson))
 					flag2 = true;
 
@@ -2903,6 +_,8 @@
 
 				if ((num == 2476 || num == 2453 || num == 2473) && !flag)
 					flag2 = true;
+
+				ItemLoader.IsAnglerQuestAvailable(num, ref flag2);
 			}
 
 			NetMessage.SendAnglerQuest(-1);
@@ -3030,7 +_,8 @@
 		public static void SaveRecent() {
 			Utils.TryCreatingDirectory(SavePath);
 			try {
+				if (File.Exists(SavePath + Path.DirectorySeparatorChar + "servers.dat"))
-				File.SetAttributes(SavePath + Path.DirectorySeparatorChar + "servers.dat", FileAttributes.Normal);
+					File.SetAttributes(SavePath + Path.DirectorySeparatorChar + "servers.dat", FileAttributes.Normal);
 			}
 			catch {
 			}
@@ -3104,6 +_,7 @@
 			Configuration.Put("UseHeatDistortion", UseHeatDistortion);
 			Configuration.Put("WaveQuality", WaveQuality);
 			Configuration.Put("Support4K", Support4K);
+			Configuration.Put("Support8K", Support8K);
 			Configuration.Put("MouseColor", new Dictionary<string, byte> {
 				{ "R", mouseColor.R },
 				{ "G", mouseColor.G },
@@ -3130,6 +_,7 @@
 			Configuration.Put("HoverControlMode", Player.Settings.HoverControl);
 			Configuration.Put("WaterfallDrawLimit", instance.waterfallManager.maxWaterfallCount);
 			Configuration.Put("DisableIntenseVisualEffects", DisableIntenseVisualEffects);
+			ModLoader.ModLoader.SaveConfiguration();
 			if (Configuration.Save())
 				return PlayerInput.Save();
 
@@ -3213,6 +_,11 @@
 				TryPickingDefaultUIScale(currentValue3);
 			}
 
+			if (Main.dedServ) {
+				ModLoader.ModLoader.LoadConfiguration();
+				return;
+			}
+
 			Configuration.Get("SmartCursorToggle", ref cSmartCursorModeIsToggleAndNotHold);
 			Configuration.Get("MapEnabled", ref mapEnabled);
 			Configuration.Get("InvasionBarMode", ref invasionProgressMode);
@@ -3497,6 +_,7 @@
 				};
 			}
 
+			ModLoader.ModLoader.LoadConfiguration();
 			PlayerInput.Load();
 			if (currentValue < 165) {
 				try {
@@ -3509,8 +_,10 @@
 			mouseColorSlider.SetHSL(mouseColor);
 			mouseBorderColorSlider.SetHSL(MouseBorderColor);
 			mouseBorderColorSlider.Alpha = (float)(int)MouseBorderColor.A / 255f;
-			if (currentValue != 236)
+			if (currentValue != 236 || ModLoader.ModLoader.LastLaunchedTModLoaderVersion != BuildInfo.tMLVersion) {
+				ModLoader.ModLoader.MigrateSettings();
 				SaveSettings();
+			}
 		}
 
 		protected void OpenLegacySettings() {
@@ -3636,9 +_,11 @@
 				FileUtilities.Delete(PlayerList[i].Path, PlayerList[i].IsCloudSave);
 				FileUtilities.Delete(PlayerList[i].Path + ".bak", PlayerList[i].IsCloudSave);
 			}
+			//patch context
 			catch {
 			}
 
+			PlayerIO.ErasePlayer(PlayerList[i].Path, PlayerList[i].IsCloudSave);
 			try {
 				string text = PlayerList[i].Path.Substring(0, PlayerList[i].Path.Length - 4);
 				if (text.Substring(text.Length - 1) != "." && text.Substring(text.Length - 1) != "\\" && Directory.Exists(text))
@@ -3668,6 +_,7 @@
 					SocialAPI.Cloud.Delete(WorldList[i].Path);
 				}
 
+				WorldIO.EraseWorld(WorldList[i].Path, WorldList[i].IsCloudSave);
 				LoadWorlds();
 			}
 			catch {
@@ -3856,6 +_,12 @@
 						if (text.Length >= 10 && text.Substring(0, 10).ToLower() == "worldname=")
 							worldName = text.Substring(10);
 
+						if (text.Length >= 8 && text.Substring(0, 8).ToLower() == "modpath=")
+							ModOrganizer.modPath = text.Substring(8);
+
+						if (text.Length >= 8 && text.Substring(0, 8).ToLower() == "modpack=")
+							ModOrganizer.commandLineModPack = text.Substring(8);
+
 						if (text.Length >= 5 && text.Substring(0, 5).ToLower() == "seed=")
 							AutogenSeedName = text.Substring(5);
 
@@ -3965,6 +_,8 @@
 		}
 
 		public void YouCanSleepNow() {
+			if (!dedServ && audioSystem == null) //supress extra exceptions from audio engine failing to load
+				return;
 #if WINDOWS
 			if (previousExecutionState != 0)
 				NativeMethods.SetThreadExecutionState(previousExecutionState);
@@ -3975,7 +_,7 @@
 		public void DedServ() {
 			NeverSleep();
 			rand = new UnifiedRandom();
-			if (autoShutdown) {
+			if (autoShutdown && !showServerConsole) {
 				string lpWindowName = Console.Title = "terraria" + rand.Next(int.MaxValue);
 #if WINDOWS
 				IntPtr intPtr = FindWindow(null, lpWindowName);
@@ -3984,17 +_,30 @@
 #endif
 			}
 			else {
-				Console.Title = "Terraria Server " + versionNumber2;
+				Console.Title = "Terraria Server " + versionNumber2 + " - " + ModLoader.ModLoader.versionedName;
 			}
 
 			dedServ = true;
 			showSplash = false;
 			Initialize();
+			
+			bool reloadMods;
+			
+			do {
+				ModLoader.ModLoader.Reload();
+				DedServ_PostModLoad(out reloadMods);
+			}
+			while (reloadMods);
+		}
+		//The split and the boolean shenanigans are here to allow mods to hook into this method with MonoMod correctly. At any load-time.
+		private void DedServ_PostModLoad(out bool reloadMods) {
+			reloadMods = false;
+			
 			while (worldPathName == null || worldPathName == "") {
 				bool flag = true;
 				while (flag) {
 					LoadWorlds();
-					Console.WriteLine(Language.GetTextValue("CLI.Server", versionNumber2));
+					Console.WriteLine(Language.GetTextValue("CLI.Server", versionNumber2) + " - " + ModLoader.ModLoader.versionedName);
 					Console.WriteLine("");
 					for (int i = 0; i < WorldList.Count; i++) {
 						Console.WriteLine(i + 1 + "\t\t" + WorldList[i].Name);
@@ -4007,6 +_,8 @@
 					textValue2 = textValue2 + new string('\t', num - textValue2.Length / 8) + Language.GetTextValue("CLI.DeleteWorld_Description");
 					Console.WriteLine(textValue);
 					Console.WriteLine(textValue2);
+					Console.WriteLine("m\t\tMods Menu");
+					Console.WriteLine("b\t\tMod Browser");
 					Console.WriteLine("");
 					Console.Write(Language.GetTextValue("CLI.ChooseWorld"));
 					string text2 = Console.ReadLine();
@@ -4024,7 +_,7 @@
 							int length = Language.GetTextValue("CLI.DeleteWorld_Command").Length;
 							int num2 = Convert.ToInt32(text2.Substring(length + 1)) - 1;
 							if (num2 < WorldList.Count) {
-								Console.WriteLine(Language.GetTextValue("CLI.Server", versionNumber2));
+								Console.WriteLine(Language.GetTextValue("CLI.Server", versionNumber2) + " - " + ModLoader.ModLoader.versionedName);
 								Console.WriteLine("");
 								Console.WriteLine(Language.GetTextValue("CLI.DeleteConfirmation", WorldList[num2].Name));
 								Console.Write("({0}/{1}): ", Language.GetTextValue("CLI.ShortYes"), Language.GetTextValue("CLI.ShortNo"));
@@ -4047,7 +_,7 @@
 					if (text2 == "n" || text2 == "N") {
 						bool flag2 = true;
 						while (flag2) {
-							Console.WriteLine(Language.GetTextValue("CLI.Server", versionNumber2));
+							Console.WriteLine(Language.GetTextValue("CLI.Server", versionNumber2) + " - " + ModLoader.ModLoader.versionedName);
 							Console.WriteLine("");
 							Console.WriteLine("1\t" + Language.GetTextValue("UI.WorldSizeSmall"));
 							Console.WriteLine("2\t" + Language.GetTextValue("UI.WorldSizeMedium"));
@@ -4086,7 +_,7 @@
 
 						flag2 = true;
 						while (flag2) {
-							Console.WriteLine(Language.GetTextValue("CLI.Server", versionNumber2));
+							Console.WriteLine(Language.GetTextValue("CLI.Server", versionNumber2) + " - " + ModLoader.ModLoader.versionedName);
 							Console.WriteLine("");
 							Console.WriteLine("1\t" + Language.GetTextValue("UI.Normal"));
 							Console.WriteLine("2\t" + Language.GetTextValue("UI.Expert"));
@@ -4128,7 +_,7 @@
 						if (SettingsUnlock_WorldEvil) {
 							flag2 = true;
 							while (flag2) {
-								Console.WriteLine(Language.GetTextValue("CLI.Server", versionNumber2));
+								Console.WriteLine(Language.GetTextValue("CLI.Server", versionNumber2) + " - " + ModLoader.ModLoader.versionedName);
 								Console.WriteLine("");
 								Console.WriteLine("1\t" + Language.GetTextValue("CLI.Random"));
 								Console.WriteLine("2\t" + Language.GetTextValue("CLI.Corrupt"));
@@ -4164,7 +_,7 @@
 						}
 
 						flag2 = true;
-						Console.WriteLine(Language.GetTextValue("CLI.Server", versionNumber2));
+						Console.WriteLine(Language.GetTextValue("CLI.Server", versionNumber2) + " - " + ModLoader.ModLoader.versionedName);
 						while (flag2) {
 							Console.WriteLine("");
 							Console.Write(Language.GetTextValue("CLI.EnterWorldName"));
@@ -4196,7 +_,7 @@
 
 						string text3 = "";
 						flag2 = true;
-						Console.WriteLine(Language.GetTextValue("CLI.Server", versionNumber2));
+						Console.WriteLine(Language.GetTextValue("CLI.Server", versionNumber2) + " - " + ModLoader.ModLoader.versionedName);
 						while (flag2) {
 							Console.WriteLine("");
 							Console.Write(Language.GetTextValue("CLI.EnterSeed"));
@@ -4260,6 +_,19 @@
 
 						continue;
 					}
+					else if (text2 == "m" || text2 == "M") {
+						Interface.ServerModMenu(out reloadMods);
+						
+						if (reloadMods) {
+							return;
+						}
+						
+						continue;
+					}
+					else if (text2 == "b" || text2 == "b") {
+						Interface.ServerModBrowserMenu();
+						continue;
+					}
 
 					try {
 						int num3 = Convert.ToInt32(text2);
@@ -4269,7 +_,7 @@
 
 						bool flag3 = true;
 						while (flag3) {
-							Console.WriteLine(Language.GetTextValue("CLI.Server", versionNumber2));
+							Console.WriteLine(Language.GetTextValue("CLI.Server", versionNumber2) + " - " + ModLoader.ModLoader.versionedName);
 							Console.WriteLine("");
 							Console.Write(Language.GetTextValue("CLI.SetInitialMaxPlayers"));
 							string text4 = Console.ReadLine();
@@ -4297,7 +_,7 @@
 
 						flag3 = true;
 						while (flag3) {
-							Console.WriteLine(Language.GetTextValue("CLI.Server", versionNumber2));
+							Console.WriteLine(Language.GetTextValue("CLI.Server", versionNumber2) + " - " + ModLoader.ModLoader.versionedName);
 							Console.WriteLine("");
 							Console.Write(Language.GetTextValue("CLI.SetInitialPort"));
 							string text5 = Console.ReadLine();
@@ -4323,7 +_,7 @@
 
 						flag3 = true;
 						while (flag3) {
-							Console.WriteLine(Language.GetTextValue("CLI.Server", versionNumber2));
+							Console.WriteLine(Language.GetTextValue("CLI.Server", versionNumber2) + " - " + ModLoader.ModLoader.versionedName);
 							Console.WriteLine("");
 							Console.Write(Language.GetTextValue("CLI.AutomaticPortForward", Language.GetTextValue("CLI.ShortYes"), Language.GetTextValue("CLI.ShortNo")));
 							string text6 = Console.ReadLine();
@@ -4347,7 +_,7 @@
 							}
 						}
 
-						Console.WriteLine(Language.GetTextValue("CLI.Server", versionNumber2));
+						Console.WriteLine(Language.GetTextValue("CLI.Server", versionNumber2) + " - " + ModLoader.ModLoader.versionedName);
 						Console.WriteLine("");
 						Console.Write(Language.GetTextValue("CLI.EnterServerPassword"));
 						Netplay.ServerPassword = Console.ReadLine();
@@ -4370,6 +_,7 @@
 			catch {
 			}
 
+			myPlayer = 255;
 			Task task2 = WorldGen.serverLoadWorld();
 			Console.WriteLine(Language.GetTextValue("CLI.Server", versionNumber));
 			Console.WriteLine("");
@@ -4392,39 +_,38 @@
 			catch {
 			}
 
+			//run one tick to JIT all the game content now rather than when a player connects
+			Logging.ServerConsoleLine("Running one update...");
+			Logging.tML.Info($"Server starting with AllowVanillaClients set to {ModNet.AllowVanillaClients}");
+			Update(new GameTime());
 			if (WorldGen.loadFailed || !WorldGen.loadSuccess) {
 				WriteFancyWorldLoadErrorToConsole();
 				if (!autoShutdown)
 					Console.ReadKey();
 
+				Logging.ResetPastExceptions(); // "Running one update..." above.
 				YouCanSleepNow();
 				return;
 			}
 
 			Console.WriteLine(Language.GetTextValue("CLI.Server", versionNumber));
 			Console.WriteLine("");
-			Console.WriteLine(Language.GetTextValue("CLI.ListeningOnPort", Netplay.ListenPort));
+			Logging.ServerConsoleLine(Language.GetTextValue("CLI.ListeningOnPort", Netplay.ListenPort));
 			Console.WriteLine(Language.GetTextValue("CLI.HelpHint"));
 			Console.WriteLine("");
 			Console.Title = "Terraria Server: " + worldName;
 			Stopwatch stopwatch = new Stopwatch();
-			if (!autoShutdown)
+			if (!autoShutdown || showServerConsole)
 				startDedInput();
 
 			stopwatch.Start();
-			double num6 = 16.666666666666668;
-			double num7 = 0.0;
-			int num8 = 0;
-			new Stopwatch().Start();
 			Netplay.StartServer();
 			gameMenu = false;
+			double delta = 1000 / 60D;
+			double target = delta;
 			while (!Netplay.Disconnect) {
-				double totalMilliseconds = stopwatch.Elapsed.TotalMilliseconds;
-				if (totalMilliseconds + num7 >= num6) {
-					num8++;
-					num7 += totalMilliseconds - num6;
-					stopwatch.Reset();
-					stopwatch.Start();
+				ServerHangWatchdog.Checkin();
+				{
 					if (oldStatusText != statusText) {
 						oldStatusText = statusText;
 						Console.WriteLine(statusText);
@@ -4434,24 +_,20 @@
 						Update(new GameTime());
 					else if (saveTime.IsRunning)
 						saveTime.Stop();
+					else
+						Netplay.OnUpdate();
 
 					if (Main.OnTickForThirdPartySoftwareOnly != null)
 						Main.OnTickForThirdPartySoftwareOnly();
 
-					double num9 = stopwatch.Elapsed.TotalMilliseconds + num7;
-					if (num9 < num6) {
-						int num10 = (int)(num6 - num9) - 1;
-						if (num10 > 1) {
-							Thread.Sleep(num10 - 1);
-							if (!Netplay.HasClients) {
-								num7 = 0.0;
-								Thread.Sleep(10);
-							}
-						}
-					}
-				}
+					double now = stopwatch.ElapsedMilliseconds;
+					double remaining = target - now;
+					target += delta; //new target
+					if (target < now) //can't catch up, reset target
+						target = now + delta;
 
-				Thread.Sleep(0);
+					Thread.Sleep(Math.Max((int)remaining, 0));
+				}
 			}
 
 			YouCanSleepNow();
@@ -4471,8 +_,14 @@
 
 		public static void startDedInputCallBack() {
 			while (!Netplay.Disconnect) {
-				Console.Write(": ");
 				string text = Console.ReadLine();
+				ExecuteCommand(text, new ConsoleCommandCaller());
+			}
+		}
+
+		public static void ExecuteCommand(string text, CommandCaller commandCaller) {
+			do { // use a do {...} while (false); loop so we don't have to change all the continue; statements to return; when moving the loop body into a separate function
+				Console.Write(": ");
 				string text2 = text;
 				text = text.ToLower();
 				try {
@@ -4512,12 +_,21 @@
 								num = text3.Length;
 						}
 
+						var modHelpList = CommandLoader.GetHelp(CommandType.Console);
+						foreach (var entry in modHelpList)
+							if (entry.Item1.Length > num)
+								num = entry.Item1.Length;
+
 						int num2 = (num + 1) / 8;
 						for (int j = 0; j < list.Count; j++) {
 							string text4 = Language.Exists("CLI." + list[j] + "_Example") ? Language.GetTextValue("CLI." + list[j] + "_Example") : Language.GetTextValue("CLI." + list[j] + "_Command");
 							Console.WriteLine(text4 + new string('\t', num2 - text4.Length / 8) + Language.GetTextValue("CLI." + list[j] + "_Description"));
 						}
+
+						foreach (var entry in modHelpList)
+							Console.WriteLine(entry.Item1 + new string('\t', num2 - entry.Item1.Length / 8) + entry.Item2);
 					}
+					else if (CommandLoader.HandleCommand(text, commandCaller)) { }
 					else if (text == Language.GetTextValue("CLI.Settle_Command")) {
 						if (!Liquid.panicMode)
 							Liquid.StartPanic();
@@ -4549,6 +_,8 @@
 					}
 					else if (text == Language.GetTextValue("CLI.Exit_Command")) {
 						WorldFile.SaveWorld();
+						SystemHooks.OnWorldUnload();
+						TileIO.PostExitWorldCleanup();
 						Netplay.Disconnect = true;
 						SocialAPI.Shutdown();
 					}
@@ -4603,11 +_,12 @@
 						Console.WriteLine(Language.GetTextValue("CLI.Port", Netplay.ListenPort));
 					}
 					else if (text == Language.GetTextValue("CLI.Version_Command")) {
-						Console.WriteLine(Language.GetTextValue("CLI.Server", versionNumber));
+						Console.WriteLine(Language.GetTextValue("CLI.Server", versionNumber) + " - " + ModLoader.ModLoader.versionedName);
 					}
 					else if (text == Language.GetTextValue("CLI.Clear_Command")) {
 						try {
 							Console.Clear();
+							Logging.ResetPastExceptions(); // "CLI.Clear_Command" above.
 						}
 						catch {
 						}
@@ -4729,7 +_,7 @@
 				catch {
 					Console.WriteLine(Language.GetTextValue("CLI.InvalidCommand"));
 				}
-			}
+			} while (false);
 		}
 
 		public static void Sundialing() {
@@ -4749,7 +_,7 @@
 			if (fastForwardTime) {
 				dayRate = 60;
 				desiredWorldTilesUpdateRate = 1;
-				return;
+				goto endVanillaMethod;
 			}
 
 			bool enabled = CreativePowerManager.Instance.GetPower<CreativePowers.FreezeTime>().Enabled;
@@ -4768,6 +_,9 @@
 				dayRate = 1;
 				desiredWorldTilesUpdateRate = 1;
 			}
+
+			endVanillaMethod:
+			SystemHooks.ModifyTimeRate(ref dayRate, ref desiredWorldTilesUpdateRate);
 		}
 
 		public Main() {
@@ -4779,7 +_,50 @@
 
 			Configuration.Load();
 			graphics = new GraphicsDeviceManager(this as Game);
-			base.Content.RootDirectory = "Content";
+			HiDefGraphicsIssues.Init();
+		}
+
+		internal void PostSocialInitialize() {
+			if (dedServ) {
+				return;
+			}
+			string vanillaContentFolder = "../Terraria/Content"; // Side-by-Side Manual Install
+
+			if (!Directory.Exists(vanillaContentFolder)) {
+				vanillaContentFolder = "../Content"; // Nested Manual Install
+			}
+
+#if MAC
+			vanillaContentFolder = "../../../../Terraria/Terraria.app/Contents/Resources/Content";
+#endif
+
+			if (SocialAPI.Mode == SocialMode.Steam && Steamworks.SteamAPI.Init()) {
+				var appID = ModLoader.Engine.Steam.TerrariaAppId_t;
+				bool appInstalled = Steamworks.SteamApps.BIsAppInstalled(appID);
+
+				if (appInstalled) {
+					Steamworks.SteamApps.GetAppInstallDir(appID, out var steamInstallFolder, 1000);
+					Logging.Terraria.Info("Found Terraria steamapp install at: " + steamInstallFolder);
+
+					vanillaContentFolder = Path.Combine(steamInstallFolder, "Content");
+
+					if (!Directory.Exists(vanillaContentFolder))
+						vanillaContentFolder = Path.Combine(steamInstallFolder, "Terraria.app/Contents/Resources/Content");
+				}
+
+				ModLoader.Engine.Steam.RecalculateAvailableSteamCloudStorage();
+				Logging.Terraria.Info($"Steam Cloud Quota: {UIMemoryBar.SizeSuffix((long)ModLoader.Engine.Steam.lastAvailableSteamCloudStorage)} available");
+			}
+
+			if (!Directory.Exists(vanillaContentFolder)) {
+				Interface.MessageBoxShow(Language.GetTextValue("tModLoader.ContentFolderNotFound"));
+				Environment.Exit(1);
+			}
+
+			if (Directory.Exists(InstallVerifier.TmlContentDirectory))
+				AlternateContentManager = new TMLContentManager(Content.ServiceProvider, InstallVerifier.TmlContentDirectory, null);
+
+			base.Content = new TMLContentManager(Content.ServiceProvider, vanillaContentFolder, AlternateContentManager);
 		}
 
 		private void Main_Exiting(object sender, EventArgs e) {
@@ -4853,6 +_,13 @@
 		}
 
 		protected override void Initialize() {
+			DateTime date = DateTime.Now;
+			if (date.Month == 5 && date.Day == 17 || date.Month == 7 && date.Day == 8 || date.Month == 10 && date.Day == 24
+				|| date.Month == 6 && date.Day == 1 || date.Month == 4 || date.Day == 1 || new Random().Next(100) == 0) {
+				OurFavoriteColor.R = OurFavoriteColor.B;
+				OurFavoriteColor.B = 255;
+			}
+
 			if(dedServ)
 			netMode = 2;
 
@@ -5053,7 +_,7 @@
 			}
 
 			for (int m = 0; m < 256; m++) {
-				player[m] = new Player();
+				player[m] = new Player(); // setup inventory is unnecessary
 			}
 
 			for (int n = 0; n < 1001; n++) {
@@ -8322,7 +_,7 @@
 			BackgroundViewMatrix = new SpriteViewMatrix(base.GraphicsDevice);
 			audioSystem = new LegacyAudioSystem();
 			AssetSourceController = new AssetSourceController(Assets, new IContentSource[1] {
-				new XnaContentSource(base.Content.RootDirectory)
+				new XnaDirectContentSource(base.Content.RootDirectory)
 			});
 
 			VanillaContentValidator.Instance = new VanillaContentValidator("Terraria.IO.Data.ResourcePacksDefaultInfo.tsv");
@@ -8333,6 +_,8 @@
 			AssetInitializer.LoadSplashAssets(asyncLoadForSounds: true);
 			ChromaInitializer.Load();
 			_gameContentLoadProcess = LoadContent_Deferred();
+
+			ModLoader.ModLoader.PrepareAssets();
 		}
 
 		private void LoadContent_TryEnteringHiDef() {
@@ -8401,6 +_,8 @@
 			numClouds = rand.Next(200);
 			Mount.Initialize();
 			Minecart.Initialize();
+			// move instance creation from class constructor to main thread to avoid deadlocks from content loading on JIT thread with FNA
+			CaptureManager.Instance = new CaptureManager();
 			CacheSupportedDisplaySizes();
 			ContentSamples.RebuildItemCreativeSortingIDsAfterRecipesAreSetUp();
 			ContentSamples.CommonlyUsedContentSamples.PrepareAfterEverythingElseLoaded();
@@ -8808,6 +_,8 @@
 
 					if (SceneMetrics.ActiveMusicBox == 85)
 						newMusic = 89;
+					if (SceneMetrics.ActiveMusicBox >= maxMusic)
+						newMusic = SceneMetrics.ActiveMusicBox;
 				}
 
 				if (gameMenu || musicVolume == 0f) {
@@ -8833,12 +_,12 @@
 						curMusic = 0;
 					}
 
-					if (NPC.MoonLordCountdown == 1 && curMusic >= 1 && curMusic < 90)
+					if (NPC.MoonLordCountdown == 1 && curMusic >= 1 && curMusic < musicFade.Length)
 						musicFade[curMusic] = 0f;
 				}
 
 				bool isMainTrackAudible = musicFade[curMusic] > 0.25f;
-				for (int i = 1; i < 90; i++) {
+				for (int i = 1; i < musicFade.Length; i++) {
 					float num2 = musicFade[i] * musicVolume * num;
 					if (i >= 62 && i <= 88) {
 						num2 *= 0.9f;
@@ -9041,17 +_,22 @@
 							break;
 					}
 
-					if (NPCID.Sets.BelongsToInvasionOldOnesArmy[npc[i].type])
+					if (npc[i].type < NPCID.Sets.BelongsToInvasionOldOnesArmy.Length && NPCID.Sets.BelongsToInvasionOldOnesArmy[npc[i].type])
 						num2 = 12;
 
 					if (num2 == 0 && npc[i].boss)
 						num2 = 1;
 
-					if (num2 == 0)
+					if (num2 == 0 && (npc[i].ModNPC == null || npc[i].ModNPC.Music < 0))
 						continue;
 
 					Microsoft.Xna.Framework.Rectangle value = new Microsoft.Xna.Framework.Rectangle((int)(npc[i].position.X + (float)(npc[i].width / 2)) - num, (int)(npc[i].position.Y + (float)(npc[i].height / 2)) - num, num * 2, num * 2);
 					if (rectangle.Intersects(value)) {
+						//TODO: Implement modMusic and modPriority
+						//if (npc[i].modNPC != null && npc[i].modNPC.music >= 0 && (modMusic < 0 || npc[i].modNPC.musicPriority > modPriority)) {
+						//	modMusic = npc[i].modNPC.music;
+						//	modPriority = npc[i].modNPC.musicPriority;
+						//}
 						switch (num2) {
 							case 1:
 								flag = true;
@@ -9302,6 +_,9 @@
 			if (lastMusicPlayed == 50)
 				musicNoCrossFade[51] = true;
 
+			int modMusic = -1;
+			ModLoader.MusicPriority modPriority = ModLoader.MusicPriority.None;
+
 			if (!showSplash) {
 				Microsoft.Xna.Framework.Rectangle rectangle = new Microsoft.Xna.Framework.Rectangle((int)screenPosition.X, (int)screenPosition.Y, screenWidth, screenHeight);
 				int num2 = 5000;
@@ -9410,6 +_,10 @@
 
 					Microsoft.Xna.Framework.Rectangle value = new Microsoft.Xna.Framework.Rectangle((int)(npc[j].position.X + (float)(npc[j].width / 2)) - num2, (int)(npc[j].position.Y + (float)(npc[j].height / 2)) - num2, num2 * 2, num2 * 2);
 					if (rectangle.Intersects(value)) {
+						if (npc[j].ModNPC != null && npc[j].ModNPC.Music >= 0 && (modMusic < 0 || npc[j].ModNPC.MusicPriority > modPriority)) {
+							modMusic = npc[j].ModNPC.Music;
+							modPriority = npc[j].ModNPC.MusicPriority;
+						}
 						switch (num3) {
 							case 1:
 								flag = true;
@@ -9461,6 +_,8 @@
 						break;
 					}
 				}
+
+				SystemHooks.UpdateMusic(ref modMusic, ref modPriority);
 			}
 
 			_ = (screenPosition.X + (float)(screenWidth / 2)) / 16f;
@@ -9477,13 +_,11 @@
 					else if (menuMode == 3000) {
 						newMusic = 89;
 					}
-					else if (playOldTile) {
-						newMusic = 6;
-					}
-					else if (!_isAsyncLoadComplete) {
-						newMusic = 50;
-					}
-					else if (!audioSystem.IsTrackPlaying(50)) {
+					else {
+						newMusic = MenuLoader.CurrentMenu.Music; // TODO: Music loader to make music function properly.
+					}
+
+					if (_isAsyncLoadComplete && newMusic == 50 && !audioSystem.IsTrackPlaying(50)) {
 						newMusic = 51;
 						if (musicNoCrossFade[51])
 							musicFade[51] = 1f;
@@ -9502,12 +_,18 @@
 			if (CreditsRollEvent.IsEventOngoing) {
 				newMusic = 89;
 			}
+			else if (modPriority >= MusicPriority.BossHigh) { //Should this be before credits or nah?
+				newMusic = modMusic;
+			}
 			else if (player[myPlayer].happyFunTorchTime) {
 				newMusic = 13;
 			}
 			else if (flag7) {
 				newMusic = 38;
 			}
+			else if (modPriority >= MusicPriority.BossMedium) {
+				newMusic = modMusic;
+			}
 			else if (flag9) {
 				newMusic = 37;
 			}
@@ -9517,6 +_,9 @@
 			else if (flag6) {
 				newMusic = 24;
 			}
+			else if (modPriority >= MusicPriority.BossLow) {
+				newMusic = modMusic;
+			}
 			else if (flag14) {
 				newMusic = 57;
 			}
@@ -9538,6 +_,9 @@
 			else if (flag5) {
 				newMusic = 25;
 			}
+			else if (modPriority >= MusicPriority.Event) {
+				newMusic = modMusic;
+			}
 			else if (flag13) {
 				newMusic = 56;
 			}
@@ -9550,6 +_,9 @@
 			else if (flag12) {
 				newMusic = 41;
 			}
+			else if (modPriority >= MusicPriority.Environment) {
+				newMusic = modMusic;
+			}
 			else if (eclipse && (double)player[myPlayer].position.Y < worldSurface * 16.0 + (double)(screenHeight / 2)) {
 				newMusic = 27;
 			}
@@ -9571,6 +_,9 @@
 			else if (num5 < 1f) {
 				newMusic = (dayTime ? 42 : 15);
 			}
+			else if (modPriority >= MusicPriority.BiomeHigh) {
+				newMusic = modMusic;
+			}
 			else if (tile[(int)(player[myPlayer].Center.X / 16f), (int)(player[myPlayer].Center.Y / 16f)].wall == 87) {
 				newMusic = 26;
 			}
@@ -9600,6 +_,9 @@
 				else
 					newMusic = 16;
 			}
+			else if (modPriority >= MusicPriority.BiomeMedium) {
+				newMusic = modMusic;
+			}
 			else if (player[myPlayer].ZoneMeteor) {
 				newMusic = 2;
 			}
@@ -9624,6 +_,9 @@
 				else
 					newMusic = 14;
 			}
+			else if (modPriority >= MusicPriority.BiomeLow) {
+				newMusic = modMusic;
+			}
 			else if ((double)player[myPlayer].position.Y >= worldSurface * 16.0 + (double)(screenHeight / 2) && !WorldGen.oceanDepths((int)(screenPosition.X + (float)(screenWidth / 2)) / 16, (int)(screenPosition.Y + (float)(screenHeight / 2)) / 16)) {
 				if (player[myPlayer].ZoneHallow) {
 					newMusic = 11;
@@ -12242,11 +_,16 @@
 		}
 
 		public static void DoUpdate_AnimateItemIcons() {
+			//Lock the collection to avoid race conditions during mod loading & unloading.
+			Monitor.Enter(itemAnimationsRegistered);
+
 			for (int i = 0; i < itemAnimationsRegistered.Count; i++) {
 				int num = itemAnimationsRegistered[i];
 				if (itemAnimations[num] != null)
 					itemAnimations[num].Update();
 			}
+
+			Monitor.Exit(itemAnimationsRegistered);
 		}
 
 		public static void QueueMainThreadAction(Action action) {
<<<<<<< HEAD
@@ -12267,6 +_,17 @@
 					Main.OnEnginePreload();
 			}
=======
@@ -12272,7 +_,14 @@
>>>>>>> aad4ae27
 
 			if (!_isDrawingOrUpdating) {
 				_isDrawingOrUpdating = true;
<<<<<<< HEAD
 				DoUpdate(ref gameTime);
@@ -12369,6 +_,7 @@
=======
+
+				try {
-				DoUpdate(ref gameTime);
+					DoUpdate(ref gameTime);
+				}
+				catch (Exception e) {
+					Logging.Terraria.Error(e);
+				}
+
 				CinematicManager.Instance.Update(gameTime);
 				if (netMode == 2) {
 					for (int i = 0; i < 256; i++) {
@@ -12375,6 +_,7 @@
>>>>>>> aad4ae27
 				_hasPendingNetmodeChange = false;
 			}
 
+			Netplay.OnUpdate(); // TODO, why do we add this?
 			if (CaptureManager.Instance.IsCapturing)
 				return;
 
@@ -12586,6 +_,9 @@
 
 					mouseLeftRelease = false;
 					mouseRightRelease = false;
+					mouseMiddleRelease = false;
+					mouseXButton1Release = false;
+					mouseXButton2Release = false;
 					if (gameMenu)
 						UpdateMenu();
 
@@ -12641,6 +_,8 @@
 
 			if (CanPauseGame()) {
 				DoUpdate_WhilePaused();
+				PlayerHooks.UpdateAutopause(player[myPlayer]);
+
 				gamePaused = true;
 				return;
 			}
@@ -12683,6 +_,7 @@
 				Sandstorm.EmitDust();
 			}
 
+			SystemHooks.PreUpdateEntities();
 			if (!dedServ && (double)screenPosition.Y < worldSurface * 16.0 + 16.0 && netMode != 2) {
 				Star.UpdateStars();
 				Cloud.UpdateClouds();
@@ -12826,8 +_,14 @@
 			if (InGameUI != null)
 				InGameUI.Update(gameTime);
 
+			SystemHooks.UpdateUI(gameTime);
+			PlayerInput.ScrollWheelDeltaForUI = 0; //TODO: Should this be before PlayerInput.ResetInputsOnActiveStateChange()?
 			CreativeMenu.Update(gameTime);
+
+			BossBarLoader.HandleStyle(); //Has to be outside of the !gameMenu check because it deals with switching and saving the boss style in menus, including the main menu
+
+			if (!gameMenu) //Don't update IBigProgressBars in the main menu to avoid IOOB during unload when modded NPCs were alive --direwolf420
-			BigBossProgressBar.Update();
+				BigBossProgressBar.Update();
 		}
 
 		private void DoDebugFunctions() {
@@ -12945,6 +_,9 @@
 			if ((byte)Main.player[myPlayer].zone4 != (byte)player.zone4)
 				flag2 = true;
 
+			if (!PlayerHooks.CustomBiomesMatch(Main.player[myPlayer], player))
+				flag2 = true;
+
 			if (flag2)
 				NetMessage.SendData(36, -1, -1, null, myPlayer);
 
@@ -12973,7 +_,7 @@
 			}
 
 			bool flag3 = false;
-			for (int num4 = 0; num4 < 22; num4++) {
+			for (int num4 = 0; num4 < Player.MaxBuffs; num4++) {
 				if (Main.player[myPlayer].buffType[num4] != player.buffType[num4])
 					flag3 = true;
 			}
@@ -13003,6 +_,8 @@
 			if (flag)
 				NetMessage.SendData(138);
 
+			PlayerHooks.SendClientChanges(Main.player[myPlayer], clientPlayer);
+
 			clientPlayer = (Player)Main.player[myPlayer].clientClone();
 		}
 
@@ -13011,6 +_,9 @@
 		private void DoUpdateInWorld(Stopwatch sw) {
 			UpdateParticleSystems();
 			tileSolid[379] = false;
+
+			SystemHooks.PreUpdatePlayers();
+
 			int num = 0;
 			int num2 = 0;
 			sittingManager.ClearPlayerAnchors();
@@ -13044,7 +_,12 @@
 				}
 			}
 
+			SystemHooks.PostUpdatePlayers();
+
 			_gameUpdateCount++;
+
+			SystemHooks.PreUpdateNPCs();
+
 			NPC.RevengeManager.Update();
 			if (netMode != 1) {
 				try {
@@ -13093,6 +_,10 @@
 			}
 
 			CurrentFrameFlags.AnyActiveBossNPC = anyActiveBossNPC;
+
+			SystemHooks.PostUpdateNPCs();
+			SystemHooks.PreUpdateGores();
+
 			for (int l = 0; l < 600; l++) {
 				if (ignoreErrors) {
 					try {
@@ -13107,6 +_,9 @@
 				}
 			}
 
+			SystemHooks.PostUpdateGores();
+			SystemHooks.PreUpdateProjectiles();
+
 			LockOnHelper.SetUP();
 			CurrentFrameFlags.HadAnActiveInteractibleProjectile = false;
 			PreUpdateAllProjectiles();
@@ -13128,6 +_,10 @@
 			ProjectileUpdateLoopIndex = -1;
 			PostUpdateAllProjectiles();
 			LockOnHelper.SetDOWN();
+
+			SystemHooks.PostUpdateProjectiles();
+			SystemHooks.PreUpdateItems();
+
 			Item.numberOfNewItems = 0;
 			for (int n = 0; n < 400; n++) {
 				if (ignoreErrors) {
@@ -13143,6 +_,9 @@
 				}
 			}
 
+			SystemHooks.PostUpdateItems();
+			SystemHooks.PreUpdateDusts();
+
 			if (ignoreErrors) {
 				try {
 					Dust.UpdateDust();
@@ -13158,11 +_,15 @@
 				Dust.UpdateDust();
 			}
 
+			SystemHooks.PostUpdateDusts();
+
 			if (netMode != 2) {
 				CombatText.UpdateCombatText();
 				PopupText.UpdateItemText();
 			}
 
+			SystemHooks.PreUpdateTime();
+
 			if (ignoreErrors) {
 				try {
 					UpdateTime();
@@ -13175,6 +_,8 @@
 				UpdateTime();
 			}
 
+			SystemHooks.PostUpdateTime();
+
 			tileSolid[379] = true;
 			if (gameMenu && netMode != 2)
 				return;
@@ -13215,6 +_,7 @@
 					UpdateClient();
 			}
 
+			SystemHooks.PostUpdateEverything();
 			chatMonitor.Update();
 			upTimer = (float)sw.Elapsed.TotalMilliseconds;
 			if (upTimerMaxDelay > 0f)
@@ -13395,7 +_,8 @@
 			if (!inputTextEnter || !chatRelease)
 				return;
 
-			if (chatText != "") {
+			var handled = chatText.Length > 0 && chatText[0] == '/' && CommandLoader.HandleCommand(chatText, new ChatCommandCaller());
+			if (chatText != "" && !handled) {
 				ChatMessage message = ChatManager.Commands.CreateOutgoingMessage(chatText);
 				if (netMode == 1)
 					ChatHelper.SendChatMessageFromClient(message);
@@ -13411,6 +_,7 @@
 
 		private void DoUpdate_HandleInput() {
 			PlayerInput.UpdateInput();
+			SystemHooks.PostUpdateInput();
 			UpdateViewZoomKeys();
 			PlayerInput.SetZoom_Unscaled();
 			UILinkPointNavigator.Update();
@@ -14059,6 +_,7 @@
 			if (tileFrameCounter[493] < 0)
 				tileFrameCounter[493] += 120;
 
+			TileLoader.AnimateTiles();
 			AnimateTiles_CritterCages();
 		}
 
@@ -14243,6 +_,8 @@
 			wallFrame[144] = 0;
 			if (wallFrameCounter[144] > num3 * (16 + num4 * 2))
 				wallFrameCounter[144] = 0;
+
+			WallLoader.AnimateWalls();
 		}
 
 		private void DoUpdate_AnimateWaterfalls() {
@@ -14731,15 +_,15 @@
 				X += 34;
 
 			new Microsoft.Xna.Framework.Color(mouseTextColor, mouseTextColor, mouseTextColor, mouseTextColor);
+			Vector2 vector = FontAssets.MouseText.Value.MeasureString(cursorText);
 			if (HoverItem.type > 0) {
 				MouseText_DrawItemTooltip(info, num, diff, X, Y);
 				return;
 			}
 
 			if (info.buffTooltip != null && info.buffTooltip != "")
-				MouseText_DrawBuffTooltip(info.buffTooltip, ref X, ref Y);
+				MouseText_DrawBuffTooltip(info.buffTooltip, ref X, ref Y, (int)vector.Y);
 
-			Vector2 vector = FontAssets.MouseText.Value.MeasureString(cursorText);
 			if (hackedScreenHeight != -1 && hackedScreenWidth != -1) {
 				if ((float)X + vector.X + 4f > (float)hackedScreenWidth)
 					X = (int)((float)hackedScreenWidth - vector.X - 4f);
@@ -14757,9 +_,6 @@
 
 			float num2 = (float)(int)mouseTextColor / 255f;
 			Microsoft.Xna.Framework.Color baseColor = new Microsoft.Xna.Framework.Color(mouseTextColor, mouseTextColor, mouseTextColor, mouseTextColor);
-			if (num == -13)
-				baseColor = new Microsoft.Xna.Framework.Color((byte)(255f * num2), (byte)(masterColor * 200f * num2), 0, mouseTextColor);
-
 			if (num == -11)
 				baseColor = new Microsoft.Xna.Framework.Color((byte)(255f * num2), (byte)(175f * num2), (byte)(0f * num2), mouseTextColor);
 
@@ -14799,12 +_,18 @@
 			if (num == 10)
 				baseColor = new Microsoft.Xna.Framework.Color((byte)(255f * num2), (byte)(40f * num2), (byte)(100f * num2), mouseTextColor);
 
-			if (num >= 11)
+			if (num == 11)
 				baseColor = new Microsoft.Xna.Framework.Color((byte)(180f * num2), (byte)(40f * num2), (byte)(255f * num2), mouseTextColor);
 
+			if (num > 11)
+				baseColor = RarityLoader.GetRarity(num).RarityColor * num2;
+
-			if (HoverItem.expert || num == -12)
+			if (HoverItem.expert || num == ItemRarityID.Expert)
 				baseColor = new Microsoft.Xna.Framework.Color((byte)((float)DiscoR * num2), (byte)((float)DiscoG * num2), (byte)((float)DiscoB * num2), mouseTextColor);
 
+			if (HoverItem.master || num == ItemRarityID.Master)
+				baseColor = new Microsoft.Xna.Framework.Color((byte)(255f * num2), (byte)(masterColor * 200f * num2), 0, mouseTextColor);
+
 			if (diff == 1)
 				baseColor = new Microsoft.Xna.Framework.Color((byte)((float)(int)mcColor.R * num2), (byte)((float)(int)mcColor.G * num2), (byte)((float)(int)mcColor.B * num2), mouseTextColor);
 
@@ -14844,8 +_,9 @@
 				array2[i] = false;
 				array3[i] = false;
 			}
+			string[] tooltipNames = new string[num2];
 
-			MouseText_DrawItemTooltip_GetLinesInfo(HoverItem, ref yoyoLogo, ref researchLine, knockBack, ref numLines, array, array2, array3);
+			MouseText_DrawItemTooltip_GetLinesInfo(HoverItem, ref yoyoLogo, ref researchLine, knockBack, ref numLines, array, array2, array3, tooltipNames);
 			float num3 = (float)(int)mouseTextColor / 255f;
 			float num4 = num3;
 			int a = mouseTextColor;
@@ -14853,6 +_,7 @@
 				LocalPlayer.GetItemExpectedPrice(hoverItem, out int calcForSelling, out int calcForBuying);
 				int num5 = (hoverItem.isAShopItem || hoverItem.buyOnce) ? calcForBuying : calcForSelling;
 				if (hoverItem.shopSpecialCurrency != -1) {
+					tooltipNames[numLines] = "SpecialPrice";
 					CustomCurrencyManager.GetPriceText(hoverItem.shopSpecialCurrency, array, ref numLines, num5);
 					color = new Microsoft.Xna.Framework.Color((byte)(255f * num4), (byte)(255f * num4), (byte)(255f * num4), a);
 				}
@@ -14913,6 +_,7 @@
 					else
 						array[numLines] = Lang.tip[50].Value + " " + text;
 
+					tooltipNames[numLines] = "Price";
 					numLines++;
 					if (num6 > 0)
 						color = new Microsoft.Xna.Framework.Color((byte)(220f * num4), (byte)(220f * num4), (byte)(198f * num4), a);
@@ -14925,12 +_,15 @@
 				}
 				else if (hoverItem.type != 3817) {
 					array[numLines] = Lang.tip[51].Value;
+					tooltipNames[numLines] = "Price";
 					numLines++;
 					color = new Microsoft.Xna.Framework.Color((byte)(120f * num4), (byte)(120f * num4), (byte)(120f * num4), a);
 				}
 			}
 
 			Vector2 zero = Vector2.Zero;
+			List<TooltipLine> lines = ItemLoader.ModifyTooltips(HoverItem, ref numLines, tooltipNames, ref array, ref array2, ref array3, ref yoyoLogo, out Color?[] overrideColor);
+			List<DrawableTooltipLine> drawableLines = lines.Select((TooltipLine x, int i) => new DrawableTooltipLine(x, i, 0, 0, Color.White)).ToList();
 			int num12 = 0;
 			for (int j = 0; j < numLines; j++) {
 				Vector2 stringSize = ChatManager.GetStringSize(FontAssets.MouseText.Value, array[j], Vector2.One);
@@ -14969,11 +_,17 @@
 				Utils.DrawInvBG(spriteBatch, new Microsoft.Xna.Framework.Rectangle(X - num17, Y - num18, (int)zero.X + num17 * 2, (int)zero.Y + num18 + num18 / 2), new Microsoft.Xna.Framework.Color(23, 25, 81, 255) * 0.925f);
 			}
 
+			bool globalCanDraw = ItemLoader.PreDrawTooltip(HoverItem, lines.AsReadOnly(), ref X, ref Y);
 			for (int k = 0; k < numLines; k++) {
-				if (k == yoyoLogo) {
-					float num19 = 1f;
-					int num20 = (int)((float)(int)mouseTextColor * num19);
-					Microsoft.Xna.Framework.Color color2 = Microsoft.Xna.Framework.Color.Black;
+				drawableLines[k].OriginalX = X;
+				drawableLines[k].OriginalY = Y;
+				if (drawableLines[k].mod == "Terraria" && drawableLines[k].Name == "OneDropLogo") {
+					int num20 = (int)((float)(int)mouseTextColor * 1f);
+					Color color2 = Color.Black;
+					drawableLines[k].Color = new Color(num20, num20, num20, num20);
+					if (!ItemLoader.PreDrawTooltipLine(HoverItem, drawableLines[k], ref num12) || !globalCanDraw)
+						goto PostDraw;
+
 					for (int l = 0; l < 5; l++) {
 						int num21 = X;
 						int num22 = Y + num16;
@@ -14994,17 +_,14 @@
 								num22++;
 								break;
 						}
-
-						spriteBatch.Draw(TextureAssets.OneDropLogo.Value, new Vector2(num21, num22), null, color2, 0f, default(Vector2), 1f, SpriteEffects.None, 0f);
+						Color drawColor2 = drawableLines[k].overrideColor ?? drawableLines[k].Color;
+						spriteBatch.Draw(TextureAssets.OneDropLogo.Value, new Vector2(num21, num22), null, (l != 4) ? color2 : drawColor2, drawableLines[k].rotation, drawableLines[k].origin, (drawableLines[k].baseScale.X + drawableLines[k].baseScale.Y) / 2f, SpriteEffects.None, 0f);
 					}
 				}
 				else {
 					Microsoft.Xna.Framework.Color black = Microsoft.Xna.Framework.Color.Black;
 					black = new Microsoft.Xna.Framework.Color(num4, num4, num4, num4);
-					if (k == 0) {
-						if (rare == -13)
-							black = new Microsoft.Xna.Framework.Color((byte)(255f * num4), (byte)(masterColor * 200f * num4), 0, a);
-
+					if (drawableLines[k].mod == "Terraria" && drawableLines[k].Name == "ItemName") {
 						if (rare == -11)
 							black = new Microsoft.Xna.Framework.Color((byte)(255f * num4), (byte)(175f * num4), (byte)(0f * num4), a);
 
@@ -15041,9 +_,12 @@
 						if (rare == 10)
 							black = new Microsoft.Xna.Framework.Color((byte)(255f * num4), (byte)(40f * num4), (byte)(100f * num4), a);
 
-						if (rare >= 11)
+						if (rare == 11)
 							black = new Microsoft.Xna.Framework.Color((byte)(180f * num4), (byte)(40f * num4), (byte)(255f * num4), a);
 
+						if (rare > 11)
+							black = RarityLoader.GetRarity(rare).RarityColor * num4;
+
 						if (diff == 1)
 							black = new Microsoft.Xna.Framework.Color((byte)((float)(int)mcColor.R * num4), (byte)((float)(int)mcColor.G * num4), (byte)((float)(int)mcColor.B * num4), a);
 
@@ -15052,82 +_,82 @@
 
 						if (hoverItem.expert || rare == -12)
 							black = new Microsoft.Xna.Framework.Color((byte)((float)DiscoR * num4), (byte)((float)DiscoG * num4), (byte)((float)DiscoB * num4), a);
+
+						if (hoverItem.master || rare == -13)
+							black = new Microsoft.Xna.Framework.Color((byte)(255f * num4), (byte)(masterColor * 200f * num4), 0, a);
 					}
 					else if (array2[k]) {
 						black = (array3[k] ? new Microsoft.Xna.Framework.Color((byte)(190f * num4), (byte)(120f * num4), (byte)(120f * num4), a) : new Microsoft.Xna.Framework.Color((byte)(120f * num4), (byte)(190f * num4), (byte)(120f * num4), a));
 					}
-					else if (k == numLines - 1) {
+					else if (drawableLines[k].mod == "Terraria" && drawableLines[k].Name == "Price") {
 						black = color;
 					}
 
-					if (k == researchLine)
+					if (drawableLines[k].mod == "Terraria" && drawableLines[k].Name == "JourneyResearch")
 						black = Colors.JourneyMode;
 
+					drawableLines[k].Color = black;
+					Color realLineColor = black;
+
+					if (overrideColor[k].HasValue) {
+						realLineColor = overrideColor[k].Value * num4;
+						drawableLines[k].overrideColor = realLineColor;
+					}
+
+					if (!ItemLoader.PreDrawTooltipLine(HoverItem, drawableLines[k], ref num12) || !globalCanDraw)
+						goto PostDraw;
+
-					ChatManager.DrawColorCodedStringWithShadow(spriteBatch, FontAssets.MouseText.Value, array[k], new Vector2(X, Y + num16), black, 0f, Vector2.Zero, Vector2.One);
+					ChatManager.DrawColorCodedStringWithShadow(spriteBatch, FontAssets.MouseText.Value, array[k], new Vector2(X, Y + num16), realLineColor, 0f, Vector2.Zero, Vector2.One);
 				}
+
+				PostDraw:
+				ItemLoader.PostDrawTooltipLine(HoverItem, drawableLines[k]);
 
 				num16 += (int)(FontAssets.MouseText.Value.MeasureString(array[k]).Y + (float)num12);
 			}
 		}
 
-		public static void MouseText_DrawItemTooltip_GetLinesInfo(Item item, ref int yoyoLogo, ref int researchLine, float oldKB, ref int numLines, string[] toolTipLine, bool[] preFixLine, bool[] badPreFixLine) {
+		public static void MouseText_DrawItemTooltip_GetLinesInfo(Item item, ref int yoyoLogo, ref int researchLine, float oldKB, ref int numLines, string[] toolTipLine, bool[] preFixLine, bool[] badPreFixLine, string[] toolTipNames) {
 			toolTipLine[0] = item.HoverName;
+			toolTipNames[0] = "ItemName";
 			if (item.favorited) {
 				toolTipLine[numLines++] = Lang.tip[56].Value;
+				toolTipNames[numLines - 1] = "Favorite";
 				toolTipLine[numLines++] = Lang.tip[57].Value;
+				toolTipNames[numLines - 1] = "FavoriteDesc";
 				if (LocalPlayer.chest != -1) {
 					ChestUI.GetContainerUsageInfo(out bool _, out Item[] chestinv);
-					if (ChestUI.IsBlockedFromTransferIntoChest(item, chestinv))
+					if (ChestUI.IsBlockedFromTransferIntoChest(item, chestinv)) {
 						toolTipLine[numLines++] = Language.GetTextValue("UI.ItemCannotBePlacedInsideItself");
+						toolTipNames[numLines - 1] = "NoTransfer";
+					}
 				}
 			}
 
 			if (item.social) {
 				toolTipLine[numLines] = Lang.tip[0].Value;
+				toolTipNames[numLines] = "Social";
 				numLines++;
 				toolTipLine[numLines] = Lang.tip[1].Value;
+				toolTipNames[numLines] = "SocialDesc";
 				numLines++;
 			}
 			else {
 				if (item.damage > 0 && (!item.notAmmo || item.useStyle != 0) && (item.type < 71 || item.type > 74 || player[myPlayer].HasItem(905))) {
-					float num = 5E-06f;
-					int damage = item.damage;
+					LocalizedText tip;
+					if (item.DamageType != null) {
+						tip = new LocalizedText("", " "+item.DamageType.DisplayName);
+					}
+					else {
+						tip = Lang.tip[55]; // No damage class
+					}
+					int damage = player[myPlayer].GetWeaponDamage(item);
 					damage = (int)((float)damage * ItemID.Sets.ToolTipDamageMultiplier[item.type]);
-					if (item.melee) {
-						toolTipLine[numLines] = (((int)(player[myPlayer].meleeDamage * (float)damage + num)).ToString() ?? "");
-						toolTipLine[numLines] += Lang.tip[2].Value;
-					}
-					else if (item.ranged) {
-						float num2 = (float)damage * player[myPlayer].rangedDamage;
-						if (item.useAmmo == AmmoID.Arrow || item.useAmmo == AmmoID.Stake) {
-							num2 *= player[myPlayer].arrowDamage;
-							if (player[myPlayer].archery)
-								num2 *= 1.2f;
-						}
-
-						if (item.useAmmo == AmmoID.Bullet || item.useAmmo == AmmoID.CandyCorn)
-							num2 *= player[myPlayer].bulletDamage;
-
-						if (item.useAmmo == AmmoID.Rocket || item.useAmmo == AmmoID.StyngerBolt || item.useAmmo == AmmoID.JackOLantern || item.useAmmo == AmmoID.NailFriendly)
-							num2 *= player[myPlayer].rocketDamage;
-
-						toolTipLine[numLines] = (((int)(num2 + num)).ToString() ?? "");
-						toolTipLine[numLines] += Lang.tip[3].Value;
-					}
-					else if (item.magic) {
-						toolTipLine[numLines] = (((int)(player[myPlayer].magicDamage * (float)damage + num)).ToString() ?? "");
-						toolTipLine[numLines] += Lang.tip[4].Value;
-					}
-					else if (item.summon) {
-						toolTipLine[numLines] = (((int)(player[myPlayer].minionDamage * (float)damage + num)).ToString() ?? "");
-						toolTipLine[numLines] += Lang.tip[53].Value;
-					}
-					else {
-						toolTipLine[numLines] = (damage.ToString() ?? "");
-						toolTipLine[numLines] += Lang.tip[55].Value;
-					}
+					toolTipLine[numLines] = damage + tip.Value;
+					toolTipNames[numLines] = "Damage";
 
 					numLines++;
+					/*
 					if (item.melee) {
 						int num3 = player[myPlayer].meleeCrit - player[myPlayer].inventory[player[myPlayer].selectedItem].crit + item.crit;
 						toolTipLine[numLines] = num3 + Lang.tip[5].Value;
@@ -15143,6 +_,14 @@
 						toolTipLine[numLines] = num5 + Lang.tip[5].Value;
 						numLines++;
 					}
+					*/
+					// TODO: make this not inherently exclude summons. minions should be allowed to crit in the right circumstances, too
+					if (!item.summon) {
+						int crit = player[myPlayer].GetWeaponCrit(item);
+						toolTipLine[numLines] = crit + Lang.tip[5].Value;
+						toolTipNames[numLines] = "CritChance";
+						numLines++;
+					}
 
 					if (item.useStyle != 0 && !item.summon) {
 						if (item.useAnimation <= 8)
@@ -15162,10 +_,13 @@
 						else
 							toolTipLine[numLines] = Lang.tip[13].Value;
 
+						toolTipNames[numLines] = "Speed";
 						numLines++;
 					}
 
 					float num6 = item.knockBack;
+					num6 = player[myPlayer].GetWeaponKnockback(item, num6);
+					/*
 					if (item.summon)
 						num6 += player[myPlayer].minionKB;
 
@@ -15175,6 +_,9 @@
 					if (player[myPlayer].inventory[player[myPlayer].selectedItem].type == 3106 && item.type == 3106)
 						num6 += num6 * (1f - player[myPlayer].stealth);
 
+					ItemLoader.GetWeaponKnockback(item, player[myPlayer], ref num6);
+					PlayerHooks.GetWeaponKnockback(player[myPlayer], item, ref num6);
+					*/
 					if (num6 == 0f)
 						toolTipLine[numLines] = Lang.tip[14].Value;
 					else if ((double)num6 <= 1.5)
@@ -15194,67 +_,80 @@
 					else
 						toolTipLine[numLines] = Lang.tip[22].Value;
 
+					toolTipNames[numLines] = "Knockback";
 					numLines++;
 				}
 
 				if (item.fishingPole > 0) {
 					toolTipLine[numLines] = Language.GetTextValue("GameUI.PrecentFishingPower", item.fishingPole);
+					toolTipNames[numLines] = "FishingPower";
 					numLines++;
 					toolTipLine[numLines] = Language.GetTextValue("GameUI.BaitRequired");
+					toolTipNames[numLines] = "NeedsBait";
 					numLines++;
 				}
 
 				if (item.bait > 0) {
 					toolTipLine[numLines] = Language.GetTextValue("GameUI.BaitPower", item.bait);
+					toolTipNames[numLines] = "BaitPower";
 					numLines++;
 				}
 
 				if (item.headSlot > 0 || item.bodySlot > 0 || item.legSlot > 0 || item.accessory || projHook[item.shoot] || item.mountType != -1 || (item.buffType > 0 && (lightPet[item.buffType] || vanityPet[item.buffType]))) {
 					if ((item.type == 854 || item.type == 3035) && npcShop > 0)
 						toolTipLine[numLines] = Lang.tip[60].Value;
-					else
+					else {
 						toolTipLine[numLines] = Lang.tip[23].Value;
-
+						toolTipNames[numLines] = "Equipable";
+					}
 					numLines++;
 				}
 
 				if (item.tileWand > 0) {
 					toolTipLine[numLines] = Lang.tip[52].Value + Lang.GetItemNameValue(item.tileWand);
+					toolTipNames[numLines] = "WandConsumes";
 					numLines++;
 				}
 
 				if (item.questItem) {
 					toolTipLine[numLines] = Lang.inter[65].Value;
+					toolTipNames[numLines] = "Quest";
 					numLines++;
 				}
 
 				if (item.vanity) {
 					toolTipLine[numLines] = Lang.tip[24].Value;
+					toolTipNames[numLines] = "Vanity";
 					numLines++;
 				}
 
 				if (!item.vanity && item.FitsAccessoryVanitySlot) {
 					toolTipLine[numLines] = Language.GetText("Misc.CanBePlacedInVanity").Value;
+					toolTipNames[numLines] = "VanityLegal";
 					numLines++;
 				}
 
 				if (item.defense > 0) {
 					toolTipLine[numLines] = item.defense + Lang.tip[25].Value;
+					toolTipNames[numLines] = "Defense";
 					numLines++;
 				}
 
 				if (item.pick > 0) {
 					toolTipLine[numLines] = item.pick + Lang.tip[26].Value;
+					toolTipNames[numLines] = "PickPower";
 					numLines++;
 				}
 
 				if (item.axe > 0) {
 					toolTipLine[numLines] = item.axe * 5 + Lang.tip[27].Value;
+					toolTipNames[numLines] = "AxePower";
 					numLines++;
 				}
 
 				if (item.hammer > 0) {
 					toolTipLine[numLines] = item.hammer + Lang.tip[28].Value;
+					toolTipNames[numLines] = "HammerPower";
 					numLines++;
 				}
 
@@ -15265,41 +_,49 @@
 					else
 						toolTipLine[numLines] = tileBoost + Lang.tip[54].Value;
 
+					toolTipNames[numLines] = "TileBoost";
 					numLines++;
 				}
 
 				if (item.healLife > 0) {
 					toolTipLine[numLines] = Language.GetTextValue("CommonItemTooltip.RestoresLife", item.healLife);
+					toolTipNames[numLines] = "HealLife";
 					numLines++;
 				}
 
 				if (item.healMana > 0) {
 					toolTipLine[numLines] = Language.GetTextValue("CommonItemTooltip.RestoresMana", item.healMana);
+					toolTipNames[numLines] = "HealMana";
 					numLines++;
 				}
 
 				if (item.mana > 0 && (item.type != 127 || !player[myPlayer].spaceGun)) {
 					toolTipLine[numLines] = Language.GetTextValue("CommonItemTooltip.UsesMana", (int)((float)item.mana * player[myPlayer].manaCost));
+					toolTipNames[numLines] = "UseMana";
 					numLines++;
 				}
 
 				if (item.createWall > 0 || item.createTile > -1) {
 					if (item.type != 213 && item.tileWand < 1) {
 						toolTipLine[numLines] = Lang.tip[33].Value;
+						toolTipNames[numLines] = "Placeable";
 						numLines++;
 					}
 				}
 				else if (item.ammo > 0 && !item.notAmmo) {
 					toolTipLine[numLines] = Lang.tip[34].Value;
+					toolTipNames[numLines] = "Ammo";
 					numLines++;
 				}
 				else if (item.consumable) {
 					toolTipLine[numLines] = Lang.tip[35].Value;
+					toolTipNames[numLines] = "Consumable";
 					numLines++;
 				}
 
 				if (item.material) {
 					toolTipLine[numLines] = Lang.tip[36].Value;
+					toolTipNames[numLines] = "Material";
 					numLines++;
 				}
 
@@ -15307,10 +_,12 @@
 					for (int i = 0; i < item.ToolTip.Lines; i++) {
 						if (i == 0 && ItemID.Sets.UsesCursedByPlanteraTooltip[item.type] && !NPC.downedPlantBoss) {
 							toolTipLine[numLines] = Lang.tip[59].Value;
+							toolTipNames[numLines] = "Tooltip" + i.ToString();
 							numLines++;
 						}
 						else {
 							toolTipLine[numLines] = item.ToolTip.GetLine(i);
+							toolTipNames[numLines] = "Tooltip" + i.ToString();
 							numLines++;
 						}
 					}
@@ -15318,16 +_,19 @@
 
 				if ((item.type == 3818 || item.type == 3819 || item.type == 3820 || item.type == 3824 || item.type == 3825 || item.type == 3826 || item.type == 3829 || item.type == 3830 || item.type == 3831 || item.type == 3832 || item.type == 3833 || item.type == 3834) && !player[myPlayer].downedDD2EventAnyDifficulty) {
 					toolTipLine[numLines] = Lang.misc[104].Value;
+					toolTipNames[numLines] = "EtherianManaWarning";
 					numLines++;
 				}
 
 				if (item.buffType > 0 && BuffID.Sets.IsWellFed[item.buffType] && expertMode) {
 					toolTipLine[numLines] = Lang.misc[40].Value;
+					toolTipNames[numLines] = "WellFedExpert";
 					numLines++;
 				}
 
 				if (item.buffTime > 0) {
 					string text = (item.buffTime / 60 < 60) ? Language.GetTextValue("CommonItemTooltip.SecondDuration", Math.Round((double)item.buffTime / 60.0)) : Language.GetTextValue("CommonItemTooltip.MinuteDuration", Math.Round((double)(item.buffTime / 60) / 60.0));
+					toolTipNames[numLines] = "BuffTime";
 					toolTipLine[numLines] = text;
 					numLines++;
 				}
@@ -15335,6 +_,7 @@
 				if (item.type == 3262 || item.type == 3282 || item.type == 3283 || item.type == 3284 || item.type == 3285 || item.type == 3286 || item.type == 3316 || item.type == 3315 || item.type == 3317 || item.type == 3291 || item.type == 3389) {
 					toolTipLine[numLines] = " ";
 					yoyoLogo = numLines;
+					toolTipNames[numLines] = "OneDropLogo";
 					numLines++;
 				}
 
@@ -15358,6 +_,7 @@
 							badPreFixLine[numLines] = true;
 
 						preFixLine[numLines] = true;
+						toolTipNames[numLines] = "PrefixDamage";
 						numLines++;
 					}
 
@@ -15375,6 +_,7 @@
 							badPreFixLine[numLines] = true;
 
 						preFixLine[numLines] = true;
+						toolTipNames[numLines] = "PrefixSpeed";
 						numLines++;
 					}
 
@@ -15389,6 +_,7 @@
 							badPreFixLine[numLines] = true;
 
 						preFixLine[numLines] = true;
+						toolTipNames[numLines] = "PrefixCritChance";
 						numLines++;
 					}
 
@@ -15405,6 +_,7 @@
 							badPreFixLine[numLines] = true;
 
 						preFixLine[numLines] = true;
+						toolTipNames[numLines] = "PrefixUseMana";
 						numLines++;
 					}
 
@@ -15421,6 +_,7 @@
 							badPreFixLine[numLines] = true;
 
 						preFixLine[numLines] = true;
+						toolTipNames[numLines] = "PrefixSize";
 						numLines++;
 					}
 
@@ -15437,6 +_,7 @@
 							badPreFixLine[numLines] = true;
 
 						preFixLine[numLines] = true;
+						toolTipNames[numLines] = "PrefixShootSpeed";
 						numLines++;
 					}
 
@@ -15453,137 +_,160 @@
 							badPreFixLine[numLines] = true;
 
 						preFixLine[numLines] = true;
+						toolTipNames[numLines] = "PrefixKnockback";
 						numLines++;
 					}
 
 					if (item.prefix == 62) {
 						toolTipLine[numLines] = "+1" + Lang.tip[25].Value;
 						preFixLine[numLines] = true;
+						toolTipNames[numLines] = "PrefixAccDefense";
 						numLines++;
 					}
 
 					if (item.prefix == 63) {
 						toolTipLine[numLines] = "+2" + Lang.tip[25].Value;
 						preFixLine[numLines] = true;
+						toolTipNames[numLines] = "PrefixAccDefense";
 						numLines++;
 					}
 
 					if (item.prefix == 64) {
 						toolTipLine[numLines] = "+3" + Lang.tip[25].Value;
 						preFixLine[numLines] = true;
+						toolTipNames[numLines] = "PrefixAccDefense";
 						numLines++;
 					}
 
 					if (item.prefix == 65) {
 						toolTipLine[numLines] = "+4" + Lang.tip[25].Value;
 						preFixLine[numLines] = true;
+						toolTipNames[numLines] = "PrefixAccDefense";
 						numLines++;
 					}
 
 					if (item.prefix == 66) {
 						toolTipLine[numLines] = "+20 " + Lang.tip[31].Value;
 						preFixLine[numLines] = true;
+						toolTipNames[numLines] = "PrefixAccMaxMana";
 						numLines++;
 					}
 
 					if (item.prefix == 67) {
 						toolTipLine[numLines] = "+2" + Lang.tip[5].Value;
 						preFixLine[numLines] = true;
+						toolTipNames[numLines] = "PrefixAccCritChance";
 						numLines++;
 					}
 
 					if (item.prefix == 68) {
 						toolTipLine[numLines] = "+4" + Lang.tip[5].Value;
 						preFixLine[numLines] = true;
+						toolTipNames[numLines] = "PrefixAccCritChance";
 						numLines++;
 					}
 
 					if (item.prefix == 69) {
 						toolTipLine[numLines] = "+1" + Lang.tip[39].Value;
 						preFixLine[numLines] = true;
+						toolTipNames[numLines] = "PrefixAccDamage";
 						numLines++;
 					}
 
 					if (item.prefix == 70) {
 						toolTipLine[numLines] = "+2" + Lang.tip[39].Value;
 						preFixLine[numLines] = true;
+						toolTipNames[numLines] = "PrefixAccDamage";
 						numLines++;
 					}
 
 					if (item.prefix == 71) {
 						toolTipLine[numLines] = "+3" + Lang.tip[39].Value;
 						preFixLine[numLines] = true;
+						toolTipNames[numLines] = "PrefixAccDamage";
 						numLines++;
 					}
 
 					if (item.prefix == 72) {
 						toolTipLine[numLines] = "+4" + Lang.tip[39].Value;
 						preFixLine[numLines] = true;
+						toolTipNames[numLines] = "PrefixAccDamage";
 						numLines++;
 					}
 
 					if (item.prefix == 73) {
 						toolTipLine[numLines] = "+1" + Lang.tip[46].Value;
 						preFixLine[numLines] = true;
+						toolTipNames[numLines] = "PrefixAccMoveSpeed";
 						numLines++;
 					}
 
 					if (item.prefix == 74) {
 						toolTipLine[numLines] = "+2" + Lang.tip[46].Value;
 						preFixLine[numLines] = true;
+						toolTipNames[numLines] = "PrefixAccMoveSpeed";
 						numLines++;
 					}
 
 					if (item.prefix == 75) {
 						toolTipLine[numLines] = "+3" + Lang.tip[46].Value;
 						preFixLine[numLines] = true;
+						toolTipNames[numLines] = "PrefixAccMoveSpeed";
 						numLines++;
 					}
 
 					if (item.prefix == 76) {
 						toolTipLine[numLines] = "+4" + Lang.tip[46].Value;
 						preFixLine[numLines] = true;
+						toolTipNames[numLines] = "PrefixAccMoveSpeed";
 						numLines++;
 					}
 
 					if (item.prefix == 77) {
 						toolTipLine[numLines] = "+1" + Lang.tip[47].Value;
 						preFixLine[numLines] = true;
+						toolTipNames[numLines] = "PrefixAccMeleeSpeed";
 						numLines++;
 					}
 
 					if (item.prefix == 78) {
 						toolTipLine[numLines] = "+2" + Lang.tip[47].Value;
 						preFixLine[numLines] = true;
+						toolTipNames[numLines] = "PrefixAccMeleeSpeed";
 						numLines++;
 					}
 
 					if (item.prefix == 79) {
 						toolTipLine[numLines] = "+3" + Lang.tip[47].Value;
 						preFixLine[numLines] = true;
+						toolTipNames[numLines] = "PrefixAccMeleeSpeed";
 						numLines++;
 					}
 
 					if (item.prefix == 80) {
 						toolTipLine[numLines] = "+4" + Lang.tip[47].Value;
 						preFixLine[numLines] = true;
+						toolTipNames[numLines] = "PrefixAccMeleeSpeed";
 						numLines++;
 					}
 				}
 
 				if (item.wornArmor && player[myPlayer].setBonus != "") {
 					toolTipLine[numLines] = Lang.tip[48].Value + " " + player[myPlayer].setBonus;
+					toolTipNames[numLines] = "SetBonus";
 					numLines++;
 				}
 			}
 
 			if (item.expert) {
 				toolTipLine[numLines] = Language.GetTextValue("GameUI.Expert");
+				toolTipNames[numLines] = "Expert";
 				numLines++;
 			}
 
-			if (item.rare == -13) {
+			if (item.master) {
 				toolTipLine[numLines] = Language.GetTextValue("GameUI.Master");
+				toolTipNames[numLines] = "Master";
 				numLines++;
 			}
 
@@ -15592,6 +_,7 @@
 				if (amountNeeded - sacrificeCount > 0) {
 					toolTipLine[numLines] = Language.GetTextValue("CommonItemTooltip.CreativeSacrificeNeeded", amountNeeded - sacrificeCount);
 					researchLine = numLines;
+					toolTipNames[numLines] = "JourneyResearch";
 					numLines++;
 				}
 			}
@@ -15601,11 +_,12 @@
 				string[] array = bestiaryNotes.Split('\n');
 				foreach (string text2 in array) {
 					toolTipLine[numLines++] = text2;
+					toolTipNames[numLines - 1] = "BestiaryNotes";
 				}
 			}
 		}
 
-		private void MouseText_DrawBuffTooltip(string buffString, ref int X, ref int Y) {
+		private void MouseText_DrawBuffTooltip(string buffString, ref int X, ref int Y, int buffNameHeight) {
 			Microsoft.Xna.Framework.Point p = new Microsoft.Xna.Framework.Point(X, Y);
 			int num = 220;
 			int num2 = 72;
@@ -15620,7 +_,7 @@
 
 			if (bannerMouseOver) {
 				int num6 = 0;
-				for (int i = 0; i < 289; i++) {
+				for (int i = 0; i < NPCLoader.NPCCount; i++) {
 					if (Item.BannerToNPC(i) != 0 && player[myPlayer].HasNPCBannerBuff(i)) {
 						num6++;
 						string nPCNameValue = Lang.GetNPCNameValue(Item.BannerToNPC(i));
@@ -15645,6 +_,7 @@
 				}
 			}
 
+			BuffLoader.CustomBuffTipSize(buffString, list);
 			Vector2 zero = Vector2.Zero;
 			foreach (Vector2 item2 in list) {
 				if (zero.X < item2.X)
@@ -15662,7 +_,7 @@
 
 			for (int k = 0; k < 5; k++) {
 				int num11 = X;
-				int num12 = Y + (int)FontAssets.MouseText.Value.MeasureString(buffString).Y;
+				int num12 = Y + buffNameHeight;
 				Microsoft.Xna.Framework.Color color = Microsoft.Xna.Framework.Color.Black;
 				switch (k) {
 					case 0:
@@ -15689,7 +_,7 @@
 				return;
 
 			int num13 = 0;
-			for (int l = 0; l < 289; l++) {
+			for (int l = 0; l < NPCLoader.NPCCount; l++) {
 				if (Item.BannerToNPC(l) == 0 || !player[myPlayer].HasNPCBannerBuff(l))
 					continue;
 
@@ -15731,9 +_,12 @@
 					spriteBatch.DrawString(FontAssets.MouseText.Value, text, new Vector2(num14, num15), color2, 0f, default(Vector2), 1f, SpriteEffects.None, 0f);
 				}
 
+				// TODO: BuffLoader.DrawCustomBuffTip here? This is new to fix too many banner buffs I think.
 				if (flag)
 					break;
 			}
+
+			BuffLoader.DrawCustomBuffTip(buffString, spriteBatch, X, Y + (int)FontAssets.MouseText.Value.MeasureString(buffString).Y);
 		}
 
 		protected void DrawFPS() {
@@ -15965,7 +_,7 @@
 					continue;
 
 				bool flag = false;
-				if (((gore[i].type >= 706 && gore[i].type <= 717) || gore[i].type == 943 || gore[i].type == 1147 || (gore[i].type >= 1160 && gore[i].type <= 1162)) && (gore[i].frame < 7 || gore[i].frame > 9))
+				if (GoreLoader.DrawBackGore(gore[i]))
 					flag = true;
 
 				if (flag) {
@@ -15973,11 +_,11 @@
 					if (gore[i].Frame.ColumnCount > 1 || gore[i].Frame.RowCount > 1) {
 						Microsoft.Xna.Framework.Rectangle sourceRectangle = gore[i].Frame.GetSourceRectangle(TextureAssets.Gore[gore[i].type].Value);
 						Microsoft.Xna.Framework.Color alpha = gore[i].GetAlpha(Lighting.GetColor((int)((double)gore[i].position.X + (double)sourceRectangle.Width * 0.5) / 16, (int)(((double)gore[i].position.Y + (double)sourceRectangle.Height * 0.5) / 16.0)));
-						spriteBatch.Draw(TextureAssets.Gore[gore[i].type].Value, new Vector2(gore[i].position.X - screenPosition.X + (float)(sourceRectangle.Width / 2), gore[i].position.Y - screenPosition.Y + (float)(sourceRectangle.Height / 2) - 2f), sourceRectangle, alpha, gore[i].rotation, new Vector2(sourceRectangle.Width / 2, sourceRectangle.Height / 2), gore[i].scale, SpriteEffects.None, 0f);
+						spriteBatch.Draw(TextureAssets.Gore[gore[i].type].Value, new Vector2(gore[i].position.X + gore[i].drawOffset.X - screenPosition.X + (float)(sourceRectangle.Width / 2), gore[i].position.Y + gore[i].drawOffset.Y - screenPosition.Y + (float)(sourceRectangle.Height / 2) - 2f), sourceRectangle, alpha, gore[i].rotation, new Vector2(sourceRectangle.Width / 2, sourceRectangle.Height / 2), gore[i].scale, SpriteEffects.None, 0f);
 					}
 					else {
 						Microsoft.Xna.Framework.Color alpha2 = gore[i].GetAlpha(Lighting.GetColor((int)((double)gore[i].position.X + (double)TextureAssets.Gore[gore[i].type].Width() * 0.5) / 16, (int)(((double)gore[i].position.Y + (double)TextureAssets.Gore[gore[i].type].Height() * 0.5) / 16.0)));
-						spriteBatch.Draw(TextureAssets.Gore[gore[i].type].Value, new Vector2(gore[i].position.X - screenPosition.X + (float)(TextureAssets.Gore[gore[i].type].Width() / 2), gore[i].position.Y - screenPosition.Y + (float)(TextureAssets.Gore[gore[i].type].Height() / 2)), new Microsoft.Xna.Framework.Rectangle(0, 0, TextureAssets.Gore[gore[i].type].Width(), TextureAssets.Gore[gore[i].type].Height()), alpha2, gore[i].rotation, new Vector2(TextureAssets.Gore[gore[i].type].Width() / 2, TextureAssets.Gore[gore[i].type].Height() / 2), gore[i].scale, SpriteEffects.None, 0f);
+						spriteBatch.Draw(TextureAssets.Gore[gore[i].type].Value, new Vector2(gore[i].position.X + gore[i].drawOffset.X - screenPosition.X + (float)(TextureAssets.Gore[gore[i].type].Width() / 2), gore[i].position.Y + gore[i].drawOffset.Y - screenPosition.Y + (float)(TextureAssets.Gore[gore[i].type].Height() / 2)), new Microsoft.Xna.Framework.Rectangle(0, 0, TextureAssets.Gore[gore[i].type].Width(), TextureAssets.Gore[gore[i].type].Height()), alpha2, gore[i].rotation, new Vector2(TextureAssets.Gore[gore[i].type].Width() / 2, TextureAssets.Gore[gore[i].type].Height() / 2), gore[i].scale, SpriteEffects.None, 0f);
 					}
 				}
 			}
@@ -15989,7 +_,7 @@
 				if (!gore[i].active || gore[i].type <= 0)
 					continue;
 
-				if (((gore[i].type >= 706 && gore[i].type <= 717) || gore[i].type == 943 || gore[i].type == 1147 || (gore[i].type >= 1160 && gore[i].type <= 1162)) && (gore[i].frame < 7 || gore[i].frame > 9)) {
+				if (GoreLoader.DrawBackGore(gore[i])) {
 					drawBackGore = true;
 					continue;
 				}
@@ -16002,11 +_,11 @@
 						value.Y += 4f;
 
 					Microsoft.Xna.Framework.Color alpha = gore[i].GetAlpha(Lighting.GetColor((int)((double)gore[i].position.X + (double)sourceRectangle.Width * 0.5) / 16, (int)(((double)gore[i].position.Y + (double)sourceRectangle.Height * 0.5) / 16.0)));
-					spriteBatch.Draw(TextureAssets.Gore[gore[i].type].Value, new Vector2(gore[i].position.X - screenPosition.X + (float)(sourceRectangle.Width / 2), gore[i].position.Y - screenPosition.Y + (float)(sourceRectangle.Height / 2) - 2f) + value, sourceRectangle, alpha, gore[i].rotation, new Vector2(sourceRectangle.Width / 2, sourceRectangle.Height / 2), gore[i].scale, SpriteEffects.None, 0f);
+					spriteBatch.Draw(TextureAssets.Gore[gore[i].type].Value, new Vector2(gore[i].position.X + gore[i].drawOffset.X - screenPosition.X + (float)(sourceRectangle.Width / 2), gore[i].position.Y + gore[i].drawOffset.Y - screenPosition.Y + (float)(sourceRectangle.Height / 2) - 2f) + value, sourceRectangle, alpha, gore[i].rotation, new Vector2(sourceRectangle.Width / 2, sourceRectangle.Height / 2), gore[i].scale, SpriteEffects.None, 0f);
 				}
 				else {
 					Microsoft.Xna.Framework.Color alpha2 = gore[i].GetAlpha(Lighting.GetColor((int)((double)gore[i].position.X + (double)TextureAssets.Gore[gore[i].type].Width() * 0.5) / 16, (int)(((double)gore[i].position.Y + (double)TextureAssets.Gore[gore[i].type].Height() * 0.5) / 16.0)));
-					spriteBatch.Draw(TextureAssets.Gore[gore[i].type].Value, new Vector2(gore[i].position.X - screenPosition.X + (float)(TextureAssets.Gore[gore[i].type].Width() / 2), gore[i].position.Y - screenPosition.Y + (float)(TextureAssets.Gore[gore[i].type].Height() / 2)), new Microsoft.Xna.Framework.Rectangle(0, 0, TextureAssets.Gore[gore[i].type].Width(), TextureAssets.Gore[gore[i].type].Height()), alpha2, gore[i].rotation, new Vector2(TextureAssets.Gore[gore[i].type].Width() / 2, TextureAssets.Gore[gore[i].type].Height() / 2), gore[i].scale, SpriteEffects.None, 0f);
+					spriteBatch.Draw(TextureAssets.Gore[gore[i].type].Value, new Vector2(gore[i].position.X + gore[i].drawOffset.X - screenPosition.X + (float)(TextureAssets.Gore[gore[i].type].Width() / 2), gore[i].position.Y + gore[i].drawOffset.Y - screenPosition.Y + (float)(TextureAssets.Gore[gore[i].type].Height() / 2)), new Microsoft.Xna.Framework.Rectangle(0, 0, TextureAssets.Gore[gore[i].type].Width(), TextureAssets.Gore[gore[i].type].Height()), alpha2, gore[i].rotation, new Vector2(TextureAssets.Gore[gore[i].type].Width() / 2, TextureAssets.Gore[gore[i].type].Height() / 2), gore[i].scale, SpriteEffects.None, 0f);
 				}
 			}
 
@@ -16093,6 +_,8 @@
 			float num = 0f;
 			if (theNPC.type == 125)
 				num = 30f;
+			else if (theNPC.ModNPC != null)
+				num = theNPC.ModNPC.DrawOffsetY;
 			else if (theNPC.type == 54)
 				num = 2f;
 			else if (theNPC.type == 205)
@@ -16293,7 +_,7 @@
 			Microsoft.Xna.Framework.Rectangle rectangle = new Microsoft.Xna.Framework.Rectangle((int)screenPosition.X - 800, (int)screenPosition.Y - 800, screenWidth + 1600, screenHeight + 1600);
 			for (int num = 199; num >= 0; num--) {
 				try {
-					if (npc[num].active && npc[num].type > 0 && npc[num].type < 665 && !npc[num].hide) {
+					if (npc[num].active && npc[num].type > 0 && !npc[num].hide) {
 						npc[num].position += npc[num].netOffset;
 						if (npc[num].behindTiles == behindTiles) {
 							if (npc[num].type == 125 || npc[num].type == 126) {
@@ -16406,12 +_,12 @@
 			}
 		}
 
-		protected void DrawNPCCheckAlt(NPC n) {
+		public void DrawNPCCheckAlt(NPC n) {
 			if (TownNPCProfiles.Instance.GetProfile(n.type, out ITownNPCProfile profile))
 				TextureAssets.Npc[n.type] = profile.GetTextureNPCShouldUse(n);
 		}
 
-		protected void DrawNPC(int iNPCIndex, bool behindTiles) {
+		public void DrawNPC(int iNPCIndex, bool behindTiles) {
 			NPC rCurrentNPC = npc[iNPCIndex];
 			Vector2 screenPos = screenPosition;
 			DrawNPCDirect(spriteBatch, rCurrentNPC, behindTiles, screenPos);
@@ -16807,6 +_,17 @@
 				}
 			}
 
+			NPCLoader.DrawEffects(rCurrentNPC, ref npcColor); //TODO: Effects were previously done before drawing, here, but 1.4 moved them to updates in UpdateNPC_BuffApplyVFX(). Should this hook be moved and renamed? --Mirsario
+			
+			if (NPCLoader.PreDraw(rCurrentNPC, spriteBatch, npcColor)) {
+				DrawNPCDirect_Inner(spriteBatch, rCurrentNPC, behindTiles, screenPos, ref npcColor);
+			}
+
+			NPCLoader.PostDraw(rCurrentNPC, spriteBatch, npcColor);
+		}
+
+		private void DrawNPCDirect_Inner(SpriteBatch mySpriteBatch, NPC rCurrentNPC, bool behindTiles, Vector2 screenPos, ref Color npcColor) {
+			int type = rCurrentNPC.type;
 			npcColor = rCurrentNPC.GetNPCColorTintedByBuffs(npcColor);
 			if (type == 50) {
 				Vector2 zero = Vector2.Zero;
@@ -20131,12 +_,14 @@
 				}
 
 				instance.LoadItem(num8);
+				NPCLoader.DrawTownAttackGun(n, ref num7, ref num8, ref num9);
 				Texture2D value3 = TextureAssets.Item[num8].Value;
 				int num10 = (int)DrawPlayerItemPos(1f, num8).X - num9;
 				Vector2 origin2 = new Vector2(-num10, value3.Height / 2);
 				if (n.spriteDirection == -1)
 					origin2 = new Vector2(value3.Width + num10, value3.Height / 2);
 
+				//patch context
 				spriteBatch.Draw(value3, new Vector2((int)(vector2.X - screenPosition.X), (int)(vector2.Y - screenPosition.Y)), null, npcColor, rotation, origin2, n.scale * num7, npcSpriteEffect ^ SpriteEffects.FlipHorizontally, 0f);
 				if (n.type == 22 && n.frame.Y / (TextureAssets.Npc[n.type].Height() / npcFrameCount[n.type]) >= 21) {
 					Texture2D value4 = TextureAssets.Extra[52].Value;
@@ -20196,6 +_,7 @@
 						zero.Y = 12f;
 				}
 
+				NPCLoader.DrawTownAttackSwing(n, ref value9, ref num11, ref scaleFactor, ref zero);
 				Tuple<Vector2, float> swingStats = n.GetSwingStats(NPCID.Sets.AttackTime[n.type] * 2, (int)n.ai[1], n.spriteDirection, num11, num11);
 				Vector2 vector4 = swingStats.Item1 + (swingStats.Item1 - n.Center) * scaleFactor + zero;
 				Vector2 origin4 = value9.Size() * new Vector2((n.spriteDirection != 1) ? 1 : 0, 1f);
@@ -21660,6 +_,11 @@
 			if (projectile.type == 14)
 				color31 = Microsoft.Xna.Framework.Color.White;
 
+			if (!ProjectileLoader.PreDraw(projectile, spriteBatch, color31)) {
+				ProjectileLoader.PostDraw(projectile, spriteBatch, color31);
+				return;
+			}
+
 			int num136 = 0;
 			int num137 = 0;
 			if (projectile.type == 175)
@@ -22001,6 +_,7 @@
 				num137 = 3;
 			}
 
+			//patch details
 			if (projectile.type == 397) {
 				num138 -= 1f;
 				num136 = -2;
@@ -22010,6 +_,7 @@
 			if (projectile.type == 398)
 				num136 = 8;
 
+			ProjectileLoader.DrawOffset(projectile, ref num137, ref num136, ref num138);
 			SpriteEffects spriteEffects = SpriteEffects.None;
 			if (projectile.spriteDirection == -1)
 				spriteEffects = SpriteEffects.FlipHorizontally;
@@ -25213,7 +_,7 @@
 				}
 
 				if (projectile.bobber) {
-					if (projectile.ai[1] > 0f && projectile.ai[1] < 5088f && projectile.ai[0] == 1f) {
+					if (projectile.ai[1] > 0f && projectile.ai[0] == 1f) {
 						int num386 = (int)projectile.ai[1];
 						Vector2 center5 = projectile.Center;
 						float rotation30 = projectile.rotation;
@@ -25258,6 +_,10 @@
 					if (projectile.type == 473)
 						EntitySpriteDraw(TextureAssets.Projectile[projectile.type].Value, new Vector2(projectile.position.X - screenPosition.X + num138 + (float)num137, projectile.position.Y - screenPosition.Y + (float)(projectile.height / 2) + projectile.gfxOffY), new Microsoft.Xna.Framework.Rectangle(0, 0, TextureAssets.Projectile[projectile.type].Width(), TextureAssets.Projectile[projectile.type].Height()), new Microsoft.Xna.Framework.Color(255, 255, 0, 0), projectile.rotation, new Vector2(num138, projectile.height / 2 + num136), projectile.scale, spriteEffects, 0);
 
+					ModProjectile modProjectile = projectile.ModProjectile;
+					if (modProjectile != null && ModContent.TryGetTexture(modProjectile.GlowTexture, out var glowTexture))
+						spriteBatch.Draw(glowTexture.Value, new Vector2(projectile.position.X - screenPosition.X + num138 + num137, projectile.position.Y - screenPosition.Y + projectile.height / 2 + projectile.gfxOffY), new Microsoft.Xna.Framework.Rectangle?(new Microsoft.Xna.Framework.Rectangle(0, 0, TextureAssets.Projectile[projectile.type].Width(), TextureAssets.Projectile[projectile.type].Height())), new Microsoft.Xna.Framework.Color(250, 250, 250, projectile.alpha), projectile.rotation, new Vector2(num138, projectile.height / 2 + num136), projectile.scale, spriteEffects, 0f);
+
 					if (projectile.type == 312) {
 						ulong seed3 = TileFrameSeed;
 						for (int num389 = 0; num389 < 4; num389++) {
@@ -27375,10 +_,13 @@
 				}
 				else if (npc[i].type == 516 || npc[i].type == 519) {
 					DrawCacheNPCProjectiles.Add(i);
+					//Extra patch context.
 				}
 				else if (npc[i].type == 548) {
 					DrawCacheNPCsBehindNonSolidTiles.Add(i);
 				}
+				
+				NPCLoader.DrawBehind(Main.npc[i], i);
 			}
 		}
 
@@ -27412,7 +_,7 @@
 					DrawCacheProjsBehindNPCs.Add(i);
 
 				if (projectile[i].type != 636 && projectile[i].type != 598)
-					continue;
+					goto PostProjDrawCache;
 
 				bool flag = true;
 				if (projectile[i].ai[0] == 1f) {
@@ -27429,6 +_,9 @@
 
 				if (flag)
 					DrawCacheProjsBehindProjectiles.Add(i);
+				
+				PostProjDrawCache:
+				ProjectileLoader.DrawBehind(projectile[i], i, DrawCacheProjsBehindNPCsAndTiles, DrawCacheProjsBehindNPCs, DrawCacheProjsBehindProjectiles, DrawCacheProjsOverWiresUI);
 			}
 		}
 
@@ -27778,10 +_,14 @@
 			Vector2 value = new Vector2((float)(item.width / 2) - vector.X, item.height - frame.Height);
 			Vector2 vector2 = item.position - screenPosition + vector + value;
 			float num = item.velocity.X * 0.2f;
+			// patch context.
 			float scale = 1f;
 			Microsoft.Xna.Framework.Color color = Lighting.GetColor(item.Center.ToTileCoordinates());
 			Microsoft.Xna.Framework.Color currentColor = item.GetAlpha(color);
 			ItemSlot.GetItemLight(ref currentColor, ref scale, item);
+			if (!ItemLoader.PreDrawInWorld(item, spriteBatch, color, currentColor, ref num, ref scale, whoami)) {
+				goto PostDraw;
+			}
 			int num2 = item.glowMask;
 			if (!gamePaused && base.IsActive && (item.IsACoin || item.type == 58 || item.type == 109) && color.R > 60 && (float)rand.Next(500) - (Math.Abs(item.velocity.X) + Math.Abs(item.velocity.Y)) * 10f < (float)((int)color.R / 50)) {
 				int type = 43;
@@ -27875,6 +_,11 @@
 			if (item.type == 3779)
 				num2 = -1;
 
+			if (ItemLoader.animations.Contains(item.type)) {
+				ItemLoader.DrawAnimatedItem(item, whoami, color, currentColor, num, scale);
+				goto PostDraw;
+			}
+
 			spriteBatch.Draw(texture, vector2, frame, currentColor, num, vector, scale, SpriteEffects.None, 0f);
 			if (item.color != Microsoft.Xna.Framework.Color.Transparent)
 				spriteBatch.Draw(texture, vector2, frame, item.GetColor(color), num, vector, scale, SpriteEffects.None, 0f);
@@ -27882,11 +_,15 @@
 			if (num2 != -1)
 				spriteBatch.Draw(TextureAssets.GlowMask[num2].Value, vector2, frame, new Microsoft.Xna.Framework.Color(250, 250, 250, item.alpha), num, vector, scale, SpriteEffects.None, 0f);
 
+			//Extra context.
 			if (ItemID.Sets.TrapSigned[item.type])
 				spriteBatch.Draw(TextureAssets.Wire.Value, vector2 + frame.Size().RotatedBy(num) * 0.45f * item.scale, new Microsoft.Xna.Framework.Rectangle(4, 58, 8, 8), currentColor, 0f, new Vector2(4f), 1f, SpriteEffects.None, 0f);
 
 			if (item.type == 3858)
 				spriteBatch.Draw(TextureAssets.GlowMask[233].Value, vector2, glowmaskFrame, new Microsoft.Xna.Framework.Color(255, 255, 255, 63) * 0.75f, num, glowmaskFrame.Size() / 2f, scale, SpriteEffects.None, 0f);
+
+			PostDraw:
+			ItemLoader.PostDrawInWorld(item, spriteBatch, color, currentColor, num, scale, whoami);
 		}
 
 		public void DrawItems() {
@@ -28032,6 +_,13 @@
 					if (dust.type == 213)
 						scale = 1f;
 
+					ModDust modDust = DustLoader.GetDust(dust.type);
+					
+					if (modDust != null) {
+						modDust.Draw(dust, newColor, scale);
+						continue;
+					}
+
 					spriteBatch.Draw(TextureAssets.Dust.Value, dust.position - screenPosition, dust.frame, newColor, dust.GetVisualRotation(), new Vector2(4f, 4f), scale, SpriteEffects.None, 0f);
 					if (dust.color.PackedValue != 0) {
 						Microsoft.Xna.Framework.Color color6 = dust.GetColor(newColor);
@@ -28815,12 +_,16 @@
 			string focusText = "";
 			string focusText2 = "";
 			int num4 = player[myPlayer].statLifeMax2 - player[myPlayer].statLife;
-			for (int j = 0; j < 22; j++) {
+			for (int j = 0; j < Player.MaxBuffs; j++) {
 				int num5 = player[myPlayer].buffType[j];
-				if (debuff[num5] && player[myPlayer].buffTime[j] > 60 && num5 != 28 && num5 != 34 && num5 != 87 && num5 != 89 && num5 != 21 && num5 != 86 && num5 != 199)
+				if (debuff[num5] && player[myPlayer].buffTime[j] > 60 && BuffLoader.CanBeCleared(num5))
 					num4 += 100;
 			}
 
+			int health = LocalPlayer.statLifeMax2 - LocalPlayer.statLife;
+			bool removeDebuffs = true;
+			string reason = "";
+			bool canHeal = true;
 			if (NPC.downedGolemBoss)
 				num4 *= 200;
 			else if (NPC.downedPlantBoss)
@@ -28985,6 +_,10 @@
 				if (num15 > 0 && num15 < 1)
 					num15 = 1;
 
+				reason = Language.GetTextValue("tModLoader.DefaultNurseCantHealChat");
+				canHeal = PlayerHooks.ModifyNurseHeal(player[myPlayer], npc[player[myPlayer].talkNPC], ref health, ref removeDebuffs, ref reason);
+				PlayerHooks.ModifyNursePrice(player[myPlayer], npc[player[myPlayer].talkNPC], health, removeDebuffs, ref num15);
+
 				if (num15 < 0)
 					num15 = 0;
 
@@ -29035,9 +_,12 @@
 				else {
 					text5 = text5.Substring(0, text5.Length - 1);
 					focusText = Lang.inter[54].Value + " (" + text5 + ")";
+					//Patch context.
 				}
 			}
 
+			NPCLoader.SetChatButtons(ref focusText, ref focusText2);
+			
 			if (!flag) {
 				DrawNPCChatButtons(num, textColor, amountOfLines, focusText, focusText2);
 				if (text2 != null) {
@@ -29072,11 +_,19 @@
 						SubmitSignText();
 					else
 						IngameFancyUI.OpenVirtualKeyboard(1);
+					return;
 				}
 				else if (NPCID.Sets.IsTownPet[npc[player[myPlayer].talkNPC].type]) {
 					player[myPlayer].PetAnimal(player[myPlayer].talkNPC);
+					return;
 				}
+
+				if (!NPCLoader.PreChatButtonClicked(true))
+					return;
+
+				NPCLoader.OnChatButtonClicked(true);
+				
-				else if (npc[player[myPlayer].talkNPC].type == 369) {
+				if (npc[player[myPlayer].talkNPC].type == 369) {
 					npcChatCornerItem = 0;
 					SoundEngine.PlaySound(12);
 					bool flag3 = false;
@@ -29247,10 +_,15 @@
 
 					SoundEngine.PlaySound(12);
 					if (num4 > 0) {
+						if (!canHeal) {
+							npcChatText = reason;
+							return;
+						}
+						
 						if (player[myPlayer].BuyItem(num4)) {
 							AchievementsHelper.HandleNurseService(num4);
 							SoundEngine.PlaySound(SoundID.Item4);
-							player[myPlayer].HealEffect(player[myPlayer].statLifeMax2 - player[myPlayer].statLife);
+							player[myPlayer].HealEffect(health, true);
 							if ((double)player[myPlayer].statLife < (double)player[myPlayer].statLifeMax2 * 0.25)
 								npcChatText = Lang.dialog(227);
 							else if ((double)player[myPlayer].statLife < (double)player[myPlayer].statLifeMax2 * 0.5)
@@ -29260,14 +_,21 @@
 							else
 								npcChatText = Lang.dialog(230);
 
-							player[myPlayer].statLife = player[myPlayer].statLifeMax2;
-							for (int l = 0; l < 22; l++) {
+							player[myPlayer].statLife += health;
+							
+							if (!removeDebuffs) // no indent for better patching
+								goto SkipDebuffRemoval;
+								
+							for (int l = 0; l < Player.MaxBuffs; l++) {
 								int num24 = player[myPlayer].buffType[l];
-								if (debuff[num24] && player[myPlayer].buffTime[l] > 0 && num24 != 28 && num24 != 34 && num24 != 87 && num24 != 89 && num24 != 21 && num24 != 86 && num24 != 199) {
+								if (debuff[num24] && player[myPlayer].buffTime[l] > 0 && BuffLoader.CanBeCleared(num24)) {
 									player[myPlayer].DelBuff(l);
 									l = -1;
 								}
 							}
+							
+							SkipDebuffRemoval:
+							PlayerHooks.PostNurseHeal(LocalPlayer, npc[LocalPlayer.talkNPC], health, removeDebuffs, num4);
 						}
 						else {
 							int num25 = rand.Next(3);
@@ -29309,6 +_,10 @@
 				if (!npcChatFocus3 || player[myPlayer].talkNPC < 0)
 					return;
 
+				if (!NPCLoader.PreChatButtonClicked(false))
+					return;
+
+				NPCLoader.OnChatButtonClicked(false);
 				if (npc[player[myPlayer].talkNPC].type == 20) {
 					SoundEngine.PlaySound(12);
 					npcChatText = Lang.GetDryadWorldStatusDialog();
@@ -30035,7 +_,7 @@
 					num29++;
 
 				int num31 = 46;
-				for (int n = 0; n < 22; n++) {
+				for (int n = 0; n < Player.MaxBuffs; n++) {
 					if (player[myPlayer].buffType[n] != 0) {
 						int num32 = num28 / num29;
 						int num33 = num28 % num29;
@@ -30058,10 +_,12 @@
 						if (num34 == 147)
 							bannerMouseOver = true;
 
+						int rare = 0;
 						if (meleeBuff[num34])
-							MouseTextHackZoom(buffName, -10, 0, buffTooltip);
-						else
-							MouseTextHackZoom(buffName, buffTooltip);
+							rare = -10;
+
+						BuffLoader.ModifyBuffTip(num34, ref buffTooltip, ref rare);
+						MouseTextHackZoom(buffName, rare, 0);
 					}
 				}
 			}
@@ -30281,11 +_,17 @@
 					string text = Lang.inter[46].Value + ": ";
 					if (reforgeItem.type > 0) {
 						int num58 = reforgeItem.value;
-						if (player[myPlayer].discount)
+						bool canApplyDiscount = true;
+						if (!ItemLoader.ReforgePrice(reforgeItem, ref num58, ref canApplyDiscount))
+							goto skipVanillaPricing;
+						
+						if (canApplyDiscount && LocalPlayer.discount)
 							num58 = (int)((double)num58 * 0.8);
 
 						num58 = (int)((double)num58 * player[myPlayer].currentShoppingSettings.PriceAdjustment);
 						num58 /= 3;
+						
+						skipVanillaPricing:
 						string text2 = "";
 						int num59 = 0;
 						int num60 = 0;
@@ -30343,13 +_,23 @@
 
 							mouseReforge = true;
 							player[myPlayer].mouseInterface = true;
-							if (mouseLeftRelease && mouseLeft && player[myPlayer].BuyItem(num58)) {
+							if (mouseLeftRelease && mouseLeft && player[myPlayer].CanBuyItem(num58) && ItemLoader.PreReforge(reforgeItem)) {
+								player[myPlayer].BuyItem(num58);
 								bool favorited = reforgeItem.favorited;
-								reforgeItem.netDefaults(reforgeItem.netID);
-								reforgeItem.Prefix(-2);
+								int stack = reforgeItem.stack;	//keep the stack, stacked weps support (i.e. light discs)
+																//vanilla doesn't have a good way of resetting prefixes, so it creates a new item entirely
+																//before we roll the prefix, we simply copy over the old mod data before doing so
+								Item r = new Item();
+								r.netDefaults(reforgeItem.netID);
+								//TODO: Delet this. //CB: method only used here, probably a poor implementation
+								r = r.CloneWithModdedDataFrom(reforgeItem);
+								r.Prefix(-2);
+								reforgeItem = r.Clone();
 								reforgeItem.position.X = player[myPlayer].position.X + (float)(player[myPlayer].width / 2) - (float)(reforgeItem.width / 2);
 								reforgeItem.position.Y = player[myPlayer].position.Y + (float)(player[myPlayer].height / 2) - (float)(reforgeItem.height / 2);
 								reforgeItem.favorited = favorited;
+								reforgeItem.stack = stack;
+								ItemLoader.PostReforge(reforgeItem);
 								PopupText.NewText(PopupTextContext.ItemReforge, reforgeItem, reforgeItem.stack, noStack: true);
 								SoundEngine.PlaySound(SoundID.Item37);
 							}
@@ -30398,13 +_,15 @@
 						ItemSlot.MouseHover(ref guideItem, 7);
 					}
 
+					//Extra patch context.
 					ItemSlot.Draw(spriteBatch, ref guideItem, 7, new Vector2(inventoryX, inventoryY));
 				}
 			}
 
+			hidePlayerCraftingMenu = false;
 			CreativeMenu.Draw(spriteBatch);
 			bool flag9 = CreativeMenu.Enabled && !CreativeMenu.Blocked;
-			if (!InReforgeMenu && !LocalPlayer.tileEntityAnchor.InUse && !flag9) {
+			if (!InReforgeMenu && !hidePlayerCraftingMenu && !LocalPlayer.tileEntityAnchor.InUse && !flag9) {
 				UILinkPointNavigator.Shortcuts.CRAFT_CurrentRecipeBig = -1;
 				UILinkPointNavigator.Shortcuts.CRAFT_CurrentRecipeSmall = -1;
 				if (numAvailableRecipes > 0)
@@ -30486,7 +_,7 @@
 				if (numAvailableRecipes > 0) {
 					UILinkPointNavigator.Shortcuts.CRAFT_CurrentRecipeBig = -1;
 					UILinkPointNavigator.Shortcuts.CRAFT_CurrentRecipeSmall = -1;
-					for (int num72 = 0; num72 < Recipe.maxRequirements; num72++) {
+					for (int num72 = 0; num72 < recipe[availableRecipe[focusRecipe]].requiredItem.Count; num72++) {
 						if (recipe[availableRecipe[focusRecipe]].requiredItem[num72].type == 0) {
 							UILinkPointNavigator.Shortcuts.CRAFT_CurrentIngridientsCount = num72 + 1;
 							break;
@@ -30531,7 +_,8 @@
 						UILinkPointNavigator.Shortcuts.CRAFT_CurrentRecipeSmall = 1 + num72;
 						Microsoft.Xna.Framework.Color color5 = inventoryBack;
 						inventoryBack = new Microsoft.Xna.Framework.Color((byte)num75, (byte)num75, (byte)num75, (byte)num75);
-						ItemSlot.Draw(spriteBatch, ref recipe[availableRecipe[focusRecipe]].requiredItem[num72], 22, new Vector2(num73, num74));
+						Item tempItem = recipe[availableRecipe[focusRecipe]].requiredItem[num72];
+						ItemSlot.Draw(spriteBatch, ref tempItem, 22, new Vector2(num73, num74));
 						inventoryBack = color5;
 					}
 				}
@@ -30952,7 +_,7 @@
 			else {
 				text = Lang.inter[21].Value + " " + guideItem.Name;
 				Recipe recipe = Main.recipe[availableRecipe[focusRecipe]];
-				for (int i = 0; i < Recipe.maxRequirements; i++) {
+				for (int i = 0; i < recipe.requiredTile.Count; i++) {
 					int num = recipe.requiredTile[i];
 					if (num == -1)
 						break;
@@ -30977,6 +_,8 @@
 				if (recipe.needGraveyardBiome)
 					_requiredObjecsForCraftingText.Add(Lang.inter[124].Value);
 
+				_requiredObjecsForCraftingText.AddRange(recipe.Conditions.Select(x => x.Description));
+
 				if (_requiredObjecsForCraftingText.Count == 0) {
 					string value = Lang.inter[23].Value;
 					_requiredObjecsForCraftingText.Add(value);
@@ -31013,7 +_,7 @@
 				spriteBatch.DrawString(FontAssets.MouseText.Value, Lang.inter[22].Value, new Vector2(inventoryX, inventoryY + 118), craftingTipColor, 0f, default(Vector2), 1f, SpriteEffects.None, 0f);
 				int num3 = focusRecipe;
 				int num4 = 0;
-				for (int i = 0; i < Recipe.maxRequirements; i++) {
+				for (int i = 0; i < recipe[availableRecipe[num3]].requiredTile.Count; i++) {
 					int num5 = (i + 1) * 26;
 					if (recipe[availableRecipe[num3]].requiredTile[i] == -1) {
 						if (i == 0 && !recipe[availableRecipe[num3]].needWater && !recipe[availableRecipe[num3]].needHoney && !recipe[availableRecipe[num3]].needLava && !recipe[availableRecipe[num3]].needSnowBiome && !recipe[availableRecipe[num3]].needGraveyardBiome)
@@ -31142,6 +_,11 @@
 				inventoryScale = 0.755f;
 				num += 5;
 			}
+			else if ((player[myPlayer].chest == -1 || npcShop == -1) && trashSlotOffset != Point16.Zero) {
+				num += trashSlotOffset.X;
+				num2 += trashSlotOffset.Y;
+				inventoryScale = 0.755f;
+			}
 
 			new Microsoft.Xna.Framework.Color(150, 150, 150, 150);
 			if (mouseX >= num && (float)mouseX <= (float)num + (float)TextureAssets.InventoryBack.Width() * inventoryScale && mouseY >= num2 && (float)mouseY <= (float)num2 + (float)TextureAssets.InventoryBack.Height() * inventoryScale && !PlayerInput.IgnoreMouseInterface) {
@@ -31378,8 +_,11 @@
 			mouseItem.position.Y = player[myPlayer].position.Y + (float)(player[myPlayer].height / 2) - (float)(mouseItem.height / 2);
 			PopupText.NewText(PopupTextContext.ItemCraft, mouseItem, r.createItem.stack);
 			r.Create();
-			if (mouseItem.type > 0 || r.createItem.type > 0)
+			if (mouseItem.type > 0 || r.createItem.type > 0) {
+				ItemLoader.OnCreate(mouseItem, new RecipeCreationContext {recipe = r});
+				RecipeLoader.OnCraft(mouseItem, r);
 				SoundEngine.PlaySound(7);
+			}
 		}
 
 		private static void DrawPVPIcons() {
@@ -31557,6 +_,8 @@
 						rare = item[i].rare;
 						if (item[i].expert)
 							rare = -12;
+						if (item[i].master)
+							rare = -13;
 
 						MouseTextHackZoom(text, rare, 0);
 						mouseText = true;
@@ -31602,7 +_,7 @@
 					bool flag2 = flag || (SmartInteractShowingGenuine && SmartInteractNPC == k);
 					if (flag2 && ((npc[k].type != 85 && npc[k].type != 341 && npc[k].type != 629 && npc[k].aiStyle != 87) || npc[k].ai[0] != 0f) && npc[k].type != 488) {
 						bool flag3 = SmartInteractShowingGenuine && SmartInteractNPC == k;
-						if (npc[k].townNPC || npc[k].type == 105 || npc[k].type == 106 || npc[k].type == 123 || npc[k].type == 354 || npc[k].type == 376 || npc[k].type == 579 || npc[k].type == 453 || npc[k].type == 589) {
+						if (NPCLoader.CanChat(npc[k], npc[k].townNPC || npc[k].type == 105 || npc[k].type == 106 || npc[k].type == 123 || npc[k].type == 354 || npc[k].type == 376 || npc[k].type == 579 || npc[k].type == 453 || npc[k].type == 589)) {
 							Microsoft.Xna.Framework.Rectangle rectangle2 = new Microsoft.Xna.Framework.Rectangle((int)(player[myPlayer].position.X + (float)(player[myPlayer].width / 2) - (float)(Player.tileRangeX * 16)), (int)(player[myPlayer].position.Y + (float)(player[myPlayer].height / 2) - (float)(Player.tileRangeY * 16)), Player.tileRangeX * 16 * 2, Player.tileRangeY * 16 * 2);
 							Microsoft.Xna.Framework.Rectangle value4 = new Microsoft.Xna.Framework.Rectangle((int)npc[k].position.X, (int)npc[k].position.Y, npc[k].width, npc[k].height);
 							if (rectangle2.Intersects(value4))
@@ -31778,14 +_,14 @@
 			recBigList = false;
 			int num = -1;
 			int num2 = 11;
-			for (int i = 0; i < 22; i++) {
+			for (int i = 0; i < Player.MaxBuffs; i++) {
 				if (player[myPlayer].buffType[i] > 0) {
 					_ = player[myPlayer].buffType[i];
 					int x = 32 + i * 38;
 					int num3 = 76;
 					if (i >= num2) {
-						x = 32 + (i - num2) * 38;
-						num3 += 50;
+						x = 32 + Math.Abs(i % 11) * 38;
+						num3 += 50 * (i / 11);
 					}
 
 					num = DrawBuffIcon(num, i, x, num3);
@@ -31805,10 +_,11 @@
 				if (num4 == 147)
 					bannerMouseOver = true;
 
+				int rare = 0;
 				if (meleeBuff[num4])
-					MouseTextHackZoom(buffName, -10, 0, buffTooltip);
-				else
-					MouseTextHackZoom(buffName, buffTooltip);
+					rare = -10;
+				BuffLoader.ModifyBuffTip(num4, ref buffTooltip, ref rare);
+				MouseTextHackZoom(buffName, rare, 0, buffTooltip);
 			}
 		}
 
@@ -33144,7 +_,9 @@
 				SetupDrawInterfaceLayers();
 
 			PlayerInput.SetZoom_UI();
+			List<GameInterfaceLayer> interfaceLayers = new List<GameInterfaceLayer>(_gameInterfaceLayers);
+			SystemHooks.ModifyInterfaceLayers(interfaceLayers);
-			using (List<GameInterfaceLayer>.Enumerator enumerator = _gameInterfaceLayers.GetEnumerator()) {
+			using (List<GameInterfaceLayer>.Enumerator enumerator = interfaceLayers.GetEnumerator()) {
 				while (enumerator.MoveNext() && enumerator.Current.Draw()) {
 				}
 			}
@@ -33449,6 +_,8 @@
 		}
 
 		private void DrawInterface_33_MouseText() {
+			// TODO - UI Sorting and selective disable support -  move this to new one between 32 and 33
+			SystemHooks.PostDrawInterface(spriteBatch);
 			if (mouseItem.stack <= 0)
 				mouseItem.type = 0;
 
@@ -33930,6 +_,11 @@
 						if (type == 439 || type == 370)
 							scale = 1.5f;
 
+						if (!NPCLoader.DrawHealthBar(npc[num2], ref scale)) {
+							npc[num2].position -= npc[num2].netOffset;
+							continue;
+						}
+
 						if ((!expertMode || type != 266) && ((type != 439 && type != 440) || npc[num2].ai[0] != 5f)) {
 							if (type >= 134 && type <= 136) {
 								scale = 1.5f;
@@ -34673,10 +_,18 @@
 				num4 += 50f;
 			}
 
+			InfoDisplayPageHandler(startX, ref text, out int startingDisplay, out int endingDisplay);
-			for (int i = 0; i < 12; i++) {
+			for (int i = startingDisplay; i < endingDisplay; i++) {
 				string text2 = "";
 				string text3 = "";
+
+				InfoDisplay info = InfoDisplayLoader.InfoDisplays[i];
+
+				if (!InfoDisplayLoader.Active(info) || (player[myPlayer].hideInfo[info.Type] && !playerInventory))
+					continue;
+
-				if (player[myPlayer].accWatch > 0 && !flag && (!player[myPlayer].hideInfo[0] || playerInventory)) {
+				//if (player[myPlayer].accWatch > 0 && !flag && (!player[myPlayer].hideInfo[0] || playerInventory)) {
+				if (info == InfoDisplay.Watches) {
 					num = 0;
 					text3 = Lang.inter[95].Value;
 					string textValue = Language.GetTextValue("GameUI.TimeAtMorning");
@@ -34714,7 +_,8 @@
 					text2 = num7 + ":" + text4 + " " + textValue;
 					flag = true;
 				}
-				else if (player[myPlayer].accWeatherRadio && !flag5 && (!player[myPlayer].hideInfo[1] || playerInventory)) {
+				//else if (player[myPlayer].accWeatherRadio && !flag5 && (!player[myPlayer].hideInfo[1] || playerInventory)) {
+				else if (info == InfoDisplay.WeatherRadio) {
 					num = 1;
 					text3 = Lang.inter[96].Value;
 					string text5 = "";
@@ -34728,7 +_,8 @@
 
 					flag5 = true;
 				}
-				else if (player[myPlayer].accCalendar && !flag8 && (!player[myPlayer].hideInfo[7] || playerInventory)) {
+				//else if (player[myPlayer].accCalendar && !flag8 && (!player[myPlayer].hideInfo[7] || playerInventory)) {
+				else if (info == InfoDisplay.Sextant) {
 					num = ((bloodMoon && !dayTime) ? 8 : ((!eclipse || !dayTime) ? 7 : 8));
 					text3 = Lang.inter[102].Value;
 					if (moonPhase == 0)
@@ -34750,7 +_,8 @@
 
 					flag8 = true;
 				}
-				else if (player[myPlayer].accFishFinder && !flag4 && (!player[myPlayer].hideInfo[2] || playerInventory)) {
+				//else if (player[myPlayer].accFishFinder && !flag4 && (!player[myPlayer].hideInfo[2] || playerInventory)) {
+				else if (info == InfoDisplay.FishFinder) {
 					bool flag13 = false;
 					num = 2;
 					text3 = Lang.inter[97].Value;
@@ -34771,7 +_,8 @@
 
 					flag4 = true;
 				}
-				else if (player[myPlayer].accOreFinder && !flag10 && (!player[myPlayer].hideInfo[10] || playerInventory)) {
+				//else if (player[myPlayer].accOreFinder && !flag10 && (!player[myPlayer].hideInfo[10] || playerInventory)) {
+				else if (info == InfoDisplay.MetalDetector) {
 					num = 10;
 					text3 = Lang.inter[104].Value;
 					if (SceneMetrics.bestOre <= 0) {
@@ -34796,7 +_,8 @@
 
 					flag10 = true;
 				}
-				else if (player[myPlayer].accCritterGuide && !flag11 && (!player[myPlayer].hideInfo[11] || playerInventory)) {
+				//else if (player[myPlayer].accCritterGuide && !flag11 && (!player[myPlayer].hideInfo[11] || playerInventory)) {
+				else if (info == InfoDisplay.LifeformAnalyzer) {
 					flag11 = true;
 					num = 11;
 					text3 = Lang.inter[105].Value;
@@ -34821,7 +_,8 @@
 
 					text2 = ((num13 < 0 || num13 >= 200 || !npc[num13].active || npc[num13].rarity <= 0) ? Language.GetTextValue("GameUI.NoRareCreatures") : npc[num13].GivenOrTypeName);
 				}
-				else if (player[myPlayer].accThirdEye && !flag6 && (!player[myPlayer].hideInfo[5] || playerInventory)) {
+				//else if (player[myPlayer].accThirdEye && !flag6 && (!player[myPlayer].hideInfo[5] || playerInventory)) {
+				else if (info == InfoDisplay.Radar) {
 					flag6 = true;
 					num = 5;
 					text3 = Lang.inter[100].Value;
@@ -34840,14 +_,16 @@
 
 					text2 = ((player[myPlayer].accThirdEyeNumber == 0) ? Language.GetTextValue("GameUI.NoEnemiesNearby") : ((player[myPlayer].accThirdEyeNumber != 1) ? Language.GetTextValue("GameUI.EnemiesNearby", player[myPlayer].accThirdEyeNumber) : Language.GetTextValue("GameUI.OneEnemyNearby")));
 				}
-				else if (player[myPlayer].accJarOfSouls && !flag7 && (!player[myPlayer].hideInfo[6] || playerInventory)) {
+				//else if (player[myPlayer].accJarOfSouls && !flag7 && (!player[myPlayer].hideInfo[6] || playerInventory)) {
+				else if (info == InfoDisplay.TallyCounter) {
 					flag7 = true;
 					num = 6;
 					text3 = Lang.inter[101].Value;
 					int lastCreatureHit = player[myPlayer].lastCreatureHit;
 					text2 = ((lastCreatureHit > 0) ? (Lang.GetNPCNameValue(Item.BannerToNPC(lastCreatureHit)) + ": " + NPC.killCount[lastCreatureHit]) : Language.GetTextValue("GameUI.NoKillCount"));
 				}
-				else if (player[myPlayer].accDreamCatcher && !flag12 && (!player[myPlayer].hideInfo[12] || playerInventory)) {
+				//else if (player[myPlayer].accDreamCatcher && !flag12 && (!player[myPlayer].hideInfo[12] || playerInventory)) {
+				else if (info == InfoDisplay.DPSMeter) {
 					num = 12;
 					text3 = Lang.inter[106].Value;
 					player[myPlayer].checkDPSTime();
@@ -34855,7 +_,8 @@
 					flag12 = true;
 					text2 = ((dPS != 0) ? Language.GetTextValue("GameUI.DPS", player[myPlayer].getDPS()) : Language.GetTextValue("GameUI.NoDPS"));
 				}
-				else if (player[myPlayer].accStopwatch && !flag9 && (!player[myPlayer].hideInfo[9] || playerInventory)) {
+				//else if (player[myPlayer].accStopwatch && !flag9 && (!player[myPlayer].hideInfo[9] || playerInventory)) {
+				else if (info == InfoDisplay.Stopwatch) {
 					num = 9;
 					text3 = Lang.inter[103].Value;
 					Vector2 vector = player[myPlayer].velocity + player[myPlayer].instantMovementAccumulatedThisFrame;
@@ -34893,15 +_,17 @@
 					text2 = Language.GetTextValue("GameUI.Speed", Math.Round(num20));
 					flag9 = true;
 				}
-				else if (player[myPlayer].accCompass > 0 && !flag3 && (!player[myPlayer].hideInfo[3] || playerInventory)) {
+				//else if (player[myPlayer].accCompass > 0 && !flag3 && (!player[myPlayer].hideInfo[3] || playerInventory)) {
+				else if (info == InfoDisplay.Compass) {
 					num = 3;
 					text3 = Lang.inter[98].Value;
 					int num21 = (int)((player[myPlayer].position.X + (float)(player[myPlayer].width / 2)) * 2f / 16f - (float)maxTilesX);
 					text2 = ((num21 > 0) ? Language.GetTextValue("GameUI.CompassEast", num21) : ((num21 >= 0) ? Language.GetTextValue("GameUI.CompassCenter") : Language.GetTextValue("GameUI.CompassWest", -num21)));
 					flag3 = true;
 				}
-				else if (player[myPlayer].accDepthMeter > 0 && !flag2 && (!player[myPlayer].hideInfo[4] || playerInventory)) {
+				//else if (player[myPlayer].accDepthMeter > 0 && !flag2 && (!player[myPlayer].hideInfo[4] || playerInventory)) {
+				else if (info == InfoDisplay.DepthMeter) {
-					num = 4;
+				num = 4;
 					text3 = Lang.inter[99].Value;
 					int num22 = (int)((double)((player[myPlayer].position.Y + (float)player[myPlayer].height) * 2f / 16f) - worldSurface * 2.0);
 					string text6 = "";
@@ -34916,27 +_,33 @@
 					text2 = text7 + " " + text6;
 					flag2 = true;
 				}
+				else {
+					num = info.Type;
+					text2 = info.DisplayValue();
+					text3 = info.DisplayName;
+				}
+
+				InfoDisplayLoader.ModifyDisplayValue(info, ref text2);
+				InfoDisplayLoader.ModifyDisplayName(info, ref text3);
 
 				if (!(text2 != ""))
 					continue;
 
 				GetInfoAccIconPosition(num3, startX, out int X, out int Y);
 				if (num >= 0) {
-					num3++;
 					int num26 = 22;
 					if (screenHeight < 650)
 						num26 = 20;
 
-					Vector2 vector2 = new Vector2(X, Y + 74 + num26 * i + 52);
+					Vector2 vector2 = new Vector2(X, Y + 74 + num26 * num3 + 52);
-					int num27 = num;
+					int num27 = info.Type;
-					if (num27 == 8)
-						num27 = 7;
 
+					Texture2D icon = ModContent.GetTexture(info.Texture).Value;
 					Microsoft.Xna.Framework.Color color = Microsoft.Xna.Framework.Color.White;
 					bool flag14 = false;
 					if (playerInventory) {
 						vector2 = new Vector2(X, Y);
-						if ((float)mouseX >= vector2.X && (float)mouseY >= vector2.Y && (float)mouseX <= vector2.X + (float)TextureAssets.InfoIcon[num].Width() && (float)mouseY <= vector2.Y + (float)TextureAssets.InfoIcon[num].Height() && !PlayerInput.IgnoreMouseInterface) {
+						if ((float)mouseX >= vector2.X && (float)mouseY >= vector2.Y && (float)mouseX <= vector2.X + (float)icon.Width && (float)mouseY <= vector2.Y + (float)icon.Height && !PlayerInput.IgnoreMouseInterface) {
 							flag14 = true;
 							player[myPlayer].mouseInterface = true;
 							if (mouseLeft && mouseLeftRelease) {
@@ -34954,14 +_,17 @@
 						if (player[myPlayer].hideInfo[num27])
 							color = new Microsoft.Xna.Framework.Color(80, 80, 80, 70);
 					}
-					else if ((float)mouseX >= vector2.X && (float)mouseY >= vector2.Y && (float)mouseX <= vector2.X + (float)TextureAssets.InfoIcon[num].Width() && (float)mouseY <= vector2.Y + (float)TextureAssets.InfoIcon[num].Height() && !mouseText) {
+					else if ((float)mouseX >= vector2.X && (float)mouseY >= vector2.Y && (float)mouseX <= vector2.X + (float)icon.Width && (float)mouseY <= vector2.Y + (float)icon.Height && !mouseText) {
-						num2 = i;
+						//num2 = i;
+						num2 = num3;
+						if (i >= 7)
+							num2 += 1;
 						text = text3;
 						mouseText = true;
 					}
 
-					UILinkPointNavigator.SetPosition(1558 + num3 - 1, vector2 + TextureAssets.InfoIcon[num].Value.Size() * 0.75f);
+					UILinkPointNavigator.SetPosition(1558 + num3 - 1, vector2 + icon.Size() * 0.75f);
-					spriteBatch.Draw(TextureAssets.InfoIcon[num].Value, vector2, new Microsoft.Xna.Framework.Rectangle(0, 0, TextureAssets.InfoIcon[num].Width(), TextureAssets.InfoIcon[num].Height()), color, 0f, default(Vector2), 1f, SpriteEffects.None, 0f);
+					spriteBatch.Draw(icon, vector2, new Microsoft.Xna.Framework.Rectangle(0, 0, icon.Width, icon.Height), color, 0f, default(Vector2), 1f, SpriteEffects.None, 0f);
 					if (flag14)
 						spriteBatch.Draw(TextureAssets.InfoIcon[13].Value, vector2 - Vector2.One * 2f, null, OurFavoriteColor, 0f, default(Vector2), 1f, SpriteEffects.None, 0f);
 
@@ -34969,8 +_,9 @@
 				}
 
 				UILinkPointNavigator.Shortcuts.INFOACCCOUNT = num3;
+
 				if (playerInventory)
-					continue;
+					goto endThisIcon;
 
 				Vector2 scale = new Vector2(1f);
 				Vector2 vector3 = FontAssets.MouseText.Value.MeasureString(text2);
@@ -35006,8 +_,11 @@
 					if (screenHeight < 650)
 						num30 = 20;
 
-					spriteBatch.DrawString(FontAssets.MouseText.Value, text2, new Vector2(X + num28, Y + 74 + num30 * i + num29 + 48), color2, 0f, default(Vector2), scale, SpriteEffects.None, 0f);
+					spriteBatch.DrawString(FontAssets.MouseText.Value, text2, new Vector2(X + num28, Y + 74 + num30 * num3 + num29 + 48), color2, 0f, default(Vector2), scale, SpriteEffects.None, 0f);
 				}
+
+				endThisIcon:
+				num3++; // moved here due to calculation changes
 			}
 
 			if (!string.IsNullOrEmpty(text)) {
@@ -35026,8 +_,8 @@
 					Y += 261;
 			}
 			else if (ShouldDrawInfoIconsHorizontally) {
-				X = screenWidth - 280 + 20 * drawnCount - 10;
-				Y = 94;
+				X = screenWidth - 280 + 20 * (drawnCount % 12) - 10;
+				Y = 94 + (20 * (drawnCount / 12));
 				if (mapStyle == 1 && mapEnabled)
 					Y += 261;
 			}
@@ -35958,8 +_,10 @@
 			screenLastPosition = screenPosition;
 			screenPosition.Y = (float)(worldSurface * 16.0 - (double)screenHeight);
 			MenuXMovement = 4f;
-			if (alreadyGrabbingSunOrMoon)
+			if (alreadyGrabbingSunOrMoon && !playOldTile) {
 				playOldTile = true;
+				MenuLoader.ActivateOldVanillaMenu();
+			}
 
 			screenPosition.X += MenuXMovement;
 			if (screenPosition.X > 2.1474835E+09f)
@@ -36009,13 +_,14 @@
 					logoScaleSpeed -= 1f;
 			}
 
+			MenuLoader.UpdateAndDrawModMenu(spriteBatch, gameTime, color, logoRotation, logoScale);
 			Microsoft.Xna.Framework.Color color2 = new Microsoft.Xna.Framework.Color((byte)((float)(int)color.R * ((float)LogoA / 255f)), (byte)((float)(int)color.G * ((float)LogoA / 255f)), (byte)((float)(int)color.B * ((float)LogoA / 255f)), (byte)((float)(int)color.A * ((float)LogoA / 255f)));
 			Microsoft.Xna.Framework.Color color3 = new Microsoft.Xna.Framework.Color((byte)((float)(int)color.R * ((float)LogoB / 255f)), (byte)((float)(int)color.G * ((float)LogoB / 255f)), (byte)((float)(int)color.B * ((float)LogoB / 255f)), (byte)((float)(int)color.A * ((float)LogoB / 255f)));
-			if (playOldTile) {
+			if (MenuLoader.MenuOldVanilla.IsSelected) {
 				spriteBatch.Draw(TextureAssets.Logo3.Value, new Vector2(screenWidth / 2, 100f), new Microsoft.Xna.Framework.Rectangle(0, 0, TextureAssets.Logo.Width(), TextureAssets.Logo.Height()), color2, logoRotation, new Vector2(TextureAssets.Logo.Width() / 2, TextureAssets.Logo.Height() / 2), logoScale, SpriteEffects.None, 0f);
 				spriteBatch.Draw(TextureAssets.Logo4.Value, new Vector2(screenWidth / 2, 100f), new Microsoft.Xna.Framework.Rectangle(0, 0, TextureAssets.Logo.Width(), TextureAssets.Logo.Height()), color3, logoRotation, new Vector2(TextureAssets.Logo.Width() / 2, TextureAssets.Logo.Height() / 2), logoScale, SpriteEffects.None, 0f);
 			}
-			else {
+			else if (MenuLoader.MenuJourneysEnd.IsSelected) {
 				spriteBatch.Draw(TextureAssets.Logo.Value, new Vector2(screenWidth / 2, 100f), new Microsoft.Xna.Framework.Rectangle(0, 0, TextureAssets.Logo.Width(), TextureAssets.Logo.Height()), color2, logoRotation, new Vector2(TextureAssets.Logo.Width() / 2, TextureAssets.Logo.Height() / 2), logoScale, SpriteEffects.None, 0f);
 				spriteBatch.Draw(TextureAssets.Logo2.Value, new Vector2(screenWidth / 2, 100f), new Microsoft.Xna.Framework.Rectangle(0, 0, TextureAssets.Logo.Width(), TextureAssets.Logo.Height()), color3, logoRotation, new Vector2(TextureAssets.Logo.Width() / 2, TextureAssets.Logo.Height() / 2), logoScale, SpriteEffects.None, 0f);
 			}
@@ -36074,8 +_,21 @@
 			if (menuMode == -1)
 				menuMode = 0;
 
-			if (Program.LoadedEverything)
+			if (Program.LoadedEverything) {
 				GamepadMainMenuHandler.CanRun = true;
+			} else {
+				array9[0] = string.Format("{0}  {1}", Language.GetTextValue("UI.LoadingCode"), Program.LoadedPercentage.ToString("P0"));
+				if (!ModLoader.ModLoader.skipLoad) {
+					array9[1] = "Click to skip loading mods";
+					array7[1] = 0.5f;
+					num5 = 2;
+					if(selectedMenu == 1) {
+						ModLoader.ModLoader.skipLoad = true;
+					}
+				}
+				
+				goto SkipMenuEnumeration; //Put the label somewhere after the following if-else chain.
+			}
 
 			if (menuMode == 1212) {
 				array9[0] = Lang.menu[102].Value;
@@ -36112,7 +_,7 @@
 				if (selectedMenu >= 1) {
 					changeTheTitle = true;
 					LanguageManager.Instance.SetLanguage(selectedMenu);
-					menuMode = 0;
+					menuMode = Interface.loadModsID;
 					SoundEngine.PlaySound(10);
 					SaveSettings();
 				}
@@ -36250,7 +_,7 @@
 					menuMode = 14;
 				}
 			}
-			else if (netMode == 1 || menuMode == 14) {
+			else if (netMode == 1 && menuMode < 10000 && menuMode != 888 || menuMode == 14) {
 				num5 = 2;
 				array9[0] = statusText;
 				array[0] = true;
@@ -36348,17 +_,21 @@
 					Netplay.ServerPassword = "";
 				}
 				else if (selectedMenu == 2 || inputTextEnter || autoPass) {
-					string str = "-autoshutdown -password \"" + ConvertToSafeArgument(Netplay.ServerPassword) + "\" -lang " + Language.ActiveCulture.LegacyId;
+					string str = "tModLoader.dll -server" + "-autoshutdown -password \"" + ConvertToSafeArgument(Netplay.ServerPassword) + "\" -lang " + Language.ActiveCulture.LegacyId;
 #if LINUX
 					str += IntPtr.Size == 8 ? " -x64": " -x86";
 #endif
 					str = ((!ActiveWorldFileData.IsCloudSave) ? (str + " -world \"" + worldPathName + "\"") : (str + " -cloudworld \"" + worldPathName + "\""));
 					str = str + " -worldrollbackstokeep " + WorldRollingBackupsCountToKeep;
+					str += $@" -modpath ""{ModOrganizer.modPath}""";
+					if (showServerConsole)
+						str += " -showserverconsole";
+
 					tServer = new Process();
 #if WINDOWS
-					tServer.StartInfo.FileName = "TerrariaServer.exe";
+					tServer.StartInfo.FileName = "tModLoaderServer.exe";
 #else
-					tServer.StartInfo.FileName = "TerrariaServer";
+					tServer.StartInfo.FileName = "NetFramework\\dotnet\\5.0.0\\dotnet";
 #endif
 					tServer.StartInfo.Arguments = str;
 					if (libPath != "") {
@@ -36367,7 +_,7 @@
 					}
 
 					tServer.StartInfo.UseShellExecute = false;
-					tServer.StartInfo.CreateNoWindow = true;
+					tServer.StartInfo.CreateNoWindow = !showServerConsole;
 					if (SocialAPI.Network != null)
 						SocialAPI.Network.LaunchLocalServer(tServer, MenuServerMode);
 					else
@@ -36388,7 +_,10 @@
 				array4[3] = 30;
 				array4[4] = 70;
 				array4[5] = 70;
+				array4[6] = 70;
-				num5 = 6;
+				num5 = 7;
+				array9[6] = Language.GetTextValue(showServerConsole ? "tModLoader.MPShowServerConsoleYes" : "tModLoader.MPShowServerConsoleNo");
+				array7[6] = 0.5f;
 				array9[0] = Lang.menu[135].Value;
 				array9[4] = Lang.menu[144].Value;
 				array9[5] = Lang.menu[5].Value;
@@ -36449,6 +_,10 @@
 						menuMode = 6;
 						SoundEngine.PlaySound(11);
 						break;
+					case 6:
+						showServerConsole = !showServerConsole;
+						SoundEngine.PlaySound(12, -1, -1, 1, 1f, 0f);
+						break;
 				}
 			}
 			else if (menuMode == 15) {
@@ -36469,16 +_,23 @@
 			else if (menuMode == 200) {
 				num5 = 3;
 				array9[0] = Lang.menu[9].Value;
+				if (WorldIO.customDataFail != null)
+					array9[0] = WorldIO.customDataFail.modName + ": " + array9[0];
+
 				array[0] = true;
 				num2 -= 30;
 				array4[1] = 70;
 				array4[2] = 50;
 				array9[1] = Lang.menu[10].Value;
 				array9[2] = Lang.menu[6].Value;
+				if (WorldIO.customDataFail != null)
+					array9[2] = Language.GetTextValue("tModLoader.OpenLogs");
+
 				if (selectedMenu == 1) {
 					if (FileUtilities.Exists(worldPathName + ".bak", ActiveWorldFileData.IsCloudSave)) {
 						FileUtilities.Move(worldPathName, worldPathName + ".bad", ActiveWorldFileData.IsCloudSave);
 						FileUtilities.Move(worldPathName + ".bak", worldPathName, ActiveWorldFileData.IsCloudSave);
+						WorldIO.LoadBackup(worldPathName, ActiveWorldFileData.IsCloudSave);
 						SoundEngine.PlaySound(10);
 						WorldGen.playWorld();
 						menuMode = 10;
@@ -36493,13 +_,23 @@
 				if (selectedMenu == 2 || flag5) {
 					flag5 = false;
 					SoundEngine.PlaySound(11);
+					if (WorldIO.customDataFail == null)
-					menuMode = 0;
+						menuMode = 0;
+					else {
+						Logging.tML.Error(Language.GetTextValue("tModLoader.WorldIODataException"), WorldIO.customDataFail.InnerException);
+						SoundEngine.PlaySound(SoundID.MenuOpen);
+						Utils.OpenFolder(Logging.LogDir);
+					}
+
 					netMode = 0;
 				}
 			}
 			else if (menuMode == 201) {
 				num5 = 3;
 				array9[0] = Lang.menu[9].Value;
+				if (WorldIO.customDataFail != null)
+					array9[0] = WorldIO.customDataFail.modName + ": " + array9[0];
+
 				array[0] = true;
 				array[1] = true;
 				num2 -= 30;
@@ -36507,9 +_,21 @@
 				array4[2] = 50;
 				array9[1] = Lang.menu[11].Value;
 				array9[2] = Lang.menu[5].Value;
+				if (WorldIO.customDataFail != null)
+					array9[2] = Language.GetTextValue("tModLoader.OpenLogs");
+
 				if (selectedMenu == 2 || flag5) {
 					flag5 = false;
 					SoundEngine.PlaySound(11);
+					if (WorldIO.customDataFail == null) {
+						menuMode = 0;
+					}
+					else {
+						Logging.tML.Error(Language.GetTextValue("tModLoader.WorldIODataException"), WorldIO.customDataFail.InnerException);
+						SoundEngine.PlaySound(SoundID.MenuOpen);
+						Utils.OpenFolder(Logging.LogDir);
+					}
+
 					menuMode = 0;
 					netMode = 0;
 				}
@@ -36558,14 +_,18 @@
 					menuMode = 12;
 				}
 
+				if (Steam.IsSteamApp)
+					goto SkipAchievements;
+
 				num11++;
 				array9[num11] = Lang.menu[131].Value;
+				//Comment to join two patches.
 				if (selectedMenu == num11) {
 					SoundEngine.PlaySound(10);
 					menuMode = 888;
 					MenuUI.SetState(AchievementsMenu);
 				}
-
+	SkipAchievements:
 				num11++;
 				if (SocialAPI.Workshop != null) {
 					array9[num11] = Language.GetText("UI.Workshop").Value;
@@ -36586,6 +_,7 @@
 				}
 
 				num11++;
+				Interface.AddMenuButtons(this, selectedMenu, array9, array7, ref num2, ref num4, ref num11, ref num5);
 				array9[num11] = Lang.menu[14].Value;
 				if (selectedMenu == num11) {
 					SoundEngine.PlaySound(10);
@@ -37214,6 +_,7 @@
 					num2 = 210;
 					num4 = 37;
 					num5 = 8;
+					num5++; // Room for tModLoader settings option.
 					array4[num5 - 1] = 8;
 					for (int num19 = 0; num19 < num5; num19++) {
 						array7[num19] = 0.75f;
@@ -37269,6 +_,13 @@
 					}
 
 					num20++;
+					array9[num20] = Language.GetTextValue("tModLoader.tModLoaderSettings");
+					if (selectedMenu == num20) {
+						SoundEngine.PlaySound(SoundID.MenuOpen);
+						menuMode = Interface.tModLoaderSettingsID;
+					}
+
+					num20++;
 					array9[num20] = Lang.menu[5].Value;
 					if (selectedMenu == num20 || flag5) {
 						flag5 = false;
@@ -37347,6 +_,7 @@
 					num2 = 210;
 					num4 = 36;
 					num5 = 9;
+					num5++; // Room for tModLoader BossBarStyle option.
 					array4[num5 - 1] = 18;
 					for (int num23 = 0; num23 < num5; num23++) {
 						array7[num23] = 0.75f;
@@ -37444,6 +_,11 @@
 						ActivePlayerResourcesSet = playerResourcesDisplaySet;
 
 					num24++;
+					array9[num24] = BossBarLoader.InsertMenu(out Action onClick);
+					if (selectedMenu == num24)
+						onClick();
+
+					num24++;
 					array9[num24] = Lang.menu[5].Value;
 					if (selectedMenu == num24 || flag5) {
 						flag5 = false;
@@ -38329,7 +_,12 @@
 						}
 					}
 				}
+				else {
+					Interface.ModLoaderMenus(this, selectedMenu, array9, array7, array4, ref num2, ref num4, ref num5, ref flag5);
+				}
 			}
+
+			SkipMenuEnumeration:
 
 			if (menuMode == 888) {
 				if (!_blockFancyUIWhileLoading)
@@ -38852,6 +_,7 @@
 
 			bool flag11 = false;
 			for (int num95 = 0; num95 < num5; num95++) {
+				//patch file: num5, array9, num95
 				if (array9[num95] == null)
 					continue;
 
@@ -38949,6 +_,7 @@
 
 					num104 *= array7[num95];
 					if (!array8[num95])
+						//patch file: array9, array7, array4, num2, num4
 						spriteBatch.DrawString(FontAssets.DeathText.Value, array9[num95], new Vector2(num3 + num102 + array5[num95], (float)(num2 + num4 * num95 + num103) + origin.Y * array7[num95] + (float)array4[num95]), color11, 0f, origin, num104, SpriteEffects.None, 0f);
 					else
 						spriteBatch.DrawString(FontAssets.DeathText.Value, array9[num95], new Vector2(num3 + num102 + array5[num95], (float)(num2 + num4 * num95 + num103) + origin.Y * array7[num95] + (float)array4[num95]), color11, 0f, new Vector2(0f, origin.Y), num104, SpriteEffects.None, 0f);
@@ -39060,10 +_,51 @@
 					if (num107 == 3)
 						num109 = 2;
 
+					string supportMessage = Language.GetTextValue("tModLoader.PatreonSupport");
+					string patreonShortURL = @"patreon.com/tModLoader";
+					bool showPatreon = !Steam.IsSteamApp;
+					string drawVersion = versionNumber + Environment.NewLine + ModLoader.ModLoader.versionedName + (showPatreon ? Environment.NewLine + supportMessage : "");
-					Vector2 origin2 = FontAssets.MouseText.Value.MeasureString(versionNumber);
+					Vector2 origin2 = FontAssets.MouseText.Value.MeasureString(drawVersion);
 					origin2.X *= 0.5f;
 					origin2.Y *= 0.5f;
+
+					if (menuMode == 0 && !ModCompile.DeveloperMode) {
+						const string text = "Enable Developer Mode";
+						// measure and draw text from bottom right
+						var textSize = FontAssets.MouseText.Value.MeasureString(text);
+						var pos = new Vector2(screenWidth - 10f + num108, screenHeight - 2f + num109);
+						var d_color = color12;
+						if (num107 == 4) // final draw
+						{
+							var rect = new Rectangle((int)(pos.X - textSize.X), (int)(pos.Y - textSize.Y), (int)textSize.X, (int)textSize.Y);
+							bool mouseover = rect.Contains(mouseX, mouseY);
+							d_color = mouseover ? highVersionColor : new Color(120, 120, 120, 76);
+							if (mouseover && mouseLeftRelease && mouseLeft) {
+								SoundEngine.PlaySound(SoundID.MenuOpen);
+								menuMode = Interface.modSourcesID;
+							}
+						}
+						spriteBatch.DrawString(FontAssets.MouseText.Value, text, pos, d_color, 0f, textSize, 1f, SpriteEffects.None, 0f);
+					}
+
-					spriteBatch.DrawString(FontAssets.MouseText.Value, versionNumber, new Vector2(origin2.X + (float)num108 + 10f, (float)screenHeight - origin2.Y + (float)num109 - 2f), color12, 0f, origin2, 1f, SpriteEffects.None, 0f);
+					spriteBatch.DrawString(FontAssets.MouseText.Value, drawVersion, new Vector2(origin2.X + num108 + 10f, screenHeight - origin2.Y + num109 - 2f), color12, 0f, origin2, 1f, SpriteEffects.None, 0f);
+					if (num107 == 4)
+						color12 = new Microsoft.Xna.Framework.Color(127, 191, 191, 76);
+
+					if (showPatreon) {
+						var font = FontAssets.MouseText.Value;
+						origin2 = font.MeasureString(supportMessage);
+						Vector2 urlSize = font.MeasureString(patreonShortURL);
+						spriteBatch.DrawString(font, patreonShortURL, new Vector2(origin2.X + num108 + 10f, screenHeight - origin2.Y + num109 - 2f), color12, 0f, Vector2.Zero, 1f, SpriteEffects.None, 0f);
+						if (num107 == 4 && mouseLeftRelease && mouseLeft && new Microsoft.Xna.Framework.Rectangle((int)origin2.X + 10, screenHeight - (int)urlSize.Y - 2, (int)urlSize.X, (int)origin2.Y).Contains(new Microsoft.Xna.Framework.Point(mouseX, mouseY)) && hasFocus) {
+							SoundEngine.PlaySound(SoundID.MenuOpen);
+							var ps = new ProcessStartInfo("https://www.patreon.com/tModLoader") {
+								UseShellExecute = true,
+								Verb = "open"
+							};
+							Process.Start(ps);
+						}
+					}
 				}
 			}
 
@@ -39097,6 +_,21 @@
 			else
 				mouseRightRelease = true;
 
+			if (mouseMiddle)
+				mouseMiddleRelease = false;
+			else
+				mouseMiddleRelease = true;
+
+			if (mouseXButton1)
+				mouseXButton1Release = false;
+			else
+				mouseXButton1Release = true;
+
+			if (mouseXButton2)
+				mouseXButton2Release = false;
+			else
+				mouseXButton2Release = true;
+
 			if (menuMode == num)
 				GamepadMainMenuHandler.LastDrew = num;
 		}
@@ -39192,6 +_,10 @@
 			CreditsRollEvent.Reset();
 			maxRaining = 0f;
 			raining = false;
+
+			//Added by tML.
+			Graphics.Effects.Filters.Scene.DeactivateAll();
+			SkyManager.Instance.DeactivateAll();
 		}
 
 		private static void PostDrawMenu(Microsoft.Xna.Framework.Point screenSizeCache, Microsoft.Xna.Framework.Point screenSizeCacheAfterScaling) {
@@ -39703,6 +_,7 @@
 			if (SceneMetrics.MushroomTileCount > SceneMetrics.MushroomTileMax)
 				num8 = 2;
 
+			UgBgStyleLoader.ChooseStyle(ref num8);
 			if (num8 != undergroundBackground) {
 				oldUndergroundBackground = undergroundBackground;
 				undergroundBackground = num8;
@@ -39908,6 +_,7 @@
 					array3[5] = 127;
 
 				array3[6] = 185 + hellBackStyle;
+				UgBgStyleLoader.FillTextureArray(num9, array3);
 				LoadBackground(array3[0]);
 				LoadBackground(array3[1]);
 				LoadBackground(array3[2]);
@@ -42129,8 +_,22 @@
 				spriteBatch.Begin(SpriteSortMode.Deferred, BlendState.AlphaBlend, SamplerState.PointClamp, DepthStencilState.None, RasterizerState.CullCounterClockwise);
 				flag = true;
 				DrawMapFullscreenBackground(screenPosition, screenWidth, screenHeight);
+				/* Map texture drawing replaced by an adaptive drawing below, as mod worlds sometimes aren't regular sizes.
 				Microsoft.Xna.Framework.Rectangle destinationRectangle = new Microsoft.Xna.Framework.Rectangle((int)num27, (int)num28, (int)num29, (int)num30);
 				spriteBatch.Draw(TextureAssets.Map.Value, destinationRectangle, Microsoft.Xna.Framework.Color.White);
+				*/
+				int x = (int)(num + mapFullscreenScale * 10);
+				int y = (int)(num2 + mapFullscreenScale * 10);
+				int width = (int)((maxTilesX - 40) * mapFullscreenScale);
+				int height = (int)((maxTilesY - 40) * mapFullscreenScale);
+				var destinationRectangle = new Rectangle(x, y, width, height);
+				spriteBatch.Draw(TextureAssets.Map.Value, destinationRectangle, new Rectangle(40, 4, 848, 240), Color.White);
+				int edgeWidth = (int)(40 * mapFullscreenScale * 5);
+				int edgeHeight = (int)(4 * mapFullscreenScale * 5);
+				destinationRectangle = new Rectangle(x - edgeWidth, y - edgeHeight, edgeWidth, height + 2 * edgeHeight);
+				spriteBatch.Draw(TextureAssets.Map.Value, destinationRectangle, new Rectangle(0, 0, 40, 248), Color.White);
+				destinationRectangle = new Rectangle(x + width, y - edgeHeight, edgeWidth, height + 2 * edgeHeight);
+				spriteBatch.Draw(TextureAssets.Map.Value, destinationRectangle, new Rectangle(888, 0, 40, 248), Color.White);
 				if (mouseLeft && mouseLeftRelease) {
 					double totalSeconds = gameTime.TotalGameTime.TotalSeconds;
 					if (totalSeconds - _lastPingMouseDownTime < 0.5 && Vector2.Distance(MouseScreen, _lastPingMousePosition) < 2f)
@@ -42244,7 +_,7 @@
 			float num40 = (float)textureMaxHeight * num5;
 			float num41 = num;
 			float num42 = 0f;
-			for (int k = 0; k <= 4; k++) {
+			for (int k = 0; k <= mapTargetX - 1; k++) {
 				if (!((float)((k + 1) * textureMaxWidth) > num7) || !((float)(k * textureMaxWidth) < num7 + num9))
 					continue;
 
@@ -42633,6 +_,7 @@
 						}
 					}
 					else if (type >= num99 && type < num99 + num100) {
+						//patch file: num91, num92
 						Tile tile5 = Main.tile[num91, num92];
 						if (tile5 != null) {
 							int num109 = num92;
@@ -42646,6 +_,7 @@
 					}
 					else {
 						text = Lang.GetMapObjectName(type);
+						text = Lang._mapLegendCache.FromTile(Map[num91, num92], num91, num92);
 					}
 				}
 
@@ -42811,6 +_,7 @@
 				}
 
 				spriteBatch.Draw(TextureAssets.MapIcon[num138].Value, new Vector2(num136, num137), new Microsoft.Xna.Framework.Rectangle(0, 0, TextureAssets.MapIcon[num138].Width(), TextureAssets.MapIcon[num138].Height()), new Microsoft.Xna.Framework.Color(num139, num139, num139, num139), 0f, default(Vector2), 1f, SpriteEffects.None, 0f);
+				SystemHooks.PostDrawFullscreenMap(ref text);
 				DrawCursor(DrawThickCursor());
 			}
 
@@ -42843,6 +_,11 @@
 		}
 
 		private static void DrawMapFullscreenBackground(Vector2 screenPosition, int screenWidth, int screenHeight) {
+			Texture2D modTexture = PlayerHooks.GetMapBackgroundImage(LocalPlayer);
+			if (modTexture != null) {
+				spriteBatch.Draw(modTexture, new Microsoft.Xna.Framework.Rectangle(0, 0, screenWidth, screenHeight), Microsoft.Xna.Framework.Color.White);
+				return;
+			}
 			Asset<Texture2D> asset = TextureAssets.MapBGs[0];
 			int num = -1;
 			Microsoft.Xna.Framework.Color color = Microsoft.Xna.Framework.Color.White;
@@ -43570,6 +_,7 @@
 			drewLava = false;
 			if (!isBackground) {
 				waterStyle = CalculateWaterStyle();
+				WaterStyleLoader.ChooseWaterStyle(ref waterStyle);
 				for (int i = 0; i < 13; i++) {
 					if (IsLiquidStyleWater(waterStyle)) {
 						if (waterStyle != i)
@@ -43578,6 +_,7 @@
 							liquidAlpha[i] = Math.Min(liquidAlpha[i] + 0.2f, 1f);
 					}
 				}
+				WaterStyleLoader.UpdateLiquidAlphas();
 			}
 
 			if (!drawToScreen && !isBackground) {
@@ -43603,9 +_,12 @@
 			}
 
 			DrawWater(isBackground, waterStyle, flag ? liquidAlpha[waterStyle] : 1f);
+			
+		postWaterDraw:
+			WaterStyleLoader.DrawWatersToScreen(isBackground);
 		}
 
-		protected void DrawWater(bool bg = false, int Style = 0, float Alpha = 1f) {
+		protected internal void DrawWater(bool bg = false, int Style = 0, float Alpha = 1f) {
 			if (!Lighting.NotRetro) {
 				oldDrawWater(bg, Style, Alpha);
 				return;
@@ -44920,7 +_,9 @@
 		}
 
 		public void LoadBackground(int i) {
-			if (i >= 0 && TextureAssets.Background[i].State == AssetState.NotLoaded) {
+			// sometimes when updating GraphicsProfile from Reach to HiDef, the device is re-created rather than reset
+			// This happens early, and the background loading texture may be disposed
+			if (i >= 0 && (TextureAssets.Background[i].State == AssetState.NotLoaded || TextureAssets.Background[i].IsDisposed)) {
 				Assets.Request<Texture2D>(TextureAssets.Background[i].Name);
 				backgroundWidth[i] = TextureAssets.Background[i].Width();
 				backgroundHeight[i] = TextureAssets.Background[i].Height();
@@ -45554,6 +_,7 @@
 				DrawSurfaceBG_DrawBackMountainsLayer(246);
 			}
 
+			SurfaceBgStyleLoader.DrawFarTexture();
 			SkyManager.Instance.DrawToDepth(spriteBatch, 5f);
 		}
 
@@ -46814,7 +_,7 @@
 
 				bool flag2 = false;
 				bool flag3 = false;
-				if (tile[x, y].type == 10) {
+				if (TileLoader.IsClosedDoor(tile[x, y])) {
 					flag2 = false;
 				}
 				else if (tileSolid[tile[x, y].type] && !tileSolidTop[tile[x, y].type]) {
@@ -46879,6 +_,7 @@
 		}
 
 		protected override void Draw(GameTime gameTime) {
+			try {
 			if (!_isDrawingOrUpdating && IsGraphicsDeviceAvailable) {
 				_isDrawingOrUpdating = true;
 				EnsureRenderTargetContent();
@@ -46889,6 +_,11 @@
 				Assets.TransferCompletedAssets();
 				_isDrawingOrUpdating = false;
 			}
+			}
+			catch (Exception e) {
+				Logging.Terraria.Error(e);
+				throw;
+			}
 		}
 
 		private void DoDraw(GameTime gameTime) {
@@ -47193,8 +_,8 @@
 			UpdateAtmosphereTransparencyToSkyColor();
 			base.GraphicsDevice.Clear(Microsoft.Xna.Framework.Color.Black);
 			base.Draw(gameTime);
-			float val = (float)screenWidth / MinimumZoomComparerX;
-			float val2 = (float)screenHeight / MinimumZoomComparerY;
+			float val = screenWidth / (ModLoader.ModLoader.removeForcedMinimumZoom ? MinimumZoomComparerX : 8192f);
+			float val2 = screenHeight / (ModLoader.ModLoader.removeForcedMinimumZoom ? MinimumZoomComparerY : 8192f);
 			ForcedMinimumZoom = Math.Max(Math.Max(1f, val), val2);
 			GameViewMatrix.Effects = ((!gameMenu && player[myPlayer].gravDir != 1f) ? SpriteEffects.FlipVertically : SpriteEffects.None);
 			BackgroundViewMatrix.Effects = GameViewMatrix.Effects;
@@ -47205,6 +_,7 @@
 			else
 				Rasterizer = RasterizerState.CullClockwise;
 
+			SystemHooks.ModifyTransformMatrix(ref GameViewMatrix);
 			bool flag = !drawToScreen && netMode != 2 && !gameMenu && !mapFullscreen && Lighting.NotRetro && Terraria.Graphics.Effects.Filters.Scene.CanCapture();
 			if (flag)
 				Terraria.Graphics.Effects.Filters.Scene.BeginCapture(screenTarget, Microsoft.Xna.Framework.Color.Black);
@@ -47264,7 +_,7 @@
 			spriteBatch.Begin(SpriteSortMode.Deferred, BlendState.AlphaBlend, SamplerState.LinearClamp, DepthStencilState.None, Rasterizer, null, GameViewMatrix.TransformationMatrix);
 			DrawBackgroundBlackFill();
 			spriteBatch.End();
-			Overlays.Scene.Draw(spriteBatch, RenderLayers.Landscape);
+			Overlays.Scene.Draw(spriteBatch, RenderLayers.Landscape, true);
 			spriteBatch.Begin(SpriteSortMode.Deferred, BlendState.AlphaBlend, SamplerState.LinearClamp, DepthStencilState.None, Rasterizer, null, UIScaleMatrix);
 			if (gameMenu || netMode == 2) {
 				spriteBatch.End();
@@ -47360,6 +_,7 @@
 
 			TimeLogger.DetailedDrawReset();
 			spriteBatch.End();
+			SystemHooks.PostDrawTiles();
 			TimeLogger.DetailedDrawTime(35);
 			HasInteractibleObjectThatIsNotATile = false;
 			SortDrawCacheWorms();
@@ -47431,7 +_,7 @@
 			ScreenObstruction.Draw(spriteBatch);
 			TimeLogger.DetailedDrawReset();
 			spriteBatch.End();
-			Overlays.Scene.Draw(spriteBatch, RenderLayers.All);
+			Overlays.Scene.Draw(spriteBatch, RenderLayers.All, true);
 			if (flag)
 				Terraria.Graphics.Effects.Filters.Scene.EndCapture(null, screenTarget, screenTargetSwap, Microsoft.Xna.Framework.Color.Black);
 
@@ -47654,6 +_,21 @@
 			else
 				mouseRightRelease = true;
 
+			if (mouseMiddle)
+				mouseMiddleRelease = false;
+			else
+				mouseMiddleRelease = true;
+
+			if (mouseXButton1)
+				mouseXButton1Release = false;
+			else
+				mouseXButton1Release = true;
+
+			if (mouseXButton2)
+				mouseXButton2Release = false;
+			else
+				mouseXButton2Release = true;
+
 			if (!PlayerInput.Triggers.Current.MouseRight && !PlayerInput.Triggers.Current.MouseLeft && !preventStackSplitReset)
 				stackSplit = 0;
 
@@ -47730,6 +_,7 @@
 						else if (player.scope)
 							num5 = 0.5f;
 
+						PlayerHooks.ModifyZoom(LocalPlayer, ref num5);
 						Vector2 vector3 = (MouseScreen - new Vector2(screenWidth, screenHeight) / 2f) / (new Vector2(screenWidth, screenHeight) / 2f);
 						num4 = 48f;
 						if (vector3 != Vector2.Zero && num5 != -1f) {
@@ -47755,8 +_,10 @@
 					if (num7 < 0)
 						num7 = 0;
 
-					vector2.X = (float)(num6 - screenWidth / 2) / 1.25f;
-					vector2.Y = (float)(num7 - screenHeight / 2) / 1.25f;
+					float zoom = 0.8f;
+					PlayerHooks.ModifyZoom(LocalPlayer, ref zoom);
+					vector2.X = (num6 - screenWidth / 2) * zoom;
+					vector2.Y = (num7 - screenHeight / 2) * zoom;
 					flag = true;
 				}
 				else if (Main.player[myPlayer].inventory[Main.player[myPlayer].selectedItem].type == 1254 && mouseRight) {
@@ -47774,8 +_,10 @@
 					if (num9 < 0)
 						num9 = 0;
 
-					vector2.X = (float)(num8 - screenWidth / 2) / 1.5f;
-					vector2.Y = (float)(num9 - screenHeight / 2) / 1.5f;
+					float zoom = 3f/2f;
+					PlayerHooks.ModifyZoom(LocalPlayer, ref zoom);
+					vector2.X = (num8 - screenWidth / 2) * zoom;
+					vector2.Y = (num9 - screenHeight / 2) * zoom;
 					flag = true;
 				}
 				else if (Main.player[myPlayer].inventory[Main.player[myPlayer].selectedItem].type == 1299 && Main.player[myPlayer].selectedItem != 58) {
@@ -47793,8 +_,10 @@
 					if (num11 < 0)
 						num11 = 0;
 
-					vector2.X = (float)(num10 - screenWidth / 2) / 1.5f;
-					vector2.Y = (float)(num11 - screenHeight / 2) / 1.5f;
+					float zoom = 3f/2f;
+					PlayerHooks.ModifyZoom(LocalPlayer, ref zoom);
+					vector2.X = (num10 - screenWidth / 2) * zoom;
+					vector2.Y = (num11 - screenHeight / 2) * zoom;
 					flag = true;
 				}
 				else if (Main.player[myPlayer].scope && mouseRight) {
@@ -47812,8 +_,32 @@
 					if (num13 < 0)
 						num13 = 0;
 
+					float zoom = 0.5f;
+					PlayerHooks.ModifyZoom(player[myPlayer], ref zoom);
-					vector2.X = (float)(num12 - screenWidth / 2) / 2f;
+					vector2.X = (num12 - screenWidth / 2) * zoom;
-					vector2.Y = (float)(num13 - screenHeight / 2) / 2f;
+					vector2.Y = (num13 - screenHeight / 2) * zoom;
+				}
+				else {
+					int mouseXClamped = mouseX;
+					int mouseYClamped = mouseY;
+					if (mouseXClamped > screenWidth)
+						mouseXClamped = screenWidth;
+
+					if (mouseXClamped < 0)
+						mouseXClamped = 0;
+
+					if (mouseYClamped > screenHeight)
+						mouseYClamped = screenHeight;
+
+					if (mouseYClamped < 0)
+						mouseYClamped = 0;
+
+					float zoom = -1f;
+					PlayerHooks.ModifyZoom(LocalPlayer, ref zoom);
+					if (zoom != -1f) {
+						vector2.X = (mouseXClamped - screenWidth / 2) * zoom;
+						vector2.Y = (mouseYClamped - screenHeight / 2) * zoom;
+					}
 					flag = true;
 				}
 			}
@@ -47859,16 +_,26 @@
 
 			screenPosition.X = (int)screenPosition.X;
 			screenPosition.Y = (int)screenPosition.Y;
+			PlayerHooks.ModifyScreenPosition(LocalPlayer);
+			SystemHooks.ModifyScreenPosition();
 			ClampScreenPositionToWorld();
 		}
 
 		private void DrawSunAndMoon(SceneArea sceneArea, Microsoft.Xna.Framework.Color moonColor, Microsoft.Xna.Framework.Color sunColor, float tempMushroomInfluence) {
-			Texture2D value = TextureAssets.Sun.Value;
+			Texture2D value;
+			Texture2D value2;
+			ModMenu menu = MenuLoader.CurrentMenu;
 			int num = moonType;
+			if (gameMenu) {
+				value = menu.SunTexture?.Value ?? TextureAssets.Sun.Value;
+				value2 = menu.MoonTexture?.Value ?? TextureAssets.Moon[Utils.Clamp(num, 0, 8)].Value;
+				goto SkipVanillaTextures;
+			}
+			value = TextureAssets.Sun.Value;
 			if (!TextureAssets.Moon.IndexInRange(num))
 				num = Utils.Clamp(num, 0, 8);
-
-			Texture2D value2 = TextureAssets.Moon[num].Value;
+			value2 = TextureAssets.Moon[num].Value;
+			SkipVanillaTextures:
 			int num2 = sceneArea.bgTopY;
 			int num3 = (int)(time / 54000.0 * (double)(sceneArea.totalWidth + (float)(value.Width * 2))) - value.Width;
 			int num4 = 0;
@@ -47942,7 +_,11 @@
 
 				moonColor *= num13;
 				Vector2 position2 = new Vector2(num6, num7 + moonModY) + sceneArea.SceneLocalScreenPositionOffset;
+				if (menu != null) {
+					bool needsVanillaFraming = value2 == TextureAssets.Moon[num].Value;
+					spriteBatch.Draw(value2, position2, new Rectangle(0, needsVanillaFraming ? TextureAssets.Moon[num].Width() * moonPhase : 0, needsVanillaFraming ? TextureAssets.Moon[num].Width() : value2.Width, needsVanillaFraming ? TextureAssets.Moon[num].Width() : value2.Width), moonColor, num9, new Vector2(needsVanillaFraming ? TextureAssets.Moon[num].Width() / 2 : value2.Width / 2), num8, SpriteEffects.None, 0f);
+				}
-				if (WorldGen.drunkWorldGen)
+				else if (WorldGen.drunkWorldGen)
 					spriteBatch.Draw(TextureAssets.SmileyMoon.Value, position2, new Microsoft.Xna.Framework.Rectangle(0, 0, TextureAssets.SmileyMoon.Width(), TextureAssets.SmileyMoon.Height()), moonColor, num9 / 2f + (float)Math.PI, new Vector2(TextureAssets.SmileyMoon.Width() / 2, TextureAssets.SmileyMoon.Width() / 2), num8, SpriteEffects.None, 0f);
 				else if (pumpkinMoon)
 					spriteBatch.Draw(TextureAssets.PumpkinMoon.Value, position2, new Microsoft.Xna.Framework.Rectangle(0, TextureAssets.PumpkinMoon.Width() * moonPhase, TextureAssets.PumpkinMoon.Width(), TextureAssets.PumpkinMoon.Width()), moonColor, num9, new Vector2(TextureAssets.PumpkinMoon.Width() / 2, TextureAssets.PumpkinMoon.Width() / 2), num8, SpriteEffects.None, 0f);
@@ -47951,7 +_,6 @@
 				else
 					spriteBatch.Draw(TextureAssets.Moon[num].Value, position2, new Microsoft.Xna.Framework.Rectangle(0, TextureAssets.Moon[num].Width() * moonPhase, TextureAssets.Moon[num].Width(), TextureAssets.Moon[num].Width()), moonColor, num9, new Vector2(TextureAssets.Moon[num].Width() / 2, TextureAssets.Moon[num].Width() / 2), num8, SpriteEffects.None, 0f);
 			}
-
 			Microsoft.Xna.Framework.Rectangle value3 = dayTime ? new Microsoft.Xna.Framework.Rectangle((int)((double)num3 - (double)TextureAssets.Sun.Width() * 0.5 * (double)num5), (int)((double)num4 - (double)TextureAssets.Sun.Height() * 0.5 * (double)num5 + (double)sunModY), (int)((float)TextureAssets.Sun.Width() * num5), (int)((float)TextureAssets.Sun.Width() * num5)) : new Microsoft.Xna.Framework.Rectangle((int)((double)num6 - (double)TextureAssets.Moon[num].Width() * 0.5 * (double)num8), (int)((double)num7 - (double)TextureAssets.Moon[num].Width() * 0.5 * (double)num8 + (double)moonModY), (int)((float)TextureAssets.Moon[num].Width() * num8), (int)((float)TextureAssets.Moon[num].Width() * num8));
 			value3.Offset((int)sceneArea.SceneLocalScreenPositionOffset.X, (int)sceneArea.SceneLocalScreenPositionOffset.Y);
 			Microsoft.Xna.Framework.Rectangle rectangle = new Microsoft.Xna.Framework.Rectangle(mouseX, mouseY, 1, 1);
@@ -48062,6 +_,8 @@
 			tileColor.G = (byte)((colorOfTheSkies.R + colorOfTheSkies.G + colorOfTheSkies.B + colorOfTheSkies.G * 7) / 10);
 			tileColor.B = (byte)((colorOfTheSkies.R + colorOfTheSkies.G + colorOfTheSkies.B + colorOfTheSkies.B * 7) / 10);
 			tileColor = SkyManager.Instance.ProcessTileColor(tileColor);
+			// TODO: Add in white and white2 as sunColor and moonColor
+			SystemHooks.ModifySunLightColor(ref tileColor, ref colorOfTheSkies);
 		}
 
 		private static void UpdateAtmosphereTransparencyToSkyColor() {
@@ -48804,6 +_,15 @@
 
 			UpdateBGVisibility_BackLayer(null, null);
 			UpdateBGVisibility_FrontLayer(null, null);
+			if (bgStyle < SurfaceBgStyleLoader.VanillaSurfaceBgStyleCount) {
+				for (int i = SurfaceBgStyleLoader.VanillaSurfaceBgStyleCount; i < bgAlphaFrontLayer.Length /*SurfaceBackgroundStyleLoader.SurfaceStyleCount*/; i++) {
+					bgAlphaFrontLayer[i] -= backgroundLayerTransitionSpeed;
+					if (bgAlphaFrontLayer[i] < 0f)
+						bgAlphaFrontLayer[i] = 0f;
+				}
+			}
+
+			SurfaceBgStyleLoader.ModifyFarFades(bgStyle, bgAlphaFrontLayer, backgroundLayerTransitionSpeed);
 			try {
 				DrawSurfaceBG();
 				if (BackgroundEnabled)
@@ -48930,9 +_,11 @@
 						num = 11;
 					else if (WorldGen.treeBG1 != WorldGen.treeBG4)
 						num = 12;
+					//Patch context.
 				}
 			}
 
+			SurfaceBgStyleLoader.ChooseStyle(ref num);
 			return num;
 		}
 
@@ -48989,6 +_,13 @@
 		}
 
 		private static void UpdateInvasion() {
+			SystemHooks.PreUpdateInvasions();
+
+			UpdateInvasion_Inner();
+
+			SystemHooks.PostUpdateInvasions();
+		}
+		private static void UpdateInvasion_Inner() {
 			if (invasionType <= 0)
 				return;
 
@@ -49229,6 +_,11 @@
 			}
 		}
 
+		public static void NewText(object o, Color? color = null) {
+			if (color == null) color = Color.White;
+			NewText(o.ToString(), color.Value.R, color.Value.G, color.Value.B);
+		}
+
 		public static void NewText(string newText, byte R = byte.MaxValue, byte G = byte.MaxValue, byte B = byte.MaxValue) {
 			chatMonitor.NewText(newText, R, G, B);
 			SoundEngine.PlaySound(12);
@@ -49829,6 +_,11 @@
 		}
 
 		public static BestiaryUnlockProgressReport GetBestiaryProgressReport() {
+			List<BestiaryEntry> terEntries = BestiaryDB.GetBestiaryEntriesByMod(null);
+			return new BestiaryUnlockProgressReport() {
+				EntriesTotal = terEntries.Count,
+				CompletionAmountTotal = terEntries.Count(e => e.UIInfoProvider.GetEntryUICollectionInfo().UnlockState > BestiaryEntryUnlockState.NotKnownAtAll_0)
+			};
 			float num = 0f;
 			int num2 = 0;
 			List<BestiaryEntry> entries = BestiaryDB.Entries;
@@ -49860,7 +_,7 @@
 					num++;
 			}
 
-			for (int j = 0; j < 665; j++) {
+			for (int j = 0; j < townNPCCanSpawn.Length; j++) {
 				townNPCCanSpawn[j] = false;
 			}
 
@@ -49991,6 +_,7 @@
 					if (npc[k].type == 663)
 						num31++;
 
+					//Patch context: this is the amount of NPCs.
 					num32++;
 				}
 			}
@@ -50014,6 +_,7 @@
 						continue;
 
 					if (num33 < 2000000000) {
+						//Patch context: this is the amount of money.
 						if (player[l].inventory[m].type == 71)
 							num33 += player[l].inventory[m].stack;
 
@@ -50239,6 +_,9 @@
 				num37 = 663;
 
 			WorldGen.prioritizedTownNPCType = num37;
+
+			// TODO, see what changed and see if we need to do anything to integrate mod npc
+			NPCLoader.CanTownNPCSpawn(num32, num33);
 		}
 
 		public static int DamageVar(float dmg, float luck = 0f) {
@@ -50393,7 +_,9 @@
 					width = (int)(num2 * (float)height);
 				}
 
+				if (!Platform.IsWindows)
-				PlayerInput.RawMouseScale = new Vector2((float)width / (float)instance.Window.ClientBounds.Width, (float)height / (float)instance.Window.ClientBounds.Height);
+					PlayerInput.RawMouseScale = new Vector2((float)width / (float)instance.Window.ClientBounds.Width, (float)height / (float)instance.Window.ClientBounds.Height);
+				
 				if (!graphics.IsFullScreen) {
 					num3 = Math.Max(graphics.PreferredBackBufferWidth, graphics.GraphicsDevice.Viewport.Width);
 					num4 = Math.Max(graphics.PreferredBackBufferHeight, graphics.GraphicsDevice.Viewport.Height);
@@ -50447,6 +_,7 @@
 				graphics.ToggleFullScreen();
 			}
 
+			// Runs if Graphics Device needs a reset to match backBuffer to Viewport, or if target resolution is diff than current
 			if (width != num3 || height != num4 || flag2) {
 				mapTime = 0;
 				if (gamePaused)
@@ -50456,7 +_,9 @@
 				screenHeight = height;
 				graphics.PreferredBackBufferWidth = screenWidth;
 				graphics.PreferredBackBufferHeight = screenHeight;
+				if (width != num3 || height != num4)
-				graphics.ApplyChanges();
+					graphics.ApplyChanges();
+
 				PlayerInput.CacheOriginalScreenDimensions();
 				FixUIScale();
 				if (Main.OnResolutionChanged != null)<|MERGE_RESOLUTION|>--- conflicted
+++ resolved
@@ -1082,20 +1082,10 @@
  		}
  
  		public static void QueueMainThreadAction(Action action) {
-<<<<<<< HEAD
-@@ -12267,6 +_,17 @@
- 					Main.OnEnginePreload();
- 			}
-=======
-@@ -12272,7 +_,14 @@
->>>>>>> aad4ae27
+@@ -12267,7 +_,14 @@
  
  			if (!_isDrawingOrUpdating) {
  				_isDrawingOrUpdating = true;
-<<<<<<< HEAD
- 				DoUpdate(ref gameTime);
-@@ -12369,6 +_,7 @@
-=======
 +
 +				try {
 -				DoUpdate(ref gameTime);
@@ -1108,8 +1098,7 @@
  				CinematicManager.Instance.Update(gameTime);
  				if (netMode == 2) {
  					for (int i = 0; i < 256; i++) {
-@@ -12375,6 +_,7 @@
->>>>>>> aad4ae27
+@@ -12369,6 +_,7 @@
  				_hasPendingNetmodeChange = false;
  			}
  
