--- src/Terraria/Terraria/Main.cs
+++ src/tModLoader/Terraria/Main.cs
@@ -3,6 +_,7 @@
 using Microsoft.Xna.Framework.Content;
 using Microsoft.Xna.Framework.Graphics;
 using Microsoft.Xna.Framework.Input;
+using Newtonsoft.Json;
 using ReLogic.Content;
 using ReLogic.Content.Sources;
 #if MAC
@@ -19,7 +_,7 @@
 using System.Collections.Generic;
 using System.Diagnostics;
 #if WINDOWS
-using System.Drawing;
+using Size = System.Drawing.Size;
 #endif
 using System.IO;
 using System.Linq;
@@ -35,6 +_,7 @@
 #if WINDOWS
 using System.Windows.Forms;
 #endif
+using Steamworks;
 using Terraria.Achievements;
 using Terraria.Audio;
 using Terraria.Chat;
@@ -69,6 +_,13 @@
 using Terraria.IO;
 using Terraria.Localization;
 using Terraria.Map;
+using Terraria.ModLoader;
+using Terraria.ModLoader.Audio;
+using Terraria.ModLoader.Core;
+using Terraria.ModLoader.Default;
+using Terraria.ModLoader.Engine;
+using Terraria.ModLoader.IO;
+using Terraria.ModLoader.UI;
 using Terraria.Net;
 using Terraria.ObjectData;
 using Terraria.Social;
@@ -84,9 +_,9 @@
 namespace Terraria
 {
 #if SERVER
-	public class Main : Terraria.Server.Game
+	public partial class Main : Terraria.Server.Game
 #else
-	public class Main : Game
+	public partial class Main : Game
 #endif
 	{
 		public delegate void OnPlayerSelected(PlayerFileData player);
@@ -242,7 +_,7 @@
 		public static NPCHeadRenderer BossNPCHeadRenderer = null;
 		public static string versionNumber = "v1.4.2.3";
 		public static string versionNumber2 = "v1.4.2.3";
-		public static string SavePath = Program.LaunchParameters.ContainsKey("-savedirectory") ? Program.LaunchParameters["-savedirectory"] : Platform.Get<IPathService>().GetStoragePath("Terraria");
+		public static string SavePath = Program.SavePath;
 		public static bool AnnouncementBoxDisabled;
 		public static int AnnouncementBoxRange = -1;
 		public static string AutogenSeedName;
@@ -259,7 +_,7 @@
 		public static bool tenthAnniversaryWorld = false;
 		public static Vector2 destroyerHB = new Vector2(0f, 0f);
 		public static FavoritesFile LocalFavoriteData = new FavoritesFile(SavePath + "/favorites.json", isCloud: false);
-		public static FavoritesFile CloudFavoritesData = new FavoritesFile("/favorites.json", isCloud: true);
+		public static FavoritesFile CloudFavoritesData = new FavoritesFile("/ModLoader/favorites.json", true);
 		public static FileMetadata WorldFileMetadata;
 		public static FileMetadata MapFileMetadata;
 		public static PingMapLayer Pings = new PingMapLayer();
@@ -543,7 +_,7 @@
 		public static int instantBGTransitionCounter = 2;
 		public static int bgDelay;
 		public static int bgStyle;
-		private const int BG_STYLES_COUNT = 14;
+		internal const int BG_STYLES_COUNT = 14;
 		public static float[] bgAlphaFrontLayer = new float[14];
 		public static float[] bgAlphaFarBackLayer = new float[14];
 		public static int[] bgFrame = new int[14];
@@ -557,13 +_,13 @@
 		public static int wofDrawAreaBottom;
 		public static int wofDrawFrameIndex;
 		public static int offScreenRange = 200;
-		private RenderTarget2D backWaterTarget;
+		public RenderTarget2D backWaterTarget;
 		public static RenderTarget2D waterTarget;
-		private RenderTarget2D tileTarget;
+		public RenderTarget2D tileTarget;
-		private RenderTarget2D blackTarget;
+		public RenderTarget2D blackTarget;
-		private RenderTarget2D tile2Target;
+		public RenderTarget2D tile2Target;
-		private RenderTarget2D wallTarget;
+		public RenderTarget2D wallTarget;
-		private RenderTarget2D backgroundTarget;
+		public RenderTarget2D backgroundTarget;
 		public static RenderTarget2D screenTarget;
 		public static RenderTarget2D screenTargetSwap;
 		public static int maxMapUpdates = 250000;
@@ -584,8 +_,8 @@
 		public static bool clearMap;
 		public static int mapTargetX = 5;
 		public static int mapTargetY = 2;
-		private RenderTarget2D[,] mapTarget = new RenderTarget2D[mapTargetX, mapTargetY];
+		public RenderTarget2D[,] mapTarget = new RenderTarget2D[mapTargetX, mapTargetY];
-		private RenderTarget2D mapSectionTexture;
+		public RenderTarget2D mapSectionTexture;
 		public static bool[,] initMap = new bool[mapTargetX, mapTargetY];
 		public static bool[,] mapWasContentLost = new bool[mapTargetX, mapTargetY];
 		public const int numInfoIcons = 13;
@@ -616,12 +_,12 @@
 		private int lastTileX;
 		private int firstTileY;
 		private int lastTileY;
-		private double bgParallax;
+		internal double bgParallax;
-		private int bgStartX;
+		internal int bgStartX;
-		private int bgLoops;
+		internal int bgLoops;
 		private int bgStartY;
 		private int bgLoopsY;
-		private int bgTopY;
+		internal int bgTopY;
 		public static int renderCount = 99;
 		private const int MF_BYPOSITION = 1024;
 		public static GraphicsDeviceManager graphics;
@@ -706,7 +_,7 @@
 		public const int maxItems = 400;
 		public const int maxProjectiles = 1000;
 		public const int maxNPCs = 200;
-		private static UICharacterSelect _characterSelectMenu = new UICharacterSelect();
+		internal static UICharacterSelect _characterSelectMenu = new UICharacterSelect();
 		private static UIWorldSelect _worldSelectMenu = new UIWorldSelect();
 		public static UIManageControls ManageControlsMenu = new UIManageControls();
 		public static UIAchievementsMenu AchievementsMenu = new UIAchievementsMenu();
@@ -761,7 +_,15 @@
 		public static int LogoA = 255;
 		public static int LogoB;
 		public static bool LogoT;
-		public static string statusText = "";
+		private static string _statusText = "";
+		public static string statusText {
+			get => _statusText;
+			set {
+				Logging.LogStatusChange(_statusText, value);
+
+				_statusText = value;
+			}
+		}
 		public static string worldName = "";
 		public static int worldID;
 		public static int background;
@@ -827,7 +_,11 @@
 		public static float invAlpha = 1f;
 		public static float invDir = 1f;
 		[ThreadStatic]
-		public static UnifiedRandom rand;
+		public static UnifiedRandom _rand;
+		public static UnifiedRandom rand {
+			get => _rand ??= new UnifiedRandom();
+			set => _rand = value;
+		}
 		public static bool allChestStackHover;
 		public static bool inventorySortMouseOver;
 		public static float GraveyardVisualIntensity;
@@ -1159,9 +_,9 @@
 		public static List<WorldFileData> WorldList = new List<WorldFileData>();
 		public static WorldFileData ActiveWorldFileData = new WorldFileData();
 		public static string WorldPath = Path.Combine(SavePath, "Worlds");
-		public static string CloudWorldPath = "worlds";
+		public static string CloudWorldPath = "ModLoader/worlds";
 		public static string PlayerPath = Path.Combine(SavePath, "Players");
-		public static string CloudPlayerPath = "players";
+		public static string CloudPlayerPath = "ModLoader/players";
 		public static Preferences Configuration = new Preferences(SavePath + Path.DirectorySeparatorChar + "config.json");
 		public static Preferences InputProfiles = new Preferences(SavePath + Path.DirectorySeparatorChar + "input profiles.json");
 		public static KeyboardState inputText;
@@ -1860,7 +_,7 @@
 		public static float exitScale = 0.8f;
 		public static bool mouseReforge;
 		public static float reforgeScale = 0.8f;
-		public static Player clientPlayer = new Player();
+		public static Player clientPlayer = new Player(); // setup inventory is unnecessary
 		public static string getIP = defaultIP;
 		public static string getPort = Convert.ToString(Netplay.ListenPort);
 		public static bool menuMultiplayer;
@@ -1963,7 +_,7 @@
 		public static bool _shouldUseWindyDayMusic = false;
 		public static bool _shouldUseStormMusic = false;
 		private int lastMusicPlayed = -1;
-		private bool playOldTile;
+		public bool playOldTile;
 		private static float _minWind = 0.34f;
 		private static float _maxWind = 0.4f;
 		private static float _minRain = 0.4f;
@@ -2000,16 +_,16 @@
 		private int selectedMenu2 = -1;
 		public static int selectedPlayer = 0;
 		public static int selectedWorld;
-		public static int menuMode;
+		public static int menuMode = Interface.loadModsID;
 		public static int menuSkip;
 		private static bool _needsLanguageSelect = true;
-		private static Item tooltipPrefixComparisonItem = new Item();
+		public static Item tooltipPrefixComparisonItem = new Item();
 		private MouseTextCache _mouseTextCache;
 		public int textBlinkerCount;
 		public int textBlinkerState;
 		public static string newWorldName = "";
-		private static int[] specX = new int[1000];
+		public static int[] specX = new int[1000];
-		private static int[] specY = new int[1000];
+		public static int[] specY = new int[1000];
 		public TilePaintSystemV2 TilePaintSystem;
 		public TileDrawing TilesRenderer;
 		public WallDrawing WallsRenderer;
@@ -2024,7 +_,7 @@
 		private List<int> _npcsWithBannersToDraw = new List<int>();
 		private bool _imeToggle;
 		private List<int> _npcTypesThatAlreadyDrewAHead = new List<int>();
-		private int[] _npcIndexWhoHoldsHeadIndex = new int[46];
+		internal int[] _npcIndexWhoHoldsHeadIndex = new int[46];
 		private static List<string> _requiredObjecsForCraftingText = new List<string>();
 		private static bool _preventCraftingBecauseClickWasUsedToChangeFocusedRecipe;
 		private static int _currentRecipeBeingCrafted = -1;
@@ -2034,7 +_,7 @@
 		public static Microsoft.Xna.Framework.Color inventoryBack = new Microsoft.Xna.Framework.Color(220, 220, 220, 220);
 		public static bool mouseText;
 		private static int mH;
-		private static int rare;
+		public static int rare;
 		public static int hairStart;
 		private static int oldHairStyle;
 		private static Microsoft.Xna.Framework.Color oldHairColor;
@@ -2046,7 +_,7 @@
 		public static Player dresserInterfaceDummy;
 		private bool _needToSetupDrawInterfaceLayers = true;
 		private List<GameInterfaceLayer> _gameInterfaceLayers;
-		private static GameTime _drawInterfaceGameTime;
+		public static GameTime _drawInterfaceGameTime;
 		private static bool _settingsButtonIsPushedToSide;
 		private static bool _MouseOversCanClear;
 		private static Vector2 _itemIconCacheScreenPosition;
@@ -2102,13 +_,13 @@
 		};
 		private static float backgroundLayerTransitionSpeed = 0.05f;
 		public static float atmo;
-		private static float bgScale = 1f;
+		internal static float bgScale = 1f;
-		private static int bgWidthScaled = (int)(1024f * bgScale);
+		internal static int bgWidthScaled = (int)(1024f * bgScale);
 		public static Microsoft.Xna.Framework.Color ColorOfTheSkies;
-		private static Microsoft.Xna.Framework.Color ColorOfSurfaceBackgroundsBase = Microsoft.Xna.Framework.Color.White;
+		internal static Microsoft.Xna.Framework.Color ColorOfSurfaceBackgroundsBase = Microsoft.Xna.Framework.Color.White;
-		private static Microsoft.Xna.Framework.Color ColorOfSurfaceBackgroundsModified = Microsoft.Xna.Framework.Color.White;
+		internal static Microsoft.Xna.Framework.Color ColorOfSurfaceBackgroundsModified = Microsoft.Xna.Framework.Color.White;
-		private float screenOff;
+		internal float screenOff;
-		private float scAdj;
+		internal float scAdj;
 		private float cTop;
 		private bool _isDrawingOrUpdating;
 		public static List<INeedRenderTargetContent> ContentThatNeedsRenderTargets = new List<INeedRenderTargetContent>();
@@ -2266,7 +_,7 @@
 
 		public static int npcShop {
 			get;
-			private set;
+			internal set;
 		}
 
 		public static string playerPathName => ActivePlayerFileData.Path;
@@ -2742,6 +_,7 @@
 			}
 
 			result.X = num;
+			ItemLoader.HoldoutOffset(gravdir, itemtype, ref result);
 			return result;
 		}
 
@@ -2763,6 +_,8 @@
 				itemAnimationsRegistered.Add(index);
 
 			itemAnimations[index] = animation;
+			if (ItemLoader.IsModItem(index))
+				ItemLoader.animations.Add(index);
 		}
 
 		public static void InitializeItemAnimations() {
@@ -2804,11 +_,13 @@
 			}
 		}
 
-		public static void SetGraphicsProfile(GraphicsProfile profile, bool forceSet) {
+		private static bool SetGraphicsProfile(GraphicsProfile profile, bool forceSet) {
 			if (_currentGraphicsProfile != profile || forceSet) {
 				_selectedGraphicsProfile = profile;
 				SetGraphicsProfileInternal();
+				return graphics.GraphicsDevice.GraphicsProfile == profile;
 			}
+			return false;
 		}
 
 		private static void SetGraphicsProfileInternal() {
@@ -2816,10 +_,14 @@
 			graphics.GraphicsProfile = _selectedGraphicsProfile;
 			switch (_selectedGraphicsProfile) {
 				case GraphicsProfile.HiDef:
+					// update resolution related variables alongside TrySupporting8K
+					Configuration.Get("Support8K", ref Support8K);
+					int hiRes = Support8K ? 8192 : 4096;
-					maxScreenW = 4096;
+					maxScreenW = hiRes;
-					maxScreenH = 4096;
+					maxScreenH = hiRes;
-					_renderTargetMaxSize = 4096;
+					_renderTargetMaxSize = hiRes;
+					if (Support8K)
-					TrySupporting8K();
+						TrySupporting8K();
 					break;
 				case GraphicsProfile.Reach:
 					maxScreenW = 1920;
@@ -2837,8 +_,8 @@
 					SetGraphicsProfileInternal();
 				}
 			}
-
-			instance.EnsureRenderTargetContent();
+			// Seems unnecessary as graphics profile is only changed very early on, before the first frame is rendered
+			// Main.instance.EnsureRenderTargetContent();
 		}
 
 		private static void TrySupporting8K() {
@@ -2867,6 +_,7 @@
 				flag2 = false;
 				anglerQuest = rand.Next(anglerQuestItemNetIDs.Length);
 				int num = anglerQuestItemNetIDs[anglerQuest];
+				//patch file: num, flag2
 				if (num == 2454 && (!hardMode || WorldGen.crimson))
 					flag2 = true;
 
@@ -2908,6 +_,8 @@
 
 				if ((num == 2476 || num == 2453 || num == 2473) && !flag)
 					flag2 = true;
+
+				ItemLoader.IsAnglerQuestAvailable(num, ref flag2);
 			}
 
 			NetMessage.SendAnglerQuest(-1);
@@ -3035,7 +_,8 @@
 		public static void SaveRecent() {
 			Utils.TryCreatingDirectory(SavePath);
 			try {
+				if (File.Exists(SavePath + Path.DirectorySeparatorChar + "servers.dat"))
-				File.SetAttributes(SavePath + Path.DirectorySeparatorChar + "servers.dat", FileAttributes.Normal);
+					File.SetAttributes(SavePath + Path.DirectorySeparatorChar + "servers.dat", FileAttributes.Normal);
 			}
 			catch {
 			}
@@ -3109,6 +_,7 @@
 			Configuration.Put("UseHeatDistortion", UseHeatDistortion);
 			Configuration.Put("WaveQuality", WaveQuality);
 			Configuration.Put("Support4K", Support4K);
+			Configuration.Put("Support8K", Support8K);
 			Configuration.Put("MouseColor", new Dictionary<string, byte> {
 				{ "R", mouseColor.R },
 				{ "G", mouseColor.G },
@@ -3135,6 +_,7 @@
 			Configuration.Put("HoverControlMode", Player.Settings.HoverControl);
 			Configuration.Put("WaterfallDrawLimit", instance.waterfallManager.maxWaterfallCount);
 			Configuration.Put("DisableIntenseVisualEffects", DisableIntenseVisualEffects);
+			ModLoader.ModLoader.SaveConfiguration();
 			if (Configuration.Save())
 				return PlayerInput.Save();
 
@@ -3218,6 +_,11 @@
 				TryPickingDefaultUIScale(currentValue3);
 			}
 
+			if (Main.dedServ) {
+				ModLoader.ModLoader.LoadConfiguration();
+				return;
+			}
+
 			Configuration.Get("SmartCursorToggle", ref cSmartCursorModeIsToggleAndNotHold);
 			Configuration.Get("MapEnabled", ref mapEnabled);
 			Configuration.Get("InvasionBarMode", ref invasionProgressMode);
@@ -3502,6 +_,7 @@
 				};
 			}
 
+			ModLoader.ModLoader.LoadConfiguration();
 			PlayerInput.Load();
 			if (currentValue < 165) {
 				try {
@@ -3514,8 +_,10 @@
 			mouseColorSlider.SetHSL(mouseColor);
 			mouseBorderColorSlider.SetHSL(MouseBorderColor);
 			mouseBorderColorSlider.Alpha = (float)(int)MouseBorderColor.A / 255f;
-			if (currentValue != 238)
+			if (currentValue != Main.curRelease || ModLoader.ModLoader.LastLaunchedTModLoaderVersion != BuildInfo.tMLVersion) {
+				ModLoader.ModLoader.MigrateSettings();
 				SaveSettings();
+			}
 		}
 
 		protected void OpenLegacySettings() {
@@ -3641,9 +_,11 @@
 				FileUtilities.Delete(PlayerList[i].Path, PlayerList[i].IsCloudSave);
 				FileUtilities.Delete(PlayerList[i].Path + ".bak", PlayerList[i].IsCloudSave);
 			}
+			//patch context
 			catch {
 			}
 
+			PlayerIO.ErasePlayer(PlayerList[i].Path, PlayerList[i].IsCloudSave);
 			try {
 				string text = PlayerList[i].Path.Substring(0, PlayerList[i].Path.Length - 4);
 				if (text.Substring(text.Length - 1) != "." && text.Substring(text.Length - 1) != "\\" && Directory.Exists(text))
@@ -3673,6 +_,7 @@
 					SocialAPI.Cloud.Delete(WorldList[i].Path);
 				}
 
+				WorldIO.EraseWorld(WorldList[i].Path, WorldList[i].IsCloudSave);
 				LoadWorlds();
 			}
 			catch {
@@ -3861,6 +_,12 @@
 						if (text.Length >= 10 && text.Substring(0, 10).ToLower() == "worldname=")
 							worldName = text.Substring(10);
 
+						if (text.Length >= 8 && text.Substring(0, 8).ToLower() == "modpath=")
+							ModOrganizer.modPath = text.Substring(8);
+
+						if (text.Length >= 8 && text.Substring(0, 8).ToLower() == "modpack=")
+							ModOrganizer.commandLineModPack = text.Substring(8);
+
 						if (text.Length >= 5 && text.Substring(0, 5).ToLower() == "seed=")
 							AutogenSeedName = text.Substring(5);
 
@@ -3970,6 +_,8 @@
 		}
 
 		public void YouCanSleepNow() {
+			if (!dedServ && audioSystem == null) //supress extra exceptions from audio engine failing to load
+				return;
 #if WINDOWS
 			if (previousExecutionState != 0)
 				NativeMethods.SetThreadExecutionState(previousExecutionState);
@@ -3980,7 +_,7 @@
 		public void DedServ() {
 			NeverSleep();
 			rand = new UnifiedRandom();
-			if (autoShutdown) {
+			if (autoShutdown && !showServerConsole) {
 				string lpWindowName = Console.Title = "terraria" + rand.Next(int.MaxValue);
 #if WINDOWS
 				IntPtr intPtr = FindWindow(null, lpWindowName);
@@ -3989,17 +_,30 @@
 #endif
 			}
 			else {
-				Console.Title = "Terraria Server " + versionNumber2;
+				Console.Title = "Terraria Server " + versionNumber2 + " - " + ModLoader.ModLoader.versionedName;
 			}
 
 			dedServ = true;
 			showSplash = false;
 			Initialize();
+			
+			bool reloadMods;
+			
+			do {
+				ModLoader.ModLoader.Reload();
+				DedServ_PostModLoad(out reloadMods);
+			}
+			while (reloadMods);
+		}
+		//The split and the boolean shenanigans are here to allow mods to hook into this method with MonoMod correctly. At any load-time.
+		private void DedServ_PostModLoad(out bool reloadMods) {
+			reloadMods = false;
+			
 			while (worldPathName == null || worldPathName == "") {
 				bool flag = true;
 				while (flag) {
 					LoadWorlds();
-					Console.WriteLine(Language.GetTextValue("CLI.Server", versionNumber2));
+					Console.WriteLine(Language.GetTextValue("CLI.Server", versionNumber2) + " - " + ModLoader.ModLoader.versionedName);
 					Console.WriteLine("");
 					for (int i = 0; i < WorldList.Count; i++) {
 						Console.WriteLine(i + 1 + "\t\t" + WorldList[i].Name);
@@ -4012,6 +_,8 @@
 					textValue2 = textValue2 + new string('\t', num - textValue2.Length / 8) + Language.GetTextValue("CLI.DeleteWorld_Description");
 					Console.WriteLine(textValue);
 					Console.WriteLine(textValue2);
+					Console.WriteLine("m\t\tMods Menu");
+					Console.WriteLine("b\t\tMod Browser");
 					Console.WriteLine("");
 					Console.Write(Language.GetTextValue("CLI.ChooseWorld"));
 					string text2 = Console.ReadLine();
@@ -4029,7 +_,7 @@
 							int length = Language.GetTextValue("CLI.DeleteWorld_Command").Length;
 							int num2 = Convert.ToInt32(text2.Substring(length + 1)) - 1;
 							if (num2 < WorldList.Count) {
-								Console.WriteLine(Language.GetTextValue("CLI.Server", versionNumber2));
+								Console.WriteLine(Language.GetTextValue("CLI.Server", versionNumber2) + " - " + ModLoader.ModLoader.versionedName);
 								Console.WriteLine("");
 								Console.WriteLine(Language.GetTextValue("CLI.DeleteConfirmation", WorldList[num2].Name));
 								Console.Write("({0}/{1}): ", Language.GetTextValue("CLI.ShortYes"), Language.GetTextValue("CLI.ShortNo"));
@@ -4052,7 +_,7 @@
 					if (text2 == "n" || text2 == "N") {
 						bool flag2 = true;
 						while (flag2) {
-							Console.WriteLine(Language.GetTextValue("CLI.Server", versionNumber2));
+							Console.WriteLine(Language.GetTextValue("CLI.Server", versionNumber2) + " - " + ModLoader.ModLoader.versionedName);
 							Console.WriteLine("");
 							Console.WriteLine("1\t" + Language.GetTextValue("UI.WorldSizeSmall"));
 							Console.WriteLine("2\t" + Language.GetTextValue("UI.WorldSizeMedium"));
@@ -4091,7 +_,7 @@
 
 						flag2 = true;
 						while (flag2) {
-							Console.WriteLine(Language.GetTextValue("CLI.Server", versionNumber2));
+							Console.WriteLine(Language.GetTextValue("CLI.Server", versionNumber2) + " - " + ModLoader.ModLoader.versionedName);
 							Console.WriteLine("");
 							Console.WriteLine("1\t" + Language.GetTextValue("UI.Normal"));
 							Console.WriteLine("2\t" + Language.GetTextValue("UI.Expert"));
@@ -4133,7 +_,7 @@
 						if (SettingsUnlock_WorldEvil) {
 							flag2 = true;
 							while (flag2) {
-								Console.WriteLine(Language.GetTextValue("CLI.Server", versionNumber2));
+								Console.WriteLine(Language.GetTextValue("CLI.Server", versionNumber2) + " - " + ModLoader.ModLoader.versionedName);
 								Console.WriteLine("");
 								Console.WriteLine("1\t" + Language.GetTextValue("CLI.Random"));
 								Console.WriteLine("2\t" + Language.GetTextValue("CLI.Corrupt"));
@@ -4169,7 +_,7 @@
 						}
 
 						flag2 = true;
-						Console.WriteLine(Language.GetTextValue("CLI.Server", versionNumber2));
+						Console.WriteLine(Language.GetTextValue("CLI.Server", versionNumber2) + " - " + ModLoader.ModLoader.versionedName);
 						while (flag2) {
 							Console.WriteLine("");
 							Console.Write(Language.GetTextValue("CLI.EnterWorldName"));
@@ -4201,7 +_,7 @@
 
 						string text3 = "";
 						flag2 = true;
-						Console.WriteLine(Language.GetTextValue("CLI.Server", versionNumber2));
+						Console.WriteLine(Language.GetTextValue("CLI.Server", versionNumber2) + " - " + ModLoader.ModLoader.versionedName);
 						while (flag2) {
 							Console.WriteLine("");
 							Console.Write(Language.GetTextValue("CLI.EnterSeed"));
@@ -4265,6 +_,19 @@
 
 						continue;
 					}
+					else if (text2 == "m" || text2 == "M") {
+						Interface.ServerModMenu(out reloadMods);
+						
+						if (reloadMods) {
+							return;
+						}
+						
+						continue;
+					}
+					else if (text2 == "b" || text2 == "b") {
+						Interface.ServerModBrowserMenu();
+						continue;
+					}
 
 					try {
 						int num3 = Convert.ToInt32(text2);
@@ -4274,7 +_,7 @@
 
 						bool flag3 = true;
 						while (flag3) {
-							Console.WriteLine(Language.GetTextValue("CLI.Server", versionNumber2));
+							Console.WriteLine(Language.GetTextValue("CLI.Server", versionNumber2) + " - " + ModLoader.ModLoader.versionedName);
 							Console.WriteLine("");
 							Console.Write(Language.GetTextValue("CLI.SetInitialMaxPlayers"));
 							string text4 = Console.ReadLine();
@@ -4302,7 +_,7 @@
 
 						flag3 = true;
 						while (flag3) {
-							Console.WriteLine(Language.GetTextValue("CLI.Server", versionNumber2));
+							Console.WriteLine(Language.GetTextValue("CLI.Server", versionNumber2) + " - " + ModLoader.ModLoader.versionedName);
 							Console.WriteLine("");
 							Console.Write(Language.GetTextValue("CLI.SetInitialPort"));
 							string text5 = Console.ReadLine();
@@ -4328,7 +_,7 @@
 
 						flag3 = true;
 						while (flag3) {
-							Console.WriteLine(Language.GetTextValue("CLI.Server", versionNumber2));
+							Console.WriteLine(Language.GetTextValue("CLI.Server", versionNumber2) + " - " + ModLoader.ModLoader.versionedName);
 							Console.WriteLine("");
 							Console.Write(Language.GetTextValue("CLI.AutomaticPortForward", Language.GetTextValue("CLI.ShortYes"), Language.GetTextValue("CLI.ShortNo")));
 							string text6 = Console.ReadLine();
@@ -4352,7 +_,7 @@
 							}
 						}
 
-						Console.WriteLine(Language.GetTextValue("CLI.Server", versionNumber2));
+						Console.WriteLine(Language.GetTextValue("CLI.Server", versionNumber2) + " - " + ModLoader.ModLoader.versionedName);
 						Console.WriteLine("");
 						Console.Write(Language.GetTextValue("CLI.EnterServerPassword"));
 						Netplay.ServerPassword = Console.ReadLine();
@@ -4375,6 +_,7 @@
 			catch {
 			}
 
+			myPlayer = 255;
 			Task task2 = WorldGen.serverLoadWorld();
 			Console.WriteLine(Language.GetTextValue("CLI.Server", versionNumber));
 			Console.WriteLine("");
@@ -4397,39 +_,38 @@
 			catch {
 			}
 
+			//run one tick to JIT all the game content now rather than when a player connects
+			Logging.ServerConsoleLine("Running one update...");
+			Logging.tML.Info($"Server starting with AllowVanillaClients set to {ModNet.AllowVanillaClients}");
+			Update(new GameTime());
 			if (WorldGen.loadFailed || !WorldGen.loadSuccess) {
 				WriteFancyWorldLoadErrorToConsole();
 				if (!autoShutdown)
 					Console.ReadKey();
 
+				Logging.ResetPastExceptions(); // "Running one update..." above.
 				YouCanSleepNow();
 				return;
 			}
 
 			Console.WriteLine(Language.GetTextValue("CLI.Server", versionNumber));
 			Console.WriteLine("");
-			Console.WriteLine(Language.GetTextValue("CLI.ListeningOnPort", Netplay.ListenPort));
+			Logging.ServerConsoleLine(Language.GetTextValue("CLI.ListeningOnPort", Netplay.ListenPort));
 			Console.WriteLine(Language.GetTextValue("CLI.HelpHint"));
 			Console.WriteLine("");
 			Console.Title = "Terraria Server: " + worldName;
 			Stopwatch stopwatch = new Stopwatch();
-			if (!autoShutdown)
+			if (!autoShutdown || showServerConsole)
 				startDedInput();
 
 			stopwatch.Start();
-			double num6 = 16.666666666666668;
-			double num7 = 0.0;
-			int num8 = 0;
-			new Stopwatch().Start();
 			Netplay.StartServer();
 			gameMenu = false;
+			double delta = 1000 / 60D;
+			double target = delta;
 			while (!Netplay.Disconnect) {
-				double totalMilliseconds = stopwatch.Elapsed.TotalMilliseconds;
-				if (totalMilliseconds + num7 >= num6) {
-					num8++;
-					num7 += totalMilliseconds - num6;
-					stopwatch.Reset();
-					stopwatch.Start();
+				ServerHangWatchdog.Checkin();
+				{
 					if (oldStatusText != statusText) {
 						oldStatusText = statusText;
 						Console.WriteLine(statusText);
@@ -4439,24 +_,20 @@
 						Update(new GameTime());
 					else if (saveTime.IsRunning)
 						saveTime.Stop();
+					else
+						Netplay.OnUpdate();
 
 					if (Main.OnTickForThirdPartySoftwareOnly != null)
 						Main.OnTickForThirdPartySoftwareOnly();
 
-					double num9 = stopwatch.Elapsed.TotalMilliseconds + num7;
-					if (num9 < num6) {
-						int num10 = (int)(num6 - num9) - 1;
-						if (num10 > 1) {
-							Thread.Sleep(num10 - 1);
-							if (!Netplay.HasClients) {
-								num7 = 0.0;
-								Thread.Sleep(10);
-							}
-						}
-					}
-				}
+					double now = stopwatch.ElapsedMilliseconds;
+					double remaining = target - now;
+					target += delta; //new target
+					if (target < now) //can't catch up, reset target
+						target = now + delta;
 
-				Thread.Sleep(0);
+					Thread.Sleep(Math.Max((int)remaining, 0));
+				}
 			}
 
 			YouCanSleepNow();
@@ -4476,8 +_,14 @@
 
 		public static void startDedInputCallBack() {
 			while (!Netplay.Disconnect) {
-				Console.Write(": ");
 				string text = Console.ReadLine();
+				ExecuteCommand(text, new ConsoleCommandCaller());
+			}
+		}
+
+		public static void ExecuteCommand(string text, CommandCaller commandCaller) {
+			do { // use a do {...} while (false); loop so we don't have to change all the continue; statements to return; when moving the loop body into a separate function
+				Console.Write(": ");
 				string text2 = text;
 				text = text.ToLower();
 				try {
@@ -4517,12 +_,21 @@
 								num = text3.Length;
 						}
 
+						var modHelpList = CommandLoader.GetHelp(CommandType.Console);
+						foreach (var entry in modHelpList)
+							if (entry.Item1.Length > num)
+								num = entry.Item1.Length;
+
 						int num2 = (num + 1) / 8;
 						for (int j = 0; j < list.Count; j++) {
 							string text4 = Language.Exists("CLI." + list[j] + "_Example") ? Language.GetTextValue("CLI." + list[j] + "_Example") : Language.GetTextValue("CLI." + list[j] + "_Command");
 							Console.WriteLine(text4 + new string('\t', num2 - text4.Length / 8) + Language.GetTextValue("CLI." + list[j] + "_Description"));
 						}
+
+						foreach (var entry in modHelpList)
+							Console.WriteLine(entry.Item1 + new string('\t', num2 - entry.Item1.Length / 8) + entry.Item2);
 					}
+					else if (CommandLoader.HandleCommand(text, commandCaller)) { }
 					else if (text == Language.GetTextValue("CLI.Settle_Command")) {
 						if (!Liquid.panicMode)
 							Liquid.StartPanic();
@@ -4554,6 +_,8 @@
 					}
 					else if (text == Language.GetTextValue("CLI.Exit_Command")) {
 						WorldFile.SaveWorld();
+						SystemHooks.OnWorldUnload();
+						TileIO.PostExitWorldCleanup();
 						Netplay.Disconnect = true;
 						SocialAPI.Shutdown();
 					}
@@ -4608,11 +_,12 @@
 						Console.WriteLine(Language.GetTextValue("CLI.Port", Netplay.ListenPort));
 					}
 					else if (text == Language.GetTextValue("CLI.Version_Command")) {
-						Console.WriteLine(Language.GetTextValue("CLI.Server", versionNumber));
+						Console.WriteLine(Language.GetTextValue("CLI.Server", versionNumber) + " - " + ModLoader.ModLoader.versionedName);
 					}
 					else if (text == Language.GetTextValue("CLI.Clear_Command")) {
 						try {
 							Console.Clear();
+							Logging.ResetPastExceptions(); // "CLI.Clear_Command" above.
 						}
 						catch {
 						}
@@ -4734,7 +_,7 @@
 				catch {
 					Console.WriteLine(Language.GetTextValue("CLI.InvalidCommand"));
 				}
-			}
+			} while (false);
 		}
 
 		public static void Sundialing() {
@@ -4754,7 +_,7 @@
 			if (fastForwardTime) {
 				dayRate = 60;
 				desiredWorldTilesUpdateRate = 1;
-				return;
+				goto endVanillaMethod;
 			}
 
 			bool enabled = CreativePowerManager.Instance.GetPower<CreativePowers.FreezeTime>().Enabled;
@@ -4773,6 +_,9 @@
 				dayRate = 1;
 				desiredWorldTilesUpdateRate = 1;
 			}
+
+			endVanillaMethod:
+			SystemHooks.ModifyTimeRate(ref dayRate, ref desiredWorldTilesUpdateRate);
 		}
 
 		public Main() {
@@ -4784,7 +_,50 @@
 
 			Configuration.Load();
 			graphics = new GraphicsDeviceManager(this as Game);
-			base.Content.RootDirectory = "Content";
+			HiDefGraphicsIssues.Init();
+		}
+
+		internal void PostSocialInitialize() {
+			if (dedServ) {
+				return;
+			}
+			string vanillaContentFolder = "../Terraria/Content"; // Side-by-Side Manual Install
+
+			if (!Directory.Exists(vanillaContentFolder)) {
+				vanillaContentFolder = "../Content"; // Nested Manual Install
+			}
+
+#if MAC
+			vanillaContentFolder = "../../../../Terraria/Terraria.app/Contents/Resources/Content";
+#endif
+
+			if (SocialAPI.Mode == SocialMode.Steam && Steamworks.SteamAPI.Init()) {
+				var appID = ModLoader.Engine.Steam.TerrariaAppId_t;
+				bool appInstalled = Steamworks.SteamApps.BIsAppInstalled(appID);
+
+				if (appInstalled) {
+					Steamworks.SteamApps.GetAppInstallDir(appID, out var steamInstallFolder, 1000);
+					Logging.Terraria.Info("Found Terraria steamapp install at: " + steamInstallFolder);
+
+					vanillaContentFolder = Path.Combine(steamInstallFolder, "Content");
+
+					if (!Directory.Exists(vanillaContentFolder))
+						vanillaContentFolder = Path.Combine(steamInstallFolder, "Terraria.app/Contents/Resources/Content");
+				}
+
+				ModLoader.Engine.Steam.RecalculateAvailableSteamCloudStorage();
+				Logging.Terraria.Info($"Steam Cloud Quota: {UIMemoryBar.SizeSuffix((long)ModLoader.Engine.Steam.lastAvailableSteamCloudStorage)} available");
+			}
+
+			if (!Directory.Exists(vanillaContentFolder)) {
+				Interface.MessageBoxShow(Language.GetTextValue("tModLoader.ContentFolderNotFound"));
+				Environment.Exit(1);
+			}
+
+			if (Directory.Exists(InstallVerifier.TmlContentDirectory))
+				AlternateContentManager = new TMLContentManager(Content.ServiceProvider, InstallVerifier.TmlContentDirectory, null);
+
+			base.Content = new TMLContentManager(Content.ServiceProvider, vanillaContentFolder, AlternateContentManager);
 		}
 
 		private void Main_Exiting(object sender, EventArgs e) {
@@ -4820,6 +_,7 @@
 
 			_cachedTitle = Lang.GetRandomGameTitle();
 			Platform.Get<IWindowService>().SetUnicodeTitle(base.Window, _cachedTitle);
+			Platform.Get<IWindowService>().SetIcon(base.Window);
 		}
 
 		private static void SetTileValue() {
@@ -4858,6 +_,13 @@
 		}
 
 		protected override void Initialize() {
+			DateTime date = DateTime.Now;
+			if (date.Month == 5 && date.Day == 17 || date.Month == 7 && date.Day == 8 || date.Month == 10 && date.Day == 24
+				|| date.Month == 6 && date.Day == 1 || date.Month == 4 || date.Day == 1 || new Random().Next(100) == 0) {
+				OurFavoriteColor.R = OurFavoriteColor.B;
+				OurFavoriteColor.B = 255;
+			}
+
 			if(dedServ)
 			netMode = 2;
 
@@ -5058,7 +_,7 @@
 			}
 
 			for (int m = 0; m < 256; m++) {
-				player[m] = new Player();
+				player[m] = new Player(); // setup inventory is unnecessary
 			}
 
 			for (int n = 0; n < 1001; n++) {
@@ -8331,7 +_,7 @@
 				audioSystem = new DisabledAudioSystem();
 
 			AssetSourceController = new AssetSourceController(Assets, new IContentSource[1] {
-				new XnaContentSource(base.Content.RootDirectory)
+				new XnaDirectContentSource(base.Content.RootDirectory)
 			});
 
 			VanillaContentValidator.Instance = new VanillaContentValidator("Terraria.IO.Data.ResourcePacksDefaultInfo.tsv");
@@ -8342,6 +_,8 @@
 			AssetInitializer.LoadSplashAssets(asyncLoadForSounds: true);
 			ChromaInitializer.Load();
 			_gameContentLoadProcess = LoadContent_Deferred();
+
+			ModLoader.ModLoader.PrepareAssets();
 		}
 
 		private void LoadContent_TryEnteringHiDef() {
@@ -8410,6 +_,8 @@
 			numClouds = rand.Next(200);
 			Mount.Initialize();
 			Minecart.Initialize();
+			// move instance creation from class constructor to main thread to avoid deadlocks from content loading on JIT thread with FNA
+			CaptureManager.Instance = new CaptureManager();
 			CacheSupportedDisplaySizes();
 			ContentSamples.RebuildItemCreativeSortingIDsAfterRecipesAreSetUp();
 			ContentSamples.CommonlyUsedContentSamples.PrepareAfterEverythingElseLoaded();
@@ -8817,6 +_,8 @@
 
 					if (SceneMetrics.ActiveMusicBox == 85)
 						newMusic = 89;
+					if (SceneMetrics.ActiveMusicBox >= maxMusic)
+						newMusic = SceneMetrics.ActiveMusicBox;
 				}
 
 				if (gameMenu || musicVolume == 0f) {
@@ -8842,12 +_,12 @@
 						curMusic = 0;
 					}
 
-					if (NPC.MoonLordCountdown == 1 && curMusic >= 1 && curMusic < 90)
+					if (NPC.MoonLordCountdown == 1 && curMusic >= 1 && curMusic < musicFade.Length)
 						musicFade[curMusic] = 0f;
 				}
 
 				bool isMainTrackAudible = musicFade[curMusic] > 0.25f;
-				for (int i = 1; i < 90; i++) {
+				for (int i = 1; i < musicFade.Length; i++) {
 					float num2 = musicFade[i] * musicVolume * num;
 					if (i >= 62 && i <= 88) {
 						num2 *= 0.9f;
@@ -9050,17 +_,22 @@
 							break;
 					}
 
-					if (NPCID.Sets.BelongsToInvasionOldOnesArmy[npc[i].type])
+					if (npc[i].type < NPCID.Sets.BelongsToInvasionOldOnesArmy.Length && NPCID.Sets.BelongsToInvasionOldOnesArmy[npc[i].type])
 						num2 = 12;
 
 					if (num2 == 0 && npc[i].boss)
 						num2 = 1;
 
-					if (num2 == 0)
+					if (num2 == 0 && (npc[i].ModNPC == null || npc[i].ModNPC.Music < 0))
 						continue;
 
 					Microsoft.Xna.Framework.Rectangle value = new Microsoft.Xna.Framework.Rectangle((int)(npc[i].position.X + (float)(npc[i].width / 2)) - num, (int)(npc[i].position.Y + (float)(npc[i].height / 2)) - num, num * 2, num * 2);
 					if (rectangle.Intersects(value)) {
+						//TODO: Implement modMusic and modPriority
+						//if (npc[i].modNPC != null && npc[i].modNPC.music >= 0 && (modMusic < 0 || npc[i].modNPC.SceneEffectPriority > modPriority)) {
+						//	modMusic = npc[i].modNPC.music;
+						//	modPriority = npc[i].modNPC.SceneEffectPriority;
+						//}
 						switch (num2) {
 							case 1:
 								flag = true;
@@ -9311,6 +_,9 @@
 			if (lastMusicPlayed == 50)
 				musicNoCrossFade[51] = true;
 
+			int modMusic = -1;
+			ModLoader.SceneEffectPriority modPriority = ModLoader.SceneEffectPriority.None;
+
 			if (!showSplash) {
 				Microsoft.Xna.Framework.Rectangle rectangle = new Microsoft.Xna.Framework.Rectangle((int)screenPosition.X, (int)screenPosition.Y, screenWidth, screenHeight);
 				int num2 = 5000;
@@ -9419,6 +_,11 @@
 
 					Microsoft.Xna.Framework.Rectangle value = new Microsoft.Xna.Framework.Rectangle((int)(npc[j].position.X + (float)(npc[j].width / 2)) - num2, (int)(npc[j].position.Y + (float)(npc[j].height / 2)) - num2, num2 * 2, num2 * 2);
 					if (rectangle.Intersects(value)) {
+						//TODO: Should this be wrapped inside the new SceneEffect stuff? Not at this time, left for legacy.
+						if (npc[j].ModNPC != null && npc[j].ModNPC.Music >= 0 && (modMusic < 0 || npc[j].ModNPC.SceneEffectPriority > modPriority)) {
+							modMusic = npc[j].ModNPC.Music;
+							modPriority = npc[j].ModNPC.SceneEffectPriority;
+						}
 						switch (num3) {
 							case 1:
 								flag = true;
@@ -9470,6 +_,8 @@
 						break;
 					}
 				}
+
+				LoaderManager.Get<SceneEffectLoader>().UpdateMusic(ref modMusic, ref modPriority);
 			}
 
 			_ = (screenPosition.X + (float)(screenWidth / 2)) / 16f;
@@ -9486,13 +_,11 @@
 					else if (menuMode == 3000) {
 						newMusic = 89;
 					}
-					else if (playOldTile) {
-						newMusic = 6;
-					}
-					else if (!_isAsyncLoadComplete) {
-						newMusic = 50;
-					}
-					else if (!audioSystem.IsTrackPlaying(50)) {
+					else {
+						newMusic = MenuLoader.CurrentMenu.Music; // TODO: Music loader to make music function properly.
+					}
+
+					if (_isAsyncLoadComplete && newMusic == 50 && !audioSystem.IsTrackPlaying(50)) {
 						newMusic = 51;
 						if (musicNoCrossFade[51])
 							musicFade[51] = 1f;
@@ -9511,12 +_,18 @@
 			if (CreditsRollEvent.IsEventOngoing) {
 				newMusic = 89;
 			}
+			else if (modPriority >= SceneEffectPriority.BossHigh) { //Should this be before credits or nah?
+				newMusic = modMusic;
+			}
 			else if (player[myPlayer].happyFunTorchTime) {
 				newMusic = 13;
 			}
 			else if (flag7) {
 				newMusic = 38;
 			}
+			else if (modPriority >= SceneEffectPriority.BossMedium) {
+				newMusic = modMusic;
+			}
 			else if (flag9) {
 				newMusic = 37;
 			}
@@ -9526,6 +_,9 @@
 			else if (flag6) {
 				newMusic = 24;
 			}
+			else if (modPriority >= SceneEffectPriority.BossLow) {
+				newMusic = modMusic;
+			}
 			else if (flag14) {
 				newMusic = 57;
 			}
@@ -9547,6 +_,9 @@
 			else if (flag5) {
 				newMusic = 25;
 			}
+			else if (modPriority >= SceneEffectPriority.Event) {
+				newMusic = modMusic;
+			}
 			else if (flag13) {
 				newMusic = 56;
 			}
@@ -9559,6 +_,9 @@
 			else if (flag12) {
 				newMusic = 41;
 			}
+			else if (modPriority >= SceneEffectPriority.Environment) {
+				newMusic = modMusic;
+			}
 			else if (eclipse && (double)player[myPlayer].position.Y < worldSurface * 16.0 + (double)(screenHeight / 2)) {
 				newMusic = 27;
 			}
@@ -9580,6 +_,9 @@
 			else if (num5 < 1f) {
 				newMusic = (dayTime ? 42 : 15);
 			}
+			else if (modPriority >= SceneEffectPriority.BiomeHigh) {
+				newMusic = modMusic;
+			}
 			else if (tile[(int)(player[myPlayer].Center.X / 16f), (int)(player[myPlayer].Center.Y / 16f)].wall == 87) {
 				newMusic = 26;
 			}
@@ -9609,6 +_,9 @@
 				else
 					newMusic = 16;
 			}
+			else if (modPriority >= SceneEffectPriority.BiomeMedium) {
+				newMusic = modMusic;
+			}
 			else if (player[myPlayer].ZoneMeteor) {
 				newMusic = 2;
 			}
@@ -9633,6 +_,9 @@
 				else
 					newMusic = 14;
 			}
+			else if (modPriority >= SceneEffectPriority.BiomeLow) {
+				newMusic = modMusic;
+			}
 			else if ((double)player[myPlayer].position.Y >= worldSurface * 16.0 + (double)(screenHeight / 2) && !WorldGen.oceanDepths((int)(screenPosition.X + (float)(screenWidth / 2)) / 16, (int)(screenPosition.Y + (float)(screenHeight / 2)) / 16)) {
 				if (player[myPlayer].ZoneHallow) {
 					newMusic = 11;
@@ -12251,11 +_,16 @@
 		}
 
 		public static void DoUpdate_AnimateItemIcons() {
+			//Lock the collection to avoid race conditions during mod loading & unloading.
+			Monitor.Enter(itemAnimationsRegistered);
+
 			for (int i = 0; i < itemAnimationsRegistered.Count; i++) {
 				int num = itemAnimationsRegistered[i];
 				if (itemAnimations[num] != null)
 					itemAnimations[num].Update();
 			}
+
+			Monitor.Exit(itemAnimationsRegistered);
 		}
 
 		public static void QueueMainThreadAction(Action action) {
@@ -12278,7 +_,14 @@
 
 			if (!_isDrawingOrUpdating) {
 				_isDrawingOrUpdating = true;
+
+				try {
-				DoUpdate(ref gameTime);
+					DoUpdate(ref gameTime);
+				}
+				catch (Exception e) {
+					Logging.Terraria.Error(e);
+				}
+
 				CinematicManager.Instance.Update(gameTime);
 				if (netMode == 2) {
 					for (int i = 0; i < 256; i++) {
@@ -12378,6 +_,7 @@
 				_hasPendingNetmodeChange = false;
 			}
 
+			Netplay.OnUpdate(); // TODO, why do we add this?
 			if (CaptureManager.Instance.IsCapturing)
 				return;
 
@@ -12595,6 +_,9 @@
 
 					mouseLeftRelease = false;
 					mouseRightRelease = false;
+					mouseMiddleRelease = false;
+					mouseXButton1Release = false;
+					mouseXButton2Release = false;
 					if (gameMenu)
 						UpdateMenu();
 
@@ -12650,6 +_,8 @@
 
 			if (CanPauseGame()) {
 				DoUpdate_WhilePaused();
+				PlayerHooks.UpdateAutopause(player[myPlayer]);
+
 				gamePaused = true;
 				return;
 			}
@@ -12692,6 +_,7 @@
 				Sandstorm.EmitDust();
 			}
 
+			SystemHooks.PreUpdateEntities();
 			if (!dedServ && (double)screenPosition.Y < worldSurface * 16.0 + 16.0 && netMode != 2) {
 				Star.UpdateStars();
 				Cloud.UpdateClouds();
@@ -12835,8 +_,14 @@
 			if (InGameUI != null)
 				InGameUI.Update(gameTime);
 
+			SystemHooks.UpdateUI(gameTime);
+			PlayerInput.ScrollWheelDeltaForUI = 0; //TODO: Should this be before PlayerInput.ResetInputsOnActiveStateChange()?
 			CreativeMenu.Update(gameTime);
+
+			BossBarLoader.HandleStyle(); //Has to be outside of the !gameMenu check because it deals with switching and saving the boss style in menus, including the main menu
+
+			if (!gameMenu) //Don't update IBigProgressBars in the main menu to avoid IOOB during unload when modded NPCs were alive --direwolf420
-			BigBossProgressBar.Update();
+				BigBossProgressBar.Update();
 		}
 
 		private void DoDebugFunctions() {
@@ -12954,6 +_,9 @@
 			if ((byte)Main.player[myPlayer].zone4 != (byte)player.zone4)
 				flag2 = true;
 
+			if (!BiomeLoader.CustomBiomesMatch(Main.player[myPlayer], player))
+				flag2 = true;
+
 			if (flag2)
 				NetMessage.SendData(36, -1, -1, null, myPlayer);
 
@@ -12982,7 +_,7 @@
 			}
 
 			bool flag3 = false;
-			for (int num4 = 0; num4 < 22; num4++) {
+			for (int num4 = 0; num4 < Player.MaxBuffs; num4++) {
 				if (Main.player[myPlayer].buffType[num4] != player.buffType[num4])
 					flag3 = true;
 			}
@@ -13012,6 +_,8 @@
 			if (flag)
 				NetMessage.SendData(138);
 
+			PlayerHooks.SendClientChanges(Main.player[myPlayer], clientPlayer);
+
 			clientPlayer = (Player)Main.player[myPlayer].clientClone();
 		}
 
@@ -13020,6 +_,9 @@
 		private void DoUpdateInWorld(Stopwatch sw) {
 			UpdateParticleSystems();
 			tileSolid[379] = false;
+
+			SystemHooks.PreUpdatePlayers();
+
 			int num = 0;
 			int num2 = 0;
 			sittingManager.ClearPlayerAnchors();
@@ -13053,7 +_,12 @@
 				}
 			}
 
+			SystemHooks.PostUpdatePlayers();
+
 			_gameUpdateCount++;
+
+			SystemHooks.PreUpdateNPCs();
+
 			NPC.RevengeManager.Update();
 			if (netMode != 1) {
 				try {
@@ -13102,6 +_,10 @@
 			}
 
 			CurrentFrameFlags.AnyActiveBossNPC = anyActiveBossNPC;
+
+			SystemHooks.PostUpdateNPCs();
+			SystemHooks.PreUpdateGores();
+
 			for (int l = 0; l < 600; l++) {
 				if (ignoreErrors) {
 					try {
@@ -13116,6 +_,9 @@
 				}
 			}
 
+			SystemHooks.PostUpdateGores();
+			SystemHooks.PreUpdateProjectiles();
+
 			LockOnHelper.SetUP();
 			CurrentFrameFlags.HadAnActiveInteractibleProjectile = false;
 			PreUpdateAllProjectiles();
@@ -13137,6 +_,10 @@
 			ProjectileUpdateLoopIndex = -1;
 			PostUpdateAllProjectiles();
 			LockOnHelper.SetDOWN();
+
+			SystemHooks.PostUpdateProjectiles();
+			SystemHooks.PreUpdateItems();
+
 			Item.numberOfNewItems = 0;
 			for (int n = 0; n < 400; n++) {
 				if (ignoreErrors) {
@@ -13152,6 +_,9 @@
 				}
 			}
 
+			SystemHooks.PostUpdateItems();
+			SystemHooks.PreUpdateDusts();
+
 			if (ignoreErrors) {
 				try {
 					Dust.UpdateDust();
@@ -13167,11 +_,15 @@
 				Dust.UpdateDust();
 			}
 
+			SystemHooks.PostUpdateDusts();
+
 			if (netMode != 2) {
 				CombatText.UpdateCombatText();
 				PopupText.UpdateItemText();
 			}
 
+			SystemHooks.PreUpdateTime();
+
 			if (ignoreErrors) {
 				try {
 					UpdateTime();
@@ -13184,6 +_,8 @@
 				UpdateTime();
 			}
 
+			SystemHooks.PostUpdateTime();
+
 			tileSolid[379] = true;
 			if (gameMenu && netMode != 2)
 				return;
@@ -13224,6 +_,7 @@
 					UpdateClient();
 			}
 
+			SystemHooks.PostUpdateEverything();
 			chatMonitor.Update();
 			upTimer = (float)sw.Elapsed.TotalMilliseconds;
 			if (upTimerMaxDelay > 0f)
@@ -13404,7 +_,8 @@
 			if (!inputTextEnter || !chatRelease)
 				return;
 
-			if (chatText != "") {
+			var handled = chatText.Length > 0 && chatText[0] == '/' && CommandLoader.HandleCommand(chatText, new ChatCommandCaller());
+			if (chatText != "" && !handled) {
 				ChatMessage message = ChatManager.Commands.CreateOutgoingMessage(chatText);
 				if (netMode == 1)
 					ChatHelper.SendChatMessageFromClient(message);
@@ -13420,6 +_,7 @@
 
 		private void DoUpdate_HandleInput() {
 			PlayerInput.UpdateInput();
+			SystemHooks.PostUpdateInput();
 			UpdateViewZoomKeys();
 			PlayerInput.SetZoom_Unscaled();
 			UILinkPointNavigator.Update();
@@ -14068,6 +_,7 @@
 			if (tileFrameCounter[493] < 0)
 				tileFrameCounter[493] += 120;
 
+			TileLoader.AnimateTiles();
 			AnimateTiles_CritterCages();
 		}
 
@@ -14252,6 +_,8 @@
 			wallFrame[144] = 0;
 			if (wallFrameCounter[144] > num3 * (16 + num4 * 2))
 				wallFrameCounter[144] = 0;
+
+			WallLoader.AnimateWalls();
 		}
 
 		private void DoUpdate_AnimateWaterfalls() {
@@ -14740,15 +_,15 @@
 				X += 34;
 
 			new Microsoft.Xna.Framework.Color(mouseTextColor, mouseTextColor, mouseTextColor, mouseTextColor);
+			Vector2 vector = FontAssets.MouseText.Value.MeasureString(cursorText);
 			if (HoverItem.type > 0) {
 				MouseText_DrawItemTooltip(info, num, diff, X, Y);
 				return;
 			}
 
 			if (info.buffTooltip != null && info.buffTooltip != "")
-				MouseText_DrawBuffTooltip(info.buffTooltip, ref X, ref Y);
+				MouseText_DrawBuffTooltip(info.buffTooltip, ref X, ref Y, (int)vector.Y);
 
-			Vector2 vector = FontAssets.MouseText.Value.MeasureString(cursorText);
 			if (hackedScreenHeight != -1 && hackedScreenWidth != -1) {
 				if ((float)X + vector.X + 4f > (float)hackedScreenWidth)
 					X = (int)((float)hackedScreenWidth - vector.X - 4f);
@@ -14766,9 +_,6 @@
 
 			float num2 = (float)(int)mouseTextColor / 255f;
 			Microsoft.Xna.Framework.Color baseColor = new Microsoft.Xna.Framework.Color(mouseTextColor, mouseTextColor, mouseTextColor, mouseTextColor);
-			if (num == -13)
-				baseColor = new Microsoft.Xna.Framework.Color((byte)(255f * num2), (byte)(masterColor * 200f * num2), 0, mouseTextColor);
-
 			if (num == -11)
 				baseColor = new Microsoft.Xna.Framework.Color((byte)(255f * num2), (byte)(175f * num2), (byte)(0f * num2), mouseTextColor);
 
@@ -14808,12 +_,18 @@
 			if (num == 10)
 				baseColor = new Microsoft.Xna.Framework.Color((byte)(255f * num2), (byte)(40f * num2), (byte)(100f * num2), mouseTextColor);
 
-			if (num >= 11)
+			if (num == 11)
 				baseColor = new Microsoft.Xna.Framework.Color((byte)(180f * num2), (byte)(40f * num2), (byte)(255f * num2), mouseTextColor);
 
+			if (num > 11)
+				baseColor = RarityLoader.GetRarity(num).RarityColor * num2;
+
-			if (HoverItem.expert || num == -12)
+			if (HoverItem.expert || num == ItemRarityID.Expert)
 				baseColor = new Microsoft.Xna.Framework.Color((byte)((float)DiscoR * num2), (byte)((float)DiscoG * num2), (byte)((float)DiscoB * num2), mouseTextColor);
 
+			if (HoverItem.master || num == ItemRarityID.Master)
+				baseColor = new Microsoft.Xna.Framework.Color((byte)(255f * num2), (byte)(masterColor * 200f * num2), 0, mouseTextColor);
+
 			if (diff == 1)
 				baseColor = new Microsoft.Xna.Framework.Color((byte)((float)(int)mcColor.R * num2), (byte)((float)(int)mcColor.G * num2), (byte)((float)(int)mcColor.B * num2), mouseTextColor);
 
@@ -14853,8 +_,9 @@
 				array2[i] = false;
 				array3[i] = false;
 			}
+			string[] tooltipNames = new string[num2];
 
-			MouseText_DrawItemTooltip_GetLinesInfo(HoverItem, ref yoyoLogo, ref researchLine, knockBack, ref numLines, array, array2, array3);
+			MouseText_DrawItemTooltip_GetLinesInfo(HoverItem, ref yoyoLogo, ref researchLine, knockBack, ref numLines, array, array2, array3, tooltipNames);
 			float num3 = (float)(int)mouseTextColor / 255f;
 			float num4 = num3;
 			int a = mouseTextColor;
@@ -14862,6 +_,7 @@
 				LocalPlayer.GetItemExpectedPrice(hoverItem, out int calcForSelling, out int calcForBuying);
 				int num5 = (hoverItem.isAShopItem || hoverItem.buyOnce) ? calcForBuying : calcForSelling;
 				if (hoverItem.shopSpecialCurrency != -1) {
+					tooltipNames[numLines] = "SpecialPrice";
 					CustomCurrencyManager.GetPriceText(hoverItem.shopSpecialCurrency, array, ref numLines, num5);
 					color = new Microsoft.Xna.Framework.Color((byte)(255f * num4), (byte)(255f * num4), (byte)(255f * num4), a);
 				}
@@ -14922,6 +_,7 @@
 					else
 						array[numLines] = Lang.tip[50].Value + " " + text;
 
+					tooltipNames[numLines] = "Price";
 					numLines++;
 					if (num6 > 0)
 						color = new Microsoft.Xna.Framework.Color((byte)(220f * num4), (byte)(220f * num4), (byte)(198f * num4), a);
@@ -14934,12 +_,15 @@
 				}
 				else if (hoverItem.type != 3817) {
 					array[numLines] = Lang.tip[51].Value;
+					tooltipNames[numLines] = "Price";
 					numLines++;
 					color = new Microsoft.Xna.Framework.Color((byte)(120f * num4), (byte)(120f * num4), (byte)(120f * num4), a);
 				}
 			}
 
 			Vector2 zero = Vector2.Zero;
+			List<TooltipLine> lines = ItemLoader.ModifyTooltips(HoverItem, ref numLines, tooltipNames, ref array, ref array2, ref array3, ref yoyoLogo, out Color?[] overrideColor);
+			List<DrawableTooltipLine> drawableLines = lines.Select((TooltipLine x, int i) => new DrawableTooltipLine(x, i, 0, 0, Color.White)).ToList();
 			int num12 = 0;
 			for (int j = 0; j < numLines; j++) {
 				Vector2 stringSize = ChatManager.GetStringSize(FontAssets.MouseText.Value, array[j], Vector2.One);
@@ -14978,11 +_,17 @@
 				Utils.DrawInvBG(spriteBatch, new Microsoft.Xna.Framework.Rectangle(X - num17, Y - num18, (int)zero.X + num17 * 2, (int)zero.Y + num18 + num18 / 2), new Microsoft.Xna.Framework.Color(23, 25, 81, 255) * 0.925f);
 			}
 
+			bool globalCanDraw = ItemLoader.PreDrawTooltip(HoverItem, lines.AsReadOnly(), ref X, ref Y);
 			for (int k = 0; k < numLines; k++) {
-				if (k == yoyoLogo) {
-					float num19 = 1f;
-					int num20 = (int)((float)(int)mouseTextColor * num19);
-					Microsoft.Xna.Framework.Color color2 = Microsoft.Xna.Framework.Color.Black;
+				drawableLines[k].OriginalX = X;
+				drawableLines[k].OriginalY = Y;
+				if (drawableLines[k].mod == "Terraria" && drawableLines[k].Name == "OneDropLogo") {
+					int num20 = (int)((float)(int)mouseTextColor * 1f);
+					Color color2 = Color.Black;
+					drawableLines[k].Color = new Color(num20, num20, num20, num20);
+					if (!ItemLoader.PreDrawTooltipLine(HoverItem, drawableLines[k], ref num12) || !globalCanDraw)
+						goto PostDraw;
+
 					for (int l = 0; l < 5; l++) {
 						int num21 = X;
 						int num22 = Y + num16;
@@ -15003,17 +_,14 @@
 								num22++;
 								break;
 						}
-
-						spriteBatch.Draw(TextureAssets.OneDropLogo.Value, new Vector2(num21, num22), null, color2, 0f, default(Vector2), 1f, SpriteEffects.None, 0f);
+						Color drawColor2 = drawableLines[k].overrideColor ?? drawableLines[k].Color;
+						spriteBatch.Draw(TextureAssets.OneDropLogo.Value, new Vector2(num21, num22), null, (l != 4) ? color2 : drawColor2, drawableLines[k].rotation, drawableLines[k].origin, (drawableLines[k].baseScale.X + drawableLines[k].baseScale.Y) / 2f, SpriteEffects.None, 0f);
 					}
 				}
 				else {
 					Microsoft.Xna.Framework.Color black = Microsoft.Xna.Framework.Color.Black;
 					black = new Microsoft.Xna.Framework.Color(num4, num4, num4, num4);
-					if (k == 0) {
-						if (rare == -13)
-							black = new Microsoft.Xna.Framework.Color((byte)(255f * num4), (byte)(masterColor * 200f * num4), 0, a);
-
+					if (drawableLines[k].mod == "Terraria" && drawableLines[k].Name == "ItemName") {
 						if (rare == -11)
 							black = new Microsoft.Xna.Framework.Color((byte)(255f * num4), (byte)(175f * num4), (byte)(0f * num4), a);
 
@@ -15050,9 +_,12 @@
 						if (rare == 10)
 							black = new Microsoft.Xna.Framework.Color((byte)(255f * num4), (byte)(40f * num4), (byte)(100f * num4), a);
 
-						if (rare >= 11)
+						if (rare == 11)
 							black = new Microsoft.Xna.Framework.Color((byte)(180f * num4), (byte)(40f * num4), (byte)(255f * num4), a);
 
+						if (rare > 11)
+							black = RarityLoader.GetRarity(rare).RarityColor * num4;
+
 						if (diff == 1)
 							black = new Microsoft.Xna.Framework.Color((byte)((float)(int)mcColor.R * num4), (byte)((float)(int)mcColor.G * num4), (byte)((float)(int)mcColor.B * num4), a);
 
@@ -15061,82 +_,82 @@
 
 						if (hoverItem.expert || rare == -12)
 							black = new Microsoft.Xna.Framework.Color((byte)((float)DiscoR * num4), (byte)((float)DiscoG * num4), (byte)((float)DiscoB * num4), a);
+
+						if (hoverItem.master || rare == -13)
+							black = new Microsoft.Xna.Framework.Color((byte)(255f * num4), (byte)(masterColor * 200f * num4), 0, a);
 					}
 					else if (array2[k]) {
 						black = (array3[k] ? new Microsoft.Xna.Framework.Color((byte)(190f * num4), (byte)(120f * num4), (byte)(120f * num4), a) : new Microsoft.Xna.Framework.Color((byte)(120f * num4), (byte)(190f * num4), (byte)(120f * num4), a));
 					}
-					else if (k == numLines - 1) {
+					else if (drawableLines[k].mod == "Terraria" && drawableLines[k].Name == "Price") {
 						black = color;
 					}
 
-					if (k == researchLine)
+					if (drawableLines[k].mod == "Terraria" && drawableLines[k].Name == "JourneyResearch")
 						black = Colors.JourneyMode;
 
+					drawableLines[k].Color = black;
+					Color realLineColor = black;
+
+					if (overrideColor[k].HasValue) {
+						realLineColor = overrideColor[k].Value * num4;
+						drawableLines[k].overrideColor = realLineColor;
+					}
+
+					if (!ItemLoader.PreDrawTooltipLine(HoverItem, drawableLines[k], ref num12) || !globalCanDraw)
+						goto PostDraw;
+
-					ChatManager.DrawColorCodedStringWithShadow(spriteBatch, FontAssets.MouseText.Value, array[k], new Vector2(X, Y + num16), black, 0f, Vector2.Zero, Vector2.One);
+					ChatManager.DrawColorCodedStringWithShadow(spriteBatch, FontAssets.MouseText.Value, array[k], new Vector2(X, Y + num16), realLineColor, 0f, Vector2.Zero, Vector2.One);
 				}
+
+				PostDraw:
+				ItemLoader.PostDrawTooltipLine(HoverItem, drawableLines[k]);
 
 				num16 += (int)(FontAssets.MouseText.Value.MeasureString(array[k]).Y + (float)num12);
 			}
 		}
 
-		public static void MouseText_DrawItemTooltip_GetLinesInfo(Item item, ref int yoyoLogo, ref int researchLine, float oldKB, ref int numLines, string[] toolTipLine, bool[] preFixLine, bool[] badPreFixLine) {
+		public static void MouseText_DrawItemTooltip_GetLinesInfo(Item item, ref int yoyoLogo, ref int researchLine, float oldKB, ref int numLines, string[] toolTipLine, bool[] preFixLine, bool[] badPreFixLine, string[] toolTipNames) {
 			toolTipLine[0] = item.HoverName;
+			toolTipNames[0] = "ItemName";
 			if (item.favorited) {
 				toolTipLine[numLines++] = Lang.tip[56].Value;
+				toolTipNames[numLines - 1] = "Favorite";
 				toolTipLine[numLines++] = Lang.tip[57].Value;
+				toolTipNames[numLines - 1] = "FavoriteDesc";
 				if (LocalPlayer.chest != -1) {
 					ChestUI.GetContainerUsageInfo(out bool _, out Item[] chestinv);
-					if (ChestUI.IsBlockedFromTransferIntoChest(item, chestinv))
+					if (ChestUI.IsBlockedFromTransferIntoChest(item, chestinv)) {
 						toolTipLine[numLines++] = Language.GetTextValue("UI.ItemCannotBePlacedInsideItself");
+						toolTipNames[numLines - 1] = "NoTransfer";
+					}
 				}
 			}
 
 			if (item.social) {
 				toolTipLine[numLines] = Lang.tip[0].Value;
+				toolTipNames[numLines] = "Social";
 				numLines++;
 				toolTipLine[numLines] = Lang.tip[1].Value;
+				toolTipNames[numLines] = "SocialDesc";
 				numLines++;
 			}
 			else {
 				if (item.damage > 0 && (!item.notAmmo || item.useStyle != 0) && (item.type < 71 || item.type > 74 || player[myPlayer].HasItem(905))) {
-					float num = 5E-06f;
-					int damage = item.damage;
+					LocalizedText tip;
+					if (item.DamageType != null) {
+						tip = new LocalizedText("", " "+item.DamageType.DisplayName);
+					}
+					else {
+						tip = Lang.tip[55]; // No damage class
+					}
+					int damage = player[myPlayer].GetWeaponDamage(item);
 					damage = (int)((float)damage * ItemID.Sets.ToolTipDamageMultiplier[item.type]);
-					if (item.melee) {
-						toolTipLine[numLines] = (((int)(player[myPlayer].meleeDamage * (float)damage + num)).ToString() ?? "");
-						toolTipLine[numLines] += Lang.tip[2].Value;
-					}
-					else if (item.ranged) {
-						float num2 = (float)damage * player[myPlayer].rangedDamage;
-						if (item.useAmmo == AmmoID.Arrow || item.useAmmo == AmmoID.Stake) {
-							num2 *= player[myPlayer].arrowDamage;
-							if (player[myPlayer].archery)
-								num2 *= 1.2f;
-						}
-
-						if (item.useAmmo == AmmoID.Bullet || item.useAmmo == AmmoID.CandyCorn)
-							num2 *= player[myPlayer].bulletDamage;
-
-						if (item.useAmmo == AmmoID.Rocket || item.useAmmo == AmmoID.StyngerBolt || item.useAmmo == AmmoID.JackOLantern || item.useAmmo == AmmoID.NailFriendly)
-							num2 *= player[myPlayer].rocketDamage;
-
-						toolTipLine[numLines] = (((int)(num2 + num)).ToString() ?? "");
-						toolTipLine[numLines] += Lang.tip[3].Value;
-					}
-					else if (item.magic) {
-						toolTipLine[numLines] = (((int)(player[myPlayer].magicDamage * (float)damage + num)).ToString() ?? "");
-						toolTipLine[numLines] += Lang.tip[4].Value;
-					}
-					else if (item.summon) {
-						toolTipLine[numLines] = (((int)(player[myPlayer].minionDamage * (float)damage + num)).ToString() ?? "");
-						toolTipLine[numLines] += Lang.tip[53].Value;
-					}
-					else {
-						toolTipLine[numLines] = (damage.ToString() ?? "");
-						toolTipLine[numLines] += Lang.tip[55].Value;
-					}
+					toolTipLine[numLines] = damage + tip.Value;
+					toolTipNames[numLines] = "Damage";
 
 					numLines++;
+					/*
 					if (item.melee) {
 						int num3 = player[myPlayer].meleeCrit - player[myPlayer].inventory[player[myPlayer].selectedItem].crit + item.crit;
 						toolTipLine[numLines] = num3 + Lang.tip[5].Value;
@@ -15152,6 +_,14 @@
 						toolTipLine[numLines] = num5 + Lang.tip[5].Value;
 						numLines++;
 					}
+					*/
+					// TODO: make this not inherently exclude summons. minions should be allowed to crit in the right circumstances, too
+					if (!item.summon) {
+						int crit = player[myPlayer].GetWeaponCrit(item);
+						toolTipLine[numLines] = crit + Lang.tip[5].Value;
+						toolTipNames[numLines] = "CritChance";
+						numLines++;
+					}
 
 					if (item.useStyle != 0 && !item.summon) {
 						if (item.useAnimation <= 8)
@@ -15171,10 +_,13 @@
 						else
 							toolTipLine[numLines] = Lang.tip[13].Value;
 
+						toolTipNames[numLines] = "Speed";
 						numLines++;
 					}
 
 					float num6 = item.knockBack;
+					num6 = player[myPlayer].GetWeaponKnockback(item, num6);
+					/*
 					if (item.summon)
 						num6 += player[myPlayer].minionKB;
 
@@ -15184,6 +_,9 @@
 					if (player[myPlayer].inventory[player[myPlayer].selectedItem].type == 3106 && item.type == 3106)
 						num6 += num6 * (1f - player[myPlayer].stealth);
 
+					ItemLoader.GetWeaponKnockback(item, player[myPlayer], ref num6);
+					PlayerHooks.GetWeaponKnockback(player[myPlayer], item, ref num6);
+					*/
 					if (num6 == 0f)
 						toolTipLine[numLines] = Lang.tip[14].Value;
 					else if ((double)num6 <= 1.5)
@@ -15203,67 +_,80 @@
 					else
 						toolTipLine[numLines] = Lang.tip[22].Value;
 
+					toolTipNames[numLines] = "Knockback";
 					numLines++;
 				}
 
 				if (item.fishingPole > 0) {
 					toolTipLine[numLines] = Language.GetTextValue("GameUI.PrecentFishingPower", item.fishingPole);
+					toolTipNames[numLines] = "FishingPower";
 					numLines++;
 					toolTipLine[numLines] = Language.GetTextValue("GameUI.BaitRequired");
+					toolTipNames[numLines] = "NeedsBait";
 					numLines++;
 				}
 
 				if (item.bait > 0) {
 					toolTipLine[numLines] = Language.GetTextValue("GameUI.BaitPower", item.bait);
+					toolTipNames[numLines] = "BaitPower";
 					numLines++;
 				}
 
 				if (item.headSlot > 0 || item.bodySlot > 0 || item.legSlot > 0 || item.accessory || projHook[item.shoot] || item.mountType != -1 || (item.buffType > 0 && (lightPet[item.buffType] || vanityPet[item.buffType]))) {
 					if ((item.type == 854 || item.type == 3035) && npcShop > 0)
 						toolTipLine[numLines] = Lang.tip[60].Value;
-					else
+					else {
 						toolTipLine[numLines] = Lang.tip[23].Value;
-
+						toolTipNames[numLines] = "Equipable";
+					}
 					numLines++;
 				}
 
 				if (item.tileWand > 0) {
 					toolTipLine[numLines] = Lang.tip[52].Value + Lang.GetItemNameValue(item.tileWand);
+					toolTipNames[numLines] = "WandConsumes";
 					numLines++;
 				}
 
 				if (item.questItem) {
 					toolTipLine[numLines] = Lang.inter[65].Value;
+					toolTipNames[numLines] = "Quest";
 					numLines++;
 				}
 
 				if (item.vanity) {
 					toolTipLine[numLines] = Lang.tip[24].Value;
+					toolTipNames[numLines] = "Vanity";
 					numLines++;
 				}
 
 				if (!item.vanity && item.FitsAccessoryVanitySlot) {
 					toolTipLine[numLines] = Language.GetText("Misc.CanBePlacedInVanity").Value;
+					toolTipNames[numLines] = "VanityLegal";
 					numLines++;
 				}
 
 				if (item.defense > 0) {
 					toolTipLine[numLines] = item.defense + Lang.tip[25].Value;
+					toolTipNames[numLines] = "Defense";
 					numLines++;
 				}
 
 				if (item.pick > 0) {
 					toolTipLine[numLines] = item.pick + Lang.tip[26].Value;
+					toolTipNames[numLines] = "PickPower";
 					numLines++;
 				}
 
 				if (item.axe > 0) {
 					toolTipLine[numLines] = item.axe * 5 + Lang.tip[27].Value;
+					toolTipNames[numLines] = "AxePower";
 					numLines++;
 				}
 
 				if (item.hammer > 0) {
 					toolTipLine[numLines] = item.hammer + Lang.tip[28].Value;
+					toolTipNames[numLines] = "HammerPower";
 					numLines++;
 				}
 
@@ -15274,41 +_,49 @@
 					else
 						toolTipLine[numLines] = tileBoost + Lang.tip[54].Value;
 
+					toolTipNames[numLines] = "TileBoost";
 					numLines++;
 				}
 
 				if (item.healLife > 0) {
 					toolTipLine[numLines] = Language.GetTextValue("CommonItemTooltip.RestoresLife", item.healLife);
+					toolTipNames[numLines] = "HealLife";
 					numLines++;
 				}
 
 				if (item.healMana > 0) {
 					toolTipLine[numLines] = Language.GetTextValue("CommonItemTooltip.RestoresMana", item.healMana);
+					toolTipNames[numLines] = "HealMana";
 					numLines++;
 				}
 
 				if (item.mana > 0 && (item.type != 127 || !player[myPlayer].spaceGun)) {
 					toolTipLine[numLines] = Language.GetTextValue("CommonItemTooltip.UsesMana", (int)((float)item.mana * player[myPlayer].manaCost));
+					toolTipNames[numLines] = "UseMana";
 					numLines++;
 				}
 
 				if (item.createWall > 0 || item.createTile > -1) {
 					if (item.type != 213 && item.tileWand < 1) {
 						toolTipLine[numLines] = Lang.tip[33].Value;
+						toolTipNames[numLines] = "Placeable";
 						numLines++;
 					}
 				}
 				else if (item.ammo > 0 && !item.notAmmo) {
 					toolTipLine[numLines] = Lang.tip[34].Value;
+					toolTipNames[numLines] = "Ammo";
 					numLines++;
 				}
 				else if (item.consumable) {
 					toolTipLine[numLines] = Lang.tip[35].Value;
+					toolTipNames[numLines] = "Consumable";
 					numLines++;
 				}
 
 				if (item.material) {
 					toolTipLine[numLines] = Lang.tip[36].Value;
+					toolTipNames[numLines] = "Material";
 					numLines++;
 				}
 
@@ -15316,10 +_,12 @@
 					for (int i = 0; i < item.ToolTip.Lines; i++) {
 						if (i == 0 && ItemID.Sets.UsesCursedByPlanteraTooltip[item.type] && !NPC.downedPlantBoss) {
 							toolTipLine[numLines] = Lang.tip[59].Value;
+							toolTipNames[numLines] = "Tooltip" + i.ToString();
 							numLines++;
 						}
 						else {
 							toolTipLine[numLines] = item.ToolTip.GetLine(i);
+							toolTipNames[numLines] = "Tooltip" + i.ToString();
 							numLines++;
 						}
 					}
@@ -15332,16 +_,19 @@
 
 				if ((item.type == 3818 || item.type == 3819 || item.type == 3820 || item.type == 3824 || item.type == 3825 || item.type == 3826 || item.type == 3829 || item.type == 3830 || item.type == 3831 || item.type == 3832 || item.type == 3833 || item.type == 3834) && !player[myPlayer].downedDD2EventAnyDifficulty) {
 					toolTipLine[numLines] = Lang.misc[104].Value;
+					toolTipNames[numLines] = "EtherianManaWarning";
 					numLines++;
 				}
 
 				if (item.buffType > 0 && BuffID.Sets.IsWellFed[item.buffType] && expertMode) {
 					toolTipLine[numLines] = Lang.misc[40].Value;
+					toolTipNames[numLines] = "WellFedExpert";
 					numLines++;
 				}
 
 				if (item.buffTime > 0) {
 					string text = (item.buffTime / 60 < 60) ? Language.GetTextValue("CommonItemTooltip.SecondDuration", Math.Round((double)item.buffTime / 60.0)) : Language.GetTextValue("CommonItemTooltip.MinuteDuration", Math.Round((double)(item.buffTime / 60) / 60.0));
+					toolTipNames[numLines] = "BuffTime";
 					toolTipLine[numLines] = text;
 					numLines++;
 				}
@@ -15349,6 +_,7 @@
 				if (item.type == 3262 || item.type == 3282 || item.type == 3283 || item.type == 3284 || item.type == 3285 || item.type == 3286 || item.type == 3316 || item.type == 3315 || item.type == 3317 || item.type == 3291 || item.type == 3389) {
 					toolTipLine[numLines] = " ";
 					yoyoLogo = numLines;
+					toolTipNames[numLines] = "OneDropLogo";
 					numLines++;
 				}
 
@@ -15372,6 +_,7 @@
 							badPreFixLine[numLines] = true;
 
 						preFixLine[numLines] = true;
+						toolTipNames[numLines] = "PrefixDamage";
 						numLines++;
 					}
 
@@ -15389,6 +_,7 @@
 							badPreFixLine[numLines] = true;
 
 						preFixLine[numLines] = true;
+						toolTipNames[numLines] = "PrefixSpeed";
 						numLines++;
 					}
 
@@ -15403,6 +_,7 @@
 							badPreFixLine[numLines] = true;
 
 						preFixLine[numLines] = true;
+						toolTipNames[numLines] = "PrefixCritChance";
 						numLines++;
 					}
 
@@ -15419,6 +_,7 @@
 							badPreFixLine[numLines] = true;
 
 						preFixLine[numLines] = true;
+						toolTipNames[numLines] = "PrefixUseMana";
 						numLines++;
 					}
 
@@ -15435,6 +_,7 @@
 							badPreFixLine[numLines] = true;
 
 						preFixLine[numLines] = true;
+						toolTipNames[numLines] = "PrefixSize";
 						numLines++;
 					}
 
@@ -15451,6 +_,7 @@
 							badPreFixLine[numLines] = true;
 
 						preFixLine[numLines] = true;
+						toolTipNames[numLines] = "PrefixShootSpeed";
 						numLines++;
 					}
 
@@ -15467,137 +_,160 @@
 							badPreFixLine[numLines] = true;
 
 						preFixLine[numLines] = true;
+						toolTipNames[numLines] = "PrefixKnockback";
 						numLines++;
 					}
 
 					if (item.prefix == 62) {
 						toolTipLine[numLines] = "+1" + Lang.tip[25].Value;
 						preFixLine[numLines] = true;
+						toolTipNames[numLines] = "PrefixAccDefense";
 						numLines++;
 					}
 
 					if (item.prefix == 63) {
 						toolTipLine[numLines] = "+2" + Lang.tip[25].Value;
 						preFixLine[numLines] = true;
+						toolTipNames[numLines] = "PrefixAccDefense";
 						numLines++;
 					}
 
 					if (item.prefix == 64) {
 						toolTipLine[numLines] = "+3" + Lang.tip[25].Value;
 						preFixLine[numLines] = true;
+						toolTipNames[numLines] = "PrefixAccDefense";
 						numLines++;
 					}
 
 					if (item.prefix == 65) {
 						toolTipLine[numLines] = "+4" + Lang.tip[25].Value;
 						preFixLine[numLines] = true;
+						toolTipNames[numLines] = "PrefixAccDefense";
 						numLines++;
 					}
 
 					if (item.prefix == 66) {
 						toolTipLine[numLines] = "+20 " + Lang.tip[31].Value;
 						preFixLine[numLines] = true;
+						toolTipNames[numLines] = "PrefixAccMaxMana";
 						numLines++;
 					}
 
 					if (item.prefix == 67) {
 						toolTipLine[numLines] = "+2" + Lang.tip[5].Value;
 						preFixLine[numLines] = true;
+						toolTipNames[numLines] = "PrefixAccCritChance";
 						numLines++;
 					}
 
 					if (item.prefix == 68) {
 						toolTipLine[numLines] = "+4" + Lang.tip[5].Value;
 						preFixLine[numLines] = true;
+						toolTipNames[numLines] = "PrefixAccCritChance";
 						numLines++;
 					}
 
 					if (item.prefix == 69) {
 						toolTipLine[numLines] = "+1" + Lang.tip[39].Value;
 						preFixLine[numLines] = true;
+						toolTipNames[numLines] = "PrefixAccDamage";
 						numLines++;
 					}
 
 					if (item.prefix == 70) {
 						toolTipLine[numLines] = "+2" + Lang.tip[39].Value;
 						preFixLine[numLines] = true;
+						toolTipNames[numLines] = "PrefixAccDamage";
 						numLines++;
 					}
 
 					if (item.prefix == 71) {
 						toolTipLine[numLines] = "+3" + Lang.tip[39].Value;
 						preFixLine[numLines] = true;
+						toolTipNames[numLines] = "PrefixAccDamage";
 						numLines++;
 					}
 
 					if (item.prefix == 72) {
 						toolTipLine[numLines] = "+4" + Lang.tip[39].Value;
 						preFixLine[numLines] = true;
+						toolTipNames[numLines] = "PrefixAccDamage";
 						numLines++;
 					}
 
 					if (item.prefix == 73) {
 						toolTipLine[numLines] = "+1" + Lang.tip[46].Value;
 						preFixLine[numLines] = true;
+						toolTipNames[numLines] = "PrefixAccMoveSpeed";
 						numLines++;
 					}
 
 					if (item.prefix == 74) {
 						toolTipLine[numLines] = "+2" + Lang.tip[46].Value;
 						preFixLine[numLines] = true;
+						toolTipNames[numLines] = "PrefixAccMoveSpeed";
 						numLines++;
 					}
 
 					if (item.prefix == 75) {
 						toolTipLine[numLines] = "+3" + Lang.tip[46].Value;
 						preFixLine[numLines] = true;
+						toolTipNames[numLines] = "PrefixAccMoveSpeed";
 						numLines++;
 					}
 
 					if (item.prefix == 76) {
 						toolTipLine[numLines] = "+4" + Lang.tip[46].Value;
 						preFixLine[numLines] = true;
+						toolTipNames[numLines] = "PrefixAccMoveSpeed";
 						numLines++;
 					}
 
 					if (item.prefix == 77) {
 						toolTipLine[numLines] = "+1" + Lang.tip[47].Value;
 						preFixLine[numLines] = true;
+						toolTipNames[numLines] = "PrefixAccMeleeSpeed";
 						numLines++;
 					}
 
 					if (item.prefix == 78) {
 						toolTipLine[numLines] = "+2" + Lang.tip[47].Value;
 						preFixLine[numLines] = true;
+						toolTipNames[numLines] = "PrefixAccMeleeSpeed";
 						numLines++;
 					}
 
 					if (item.prefix == 79) {
 						toolTipLine[numLines] = "+3" + Lang.tip[47].Value;
 						preFixLine[numLines] = true;
+						toolTipNames[numLines] = "PrefixAccMeleeSpeed";
 						numLines++;
 					}
 
 					if (item.prefix == 80) {
 						toolTipLine[numLines] = "+4" + Lang.tip[47].Value;
 						preFixLine[numLines] = true;
+						toolTipNames[numLines] = "PrefixAccMeleeSpeed";
 						numLines++;
 					}
 				}
 
 				if (item.wornArmor && player[myPlayer].setBonus != "") {
 					toolTipLine[numLines] = Lang.tip[48].Value + " " + player[myPlayer].setBonus;
+					toolTipNames[numLines] = "SetBonus";
 					numLines++;
 				}
 			}
 
 			if (item.expert) {
 				toolTipLine[numLines] = Language.GetTextValue("GameUI.Expert");
+				toolTipNames[numLines] = "Expert";
 				numLines++;
 			}
 
-			if (item.rare == -13) {
+			if (item.master) {
 				toolTipLine[numLines] = Language.GetTextValue("GameUI.Master");
+				toolTipNames[numLines] = "Master";
 				numLines++;
 			}
 
@@ -15606,6 +_,7 @@
 				if (amountNeeded - sacrificeCount > 0) {
 					toolTipLine[numLines] = Language.GetTextValue("CommonItemTooltip.CreativeSacrificeNeeded", amountNeeded - sacrificeCount);
 					researchLine = numLines;
+					toolTipNames[numLines] = "JourneyResearch";
 					numLines++;
 				}
 			}
@@ -15615,11 +_,12 @@
 				string[] array = bestiaryNotes.Split('\n');
 				foreach (string text2 in array) {
 					toolTipLine[numLines++] = text2;
+					toolTipNames[numLines - 1] = "BestiaryNotes";
 				}
 			}
 		}
 
-		private void MouseText_DrawBuffTooltip(string buffString, ref int X, ref int Y) {
+		private void MouseText_DrawBuffTooltip(string buffString, ref int X, ref int Y, int buffNameHeight) {
 			Microsoft.Xna.Framework.Point p = new Microsoft.Xna.Framework.Point(X, Y);
 			int num = 220;
 			int num2 = 72;
@@ -15634,7 +_,7 @@
 
 			if (bannerMouseOver) {
 				int num6 = 0;
-				for (int i = 0; i < 289; i++) {
+				for (int i = 0; i < NPCLoader.NPCCount; i++) {
 					if (Item.BannerToNPC(i) != 0 && player[myPlayer].HasNPCBannerBuff(i)) {
 						num6++;
 						string nPCNameValue = Lang.GetNPCNameValue(Item.BannerToNPC(i));
@@ -15659,6 +_,7 @@
 				}
 			}
 
+			BuffLoader.CustomBuffTipSize(buffString, list);
 			Vector2 zero = Vector2.Zero;
 			foreach (Vector2 item2 in list) {
 				if (zero.X < item2.X)
@@ -15676,7 +_,7 @@
 
 			for (int k = 0; k < 5; k++) {
 				int num11 = X;
-				int num12 = Y + (int)FontAssets.MouseText.Value.MeasureString(buffString).Y;
+				int num12 = Y + buffNameHeight;
 				Microsoft.Xna.Framework.Color color = Microsoft.Xna.Framework.Color.Black;
 				switch (k) {
 					case 0:
@@ -15703,7 +_,7 @@
 				return;
 
 			int num13 = 0;
-			for (int l = 0; l < 289; l++) {
+			for (int l = 0; l < NPCLoader.NPCCount; l++) {
 				if (Item.BannerToNPC(l) == 0 || !player[myPlayer].HasNPCBannerBuff(l))
 					continue;
 
@@ -15745,9 +_,12 @@
 					spriteBatch.DrawString(FontAssets.MouseText.Value, text, new Vector2(num14, num15), color2, 0f, default(Vector2), 1f, SpriteEffects.None, 0f);
 				}
 
+				// TODO: BuffLoader.DrawCustomBuffTip here? This is new to fix too many banner buffs I think.
 				if (flag)
 					break;
 			}
+
+			BuffLoader.DrawCustomBuffTip(buffString, spriteBatch, X, Y + (int)FontAssets.MouseText.Value.MeasureString(buffString).Y);
 		}
 
 		protected void DrawFPS() {
@@ -15979,7 +_,7 @@
 					continue;
 
 				bool flag = false;
-				if (((gore[i].type >= 706 && gore[i].type <= 717) || gore[i].type == 943 || gore[i].type == 1147 || (gore[i].type >= 1160 && gore[i].type <= 1162)) && (gore[i].frame < 7 || gore[i].frame > 9))
+				if (GoreLoader.DrawBackGore(gore[i]))
 					flag = true;
 
 				if (flag) {
@@ -15987,11 +_,11 @@
 					if (gore[i].Frame.ColumnCount > 1 || gore[i].Frame.RowCount > 1) {
 						Microsoft.Xna.Framework.Rectangle sourceRectangle = gore[i].Frame.GetSourceRectangle(TextureAssets.Gore[gore[i].type].Value);
 						Microsoft.Xna.Framework.Color alpha = gore[i].GetAlpha(Lighting.GetColor((int)((double)gore[i].position.X + (double)sourceRectangle.Width * 0.5) / 16, (int)(((double)gore[i].position.Y + (double)sourceRectangle.Height * 0.5) / 16.0)));
-						spriteBatch.Draw(TextureAssets.Gore[gore[i].type].Value, new Vector2(gore[i].position.X - screenPosition.X + (float)(sourceRectangle.Width / 2), gore[i].position.Y - screenPosition.Y + (float)(sourceRectangle.Height / 2) - 2f), sourceRectangle, alpha, gore[i].rotation, new Vector2(sourceRectangle.Width / 2, sourceRectangle.Height / 2), gore[i].scale, SpriteEffects.None, 0f);
+						spriteBatch.Draw(TextureAssets.Gore[gore[i].type].Value, new Vector2(gore[i].position.X + gore[i].drawOffset.X - screenPosition.X + (float)(sourceRectangle.Width / 2), gore[i].position.Y + gore[i].drawOffset.Y - screenPosition.Y + (float)(sourceRectangle.Height / 2) - 2f), sourceRectangle, alpha, gore[i].rotation, new Vector2(sourceRectangle.Width / 2, sourceRectangle.Height / 2), gore[i].scale, SpriteEffects.None, 0f);
 					}
 					else {
 						Microsoft.Xna.Framework.Color alpha2 = gore[i].GetAlpha(Lighting.GetColor((int)((double)gore[i].position.X + (double)TextureAssets.Gore[gore[i].type].Width() * 0.5) / 16, (int)(((double)gore[i].position.Y + (double)TextureAssets.Gore[gore[i].type].Height() * 0.5) / 16.0)));
-						spriteBatch.Draw(TextureAssets.Gore[gore[i].type].Value, new Vector2(gore[i].position.X - screenPosition.X + (float)(TextureAssets.Gore[gore[i].type].Width() / 2), gore[i].position.Y - screenPosition.Y + (float)(TextureAssets.Gore[gore[i].type].Height() / 2)), new Microsoft.Xna.Framework.Rectangle(0, 0, TextureAssets.Gore[gore[i].type].Width(), TextureAssets.Gore[gore[i].type].Height()), alpha2, gore[i].rotation, new Vector2(TextureAssets.Gore[gore[i].type].Width() / 2, TextureAssets.Gore[gore[i].type].Height() / 2), gore[i].scale, SpriteEffects.None, 0f);
+						spriteBatch.Draw(TextureAssets.Gore[gore[i].type].Value, new Vector2(gore[i].position.X + gore[i].drawOffset.X - screenPosition.X + (float)(TextureAssets.Gore[gore[i].type].Width() / 2), gore[i].position.Y + gore[i].drawOffset.Y - screenPosition.Y + (float)(TextureAssets.Gore[gore[i].type].Height() / 2)), new Microsoft.Xna.Framework.Rectangle(0, 0, TextureAssets.Gore[gore[i].type].Width(), TextureAssets.Gore[gore[i].type].Height()), alpha2, gore[i].rotation, new Vector2(TextureAssets.Gore[gore[i].type].Width() / 2, TextureAssets.Gore[gore[i].type].Height() / 2), gore[i].scale, SpriteEffects.None, 0f);
 					}
 				}
 			}
@@ -16003,7 +_,7 @@
 				if (!gore[i].active || gore[i].type <= 0)
 					continue;
 
-				if (((gore[i].type >= 706 && gore[i].type <= 717) || gore[i].type == 943 || gore[i].type == 1147 || (gore[i].type >= 1160 && gore[i].type <= 1162)) && (gore[i].frame < 7 || gore[i].frame > 9)) {
+				if (GoreLoader.DrawBackGore(gore[i])) {
 					drawBackGore = true;
 					continue;
 				}
@@ -16016,11 +_,11 @@
 						value.Y += 4f;
 
 					Microsoft.Xna.Framework.Color alpha = gore[i].GetAlpha(Lighting.GetColor((int)((double)gore[i].position.X + (double)sourceRectangle.Width * 0.5) / 16, (int)(((double)gore[i].position.Y + (double)sourceRectangle.Height * 0.5) / 16.0)));
-					spriteBatch.Draw(TextureAssets.Gore[gore[i].type].Value, new Vector2(gore[i].position.X - screenPosition.X + (float)(sourceRectangle.Width / 2), gore[i].position.Y - screenPosition.Y + (float)(sourceRectangle.Height / 2) - 2f) + value, sourceRectangle, alpha, gore[i].rotation, new Vector2(sourceRectangle.Width / 2, sourceRectangle.Height / 2), gore[i].scale, SpriteEffects.None, 0f);
+					spriteBatch.Draw(TextureAssets.Gore[gore[i].type].Value, new Vector2(gore[i].position.X + gore[i].drawOffset.X - screenPosition.X + (float)(sourceRectangle.Width / 2), gore[i].position.Y + gore[i].drawOffset.Y - screenPosition.Y + (float)(sourceRectangle.Height / 2) - 2f) + value, sourceRectangle, alpha, gore[i].rotation, new Vector2(sourceRectangle.Width / 2, sourceRectangle.Height / 2), gore[i].scale, SpriteEffects.None, 0f);
 				}
 				else {
 					Microsoft.Xna.Framework.Color alpha2 = gore[i].GetAlpha(Lighting.GetColor((int)((double)gore[i].position.X + (double)TextureAssets.Gore[gore[i].type].Width() * 0.5) / 16, (int)(((double)gore[i].position.Y + (double)TextureAssets.Gore[gore[i].type].Height() * 0.5) / 16.0)));
-					spriteBatch.Draw(TextureAssets.Gore[gore[i].type].Value, new Vector2(gore[i].position.X - screenPosition.X + (float)(TextureAssets.Gore[gore[i].type].Width() / 2), gore[i].position.Y - screenPosition.Y + (float)(TextureAssets.Gore[gore[i].type].Height() / 2)), new Microsoft.Xna.Framework.Rectangle(0, 0, TextureAssets.Gore[gore[i].type].Width(), TextureAssets.Gore[gore[i].type].Height()), alpha2, gore[i].rotation, new Vector2(TextureAssets.Gore[gore[i].type].Width() / 2, TextureAssets.Gore[gore[i].type].Height() / 2), gore[i].scale, SpriteEffects.None, 0f);
+					spriteBatch.Draw(TextureAssets.Gore[gore[i].type].Value, new Vector2(gore[i].position.X + gore[i].drawOffset.X - screenPosition.X + (float)(TextureAssets.Gore[gore[i].type].Width() / 2), gore[i].position.Y + gore[i].drawOffset.Y - screenPosition.Y + (float)(TextureAssets.Gore[gore[i].type].Height() / 2)), new Microsoft.Xna.Framework.Rectangle(0, 0, TextureAssets.Gore[gore[i].type].Width(), TextureAssets.Gore[gore[i].type].Height()), alpha2, gore[i].rotation, new Vector2(TextureAssets.Gore[gore[i].type].Width() / 2, TextureAssets.Gore[gore[i].type].Height() / 2), gore[i].scale, SpriteEffects.None, 0f);
 				}
 			}
 
@@ -16107,6 +_,8 @@
 			float num = 0f;
 			if (theNPC.type == 125)
 				num = 30f;
+			else if (theNPC.ModNPC != null)
+				num = theNPC.ModNPC.DrawOffsetY;
 			else if (theNPC.type == 54)
 				num = 2f;
 			else if (theNPC.type == 205)
@@ -16307,7 +_,7 @@
 			Microsoft.Xna.Framework.Rectangle rectangle = new Microsoft.Xna.Framework.Rectangle((int)screenPosition.X - 800, (int)screenPosition.Y - 800, screenWidth + 1600, screenHeight + 1600);
 			for (int num = 199; num >= 0; num--) {
 				try {
-					if (npc[num].active && npc[num].type > 0 && npc[num].type < 668 && !npc[num].hide) {
+					if (npc[num].active && npc[num].type > 0 && !npc[num].hide) {
 						npc[num].position += npc[num].netOffset;
 						if (npc[num].behindTiles == behindTiles) {
 							if (npc[num].type == 125 || npc[num].type == 126) {
@@ -16424,12 +_,12 @@
 			}
 		}
 
-		protected void DrawNPCCheckAlt(NPC n) {
+		public void DrawNPCCheckAlt(NPC n) {
 			if (TownNPCProfiles.Instance.GetProfile(n.type, out ITownNPCProfile profile))
 				TextureAssets.Npc[n.type] = profile.GetTextureNPCShouldUse(n);
 		}
 
-		protected void DrawNPC(int iNPCIndex, bool behindTiles) {
+		public void DrawNPC(int iNPCIndex, bool behindTiles) {
 			NPC rCurrentNPC = npc[iNPCIndex];
 			Vector2 screenPos = screenPosition;
 			DrawNPCDirect(spriteBatch, rCurrentNPC, behindTiles, screenPos);
@@ -16825,6 +_,17 @@
 				}
 			}
 
+			NPCLoader.DrawEffects(rCurrentNPC, ref npcColor); //TODO: Effects were previously done before drawing, here, but 1.4 moved them to updates in UpdateNPC_BuffApplyVFX(). Should this hook be moved and renamed? --Mirsario
+			
+			if (NPCLoader.PreDraw(rCurrentNPC, spriteBatch, npcColor)) {
+				DrawNPCDirect_Inner(spriteBatch, rCurrentNPC, behindTiles, screenPos, ref npcColor);
+			}
+
+			NPCLoader.PostDraw(rCurrentNPC, spriteBatch, npcColor);
+		}
+
+		private void DrawNPCDirect_Inner(SpriteBatch mySpriteBatch, NPC rCurrentNPC, bool behindTiles, Vector2 screenPos, ref Color npcColor) {
+			int type = rCurrentNPC.type;
 			npcColor = rCurrentNPC.GetNPCColorTintedByBuffs(npcColor);
 			if (type == 50) {
 				Vector2 zero = Vector2.Zero;
@@ -20149,12 +_,14 @@
 				}
 
 				instance.LoadItem(num8);
+				NPCLoader.DrawTownAttackGun(n, ref num7, ref num8, ref num9);
 				Texture2D value3 = TextureAssets.Item[num8].Value;
 				int num10 = (int)DrawPlayerItemPos(1f, num8).X - num9;
 				Vector2 origin2 = new Vector2(-num10, value3.Height / 2);
 				if (n.spriteDirection == -1)
 					origin2 = new Vector2(value3.Width + num10, value3.Height / 2);
 
+				//patch context
 				spriteBatch.Draw(value3, new Vector2((int)(vector2.X - screenPosition.X), (int)(vector2.Y - screenPosition.Y)), null, npcColor, rotation, origin2, n.scale * num7, npcSpriteEffect ^ SpriteEffects.FlipHorizontally, 0f);
 				if (n.type == 22 && n.frame.Y / (TextureAssets.Npc[n.type].Height() / npcFrameCount[n.type]) >= 21) {
 					Texture2D value4 = TextureAssets.Extra[52].Value;
@@ -20214,6 +_,7 @@
 						zero.Y = 12f;
 				}
 
+				NPCLoader.DrawTownAttackSwing(n, ref value9, ref num11, ref scaleFactor, ref zero);
 				Tuple<Vector2, float> swingStats = n.GetSwingStats(NPCID.Sets.AttackTime[n.type] * 2, (int)n.ai[1], n.spriteDirection, num11, num11);
 				Vector2 vector4 = swingStats.Item1 + (swingStats.Item1 - n.Center) * scaleFactor + zero;
 				Vector2 origin4 = value9.Size() * new Vector2((n.spriteDirection != 1) ? 1 : 0, 1f);
@@ -20317,6 +_,9 @@
 				return;
 
 			Projectile projectile = Main.projectile[i];
+			DrawProj_Inner(i, projectile);
+		}
+		private void DrawProj_DrawVoidLens(Projectile projectile, ref bool earlyReturn) {
 			if (projectile.type == 734) {
 				VoidLensHelper voidLensHelper = new VoidLensHelper(projectile);
 				_voidLensData.Clear();
@@ -20329,10 +_,20 @@
 				return;
 			}
 
+			earlyReturn = false;
+		}
+		private void DrawProj_Inner(int i, Projectile projectile) {
 			float polePosX = 0f;
 			float polePosY = 0f;
 			LoadProjectile(projectile.type);
 			Vector2 mountedCenter = Main.player[projectile.owner].MountedCenter;
+			if (ProjectileLoader.PreDrawExtras(projectile)) {
+				DrawProj_DrawYoyoString(projectile, mountedCenter);
+				DrawProj_DrawExtras(projectile, mountedCenter, ref polePosX, ref polePosY);
+			}
+			DrawProj_Inner_DoDrawProj(i, projectile, mountedCenter, polePosX, polePosY);
+		}
+		private void DrawProj_DrawYoyoString(Projectile projectile, Vector2 mountedCenter) {
 			if (projectile.aiStyle == 99) {
 				Vector2 vector = mountedCenter;
 				vector.Y += Main.player[projectile.owner].gfxOffY;
@@ -20431,7 +_,9 @@
 					EntitySpriteDraw(color: new Microsoft.Xna.Framework.Color((byte)((float)(int)white.R * num12), (byte)((float)(int)white.G * num12), (byte)((float)(int)white.B * num12), (byte)((float)(int)white.A * num12)), texture: TextureAssets.FishingLine.Value, position: new Vector2(vector.X - screenPosition.X + (float)TextureAssets.FishingLine.Width() * 0.5f, vector.Y - screenPosition.Y + (float)TextureAssets.FishingLine.Height() * 0.5f) - new Vector2(6f, 0f), sourceRectangle: new Microsoft.Xna.Framework.Rectangle(0, 0, TextureAssets.FishingLine.Width(), (int)num7), rotation: num4, origin: new Vector2((float)TextureAssets.FishingLine.Width() * 0.5f, 0f), scale: 1f, effects: SpriteEffects.None, worthless: 0);
 				}
 			}
-			else {
+		}
+		private void DrawProj_DrawSpecialProjs(Projectile projectile, ref bool earlyReturn) {
+			/*else*/ {
 				if (projectile.aiStyle == 160) {
 					DrawKite(projectile);
 					return;
@@ -20600,6 +_,9 @@
 				return;
 			}
 
+			earlyReturn = false;
+		}
+		private void DrawProj_DrawExtras(Projectile projectile, Vector2 mountedCenter, ref float polePosX, ref float polePosY) {
 			if (projectile.bobber && Main.player[projectile.owner].inventory[Main.player[projectile.owner].selectedItem].holdStyle != 0) {
 				DrawProj_FishingLine(projectile, ref polePosX, ref polePosY, mountedCenter);
 			}
@@ -21671,6 +_,8 @@
 				DrawProj_FlailChains(projectile, mountedCenter);
 			}
 
+		}
+		private void DrawProj_Inner_DoDrawProj(int i, Projectile projectile, Vector2 mountedCenter, float polePosX, float polePosY) {
 			Microsoft.Xna.Framework.Color color31 = Lighting.GetColor((int)((double)projectile.position.X + (double)projectile.width * 0.5) / 16, (int)(((double)projectile.position.Y + (double)projectile.height * 0.5) / 16.0));
 			if (projectile.hide && !ProjectileID.Sets.DontAttachHideToAlpha[projectile.type])
 				color31 = Lighting.GetColor((int)mountedCenter.X / 16, (int)(mountedCenter.Y / 16f));
@@ -21678,6 +_,21 @@
 			if (projectile.type == 14)
 				color31 = Microsoft.Xna.Framework.Color.White;
 
+			if (ProjectileLoader.PreDraw(projectile, ref color31)) {
+				bool earlyReturn = true;
+				DrawProj_DrawVoidLens(projectile, ref earlyReturn);
+				if (earlyReturn)
+					goto PostDraw;
+				earlyReturn = true;
+				DrawProj_DrawSpecialProjs(projectile, ref earlyReturn);
+				if (earlyReturn)
+					goto PostDraw;
+				DrawProj_DrawNormalProjs(i, projectile, polePosX, polePosY, mountedCenter, ref color31);
+			}
+			PostDraw:
+			ProjectileLoader.PostDraw(projectile, color31);
+		}
+		private void DrawProj_DrawNormalProjs(int i, Projectile projectile, float polePosX, float polePosY, Vector2 mountedCenter, ref Color color31) {
 			int num136 = 0;
 			int num137 = 0;
 			if (projectile.type == 175)
@@ -22019,6 +_,7 @@
 				num137 = 3;
 			}
 
+			//patch details
 			if (projectile.type == 397) {
 				num138 -= 1f;
 				num136 = -2;
@@ -22028,6 +_,7 @@
 			if (projectile.type == 398)
 				num136 = 8;
 
+			ProjectileLoader.DrawOffset(projectile, ref num137, ref num136, ref num138);
 			SpriteEffects spriteEffects = SpriteEffects.None;
 			if (projectile.spriteDirection == -1)
 				spriteEffects = SpriteEffects.FlipHorizontally;
@@ -25027,6 +_,9 @@
 						alpha12.A = 127;
 
 					EntitySpriteDraw(TextureAssets.Projectile[projectile.type].Value, new Vector2(projectile.position.X - screenPosition.X + num138 + (float)num137, projectile.position.Y - screenPosition.Y + (float)(projectile.height / 2) + projectile.gfxOffY), new Microsoft.Xna.Framework.Rectangle(0, y27, TextureAssets.Projectile[projectile.type].Width(), num363 - 1), alpha12, projectile.rotation, new Vector2(num138, projectile.height / 2 + num136), projectile.scale, spriteEffects, 0);
+					ModProjectile modProjectile = projectile.ModProjectile;
+					if (modProjectile != null && ModContent.TryGetTexture(modProjectile.GlowTexture, out var glowTexture))
+						EntitySpriteDraw(glowTexture.Value, new Vector2(projectile.position.X - screenPosition.X + num138 + num137, projectile.position.Y - screenPosition.Y + projectile.height / 2 + projectile.gfxOffY), new Microsoft.Xna.Framework.Rectangle(0, y27, TextureAssets.Projectile[projectile.type].Width(), num363 - 1), new Microsoft.Xna.Framework.Color(250, 250, 250, projectile.alpha), projectile.rotation, new Vector2(num138, projectile.height / 2 + num136), projectile.scale, spriteEffects, 0);
 					if (projectile.type == 335)
 						EntitySpriteDraw(TextureAssets.Projectile[projectile.type].Value, new Vector2(projectile.position.X - screenPosition.X + num138 + (float)num137, projectile.position.Y - screenPosition.Y + (float)(projectile.height / 2) + projectile.gfxOffY), new Microsoft.Xna.Framework.Rectangle(0, y27, TextureAssets.Projectile[projectile.type].Width(), num363 - 1), new Microsoft.Xna.Framework.Color(100, 100, 100, 0), projectile.rotation, new Vector2(num138, projectile.height / 2 + num136), projectile.scale, spriteEffects, 0);
 
@@ -25237,7 +_,7 @@
 				}
 
 				if (projectile.bobber) {
-					if (projectile.ai[1] > 0f && projectile.ai[1] < 5088f && projectile.ai[0] == 1f) {
+					if (projectile.ai[1] > 0f && projectile.ai[0] == 1f) {
 						int num386 = (int)projectile.ai[1];
 						Vector2 center5 = projectile.Center;
 						float rotation30 = projectile.rotation;
@@ -25282,6 +_,10 @@
 					if (projectile.type == 473)
 						EntitySpriteDraw(TextureAssets.Projectile[projectile.type].Value, new Vector2(projectile.position.X - screenPosition.X + num138 + (float)num137, projectile.position.Y - screenPosition.Y + (float)(projectile.height / 2) + projectile.gfxOffY), new Microsoft.Xna.Framework.Rectangle(0, 0, TextureAssets.Projectile[projectile.type].Width(), TextureAssets.Projectile[projectile.type].Height()), new Microsoft.Xna.Framework.Color(255, 255, 0, 0), projectile.rotation, new Vector2(num138, projectile.height / 2 + num136), projectile.scale, spriteEffects, 0);
 
+					ModProjectile modProjectile = projectile.ModProjectile;
+					if (modProjectile != null && ModContent.TryGetTexture(modProjectile.GlowTexture, out var glowTexture))
+						EntitySpriteDraw(glowTexture.Value, new Vector2(projectile.position.X - screenPosition.X + num138 + num137, projectile.position.Y - screenPosition.Y + projectile.height / 2 + projectile.gfxOffY), new Microsoft.Xna.Framework.Rectangle(0, 0, TextureAssets.Projectile[projectile.type].Width(), TextureAssets.Projectile[projectile.type].Height()), new Microsoft.Xna.Framework.Color(250, 250, 250, projectile.alpha), projectile.rotation, new Vector2(num138, projectile.height / 2 + num136), projectile.scale, spriteEffects, 0);
+
 					if (projectile.type == 312) {
 						ulong seed3 = TileFrameSeed;
 						for (int num389 = 0; num389 < 4; num389++) {
@@ -25620,6 +_,7 @@
 			if (type == 4442)
 				stringColor = new Microsoft.Xna.Framework.Color(100, 100, 200, 100);
 
+			ProjectileLoader.ModifyFishingLine(proj, ref polePosX, ref polePosY, ref stringColor);
 			stringColor = TryApplyingPlayerStringColor(player[proj.owner].stringColor, stringColor);
 			float gravDir = player[proj.owner].gravDir;
 			switch (type) {
@@ -27399,10 +_,13 @@
 				}
 				else if (npc[i].type == 516 || npc[i].type == 519) {
 					DrawCacheNPCProjectiles.Add(i);
+					//Extra patch context.
 				}
 				else if (npc[i].type == 548) {
 					DrawCacheNPCsBehindNonSolidTiles.Add(i);
 				}
+				
+				NPCLoader.DrawBehind(Main.npc[i], i);
 			}
 		}
 
@@ -27436,7 +_,7 @@
 					DrawCacheProjsBehindNPCs.Add(i);
 
 				if (projectile[i].type != 636 && projectile[i].type != 598)
-					continue;
+					goto PostProjDrawCache;
 
 				bool flag = true;
 				if (projectile[i].ai[0] == 1f) {
@@ -27453,6 +_,9 @@
 
 				if (flag)
 					DrawCacheProjsBehindProjectiles.Add(i);
+				
+				PostProjDrawCache:
+				ProjectileLoader.DrawBehind(projectile[i], i, DrawCacheProjsBehindNPCsAndTiles, DrawCacheProjsBehindNPCs, DrawCacheProjsBehindProjectiles, DrawCacheProjsOverPlayers, DrawCacheProjsOverWiresUI);
 			}
 		}
 
@@ -27806,10 +_,14 @@
 			Vector2 value = new Vector2((float)(item.width / 2) - vector.X, item.height - frame.Height);
 			Vector2 vector2 = item.position - screenPosition + vector + value;
 			float num = item.velocity.X * 0.2f;
+			// patch context.
 			float scale = 1f;
 			Microsoft.Xna.Framework.Color color = Lighting.GetColor(item.Center.ToTileCoordinates());
 			Microsoft.Xna.Framework.Color currentColor = item.GetAlpha(color);
 			ItemSlot.GetItemLight(ref currentColor, ref scale, item);
+			if (!ItemLoader.PreDrawInWorld(item, spriteBatch, color, currentColor, ref num, ref scale, whoami)) {
+				goto PostDraw;
+			}
 			int num2 = item.glowMask;
 			if (!gamePaused && base.IsActive && (item.IsACoin || item.type == 58 || item.type == 109) && color.R > 60 && (float)rand.Next(500) - (Math.Abs(item.velocity.X) + Math.Abs(item.velocity.Y)) * 10f < (float)((int)color.R / 50)) {
 				int type = 43;
@@ -27903,6 +_,11 @@
 			if (item.type == 3779)
 				num2 = -1;
 
+			if (ItemLoader.animations.Contains(item.type)) {
+				ItemLoader.DrawAnimatedItem(item, whoami, color, currentColor, num, scale);
+				goto PostDraw;
+			}
+
 			spriteBatch.Draw(texture, vector2, frame, currentColor, num, vector, scale, SpriteEffects.None, 0f);
 			if (item.color != Microsoft.Xna.Framework.Color.Transparent)
 				spriteBatch.Draw(texture, vector2, frame, item.GetColor(color), num, vector, scale, SpriteEffects.None, 0f);
@@ -27910,11 +_,15 @@
 			if (num2 != -1)
 				spriteBatch.Draw(TextureAssets.GlowMask[num2].Value, vector2, frame, new Microsoft.Xna.Framework.Color(250, 250, 250, item.alpha), num, vector, scale, SpriteEffects.None, 0f);
 
+			//Extra context.
 			if (ItemID.Sets.TrapSigned[item.type])
 				spriteBatch.Draw(TextureAssets.Wire.Value, vector2 + frame.Size().RotatedBy(num) * 0.45f * item.scale, new Microsoft.Xna.Framework.Rectangle(4, 58, 8, 8), currentColor, 0f, new Vector2(4f), 1f, SpriteEffects.None, 0f);
 
 			if (item.type == 3858)
 				spriteBatch.Draw(TextureAssets.GlowMask[233].Value, vector2, glowmaskFrame, new Microsoft.Xna.Framework.Color(255, 255, 255, 63) * 0.75f, num, glowmaskFrame.Size() / 2f, scale, SpriteEffects.None, 0f);
+
+			PostDraw:
+			ItemLoader.PostDrawInWorld(item, spriteBatch, color, currentColor, num, scale, whoami);
 		}
 
 		public void DrawItems() {
@@ -28060,6 +_,13 @@
 					if (dust.type == 213)
 						scale = 1f;
 
+					ModDust modDust = DustLoader.GetDust(dust.type);
+					
+					if (modDust != null) {
+						modDust.Draw(dust, newColor, scale);
+						continue;
+					}
+
 					spriteBatch.Draw(TextureAssets.Dust.Value, dust.position - screenPosition, dust.frame, newColor, dust.GetVisualRotation(), new Vector2(4f, 4f), scale, SpriteEffects.None, 0f);
 					if (dust.color.PackedValue != 0) {
 						Microsoft.Xna.Framework.Color color6 = dust.GetColor(newColor);
@@ -28843,12 +_,16 @@
 			string focusText = "";
 			string focusText2 = "";
 			int num4 = player[myPlayer].statLifeMax2 - player[myPlayer].statLife;
-			for (int j = 0; j < 22; j++) {
+			for (int j = 0; j < Player.MaxBuffs; j++) {
 				int num5 = player[myPlayer].buffType[j];
-				if (debuff[num5] && player[myPlayer].buffTime[j] > 60 && num5 != 28 && num5 != 34 && num5 != 87 && num5 != 89 && num5 != 21 && num5 != 86 && num5 != 199)
+				if (debuff[num5] && player[myPlayer].buffTime[j] > 60 && BuffLoader.CanBeCleared(num5))
 					num4 += 100;
 			}
 
+			int health = LocalPlayer.statLifeMax2 - LocalPlayer.statLife;
+			bool removeDebuffs = true;
+			string reason = "";
+			bool canHeal = true;
 			if (NPC.downedGolemBoss)
 				num4 *= 200;
 			else if (NPC.downedPlantBoss)
@@ -29013,6 +_,10 @@
 				if (num15 > 0 && num15 < 1)
 					num15 = 1;
 
+				reason = Language.GetTextValue("tModLoader.DefaultNurseCantHealChat");
+				canHeal = PlayerHooks.ModifyNurseHeal(player[myPlayer], npc[player[myPlayer].talkNPC], ref health, ref removeDebuffs, ref reason);
+				PlayerHooks.ModifyNursePrice(player[myPlayer], npc[player[myPlayer].talkNPC], health, removeDebuffs, ref num15);
+
 				if (num15 < 0)
 					num15 = 0;
 
@@ -29063,9 +_,12 @@
 				else {
 					text5 = text5.Substring(0, text5.Length - 1);
 					focusText = Lang.inter[54].Value + " (" + text5 + ")";
+					//Patch context.
 				}
 			}
 
+			NPCLoader.SetChatButtons(ref focusText, ref focusText2);
+			
 			if (!flag) {
 				DrawNPCChatButtons(num, textColor, amountOfLines, focusText, focusText2);
 				if (text2 != null) {
@@ -29100,11 +_,19 @@
 						SubmitSignText();
 					else
 						IngameFancyUI.OpenVirtualKeyboard(1);
+					return;
 				}
 				else if (NPCID.Sets.IsTownPet[npc[player[myPlayer].talkNPC].type]) {
 					player[myPlayer].PetAnimal(player[myPlayer].talkNPC);
+					return;
 				}
+
+				if (!NPCLoader.PreChatButtonClicked(true))
+					return;
+
+				NPCLoader.OnChatButtonClicked(true);
+				
-				else if (npc[player[myPlayer].talkNPC].type == 369) {
+				if (npc[player[myPlayer].talkNPC].type == 369) {
 					npcChatCornerItem = 0;
 					SoundEngine.PlaySound(12);
 					bool flag3 = false;
@@ -29275,10 +_,15 @@
 
 					SoundEngine.PlaySound(12);
 					if (num4 > 0) {
+						if (!canHeal) {
+							npcChatText = reason;
+							return;
+						}
+						
 						if (player[myPlayer].BuyItem(num4)) {
 							AchievementsHelper.HandleNurseService(num4);
 							SoundEngine.PlaySound(SoundID.Item4);
-							player[myPlayer].HealEffect(player[myPlayer].statLifeMax2 - player[myPlayer].statLife);
+							player[myPlayer].HealEffect(health, true);
 							if ((double)player[myPlayer].statLife < (double)player[myPlayer].statLifeMax2 * 0.25)
 								npcChatText = Lang.dialog(227);
 							else if ((double)player[myPlayer].statLife < (double)player[myPlayer].statLifeMax2 * 0.5)
@@ -29288,14 +_,21 @@
 							else
 								npcChatText = Lang.dialog(230);
 
-							player[myPlayer].statLife = player[myPlayer].statLifeMax2;
-							for (int l = 0; l < 22; l++) {
+							player[myPlayer].statLife += health;
+							
+							if (!removeDebuffs) // no indent for better patching
+								goto SkipDebuffRemoval;
+								
+							for (int l = 0; l < Player.MaxBuffs; l++) {
 								int num24 = player[myPlayer].buffType[l];
-								if (debuff[num24] && player[myPlayer].buffTime[l] > 0 && num24 != 28 && num24 != 34 && num24 != 87 && num24 != 89 && num24 != 21 && num24 != 86 && num24 != 199) {
+								if (debuff[num24] && player[myPlayer].buffTime[l] > 0 && BuffLoader.CanBeCleared(num24)) {
 									player[myPlayer].DelBuff(l);
 									l = -1;
 								}
 							}
+							
+							SkipDebuffRemoval:
+							PlayerHooks.PostNurseHeal(LocalPlayer, npc[LocalPlayer.talkNPC], health, removeDebuffs, num4);
 						}
 						else {
 							int num25 = rand.Next(3);
@@ -29337,6 +_,10 @@
 				if (!npcChatFocus3 || player[myPlayer].talkNPC < 0)
 					return;
 
+				if (!NPCLoader.PreChatButtonClicked(false))
+					return;
+
+				NPCLoader.OnChatButtonClicked(false);
 				if (npc[player[myPlayer].talkNPC].type == 20) {
 					SoundEngine.PlaySound(12);
 					npcChatText = Lang.GetDryadWorldStatusDialog();
@@ -30063,7 +_,7 @@
 					num29++;
 
 				int num31 = 46;
-				for (int n = 0; n < 22; n++) {
+				for (int n = 0; n < Player.MaxBuffs; n++) {
 					if (player[myPlayer].buffType[n] != 0) {
 						int num32 = num28 / num29;
 						int num33 = num28 % num29;
@@ -30086,10 +_,12 @@
 						if (num34 == 147)
 							bannerMouseOver = true;
 
+						int rare = 0;
 						if (meleeBuff[num34])
-							MouseTextHackZoom(buffName, -10, 0, buffTooltip);
-						else
-							MouseTextHackZoom(buffName, buffTooltip);
+							rare = -10;
+
+						BuffLoader.ModifyBuffTip(num34, ref buffTooltip, ref rare);
+						MouseTextHackZoom(buffName, rare, 0);
 					}
 				}
 			}
@@ -30309,11 +_,17 @@
 					string text = Lang.inter[46].Value + ": ";
 					if (reforgeItem.type > 0) {
 						int num58 = reforgeItem.value;
-						if (player[myPlayer].discount)
+						bool canApplyDiscount = true;
+						if (!ItemLoader.ReforgePrice(reforgeItem, ref num58, ref canApplyDiscount))
+							goto skipVanillaPricing;
+						
+						if (canApplyDiscount && LocalPlayer.discount)
 							num58 = (int)((double)num58 * 0.8);
 
 						num58 = (int)((double)num58 * player[myPlayer].currentShoppingSettings.PriceAdjustment);
 						num58 /= 3;
+						
+						skipVanillaPricing:
 						string text2 = "";
 						int num59 = 0;
 						int num60 = 0;
@@ -30371,13 +_,23 @@
 
 							mouseReforge = true;
 							player[myPlayer].mouseInterface = true;
-							if (mouseLeftRelease && mouseLeft && player[myPlayer].BuyItem(num58)) {
+							if (mouseLeftRelease && mouseLeft && player[myPlayer].CanBuyItem(num58) && ItemLoader.PreReforge(reforgeItem)) {
+								player[myPlayer].BuyItem(num58);
 								bool favorited = reforgeItem.favorited;
-								reforgeItem.netDefaults(reforgeItem.netID);
-								reforgeItem.Prefix(-2);
+								int stack = reforgeItem.stack;	//keep the stack, stacked weps support (i.e. light discs)
+																//vanilla doesn't have a good way of resetting prefixes, so it creates a new item entirely
+																//before we roll the prefix, we simply copy over the old mod data before doing so
+								Item r = new Item();
+								r.netDefaults(reforgeItem.netID);
+								//TODO: Delet this. //CB: method only used here, probably a poor implementation
+								r = r.CloneWithModdedDataFrom(reforgeItem);
+								r.Prefix(-2);
+								reforgeItem = r.Clone();
 								reforgeItem.position.X = player[myPlayer].position.X + (float)(player[myPlayer].width / 2) - (float)(reforgeItem.width / 2);
 								reforgeItem.position.Y = player[myPlayer].position.Y + (float)(player[myPlayer].height / 2) - (float)(reforgeItem.height / 2);
 								reforgeItem.favorited = favorited;
+								reforgeItem.stack = stack;
+								ItemLoader.PostReforge(reforgeItem);
 								PopupText.NewText(PopupTextContext.ItemReforge, reforgeItem, reforgeItem.stack, noStack: true);
 								SoundEngine.PlaySound(SoundID.Item37);
 							}
@@ -30426,13 +_,15 @@
 						ItemSlot.MouseHover(ref guideItem, 7);
 					}
 
+					//Extra patch context.
 					ItemSlot.Draw(spriteBatch, ref guideItem, 7, new Vector2(inventoryX, inventoryY));
 				}
 			}
 
+			hidePlayerCraftingMenu = false;
 			CreativeMenu.Draw(spriteBatch);
 			bool flag9 = CreativeMenu.Enabled && !CreativeMenu.Blocked;
-			if (!InReforgeMenu && !LocalPlayer.tileEntityAnchor.InUse && !flag9) {
+			if (!InReforgeMenu && !hidePlayerCraftingMenu && !LocalPlayer.tileEntityAnchor.InUse && !flag9) {
 				UILinkPointNavigator.Shortcuts.CRAFT_CurrentRecipeBig = -1;
 				UILinkPointNavigator.Shortcuts.CRAFT_CurrentRecipeSmall = -1;
 				if (numAvailableRecipes > 0)
@@ -30514,7 +_,7 @@
 				if (numAvailableRecipes > 0) {
 					UILinkPointNavigator.Shortcuts.CRAFT_CurrentRecipeBig = -1;
 					UILinkPointNavigator.Shortcuts.CRAFT_CurrentRecipeSmall = -1;
-					for (int num72 = 0; num72 < Recipe.maxRequirements; num72++) {
+					for (int num72 = 0; num72 < recipe[availableRecipe[focusRecipe]].requiredItem.Count; num72++) {
 						if (recipe[availableRecipe[focusRecipe]].requiredItem[num72].type == 0) {
 							UILinkPointNavigator.Shortcuts.CRAFT_CurrentIngridientsCount = num72 + 1;
 							break;
@@ -30559,7 +_,8 @@
 						UILinkPointNavigator.Shortcuts.CRAFT_CurrentRecipeSmall = 1 + num72;
 						Microsoft.Xna.Framework.Color color5 = inventoryBack;
 						inventoryBack = new Microsoft.Xna.Framework.Color((byte)num75, (byte)num75, (byte)num75, (byte)num75);
-						ItemSlot.Draw(spriteBatch, ref recipe[availableRecipe[focusRecipe]].requiredItem[num72], 22, new Vector2(num73, num74));
+						Item tempItem = recipe[availableRecipe[focusRecipe]].requiredItem[num72];
+						ItemSlot.Draw(spriteBatch, ref tempItem, 22, new Vector2(num73, num74));
 						inventoryBack = color5;
 					}
 				}
@@ -30980,7 +_,7 @@
 			else {
 				text = Lang.inter[21].Value + " " + guideItem.Name;
 				Recipe recipe = Main.recipe[availableRecipe[focusRecipe]];
-				for (int i = 0; i < Recipe.maxRequirements; i++) {
+				for (int i = 0; i < recipe.requiredTile.Count; i++) {
 					int num = recipe.requiredTile[i];
 					if (num == -1)
 						break;
@@ -31005,6 +_,8 @@
 				if (recipe.needGraveyardBiome)
 					_requiredObjecsForCraftingText.Add(Lang.inter[124].Value);
 
+				_requiredObjecsForCraftingText.AddRange(recipe.Conditions.Select(x => x.Description));
+
 				if (_requiredObjecsForCraftingText.Count == 0) {
 					string value = Lang.inter[23].Value;
 					_requiredObjecsForCraftingText.Add(value);
@@ -31041,7 +_,7 @@
 				spriteBatch.DrawString(FontAssets.MouseText.Value, Lang.inter[22].Value, new Vector2(inventoryX, inventoryY + 118), craftingTipColor, 0f, default(Vector2), 1f, SpriteEffects.None, 0f);
 				int num3 = focusRecipe;
 				int num4 = 0;
-				for (int i = 0; i < Recipe.maxRequirements; i++) {
+				for (int i = 0; i < recipe[availableRecipe[num3]].requiredTile.Count; i++) {
 					int num5 = (i + 1) * 26;
 					if (recipe[availableRecipe[num3]].requiredTile[i] == -1) {
 						if (i == 0 && !recipe[availableRecipe[num3]].needWater && !recipe[availableRecipe[num3]].needHoney && !recipe[availableRecipe[num3]].needLava && !recipe[availableRecipe[num3]].needSnowBiome && !recipe[availableRecipe[num3]].needGraveyardBiome)
@@ -31170,6 +_,11 @@
 				inventoryScale = 0.755f;
 				num += 5;
 			}
+			else if ((player[myPlayer].chest == -1 || npcShop == -1) && trashSlotOffset != Point16.Zero) {
+				num += trashSlotOffset.X;
+				num2 += trashSlotOffset.Y;
+				inventoryScale = 0.755f;
+			}
 
 			new Microsoft.Xna.Framework.Color(150, 150, 150, 150);
 			if (mouseX >= num && (float)mouseX <= (float)num + (float)TextureAssets.InventoryBack.Width() * inventoryScale && mouseY >= num2 && (float)mouseY <= (float)num2 + (float)TextureAssets.InventoryBack.Height() * inventoryScale && !PlayerInput.IgnoreMouseInterface) {
@@ -31406,8 +_,11 @@
 			mouseItem.position.Y = player[myPlayer].position.Y + (float)(player[myPlayer].height / 2) - (float)(mouseItem.height / 2);
 			PopupText.NewText(PopupTextContext.ItemCraft, mouseItem, r.createItem.stack);
 			r.Create();
-			if (mouseItem.type > 0 || r.createItem.type > 0)
+			if (mouseItem.type > 0 || r.createItem.type > 0) {
+				ItemLoader.OnCreate(mouseItem, new RecipeCreationContext {recipe = r});
+				RecipeLoader.OnCraft(mouseItem, r);
 				SoundEngine.PlaySound(7);
+			}
 		}
 
 		private static void DrawPVPIcons() {
@@ -31585,6 +_,8 @@
 						rare = item[i].rare;
 						if (item[i].expert)
 							rare = -12;
+						if (item[i].master)
+							rare = -13;
 
 						MouseTextHackZoom(text, rare, 0);
 						mouseText = true;
@@ -31630,7 +_,7 @@
 					bool flag2 = flag || (SmartInteractShowingGenuine && SmartInteractNPC == k);
 					if (flag2 && ((npc[k].type != 85 && npc[k].type != 341 && npc[k].type != 629 && npc[k].aiStyle != 87) || npc[k].ai[0] != 0f) && npc[k].type != 488) {
 						bool flag3 = SmartInteractShowingGenuine && SmartInteractNPC == k;
-						if (npc[k].townNPC || npc[k].type == 105 || npc[k].type == 106 || npc[k].type == 123 || npc[k].type == 354 || npc[k].type == 376 || npc[k].type == 579 || npc[k].type == 453 || npc[k].type == 589) {
+						if (NPCLoader.CanChat(npc[k], npc[k].townNPC || npc[k].type == 105 || npc[k].type == 106 || npc[k].type == 123 || npc[k].type == 354 || npc[k].type == 376 || npc[k].type == 579 || npc[k].type == 453 || npc[k].type == 589)) {
 							Microsoft.Xna.Framework.Rectangle rectangle2 = new Microsoft.Xna.Framework.Rectangle((int)(player[myPlayer].position.X + (float)(player[myPlayer].width / 2) - (float)(Player.tileRangeX * 16)), (int)(player[myPlayer].position.Y + (float)(player[myPlayer].height / 2) - (float)(Player.tileRangeY * 16)), Player.tileRangeX * 16 * 2, Player.tileRangeY * 16 * 2);
 							Microsoft.Xna.Framework.Rectangle value4 = new Microsoft.Xna.Framework.Rectangle((int)npc[k].position.X, (int)npc[k].position.Y, npc[k].width, npc[k].height);
 							if (rectangle2.Intersects(value4))
@@ -31806,14 +_,14 @@
 			recBigList = false;
 			int num = -1;
 			int num2 = 11;
-			for (int i = 0; i < 22; i++) {
+			for (int i = 0; i < Player.MaxBuffs; i++) {
 				if (player[myPlayer].buffType[i] > 0) {
 					_ = player[myPlayer].buffType[i];
 					int x = 32 + i * 38;
 					int num3 = 76;
 					if (i >= num2) {
-						x = 32 + (i - num2) * 38;
-						num3 += 50;
+						x = 32 + Math.Abs(i % 11) * 38;
+						num3 += 50 * (i / 11);
 					}
 
 					num = DrawBuffIcon(num, i, x, num3);
@@ -31833,10 +_,11 @@
 				if (num4 == 147)
 					bannerMouseOver = true;
 
+				int rare = 0;
 				if (meleeBuff[num4])
-					MouseTextHackZoom(buffName, -10, 0, buffTooltip);
-				else
-					MouseTextHackZoom(buffName, buffTooltip);
+					rare = -10;
+				BuffLoader.ModifyBuffTip(num4, ref buffTooltip, ref rare);
+				MouseTextHackZoom(buffName, rare, 0, buffTooltip);
 			}
 		}
 
@@ -33172,7 +_,9 @@
 				SetupDrawInterfaceLayers();
 
 			PlayerInput.SetZoom_UI();
+			List<GameInterfaceLayer> interfaceLayers = new List<GameInterfaceLayer>(_gameInterfaceLayers);
+			SystemHooks.ModifyInterfaceLayers(interfaceLayers);
-			using (List<GameInterfaceLayer>.Enumerator enumerator = _gameInterfaceLayers.GetEnumerator()) {
+			using (List<GameInterfaceLayer>.Enumerator enumerator = interfaceLayers.GetEnumerator()) {
 				while (enumerator.MoveNext() && enumerator.Current.Draw()) {
 				}
 			}
@@ -33477,6 +_,8 @@
 		}
 
 		private void DrawInterface_33_MouseText() {
+			// TODO - UI Sorting and selective disable support -  move this to new one between 32 and 33
+			SystemHooks.PostDrawInterface(spriteBatch);
 			if (mouseItem.stack <= 0)
 				mouseItem.type = 0;
 
@@ -33958,6 +_,11 @@
 						if (type == 439 || type == 370)
 							scale = 1.5f;
 
+						if (!NPCLoader.DrawHealthBar(npc[num2], ref scale)) {
+							npc[num2].position -= npc[num2].netOffset;
+							continue;
+						}
+
 						if ((!expertMode || type != 266) && ((type != 439 && type != 440) || npc[num2].ai[0] != 5f)) {
 							if (type >= 134 && type <= 136) {
 								scale = 1.5f;
@@ -34701,10 +_,18 @@
 				num4 += 50f;
 			}
 
+			InfoDisplayPageHandler(startX, ref text, out int startingDisplay, out int endingDisplay);
-			for (int i = 0; i < 12; i++) {
+			for (int i = startingDisplay; i < endingDisplay; i++) {
 				string text2 = "";
 				string text3 = "";
+
+				InfoDisplay info = InfoDisplayLoader.InfoDisplays[i];
+
+				if (!InfoDisplayLoader.Active(info) || (player[myPlayer].hideInfo[info.Type] && !playerInventory))
+					continue;
+
-				if (player[myPlayer].accWatch > 0 && !flag && (!player[myPlayer].hideInfo[0] || playerInventory)) {
+				//if (player[myPlayer].accWatch > 0 && !flag && (!player[myPlayer].hideInfo[0] || playerInventory)) {
+				if (info == InfoDisplay.Watches) {
 					num = 0;
 					text3 = Lang.inter[95].Value;
 					string textValue = Language.GetTextValue("GameUI.TimeAtMorning");
@@ -34742,7 +_,8 @@
 					text2 = num7 + ":" + text4 + " " + textValue;
 					flag = true;
 				}
-				else if (player[myPlayer].accWeatherRadio && !flag5 && (!player[myPlayer].hideInfo[1] || playerInventory)) {
+				//else if (player[myPlayer].accWeatherRadio && !flag5 && (!player[myPlayer].hideInfo[1] || playerInventory)) {
+				else if (info == InfoDisplay.WeatherRadio) {
 					num = 1;
 					text3 = Lang.inter[96].Value;
 					string text5 = "";
@@ -34756,7 +_,8 @@
 
 					flag5 = true;
 				}
-				else if (player[myPlayer].accCalendar && !flag8 && (!player[myPlayer].hideInfo[7] || playerInventory)) {
+				//else if (player[myPlayer].accCalendar && !flag8 && (!player[myPlayer].hideInfo[7] || playerInventory)) {
+				else if (info == InfoDisplay.Sextant) {
 					num = ((bloodMoon && !dayTime) ? 8 : ((!eclipse || !dayTime) ? 7 : 8));
 					text3 = Lang.inter[102].Value;
 					if (moonPhase == 0)
@@ -34778,7 +_,8 @@
 
 					flag8 = true;
 				}
-				else if (player[myPlayer].accFishFinder && !flag4 && (!player[myPlayer].hideInfo[2] || playerInventory)) {
+				//else if (player[myPlayer].accFishFinder && !flag4 && (!player[myPlayer].hideInfo[2] || playerInventory)) {
+				else if (info == InfoDisplay.FishFinder) {
 					bool flag13 = false;
 					num = 2;
 					text3 = Lang.inter[97].Value;
@@ -34799,7 +_,8 @@
 
 					flag4 = true;
 				}
-				else if (player[myPlayer].accOreFinder && !flag10 && (!player[myPlayer].hideInfo[10] || playerInventory)) {
+				//else if (player[myPlayer].accOreFinder && !flag10 && (!player[myPlayer].hideInfo[10] || playerInventory)) {
+				else if (info == InfoDisplay.MetalDetector) {
 					num = 10;
 					text3 = Lang.inter[104].Value;
 					if (SceneMetrics.bestOre <= 0) {
@@ -34824,7 +_,8 @@
 
 					flag10 = true;
 				}
-				else if (player[myPlayer].accCritterGuide && !flag11 && (!player[myPlayer].hideInfo[11] || playerInventory)) {
+				//else if (player[myPlayer].accCritterGuide && !flag11 && (!player[myPlayer].hideInfo[11] || playerInventory)) {
+				else if (info == InfoDisplay.LifeformAnalyzer) {
 					flag11 = true;
 					num = 11;
 					text3 = Lang.inter[105].Value;
@@ -34849,7 +_,8 @@
 
 					text2 = ((num13 < 0 || num13 >= 200 || !npc[num13].active || npc[num13].rarity <= 0) ? Language.GetTextValue("GameUI.NoRareCreatures") : npc[num13].GivenOrTypeName);
 				}
-				else if (player[myPlayer].accThirdEye && !flag6 && (!player[myPlayer].hideInfo[5] || playerInventory)) {
+				//else if (player[myPlayer].accThirdEye && !flag6 && (!player[myPlayer].hideInfo[5] || playerInventory)) {
+				else if (info == InfoDisplay.Radar) {
 					flag6 = true;
 					num = 5;
 					text3 = Lang.inter[100].Value;
@@ -34868,14 +_,16 @@
 
 					text2 = ((player[myPlayer].accThirdEyeNumber == 0) ? Language.GetTextValue("GameUI.NoEnemiesNearby") : ((player[myPlayer].accThirdEyeNumber != 1) ? Language.GetTextValue("GameUI.EnemiesNearby", player[myPlayer].accThirdEyeNumber) : Language.GetTextValue("GameUI.OneEnemyNearby")));
 				}
-				else if (player[myPlayer].accJarOfSouls && !flag7 && (!player[myPlayer].hideInfo[6] || playerInventory)) {
+				//else if (player[myPlayer].accJarOfSouls && !flag7 && (!player[myPlayer].hideInfo[6] || playerInventory)) {
+				else if (info == InfoDisplay.TallyCounter) {
 					flag7 = true;
 					num = 6;
 					text3 = Lang.inter[101].Value;
 					int lastCreatureHit = player[myPlayer].lastCreatureHit;
 					text2 = ((lastCreatureHit > 0) ? (Lang.GetNPCNameValue(Item.BannerToNPC(lastCreatureHit)) + ": " + NPC.killCount[lastCreatureHit]) : Language.GetTextValue("GameUI.NoKillCount"));
 				}
-				else if (player[myPlayer].accDreamCatcher && !flag12 && (!player[myPlayer].hideInfo[12] || playerInventory)) {
+				//else if (player[myPlayer].accDreamCatcher && !flag12 && (!player[myPlayer].hideInfo[12] || playerInventory)) {
+				else if (info == InfoDisplay.DPSMeter) {
 					num = 12;
 					text3 = Lang.inter[106].Value;
 					player[myPlayer].checkDPSTime();
@@ -34883,7 +_,8 @@
 					flag12 = true;
 					text2 = ((dPS != 0) ? Language.GetTextValue("GameUI.DPS", player[myPlayer].getDPS()) : Language.GetTextValue("GameUI.NoDPS"));
 				}
-				else if (player[myPlayer].accStopwatch && !flag9 && (!player[myPlayer].hideInfo[9] || playerInventory)) {
+				//else if (player[myPlayer].accStopwatch && !flag9 && (!player[myPlayer].hideInfo[9] || playerInventory)) {
+				else if (info == InfoDisplay.Stopwatch) {
 					num = 9;
 					text3 = Lang.inter[103].Value;
 					Vector2 vector = player[myPlayer].velocity + player[myPlayer].instantMovementAccumulatedThisFrame;
@@ -34921,15 +_,17 @@
 					text2 = Language.GetTextValue("GameUI.Speed", Math.Round(num20));
 					flag9 = true;
 				}
-				else if (player[myPlayer].accCompass > 0 && !flag3 && (!player[myPlayer].hideInfo[3] || playerInventory)) {
+				//else if (player[myPlayer].accCompass > 0 && !flag3 && (!player[myPlayer].hideInfo[3] || playerInventory)) {
+				else if (info == InfoDisplay.Compass) {
 					num = 3;
 					text3 = Lang.inter[98].Value;
 					int num21 = (int)((player[myPlayer].position.X + (float)(player[myPlayer].width / 2)) * 2f / 16f - (float)maxTilesX);
 					text2 = ((num21 > 0) ? Language.GetTextValue("GameUI.CompassEast", num21) : ((num21 >= 0) ? Language.GetTextValue("GameUI.CompassCenter") : Language.GetTextValue("GameUI.CompassWest", -num21)));
 					flag3 = true;
 				}
-				else if (player[myPlayer].accDepthMeter > 0 && !flag2 && (!player[myPlayer].hideInfo[4] || playerInventory)) {
+				//else if (player[myPlayer].accDepthMeter > 0 && !flag2 && (!player[myPlayer].hideInfo[4] || playerInventory)) {
+				else if (info == InfoDisplay.DepthMeter) {
-					num = 4;
+				num = 4;
 					text3 = Lang.inter[99].Value;
 					int num22 = (int)((double)((player[myPlayer].position.Y + (float)player[myPlayer].height) * 2f / 16f) - worldSurface * 2.0);
 					string text6 = "";
@@ -34944,27 +_,33 @@
 					text2 = text7 + " " + text6;
 					flag2 = true;
 				}
+				else {
+					num = info.Type;
+					text2 = info.DisplayValue();
+					text3 = info.DisplayName;
+				}
+
+				InfoDisplayLoader.ModifyDisplayValue(info, ref text2);
+				InfoDisplayLoader.ModifyDisplayName(info, ref text3);
 
 				if (!(text2 != ""))
 					continue;
 
 				GetInfoAccIconPosition(num3, startX, out int X, out int Y);
 				if (num >= 0) {
-					num3++;
 					int num26 = 22;
 					if (screenHeight < 650)
 						num26 = 20;
 
-					Vector2 vector2 = new Vector2(X, Y + 74 + num26 * i + 52);
+					Vector2 vector2 = new Vector2(X, Y + 74 + num26 * num3 + 52);
-					int num27 = num;
+					int num27 = info.Type;
-					if (num27 == 8)
-						num27 = 7;
 
+					Texture2D icon = ModContent.GetTexture(info.Texture).Value;
 					Microsoft.Xna.Framework.Color color = Microsoft.Xna.Framework.Color.White;
 					bool flag14 = false;
 					if (playerInventory) {
 						vector2 = new Vector2(X, Y);
-						if ((float)mouseX >= vector2.X && (float)mouseY >= vector2.Y && (float)mouseX <= vector2.X + (float)TextureAssets.InfoIcon[num].Width() && (float)mouseY <= vector2.Y + (float)TextureAssets.InfoIcon[num].Height() && !PlayerInput.IgnoreMouseInterface) {
+						if ((float)mouseX >= vector2.X && (float)mouseY >= vector2.Y && (float)mouseX <= vector2.X + (float)icon.Width && (float)mouseY <= vector2.Y + (float)icon.Height && !PlayerInput.IgnoreMouseInterface) {
 							flag14 = true;
 							player[myPlayer].mouseInterface = true;
 							if (mouseLeft && mouseLeftRelease) {
@@ -34982,14 +_,17 @@
 						if (player[myPlayer].hideInfo[num27])
 							color = new Microsoft.Xna.Framework.Color(80, 80, 80, 70);
 					}
-					else if ((float)mouseX >= vector2.X && (float)mouseY >= vector2.Y && (float)mouseX <= vector2.X + (float)TextureAssets.InfoIcon[num].Width() && (float)mouseY <= vector2.Y + (float)TextureAssets.InfoIcon[num].Height() && !mouseText) {
+					else if ((float)mouseX >= vector2.X && (float)mouseY >= vector2.Y && (float)mouseX <= vector2.X + (float)icon.Width && (float)mouseY <= vector2.Y + (float)icon.Height && !mouseText) {
-						num2 = i;
+						//num2 = i;
+						num2 = num3;
+						if (i >= 7)
+							num2 += 1;
 						text = text3;
 						mouseText = true;
 					}
 
-					UILinkPointNavigator.SetPosition(1558 + num3 - 1, vector2 + TextureAssets.InfoIcon[num].Value.Size() * 0.75f);
+					UILinkPointNavigator.SetPosition(1558 + num3 - 1, vector2 + icon.Size() * 0.75f);
-					spriteBatch.Draw(TextureAssets.InfoIcon[num].Value, vector2, new Microsoft.Xna.Framework.Rectangle(0, 0, TextureAssets.InfoIcon[num].Width(), TextureAssets.InfoIcon[num].Height()), color, 0f, default(Vector2), 1f, SpriteEffects.None, 0f);
+					spriteBatch.Draw(icon, vector2, new Microsoft.Xna.Framework.Rectangle(0, 0, icon.Width, icon.Height), color, 0f, default(Vector2), 1f, SpriteEffects.None, 0f);
 					if (flag14)
 						spriteBatch.Draw(TextureAssets.InfoIcon[13].Value, vector2 - Vector2.One * 2f, null, OurFavoriteColor, 0f, default(Vector2), 1f, SpriteEffects.None, 0f);
 
@@ -34997,8 +_,9 @@
 				}
 
 				UILinkPointNavigator.Shortcuts.INFOACCCOUNT = num3;
+
 				if (playerInventory)
-					continue;
+					goto endThisIcon;
 
 				Vector2 scale = new Vector2(1f);
 				Vector2 vector3 = FontAssets.MouseText.Value.MeasureString(text2);
@@ -35034,8 +_,11 @@
 					if (screenHeight < 650)
 						num30 = 20;
 
-					spriteBatch.DrawString(FontAssets.MouseText.Value, text2, new Vector2(X + num28, Y + 74 + num30 * i + num29 + 48), color2, 0f, default(Vector2), scale, SpriteEffects.None, 0f);
+					spriteBatch.DrawString(FontAssets.MouseText.Value, text2, new Vector2(X + num28, Y + 74 + num30 * num3 + num29 + 48), color2, 0f, default(Vector2), scale, SpriteEffects.None, 0f);
 				}
+
+				endThisIcon:
+				num3++; // moved here due to calculation changes
 			}
 
 			if (!string.IsNullOrEmpty(text)) {
@@ -35054,8 +_,8 @@
 					Y += 261;
 			}
 			else if (ShouldDrawInfoIconsHorizontally) {
-				X = screenWidth - 280 + 20 * drawnCount - 10;
-				Y = 94;
+				X = screenWidth - 280 + 20 * (drawnCount % 12) - 10;
+				Y = 94 + (20 * (drawnCount / 12));
 				if (mapStyle == 1 && mapEnabled)
 					Y += 261;
 			}
@@ -35992,8 +_,10 @@
 			screenLastPosition = screenPosition;
 			screenPosition.Y = (float)(worldSurface * 16.0 - (double)screenHeight);
 			MenuXMovement = 4f;
-			if (alreadyGrabbingSunOrMoon)
+			if (alreadyGrabbingSunOrMoon && !playOldTile) {
 				playOldTile = true;
+				MenuLoader.ActivateOldVanillaMenu();
+			}
 
 			screenPosition.X += MenuXMovement;
 			if (screenPosition.X > 2.1474835E+09f)
@@ -36043,13 +_,14 @@
 					logoScaleSpeed -= 1f;
 			}
 
+			MenuLoader.UpdateAndDrawModMenu(spriteBatch, gameTime, color, logoRotation, logoScale);
 			Microsoft.Xna.Framework.Color color2 = new Microsoft.Xna.Framework.Color((byte)((float)(int)color.R * ((float)LogoA / 255f)), (byte)((float)(int)color.G * ((float)LogoA / 255f)), (byte)((float)(int)color.B * ((float)LogoA / 255f)), (byte)((float)(int)color.A * ((float)LogoA / 255f)));
 			Microsoft.Xna.Framework.Color color3 = new Microsoft.Xna.Framework.Color((byte)((float)(int)color.R * ((float)LogoB / 255f)), (byte)((float)(int)color.G * ((float)LogoB / 255f)), (byte)((float)(int)color.B * ((float)LogoB / 255f)), (byte)((float)(int)color.A * ((float)LogoB / 255f)));
-			if (playOldTile) {
+			if (MenuLoader.MenuOldVanilla.IsSelected) {
 				spriteBatch.Draw(TextureAssets.Logo3.Value, new Vector2(screenWidth / 2, 100f), new Microsoft.Xna.Framework.Rectangle(0, 0, TextureAssets.Logo.Width(), TextureAssets.Logo.Height()), color2, logoRotation, new Vector2(TextureAssets.Logo.Width() / 2, TextureAssets.Logo.Height() / 2), logoScale, SpriteEffects.None, 0f);
 				spriteBatch.Draw(TextureAssets.Logo4.Value, new Vector2(screenWidth / 2, 100f), new Microsoft.Xna.Framework.Rectangle(0, 0, TextureAssets.Logo.Width(), TextureAssets.Logo.Height()), color3, logoRotation, new Vector2(TextureAssets.Logo.Width() / 2, TextureAssets.Logo.Height() / 2), logoScale, SpriteEffects.None, 0f);
 			}
-			else {
+			else if (MenuLoader.MenuJourneysEnd.IsSelected) {
 				spriteBatch.Draw(TextureAssets.Logo.Value, new Vector2(screenWidth / 2, 100f), new Microsoft.Xna.Framework.Rectangle(0, 0, TextureAssets.Logo.Width(), TextureAssets.Logo.Height()), color2, logoRotation, new Vector2(TextureAssets.Logo.Width() / 2, TextureAssets.Logo.Height() / 2), logoScale, SpriteEffects.None, 0f);
 				spriteBatch.Draw(TextureAssets.Logo2.Value, new Vector2(screenWidth / 2, 100f), new Microsoft.Xna.Framework.Rectangle(0, 0, TextureAssets.Logo.Width(), TextureAssets.Logo.Height()), color3, logoRotation, new Vector2(TextureAssets.Logo.Width() / 2, TextureAssets.Logo.Height() / 2), logoScale, SpriteEffects.None, 0f);
 			}
@@ -36108,8 +_,21 @@
 			if (menuMode == -1)
 				menuMode = 0;
 
-			if (Program.LoadedEverything)
+			if (Program.LoadedEverything) {
 				GamepadMainMenuHandler.CanRun = true;
+			} else {
+				array9[0] = string.Format("{0}  {1}", Language.GetTextValue("UI.LoadingCode"), Program.LoadedPercentage.ToString("P0"));
+				if (!ModLoader.ModLoader.skipLoad) {
+					array9[1] = "Click to skip loading mods";
+					array7[1] = 0.5f;
+					num5 = 2;
+					if(selectedMenu == 1) {
+						ModLoader.ModLoader.skipLoad = true;
+					}
+				}
+				
+				goto SkipMenuEnumeration; //Put the label somewhere after the following if-else chain.
+			}
 
 			if (menuMode == 1212) {
 				array9[0] = Lang.menu[102].Value;
@@ -36146,7 +_,7 @@
 				if (selectedMenu >= 1) {
 					changeTheTitle = true;
 					LanguageManager.Instance.SetLanguage(selectedMenu);
-					menuMode = 0;
+					menuMode = Interface.loadModsID;
 					SoundEngine.PlaySound(10);
 					SaveSettings();
 				}
@@ -36284,7 +_,7 @@
 					menuMode = 14;
 				}
 			}
-			else if (netMode == 1 || menuMode == 14) {
+			else if (netMode == 1 && menuMode < 10000 && menuMode != 888 || menuMode == 14) {
 				num5 = 2;
 				array9[0] = statusText;
 				array[0] = true;
@@ -36382,17 +_,22 @@
 					Netplay.ServerPassword = "";
 				}
 				else if (selectedMenu == 2 || inputTextEnter || autoPass) {
-					string str = "-autoshutdown -password \"" + ConvertToSafeArgument(Netplay.ServerPassword) + "\" -lang " + Language.ActiveCulture.LegacyId;
+					string str = "tModLoader.dll -server " + "-autoshutdown -password \"" + ConvertToSafeArgument(Netplay.ServerPassword) + "\" -lang " + Language.ActiveCulture.LegacyId;
 #if LINUX
 					str += IntPtr.Size == 8 ? " -x64": " -x86";
 #endif
 					str = ((!ActiveWorldFileData.IsCloudSave) ? (str + SanitizePathArgument("world", worldPathName)) : (str + SanitizePathArgument("cloudworld", worldPathName)));
 					str = str + " -worldrollbackstokeep " + WorldRollingBackupsCountToKeep;
+					str += $@" -modpath ""{ModOrganizer.modPath}""";
+					if (showServerConsole)
+						str += " -showserverconsole";
+
 					tServer = new Process();
 #if WINDOWS
-					tServer.StartInfo.FileName = "TerrariaServer.exe";
+					tServer.StartInfo.FileName = "tModLoaderServer.exe";
 #else
-					tServer.StartInfo.FileName = "TerrariaServer";
+					var fileName = Process.GetCurrentProcess().MainModule.FileName;
+					tServer.StartInfo.FileName = fileName.Remove(fileName.LastIndexOf("."));
 #endif
 					tServer.StartInfo.Arguments = str;
 					if (libPath != "") {
@@ -36400,8 +_,7 @@
 						startInfo.Arguments = startInfo.Arguments + " -loadlib " + libPath;
 					}
 
-					tServer.StartInfo.UseShellExecute = false;
+					tServer.StartInfo.UseShellExecute = showServerConsole;
-					tServer.StartInfo.CreateNoWindow = true;
 					if (SocialAPI.Network != null)
 						SocialAPI.Network.LaunchLocalServer(tServer, MenuServerMode);
 					else
@@ -36422,7 +_,10 @@
 				array4[3] = 30;
 				array4[4] = 70;
 				array4[5] = 70;
+				array4[6] = 70;
-				num5 = 6;
+				num5 = 7;
+				array9[6] = Language.GetTextValue(showServerConsole ? "tModLoader.MPShowServerConsoleYes" : "tModLoader.MPShowServerConsoleNo");
+				array7[6] = 0.5f;
 				array9[0] = Lang.menu[135].Value;
 				array9[4] = Lang.menu[144].Value;
 				array9[5] = Lang.menu[5].Value;
@@ -36483,6 +_,10 @@
 						menuMode = 6;
 						SoundEngine.PlaySound(11);
 						break;
+					case 6:
+						showServerConsole = !showServerConsole;
+						SoundEngine.PlaySound(12, -1, -1, 1, 1f, 0f);
+						break;
 				}
 			}
 			else if (menuMode == 15) {
@@ -36503,16 +_,23 @@
 			else if (menuMode == 200) {
 				num5 = 3;
 				array9[0] = Lang.menu[9].Value;
+				if (WorldIO.customDataFail != null)
+					array9[0] = WorldIO.customDataFail.modName + ": " + array9[0];
+
 				array[0] = true;
 				num2 -= 30;
 				array4[1] = 70;
 				array4[2] = 50;
 				array9[1] = Lang.menu[10].Value;
 				array9[2] = Lang.menu[6].Value;
+				if (WorldIO.customDataFail != null)
+					array9[2] = Language.GetTextValue("tModLoader.OpenLogs");
+
 				if (selectedMenu == 1) {
 					if (FileUtilities.Exists(worldPathName + ".bak", ActiveWorldFileData.IsCloudSave)) {
 						FileUtilities.Move(worldPathName, worldPathName + ".bad", ActiveWorldFileData.IsCloudSave);
 						FileUtilities.Move(worldPathName + ".bak", worldPathName, ActiveWorldFileData.IsCloudSave);
+						WorldIO.LoadBackup(worldPathName, ActiveWorldFileData.IsCloudSave);
 						SoundEngine.PlaySound(10);
 						WorldGen.playWorld();
 						menuMode = 10;
@@ -36527,13 +_,23 @@
 				if (selectedMenu == 2 || flag5) {
 					flag5 = false;
 					SoundEngine.PlaySound(11);
+					if (WorldIO.customDataFail == null)
-					menuMode = 0;
+						menuMode = 0;
+					else {
+						Logging.tML.Error(Language.GetTextValue("tModLoader.WorldIODataException"), WorldIO.customDataFail.InnerException);
+						SoundEngine.PlaySound(SoundID.MenuOpen);
+						Utils.OpenFolder(Logging.LogDir);
+					}
+
 					netMode = 0;
 				}
 			}
 			else if (menuMode == 201) {
 				num5 = 3;
 				array9[0] = Lang.menu[9].Value;
+				if (WorldIO.customDataFail != null)
+					array9[0] = WorldIO.customDataFail.modName + ": " + array9[0];
+
 				array[0] = true;
 				array[1] = true;
 				num2 -= 30;
@@ -36541,9 +_,21 @@
 				array4[2] = 50;
 				array9[1] = Lang.menu[11].Value;
 				array9[2] = Lang.menu[5].Value;
+				if (WorldIO.customDataFail != null)
+					array9[2] = Language.GetTextValue("tModLoader.OpenLogs");
+
 				if (selectedMenu == 2 || flag5) {
 					flag5 = false;
 					SoundEngine.PlaySound(11);
+					if (WorldIO.customDataFail == null) {
+						menuMode = 0;
+					}
+					else {
+						Logging.tML.Error(Language.GetTextValue("tModLoader.WorldIODataException"), WorldIO.customDataFail.InnerException);
+						SoundEngine.PlaySound(SoundID.MenuOpen);
+						Utils.OpenFolder(Logging.LogDir);
+					}
+
 					menuMode = 0;
 					netMode = 0;
 				}
@@ -36592,14 +_,18 @@
 					menuMode = 12;
 				}
 
+				if (Steam.IsSteamApp)
+					goto SkipAchievements;
+
 				num11++;
 				array9[num11] = Lang.menu[131].Value;
+				//Comment to join two patches.
 				if (selectedMenu == num11) {
 					SoundEngine.PlaySound(10);
 					menuMode = 888;
 					MenuUI.SetState(AchievementsMenu);
 				}
-
+	SkipAchievements:
 				num11++;
 				if (SocialAPI.Workshop != null) {
 					array9[num11] = Language.GetText("UI.Workshop").Value;
@@ -36620,6 +_,7 @@
 				}
 
 				num11++;
+				Interface.AddMenuButtons(this, selectedMenu, array9, array7, ref num2, ref num4, ref num11, ref num5);
 				array9[num11] = Lang.menu[14].Value;
 				if (selectedMenu == num11) {
 					SoundEngine.PlaySound(10);
@@ -37248,6 +_,7 @@
 					num2 = 210;
 					num4 = 37;
 					num5 = 8;
+					num5++; // Room for tModLoader settings option.
 					array4[num5 - 1] = 8;
 					for (int num19 = 0; num19 < num5; num19++) {
 						array7[num19] = 0.75f;
@@ -37303,6 +_,13 @@
 					}
 
 					num20++;
+					array9[num20] = Language.GetTextValue("tModLoader.tModLoaderSettings");
+					if (selectedMenu == num20) {
+						SoundEngine.PlaySound(SoundID.MenuOpen);
+						menuMode = Interface.tModLoaderSettingsID;
+					}
+
+					num20++;
 					array9[num20] = Lang.menu[5].Value;
 					if (selectedMenu == num20 || flag5) {
 						flag5 = false;
@@ -37381,6 +_,7 @@
 					num2 = 210;
 					num4 = 36;
 					num5 = 9;
+					num5++; // Room for tModLoader BossBarStyle option.
 					array4[num5 - 1] = 18;
 					for (int num23 = 0; num23 < num5; num23++) {
 						array7[num23] = 0.75f;
@@ -37478,6 +_,11 @@
 						ActivePlayerResourcesSet = playerResourcesDisplaySet;
 
 					num24++;
+					array9[num24] = BossBarLoader.InsertMenu(out Action onClick);
+					if (selectedMenu == num24)
+						onClick();
+
+					num24++;
 					array9[num24] = Lang.menu[5].Value;
 					if (selectedMenu == num24 || flag5) {
 						flag5 = false;
@@ -38363,7 +_,12 @@
 						}
 					}
 				}
+				else {
+					Interface.ModLoaderMenus(this, selectedMenu, array9, array7, array4, ref num2, ref num4, ref num5, ref flag5);
+				}
 			}
+
+			SkipMenuEnumeration:
 
 			if (menuMode == 888) {
 				if (!_blockFancyUIWhileLoading)
@@ -38886,6 +_,7 @@
 
 			bool flag11 = false;
 			for (int num95 = 0; num95 < num5; num95++) {
+				//patch file: num5, array9, num95
 				if (array9[num95] == null)
 					continue;
 
@@ -38983,6 +_,7 @@
 
 					num104 *= array7[num95];
 					if (!array8[num95])
+						//patch file: array9, array7, array4, num2, num4
 						spriteBatch.DrawString(FontAssets.DeathText.Value, array9[num95], new Vector2(num3 + num102 + array5[num95], (float)(num2 + num4 * num95 + num103) + origin.Y * array7[num95] + (float)array4[num95]), color11, 0f, origin, num104, SpriteEffects.None, 0f);
 					else
 						spriteBatch.DrawString(FontAssets.DeathText.Value, array9[num95], new Vector2(num3 + num102 + array5[num95], (float)(num2 + num4 * num95 + num103) + origin.Y * array7[num95] + (float)array4[num95]), color11, 0f, new Vector2(0f, origin.Y), num104, SpriteEffects.None, 0f);
<<<<<<< HEAD
@@ -39066,10 +_,58 @@
=======
@@ -39094,10 +_,51 @@
>>>>>>> fc40ab22
 					if (num107 == 3)
 						num109 = 2;
 
+					string supportMessage = Language.GetTextValue("tModLoader.PatreonSupport");
+					string patreonShortURL = @"patreon.com/tModLoader";
+					bool showPatreon = !Steam.IsSteamApp;
+
+					// Show number of mods - 1 such as to show number of enabled mods that are not tModLoader itself
+					string modsMessage = Language.GetTextValue("tModLoader.MenuModsEnabled", Math.Max(0, ModLoader.ModLoader.Mods.Length - 1));
+					if (ModLoader.ModLoader.ModUpdatesAvailable > 0) {
+						modsMessage += " " + Language.GetTextValue("tModLoader.MenuModUpdatesAvailable", ModLoader.ModLoader.ModUpdatesAvailable);
+					}
+
+					string drawVersion = versionNumber + Environment.NewLine + ModLoader.ModLoader.versionedName + Environment.NewLine + modsMessage + (showPatreon ? Environment.NewLine + supportMessage : "");
-					Vector2 origin2 = FontAssets.MouseText.Value.MeasureString(versionNumber);
+					Vector2 origin2 = FontAssets.MouseText.Value.MeasureString(drawVersion);
 					origin2.X *= 0.5f;
 					origin2.Y *= 0.5f;
+
+					if (menuMode == 0 && !ModCompile.DeveloperMode) {
+						const string text = "Enable Developer Mode";
+						// measure and draw text from bottom right
+						var textSize = FontAssets.MouseText.Value.MeasureString(text);
+						var pos = new Vector2(screenWidth - 10f + num108, screenHeight - 2f + num109);
+						var d_color = color12;
+						if (num107 == 4) // final draw
+						{
+							var rect = new Rectangle((int)(pos.X - textSize.X), (int)(pos.Y - textSize.Y), (int)textSize.X, (int)textSize.Y);
+							bool mouseover = rect.Contains(mouseX, mouseY);
+							d_color = mouseover ? highVersionColor : new Color(120, 120, 120, 76);
+							if (mouseover && mouseLeftRelease && mouseLeft) {
+								SoundEngine.PlaySound(SoundID.MenuOpen);
+								menuMode = Interface.modSourcesID;
+							}
+						}
+						spriteBatch.DrawString(FontAssets.MouseText.Value, text, pos, d_color, 0f, textSize, 1f, SpriteEffects.None, 0f);
+					}
+
-					spriteBatch.DrawString(FontAssets.MouseText.Value, versionNumber, new Vector2(origin2.X + (float)num108 + 10f, (float)screenHeight - origin2.Y + (float)num109 - 2f), color12, 0f, origin2, 1f, SpriteEffects.None, 0f);
+					spriteBatch.DrawString(FontAssets.MouseText.Value, drawVersion, new Vector2(origin2.X + num108 + 10f, screenHeight - origin2.Y + num109 - 2f), color12, 0f, origin2, 1f, SpriteEffects.None, 0f);
+					if (num107 == 4)
+						color12 = new Microsoft.Xna.Framework.Color(127, 191, 191, 76);
+
+					if (showPatreon) {
+						var font = FontAssets.MouseText.Value;
+						origin2 = font.MeasureString(supportMessage);
+						Vector2 urlSize = font.MeasureString(patreonShortURL);
+						spriteBatch.DrawString(font, patreonShortURL, new Vector2(origin2.X + num108 + 10f, screenHeight - origin2.Y + num109 - 2f), color12, 0f, Vector2.Zero, 1f, SpriteEffects.None, 0f);
+						if (num107 == 4 && mouseLeftRelease && mouseLeft && new Microsoft.Xna.Framework.Rectangle((int)origin2.X + 10, screenHeight - (int)urlSize.Y - 2, (int)urlSize.X, (int)origin2.Y).Contains(new Microsoft.Xna.Framework.Point(mouseX, mouseY)) && hasFocus) {
+							SoundEngine.PlaySound(SoundID.MenuOpen);
+							var ps = new ProcessStartInfo("https://www.patreon.com/tModLoader") {
+								UseShellExecute = true,
+								Verb = "open"
+							};
+							Process.Start(ps);
+						}
+					}
 				}
 			}
 
@@ -39131,6 +_,21 @@
 			else
 				mouseRightRelease = true;
 
+			if (mouseMiddle)
+				mouseMiddleRelease = false;
+			else
+				mouseMiddleRelease = true;
+
+			if (mouseXButton1)
+				mouseXButton1Release = false;
+			else
+				mouseXButton1Release = true;
+
+			if (mouseXButton2)
+				mouseXButton2Release = false;
+			else
+				mouseXButton2Release = true;
+
 			if (menuMode == num)
 				GamepadMainMenuHandler.LastDrew = num;
 		}
@@ -39226,6 +_,10 @@
 			CreditsRollEvent.Reset();
 			maxRaining = 0f;
 			raining = false;
+
+			//Added by tML.
+			Graphics.Effects.Filters.Scene.DeactivateAll();
+			SkyManager.Instance.DeactivateAll();
 		}
 
 		private static void PostDrawMenu(Microsoft.Xna.Framework.Point screenSizeCache, Microsoft.Xna.Framework.Point screenSizeCacheAfterScaling) {
@@ -39695,9 +_,16 @@
 			float value3 = (float)((double)(screenPosition.Y - (float)(screenHeight / 2) + 200f) - rockLayer * 16.0) / 300f;
 			value3 = MathHelper.Clamp(value3, 0f, 1f);
 			int num7 = (int)((screenPosition.X + (float)(screenWidth / 2)) / 16f);
+
+			LoaderManager.Get<UndergroundBackgroundStylesLoader>().ChooseStyle(out var modBG, out var priority);
 			int num8 = 3;
 			num8 = ((num7 <= caveBackX[0]) ? caveBackStyle[0] : ((num7 <= caveBackX[1]) ? caveBackStyle[1] : ((num7 > caveBackX[2]) ? caveBackStyle[3] : caveBackStyle[2])));
 			num8 += 3;
+
+			if (priority == SceneEffectPriority.BiomeLow) {
+				num8 = modBG;
+			}
+
 			if (SceneMetrics.SnowTileCount > SceneMetrics.SnowTileThreshold && (screenPosition.Y + (float)screenHeight + 1200f) / 16f < (float)(maxTilesY - 250))
 				num8 = 1;
 
@@ -39711,6 +_,10 @@
 				}
 			}
 
+			if (priority == SceneEffectPriority.BiomeMedium) {
+				num8 = modBG;
+			}
+
 			if (WorldGen.oceanDepths((int)(screenPosition.X + (float)(screenHeight / 2)) / 16, (int)(screenPosition.Y + (float)(screenHeight / 2)) / 16)) {
 				num8 = (player[myPlayer].ZoneCorrupt ? 19 : (player[myPlayer].ZoneCrimson ? 21 : ((!player[myPlayer].ZoneHallow) ? 18 : 20)));
 			}
@@ -39737,6 +_,10 @@
 			if (SceneMetrics.MushroomTileCount > SceneMetrics.MushroomTileMax)
 				num8 = 2;
 
+			if (priority >= SceneEffectPriority.BiomeHigh) {
+				num8 = modBG;
+			}
+
 			if (num8 != undergroundBackground) {
 				oldUndergroundBackground = undergroundBackground;
 				undergroundBackground = num8;
@@ -39942,6 +_,7 @@
 					array3[5] = 127;
 
 				array3[6] = 185 + hellBackStyle;
+				LoaderManager.Get<UndergroundBackgroundStylesLoader>().FillTextureArray(num9, array3);
 				LoadBackground(array3[0]);
 				LoadBackground(array3[1]);
 				LoadBackground(array3[2]);
@@ -42163,8 +_,22 @@
 				spriteBatch.Begin(SpriteSortMode.Deferred, BlendState.AlphaBlend, SamplerState.PointClamp, DepthStencilState.None, RasterizerState.CullCounterClockwise);
 				flag = true;
 				DrawMapFullscreenBackground(screenPosition, screenWidth, screenHeight);
+				/* Map texture drawing replaced by an adaptive drawing below, as mod worlds sometimes aren't regular sizes.
 				Microsoft.Xna.Framework.Rectangle destinationRectangle = new Microsoft.Xna.Framework.Rectangle((int)num27, (int)num28, (int)num29, (int)num30);
 				spriteBatch.Draw(TextureAssets.Map.Value, destinationRectangle, Microsoft.Xna.Framework.Color.White);
+				*/
+				int x = (int)(num + mapFullscreenScale * 10);
+				int y = (int)(num2 + mapFullscreenScale * 10);
+				int width = (int)((maxTilesX - 40) * mapFullscreenScale);
+				int height = (int)((maxTilesY - 40) * mapFullscreenScale);
+				var destinationRectangle = new Rectangle(x, y, width, height);
+				spriteBatch.Draw(TextureAssets.Map.Value, destinationRectangle, new Rectangle(40, 4, 848, 240), Color.White);
+				int edgeWidth = (int)(40 * mapFullscreenScale * 5);
+				int edgeHeight = (int)(4 * mapFullscreenScale * 5);
+				destinationRectangle = new Rectangle(x - edgeWidth, y - edgeHeight, edgeWidth, height + 2 * edgeHeight);
+				spriteBatch.Draw(TextureAssets.Map.Value, destinationRectangle, new Rectangle(0, 0, 40, 248), Color.White);
+				destinationRectangle = new Rectangle(x + width, y - edgeHeight, edgeWidth, height + 2 * edgeHeight);
+				spriteBatch.Draw(TextureAssets.Map.Value, destinationRectangle, new Rectangle(888, 0, 40, 248), Color.White);
 				if (mouseLeft && mouseLeftRelease) {
 					double totalSeconds = gameTime.TotalGameTime.TotalSeconds;
 					if (totalSeconds - _lastPingMouseDownTime < 0.5 && Vector2.Distance(MouseScreen, _lastPingMousePosition) < 2f)
@@ -42278,7 +_,7 @@
 			float num40 = (float)textureMaxHeight * num5;
 			float num41 = num;
 			float num42 = 0f;
-			for (int k = 0; k <= 4; k++) {
+			for (int k = 0; k <= mapTargetX - 1; k++) {
 				if (!((float)((k + 1) * textureMaxWidth) > num7) || !((float)(k * textureMaxWidth) < num7 + num9))
 					continue;
 
@@ -42667,6 +_,7 @@
 						}
 					}
 					else if (type >= num99 && type < num99 + num100) {
+						//patch file: num91, num92
 						Tile tile5 = Main.tile[num91, num92];
 						if (tile5 != null) {
 							int num109 = num92;
@@ -42680,6 +_,7 @@
 					}
 					else {
 						text = Lang.GetMapObjectName(type);
+						text = Lang._mapLegendCache.FromTile(Map[num91, num92], num91, num92);
 					}
 				}
 
@@ -42845,6 +_,7 @@
 				}
 
 				spriteBatch.Draw(TextureAssets.MapIcon[num138].Value, new Vector2(num136, num137), new Microsoft.Xna.Framework.Rectangle(0, 0, TextureAssets.MapIcon[num138].Width(), TextureAssets.MapIcon[num138].Height()), new Microsoft.Xna.Framework.Color(num139, num139, num139, num139), 0f, default(Vector2), 1f, SpriteEffects.None, 0f);
+				SystemHooks.PostDrawFullscreenMap(ref text);
 				DrawCursor(DrawThickCursor());
 			}
 
@@ -42877,6 +_,11 @@
 		}
 
 		private static void DrawMapFullscreenBackground(Vector2 screenPosition, int screenWidth, int screenHeight) {
+			Texture2D modTexture = PlayerHooks.GetMapBackgroundImage(LocalPlayer);
+			if (modTexture != null) {
+				spriteBatch.Draw(modTexture, new Microsoft.Xna.Framework.Rectangle(0, 0, screenWidth, screenHeight), Microsoft.Xna.Framework.Color.White);
+				return;
+			}
 			Asset<Texture2D> asset = TextureAssets.MapBGs[0];
 			int num = -1;
 			Microsoft.Xna.Framework.Color color = Microsoft.Xna.Framework.Color.White;
@@ -43581,6 +_,10 @@
 						return 12;
 					return 6;
 				default:
+					LoaderManager.Get<WaterStylesLoader>().ChooseStyle(out var waterStyle, out var priority);
+					if (priority >= SceneEffectPriority.BiomeLow) {
+						return waterStyle;
+					}
 					if ((double)(screenPosition.Y / 16f) > rockLayer + 40.0) {
 						if (player[myPlayer].ZoneGlowshroom)
 							return 7;
@@ -43612,6 +_,7 @@
 							liquidAlpha[i] = Math.Min(liquidAlpha[i] + 0.2f, 1f);
 					}
 				}
+				LoaderManager.Get<WaterStylesLoader>().UpdateLiquidAlphas();
 			}
 
 			if (!drawToScreen && !isBackground) {
@@ -43637,9 +_,12 @@
 			}
 
 			DrawWater(isBackground, waterStyle, flag ? liquidAlpha[waterStyle] : 1f);
+			
+		postWaterDraw:
+			LoaderManager.Get<WaterStylesLoader>().DrawWatersToScreen(isBackground);
 		}
 
-		protected void DrawWater(bool bg = false, int Style = 0, float Alpha = 1f) {
+		protected internal void DrawWater(bool bg = false, int Style = 0, float Alpha = 1f) {
 			if (!Lighting.NotRetro) {
 				oldDrawWater(bg, Style, Alpha);
 				return;
@@ -44954,7 +_,9 @@
 		}
 
 		public void LoadBackground(int i) {
-			if (i >= 0 && TextureAssets.Background[i].State == AssetState.NotLoaded) {
+			// sometimes when updating GraphicsProfile from Reach to HiDef, the device is re-created rather than reset
+			// This happens early, and the background loading texture may be disposed
+			if (i >= 0 && (TextureAssets.Background[i].State == AssetState.NotLoaded || TextureAssets.Background[i].IsDisposed)) {
 				Assets.Request<Texture2D>(TextureAssets.Background[i].Name);
 				backgroundWidth[i] = TextureAssets.Background[i].Width();
 				backgroundHeight[i] = TextureAssets.Background[i].Height();
@@ -45424,6 +_,10 @@
 							DrawSurfaceBG_Mushroom(num4, num5, num6, bgTexIndexes7);
 							DrawSurfaceBG_DrawChangeOverlay(11);
 						}
+
+						if (num20 >= BG_STYLES_COUNT) {
+							LoaderManager.Get<SurfaceBackgroundStylesLoader>().DrawCloseBackground(num20);
+						}
 					}
 				}
 			}
@@ -45588,6 +_,7 @@
 				DrawSurfaceBG_DrawBackMountainsLayer(246);
 			}
 
+			LoaderManager.Get<SurfaceBackgroundStylesLoader>().DrawFarTexture();
 			SkyManager.Instance.DrawToDepth(spriteBatch, 5f);
 		}
 
@@ -45658,6 +_,8 @@
 				if (treeMntBGSet4[1] > -1)
 					DrawSurfaceBG_DrawBackMountainsLayer(treeMntBGSet4[1]);
 			}
+
+			LoaderManager.Get<SurfaceBackgroundStylesLoader>().DrawMiddleTexture();
 		}
 
 		private void UpdateOceanWaterLineForAmbience() {
@@ -46848,7 +_,7 @@
 
 				bool flag2 = false;
 				bool flag3 = false;
-				if (tile[x, y].type == 10) {
+				if (TileLoader.IsClosedDoor(tile[x, y])) {
 					flag2 = false;
 				}
 				else if (tileSolid[tile[x, y].type] && !tileSolidTop[tile[x, y].type]) {
@@ -46913,6 +_,7 @@
 		}
 
 		protected override void Draw(GameTime gameTime) {
+			try {
 			if (!_isDrawingOrUpdating && IsGraphicsDeviceAvailable) {
 				_isDrawingOrUpdating = true;
 				EnsureRenderTargetContent();
@@ -46923,6 +_,11 @@
 				Assets.TransferCompletedAssets();
 				_isDrawingOrUpdating = false;
 			}
+			}
+			catch (Exception e) {
+				Logging.Terraria.Error(e);
+				throw;
+			}
 		}
 
 		private void DoDraw(GameTime gameTime) {
@@ -47227,8 +_,8 @@
 			UpdateAtmosphereTransparencyToSkyColor();
 			base.GraphicsDevice.Clear(Microsoft.Xna.Framework.Color.Black);
 			base.Draw(gameTime);
-			float val = (float)screenWidth / MinimumZoomComparerX;
-			float val2 = (float)screenHeight / MinimumZoomComparerY;
+			float val = screenWidth / (ModLoader.ModLoader.removeForcedMinimumZoom ? MinimumZoomComparerX : 8192f);
+			float val2 = screenHeight / (ModLoader.ModLoader.removeForcedMinimumZoom ? MinimumZoomComparerY : 8192f);
 			ForcedMinimumZoom = Math.Max(Math.Max(1f, val), val2);
 			GameViewMatrix.Effects = ((!gameMenu && player[myPlayer].gravDir != 1f) ? SpriteEffects.FlipVertically : SpriteEffects.None);
 			BackgroundViewMatrix.Effects = GameViewMatrix.Effects;
@@ -47239,6 +_,7 @@
 			else
 				Rasterizer = RasterizerState.CullClockwise;
 
+			SystemHooks.ModifyTransformMatrix(ref GameViewMatrix);
 			bool flag = !drawToScreen && netMode != 2 && !gameMenu && !mapFullscreen && Lighting.NotRetro && Terraria.Graphics.Effects.Filters.Scene.CanCapture();
 			if (flag)
 				Terraria.Graphics.Effects.Filters.Scene.BeginCapture(screenTarget, Microsoft.Xna.Framework.Color.Black);
@@ -47298,7 +_,7 @@
 			spriteBatch.Begin(SpriteSortMode.Deferred, BlendState.AlphaBlend, SamplerState.LinearClamp, DepthStencilState.None, Rasterizer, null, GameViewMatrix.TransformationMatrix);
 			DrawBackgroundBlackFill();
 			spriteBatch.End();
-			Overlays.Scene.Draw(spriteBatch, RenderLayers.Landscape);
+			Overlays.Scene.Draw(spriteBatch, RenderLayers.Landscape, true);
 			spriteBatch.Begin(SpriteSortMode.Deferred, BlendState.AlphaBlend, SamplerState.LinearClamp, DepthStencilState.None, Rasterizer, null, UIScaleMatrix);
 			if (gameMenu || netMode == 2) {
 				spriteBatch.End();
@@ -47394,6 +_,7 @@
 
 			TimeLogger.DetailedDrawReset();
 			spriteBatch.End();
+			SystemHooks.PostDrawTiles();
 			TimeLogger.DetailedDrawTime(35);
 			HasInteractibleObjectThatIsNotATile = false;
 			SortDrawCacheWorms();
@@ -47465,7 +_,7 @@
 			ScreenObstruction.Draw(spriteBatch);
 			TimeLogger.DetailedDrawReset();
 			spriteBatch.End();
-			Overlays.Scene.Draw(spriteBatch, RenderLayers.All);
+			Overlays.Scene.Draw(spriteBatch, RenderLayers.All, true);
 			if (flag)
 				Terraria.Graphics.Effects.Filters.Scene.EndCapture(null, screenTarget, screenTargetSwap, Microsoft.Xna.Framework.Color.Black);
 
@@ -47688,6 +_,21 @@
 			else
 				mouseRightRelease = true;
 
+			if (mouseMiddle)
+				mouseMiddleRelease = false;
+			else
+				mouseMiddleRelease = true;
+
+			if (mouseXButton1)
+				mouseXButton1Release = false;
+			else
+				mouseXButton1Release = true;
+
+			if (mouseXButton2)
+				mouseXButton2Release = false;
+			else
+				mouseXButton2Release = true;
+
 			if (!PlayerInput.Triggers.Current.MouseRight && !PlayerInput.Triggers.Current.MouseLeft && !preventStackSplitReset)
 				stackSplit = 0;
 
@@ -47764,6 +_,7 @@
 						else if (player.scope)
 							num5 = 0.5f;
 
+						PlayerHooks.ModifyZoom(LocalPlayer, ref num5);
 						Vector2 vector3 = (MouseScreen - new Vector2(screenWidth, screenHeight) / 2f) / (new Vector2(screenWidth, screenHeight) / 2f);
 						num4 = 48f;
 						if (vector3 != Vector2.Zero && num5 != -1f) {
@@ -47789,8 +_,10 @@
 					if (num7 < 0)
 						num7 = 0;
 
-					vector2.X = (float)(num6 - screenWidth / 2) / 1.25f;
-					vector2.Y = (float)(num7 - screenHeight / 2) / 1.25f;
+					float zoom = 0.8f;
+					PlayerHooks.ModifyZoom(LocalPlayer, ref zoom);
+					vector2.X = (num6 - screenWidth / 2) * zoom;
+					vector2.Y = (num7 - screenHeight / 2) * zoom;
 					flag = true;
 				}
 				else if (Main.player[myPlayer].inventory[Main.player[myPlayer].selectedItem].type == 1254 && mouseRight) {
@@ -47808,8 +_,10 @@
 					if (num9 < 0)
 						num9 = 0;
 
-					vector2.X = (float)(num8 - screenWidth / 2) / 1.5f;
-					vector2.Y = (float)(num9 - screenHeight / 2) / 1.5f;
+					float zoom = 3f/2f;
+					PlayerHooks.ModifyZoom(LocalPlayer, ref zoom);
+					vector2.X = (num8 - screenWidth / 2) * zoom;
+					vector2.Y = (num9 - screenHeight / 2) * zoom;
 					flag = true;
 				}
 				else if (Main.player[myPlayer].inventory[Main.player[myPlayer].selectedItem].type == 1299 && Main.player[myPlayer].selectedItem != 58) {
@@ -47827,8 +_,10 @@
 					if (num11 < 0)
 						num11 = 0;
 
-					vector2.X = (float)(num10 - screenWidth / 2) / 1.5f;
-					vector2.Y = (float)(num11 - screenHeight / 2) / 1.5f;
+					float zoom = 3f/2f;
+					PlayerHooks.ModifyZoom(LocalPlayer, ref zoom);
+					vector2.X = (num10 - screenWidth / 2) * zoom;
+					vector2.Y = (num11 - screenHeight / 2) * zoom;
 					flag = true;
 				}
 				else if (Main.player[myPlayer].scope && mouseRight) {
@@ -47846,8 +_,32 @@
 					if (num13 < 0)
 						num13 = 0;
 
+					float zoom = 0.5f;
+					PlayerHooks.ModifyZoom(player[myPlayer], ref zoom);
-					vector2.X = (float)(num12 - screenWidth / 2) / 2f;
+					vector2.X = (num12 - screenWidth / 2) * zoom;
-					vector2.Y = (float)(num13 - screenHeight / 2) / 2f;
+					vector2.Y = (num13 - screenHeight / 2) * zoom;
+				}
+				else {
+					int mouseXClamped = mouseX;
+					int mouseYClamped = mouseY;
+					if (mouseXClamped > screenWidth)
+						mouseXClamped = screenWidth;
+
+					if (mouseXClamped < 0)
+						mouseXClamped = 0;
+
+					if (mouseYClamped > screenHeight)
+						mouseYClamped = screenHeight;
+
+					if (mouseYClamped < 0)
+						mouseYClamped = 0;
+
+					float zoom = -1f;
+					PlayerHooks.ModifyZoom(LocalPlayer, ref zoom);
+					if (zoom != -1f) {
+						vector2.X = (mouseXClamped - screenWidth / 2) * zoom;
+						vector2.Y = (mouseYClamped - screenHeight / 2) * zoom;
+					}
 					flag = true;
 				}
 			}
@@ -47893,16 +_,26 @@
 
 			screenPosition.X = (int)screenPosition.X;
 			screenPosition.Y = (int)screenPosition.Y;
+			PlayerHooks.ModifyScreenPosition(LocalPlayer);
+			SystemHooks.ModifyScreenPosition();
 			ClampScreenPositionToWorld();
 		}
 
 		private void DrawSunAndMoon(SceneArea sceneArea, Microsoft.Xna.Framework.Color moonColor, Microsoft.Xna.Framework.Color sunColor, float tempMushroomInfluence) {
-			Texture2D value = TextureAssets.Sun.Value;
+			Texture2D value;
+			Texture2D value2;
+			ModMenu menu = MenuLoader.CurrentMenu;
 			int num = moonType;
+			if (gameMenu) {
+				value = menu.SunTexture?.Value ?? TextureAssets.Sun.Value;
+				value2 = menu.MoonTexture?.Value ?? TextureAssets.Moon[Utils.Clamp(num, 0, 8)].Value;
+				goto SkipVanillaTextures;
+			}
+			value = TextureAssets.Sun.Value;
 			if (!TextureAssets.Moon.IndexInRange(num))
 				num = Utils.Clamp(num, 0, 8);
-
-			Texture2D value2 = TextureAssets.Moon[num].Value;
+			value2 = TextureAssets.Moon[num].Value;
+			SkipVanillaTextures:
 			int num2 = sceneArea.bgTopY;
 			int num3 = (int)(time / 54000.0 * (double)(sceneArea.totalWidth + (float)(value.Width * 2))) - value.Width;
 			int num4 = 0;
@@ -47976,7 +_,11 @@
 
 				moonColor *= num13;
 				Vector2 position2 = new Vector2(num6, num7 + moonModY) + sceneArea.SceneLocalScreenPositionOffset;
+				if (menu != null) {
+					bool needsVanillaFraming = value2 == TextureAssets.Moon[num].Value;
+					spriteBatch.Draw(value2, position2, new Rectangle(0, needsVanillaFraming ? TextureAssets.Moon[num].Width() * moonPhase : 0, needsVanillaFraming ? TextureAssets.Moon[num].Width() : value2.Width, needsVanillaFraming ? TextureAssets.Moon[num].Width() : value2.Width), moonColor, num9, new Vector2(needsVanillaFraming ? TextureAssets.Moon[num].Width() / 2 : value2.Width / 2), num8, SpriteEffects.None, 0f);
+				}
-				if (WorldGen.drunkWorldGen)
+				else if (WorldGen.drunkWorldGen)
 					spriteBatch.Draw(TextureAssets.SmileyMoon.Value, position2, new Microsoft.Xna.Framework.Rectangle(0, 0, TextureAssets.SmileyMoon.Width(), TextureAssets.SmileyMoon.Height()), moonColor, num9 / 2f + (float)Math.PI, new Vector2(TextureAssets.SmileyMoon.Width() / 2, TextureAssets.SmileyMoon.Width() / 2), num8, SpriteEffects.None, 0f);
 				else if (pumpkinMoon)
 					spriteBatch.Draw(TextureAssets.PumpkinMoon.Value, position2, new Microsoft.Xna.Framework.Rectangle(0, TextureAssets.PumpkinMoon.Width() * moonPhase, TextureAssets.PumpkinMoon.Width(), TextureAssets.PumpkinMoon.Width()), moonColor, num9, new Vector2(TextureAssets.PumpkinMoon.Width() / 2, TextureAssets.PumpkinMoon.Width() / 2), num8, SpriteEffects.None, 0f);
@@ -47985,7 +_,6 @@
 				else
 					spriteBatch.Draw(TextureAssets.Moon[num].Value, position2, new Microsoft.Xna.Framework.Rectangle(0, TextureAssets.Moon[num].Width() * moonPhase, TextureAssets.Moon[num].Width(), TextureAssets.Moon[num].Width()), moonColor, num9, new Vector2(TextureAssets.Moon[num].Width() / 2, TextureAssets.Moon[num].Width() / 2), num8, SpriteEffects.None, 0f);
 			}
-
 			Microsoft.Xna.Framework.Rectangle value3 = dayTime ? new Microsoft.Xna.Framework.Rectangle((int)((double)num3 - (double)TextureAssets.Sun.Width() * 0.5 * (double)num5), (int)((double)num4 - (double)TextureAssets.Sun.Height() * 0.5 * (double)num5 + (double)sunModY), (int)((float)TextureAssets.Sun.Width() * num5), (int)((float)TextureAssets.Sun.Width() * num5)) : new Microsoft.Xna.Framework.Rectangle((int)((double)num6 - (double)TextureAssets.Moon[num].Width() * 0.5 * (double)num8), (int)((double)num7 - (double)TextureAssets.Moon[num].Width() * 0.5 * (double)num8 + (double)moonModY), (int)((float)TextureAssets.Moon[num].Width() * num8), (int)((float)TextureAssets.Moon[num].Width() * num8));
 			value3.Offset((int)sceneArea.SceneLocalScreenPositionOffset.X, (int)sceneArea.SceneLocalScreenPositionOffset.Y);
 			Microsoft.Xna.Framework.Rectangle rectangle = new Microsoft.Xna.Framework.Rectangle(mouseX, mouseY, 1, 1);
@@ -48096,6 +_,8 @@
 			tileColor.G = (byte)((colorOfTheSkies.R + colorOfTheSkies.G + colorOfTheSkies.B + colorOfTheSkies.G * 7) / 10);
 			tileColor.B = (byte)((colorOfTheSkies.R + colorOfTheSkies.G + colorOfTheSkies.B + colorOfTheSkies.B * 7) / 10);
 			tileColor = SkyManager.Instance.ProcessTileColor(tileColor);
+			// TODO: Add in white and white2 as sunColor and moonColor
+			SystemHooks.ModifySunLightColor(ref tileColor, ref colorOfTheSkies);
 		}
 
 		private static void UpdateAtmosphereTransparencyToSkyColor() {
@@ -48838,6 +_,8 @@
 
 			UpdateBGVisibility_BackLayer(null, null);
 			UpdateBGVisibility_FrontLayer(null, null);
+
+			LoaderManager.Get<SurfaceBackgroundStylesLoader>().ModifyFarFades(bgStyle, bgAlphaFrontLayer, backgroundLayerTransitionSpeed);
 			try {
 				DrawSurfaceBG();
 				if (BackgroundEnabled)
@@ -48923,6 +_,10 @@
 					DrawBG_ModifyBGFarBackLayerAlpha(value, null, transitionAmountOverride);
 					break;
 				default:
+					if (value >= BG_STYLES_COUNT) {
+						DrawBG_ModifyBGFarBackLayerAlpha(value, null, transitionAmountOverride);
+						break;
+					}
 					DrawBG_ModifyBGFarBackLayerAlpha(0, null, transitionAmountOverride);
 					break;
 			}
@@ -48931,7 +_,12 @@
 		public static int GetPreferredBGStyleForPlayer() {
 			int num = bgStyle;
 			int num2 = (int)((screenPosition.X + (float)(screenWidth / 2)) / 16f);
+			LoaderManager.Get<SurfaceBackgroundStylesLoader>().ChooseStyle(out var modBG, out var priority);
+
+			if (priority >= SceneEffectPriority.BiomeHigh) {
+				num = modBG;
+			}
-			if (WorldGen.oceanDepths((int)(screenPosition.X + (float)(screenWidth / 2)) / 16, (int)(screenPosition.Y + (float)(screenHeight / 2)) / 16)) {
+			else if (WorldGen.oceanDepths((int)(screenPosition.X + (float)(screenWidth / 2)) / 16, (int)(screenPosition.Y + (float)(screenHeight / 2)) / 16)) {
 				num = (player[myPlayer].ZoneHallow ? 6 : (player[myPlayer].ZoneCorrupt ? ((SceneMetrics.BloodTileCount <= SceneMetrics.EvilTileCount) ? 1 : 8) : (player[myPlayer].ZoneCrimson ? 8 : ((SceneMetrics.HoneyBlockCount <= 400) ? 4 : 3))));
 			}
 			else if (player[myPlayer].ZoneGlowshroom) {
@@ -48949,12 +_,18 @@
 			else if (player[myPlayer].ZoneCrimson) {
 				num = 8;
 			}
+			else if (priority >= SceneEffectPriority.BiomeMedium) {
+				num = modBG;
+			}
 			else if (player[myPlayer].ZoneJungle) {
 				num = 3;
 			}
 			else if (player[myPlayer].ZoneSnow) {
 				num = 7;
 			}
+			else if (priority >= SceneEffectPriority.BiomeLow) {
+				num = modBG;
+			}
 			else {
 				num = 0;
 				if (num2 >= treeX[0]) {
@@ -48966,7 +_,6 @@
 						num = 12;
 				}
 			}
-
 			return num;
 		}
 
@@ -49023,6 +_,13 @@
 		}
 
 		private static void UpdateInvasion() {
+			SystemHooks.PreUpdateInvasions();
+
+			UpdateInvasion_Inner();
+
+			SystemHooks.PostUpdateInvasions();
+		}
+		private static void UpdateInvasion_Inner() {
 			if (invasionType <= 0)
 				return;
 
@@ -49263,6 +_,11 @@
 			}
 		}
 
+		public static void NewText(object o, Color? color = null) {
+			if (color == null) color = Color.White;
+			NewText(o.ToString(), color.Value.R, color.Value.G, color.Value.B);
+		}
+
 		public static void NewText(string newText, byte R = byte.MaxValue, byte G = byte.MaxValue, byte B = byte.MaxValue) {
 			chatMonitor.NewText(newText, R, G, B);
 			SoundEngine.PlaySound(12);
@@ -49871,6 +_,11 @@
 		}
 
 		public static BestiaryUnlockProgressReport GetBestiaryProgressReport() {
+			List<BestiaryEntry> terEntries = BestiaryDB.GetBestiaryEntriesByMod(null);
+			return new BestiaryUnlockProgressReport() {
+				EntriesTotal = terEntries.Count,
+				CompletionAmountTotal = terEntries.Count(e => e.UIInfoProvider.GetEntryUICollectionInfo().UnlockState > BestiaryEntryUnlockState.NotKnownAtAll_0)
+			};
 			float num = 0f;
 			int num2 = 0;
 			List<BestiaryEntry> entries = BestiaryDB.Entries;
@@ -49902,7 +_,7 @@
 					num++;
 			}
 
-			for (int j = 0; j < 668; j++) {
+			for (int j = 0; j < townNPCCanSpawn.Length; j++) {
 				townNPCCanSpawn[j] = false;
 			}
 
@@ -50033,6 +_,7 @@
 					if (npc[k].type == 663)
 						num31++;
 
+					//Patch context: this is the amount of NPCs.
 					num32++;
 				}
 			}
@@ -50056,6 +_,7 @@
 						continue;
 
 					if (num33 < 2000000000) {
+						//Patch context: this is the amount of money.
 						if (player[l].inventory[m].type == 71)
 							num33 += player[l].inventory[m].stack;
 
@@ -50284,6 +_,9 @@
 				num37 = 663;
 
 			WorldGen.prioritizedTownNPCType = num37;
+
+			// TODO, see what changed and see if we need to do anything to integrate mod npc
+			NPCLoader.CanTownNPCSpawn(num32, num33);
 		}
 
 		public static int DamageVar(float dmg, float luck = 0f) {
@@ -50438,7 +_,9 @@
 					width = (int)(num2 * (float)height);
 				}
 
+				if (!Platform.IsWindows)
-				PlayerInput.RawMouseScale = new Vector2((float)width / (float)instance.Window.ClientBounds.Width, (float)height / (float)instance.Window.ClientBounds.Height);
+					PlayerInput.RawMouseScale = new Vector2((float)width / (float)instance.Window.ClientBounds.Width, (float)height / (float)instance.Window.ClientBounds.Height);
+				
 				if (!graphics.IsFullScreen) {
 					num3 = Math.Max(graphics.PreferredBackBufferWidth, graphics.GraphicsDevice.Viewport.Width);
 					num4 = Math.Max(graphics.PreferredBackBufferHeight, graphics.GraphicsDevice.Viewport.Height);
@@ -50492,6 +_,7 @@
 				graphics.ToggleFullScreen();
 			}
 
+			// Runs if Graphics Device needs a reset to match backBuffer to Viewport, or if target resolution is diff than current
 			if (width != num3 || height != num4 || flag2) {
 				mapTime = 0;
 				if (gamePaused)
@@ -50501,7 +_,9 @@
 				screenHeight = height;
 				graphics.PreferredBackBufferWidth = screenWidth;
 				graphics.PreferredBackBufferHeight = screenHeight;
+				if (width != num3 || height != num4)
-				graphics.ApplyChanges();
+					graphics.ApplyChanges();
+
 				PlayerInput.CacheOriginalScreenDimensions();
 				FixUIScale();
 				if (Main.OnResolutionChanged != null)<|MERGE_RESOLUTION|>--- conflicted
+++ resolved
@@ -3325,11 +3325,7 @@
  						spriteBatch.DrawString(FontAssets.DeathText.Value, array9[num95], new Vector2(num3 + num102 + array5[num95], (float)(num2 + num4 * num95 + num103) + origin.Y * array7[num95] + (float)array4[num95]), color11, 0f, origin, num104, SpriteEffects.None, 0f);
  					else
  						spriteBatch.DrawString(FontAssets.DeathText.Value, array9[num95], new Vector2(num3 + num102 + array5[num95], (float)(num2 + num4 * num95 + num103) + origin.Y * array7[num95] + (float)array4[num95]), color11, 0f, new Vector2(0f, origin.Y), num104, SpriteEffects.None, 0f);
-<<<<<<< HEAD
-@@ -39066,10 +_,58 @@
-=======
-@@ -39094,10 +_,51 @@
->>>>>>> fc40ab22
+@@ -39094,10 +_,58 @@
  					if (num107 == 3)
  						num109 = 2;
  
