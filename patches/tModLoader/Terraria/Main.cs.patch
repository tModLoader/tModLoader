--- conflicted
+++ resolved
@@ -329,14 +329,7 @@
  	public static int[] projFrames = new int[ProjectileID.Count];
  	public static bool[] projPet = new bool[ProjectileID.Count];
  	public static float demonTorch = 1f;
-@@ -801,14 +_,21 @@
- 	public static bool windPhysics = false;
- 	public static float windPhysicsStrength = 0.1f;
- 	public static bool SettingsEnabled_TilesSwayInWind = true;
--	public static Cloud[] cloud = new Cloud[200];
-+	public static readonly Cloud[] cloud = new Cloud[200];
- 	public static bool resetClouds = true;
- 	public static float SmoothedMushroomLightInfluence;
+@@ -807,8 +_,15 @@
  	public static int fadeCounter;
  	public static float invAlpha = 1f;
  	public static float invDir = 1f;
@@ -477,11 +470,7 @@
  	public static int[] tileFrameCounter = new int[TileID.Count];
  	public static byte[] wallFrame = new byte[WallID.Count];
  	public static byte[] wallFrameCounter = new byte[WallID.Count];
-<<<<<<< HEAD
-@@ -952,26 +_,36 @@
-=======
 @@ -952,18 +_,39 @@
->>>>>>> 285fa047
  	public static HairstyleUnlocksHelper Hairstyles = new HairstyleUnlocksHelper();
  	public static bool tilesLoaded = false;
  	public static WorldMap Map;
@@ -489,30 +478,6 @@
  	public static Tile[,] tile = new Tile[maxTilesX, maxTilesY];
 +	*/
 +	public static Tilemap tile = new((ushort)maxTilesX, (ushort)maxTilesY);
-<<<<<<< HEAD
--	public static Dust[] dust = new Dust[6001];
-+	public static readonly Dust[] dust = new Dust[6001];
--	public static Star[] star = new Star[400];
-+	public static readonly Star[] star = new Star[400];
--	public static Item[] item = new Item[401];
-+	public static readonly Item[] item = new Item[401];
--	public static int[] timeItemSlotCannotBeReusedFor = new int[401];
-+	public static readonly int[] timeItemSlotCannotBeReusedFor = new int[401];
--	public static NPC[] npc = new NPC[201];
-+	public static readonly NPC[] npc = new NPC[201];
--	public static Gore[] gore = new Gore[601];
-+	public static readonly Gore[] gore = new Gore[601];
--	public static Rain[] rain = new Rain[maxRain + 1];
-+	public static readonly Rain[] rain = new Rain[maxRain + 1];
--	public static Projectile[] projectile = new Projectile[1001];
-+	public static readonly Projectile[] projectile = new Projectile[1001];
--	public static int[,] projectileIdentity = new int[256, 1001];
-+	public static readonly int[,] projectileIdentity = new int[256, 1001];
--	public static CombatText[] combatText = new CombatText[100];
-+	public static readonly CombatText[] combatText = new CombatText[100];
--	public static PopupText[] popupText = new PopupText[20];
-+	public static readonly PopupText[] popupText = new PopupText[20];
-=======
  	public static Dust[] dust = new Dust[6001];
  	public static Star[] star = new Star[400];
 +	/// <summary>
@@ -539,19 +504,13 @@
  	public static int[,] projectileIdentity = new int[256, 1001];
  	public static CombatText[] combatText = new CombatText[100];
  	public static PopupText[] popupText = new PopupText[20];
->>>>>>> 285fa047
 +	/// <summary>
 +	/// Contains all the placed chests in the world. This includes dressers and chests, but not player storage such as piggy bank and safe. 
 +	/// </summary>
--	public static Chest[] chest = new Chest[8000];
-+	public static readonly Chest[] chest = new Chest[8000];
--	public static Sign[] sign = new Sign[1000];
-+	public static readonly Sign[] sign = new Sign[1000];
--	public static int[] itemFrame = new int[401];
-+	public static readonly int[] itemFrame = new int[401];
--	public static int[] itemFrameCounter = new int[401];
-+	public static readonly int[] itemFrameCounter = new int[401];
- 	public static DrawAnimation[] itemAnimations = new DrawAnimation[ItemID.Count];
+ 	public static Chest[] chest = new Chest[8000];
+ 	public static Sign[] sign = new Sign[1000];
+ 	public static int[] itemFrame = new int[401];
+@@ -972,6 +_,10 @@
  	private static DrawAnimation _coinOnWorldAnimation = new DrawAnimationVertical(6, 8);
  	private static DrawAnimation _monkStaffT3OnWorldAnimation = new DrawAnimationVertical(5, 3);
  	public static List<int> itemAnimationsRegistered = new List<int>();
@@ -573,11 +532,7 @@
  	public static byte mouseTextColor;
  	public static int mouseTextColorChange = 1;
  	public static bool mouseLeftRelease;
-<<<<<<< HEAD
-@@ -1026,9 +_,14 @@
-=======
 @@ -1026,7 +_,18 @@
->>>>>>> 285fa047
  	public static float[] availableRecipeY = new float[Recipe.maxRecipes];
  	public static int numAvailableRecipes;
  	public static int focusRecipe;
@@ -588,15 +543,6 @@
 +	/// <para/> <see cref="Main.LocalPlayer"/> is shorthand for <c>Main.player[Main.myPlayer]</c> and retrieves the local Player object.
 +	/// </summary>
  	public static int myPlayer;
-<<<<<<< HEAD
--	public static Player[] player = new Player[256];
-+	public static readonly Player[] player = new Player[256];
--	public static Player[] playerVisualClone = new Player[256];
-+	public static readonly Player[] playerVisualClone = new Player[256];
- 	public static bool[] countsAsHostForGameplay = new bool[256];
- 	public static int spawnTileX;
- 	public static int spawnTileY;
-=======
 +	/// <summary>
 +	/// Contains all the <see cref="Player"/>s in the game world.
 +	/// <para/> Only entries in this array that are <see cref="Entity.active"/> are relevant. Each player has a <see cref="Entity.whoAmI"/> corresponding to their index within Main.player. <see cref="myPlayer"/> is the index of the local player as well. The last entry is a dummy entry used for server operations and should not be accessed.
@@ -605,7 +551,6 @@
  	public static Player[] player = new Player[256];
  	public static Player[] playerVisualClone = new Player[256];
  	public static bool[] countsAsHostForGameplay = new bool[256];
->>>>>>> 285fa047
 @@ -1044,8 +_,11 @@
  	public static bool npcChatFocus3;
  	public static bool npcChatFocus4;
