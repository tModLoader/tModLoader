--- src/Terraria/Terraria/Main.cs
+++ src/tModLoader/Terraria/Main.cs
@@ -3,6 +_,7 @@
 using Microsoft.Xna.Framework.Content;
 using Microsoft.Xna.Framework.Graphics;
 using Microsoft.Xna.Framework.Input;
+using Newtonsoft.Json;
 using ReLogic.Content;
 using ReLogic.Content.Sources;
 #if MAC
@@ -19,7 +_,7 @@
 using System.Collections.Generic;
 using System.Diagnostics;
 #if WINDOWS
-using System.Drawing;
+using Size = System.Drawing.Size;
 #endif
 using System.IO;
 using System.Linq;
@@ -35,6 +_,7 @@
 #if WINDOWS
 using System.Windows.Forms;
 #endif
+using Steamworks;
 using Terraria.Achievements;
 using Terraria.Audio;
 using Terraria.Chat;
@@ -69,6 +_,13 @@
 using Terraria.IO;
 using Terraria.Localization;
 using Terraria.Map;
+using Terraria.ModLoader;
+using Terraria.ModLoader.Audio;
+using Terraria.ModLoader.Core;
+using Terraria.ModLoader.Default;
+using Terraria.ModLoader.Engine;
+using Terraria.ModLoader.IO;
+using Terraria.ModLoader.UI;
 using Terraria.Net;
 using Terraria.ObjectData;
 using Terraria.Social;
@@ -84,9 +_,9 @@
 namespace Terraria
 {
 #if SERVER
-	public class Main : Terraria.Server.Game
+	public partial class Main : Terraria.Server.Game
 #else
-	public class Main : Game
+	public partial class Main : Game
 #endif
 	{
 		public delegate void OnPlayerSelected(PlayerFileData player);
@@ -242,7 +_,7 @@
 		public static NPCHeadRenderer BossNPCHeadRenderer = null;
 		public static string versionNumber = "v1.4.2.3";
 		public static string versionNumber2 = "v1.4.2.3";
-		public static string SavePath = Program.LaunchParameters.ContainsKey("-savedirectory") ? Program.LaunchParameters["-savedirectory"] : Platform.Get<IPathService>().GetStoragePath("Terraria");
+		public static string SavePath = Program.SavePath;
 		public static bool AnnouncementBoxDisabled;
 		public static int AnnouncementBoxRange = -1;
 		public static string AutogenSeedName;
@@ -259,7 +_,7 @@
 		public static bool tenthAnniversaryWorld = false;
 		public static Vector2 destroyerHB = new Vector2(0f, 0f);
 		public static FavoritesFile LocalFavoriteData = new FavoritesFile(SavePath + "/favorites.json", isCloud: false);
-		public static FavoritesFile CloudFavoritesData = new FavoritesFile("/favorites.json", isCloud: true);
+		public static FavoritesFile CloudFavoritesData = new FavoritesFile("/ModLoader/favorites.json", true);
 		public static FileMetadata WorldFileMetadata;
 		public static FileMetadata MapFileMetadata;
 		public static PingMapLayer Pings = new PingMapLayer();
@@ -511,12 +_,12 @@
 		public static bool showSplash = true;
 		public static bool ignoreErrors = true;
 		public static string defaultIP = "";
-		public static int dayRate = 1;
+		public static double dayRate = 1;
-		public static int desiredWorldTilesUpdateRate = 1;
+		public static double desiredWorldTilesUpdateRate = 1;
 		public static int maxScreenW = 1920;
 		public static int maxScreenH = 1200;
 		public static int minScreenW = 800;
-		public static int minScreenH = 600;
+		public static int minScreenH = 720; // Used to be '600'
 		public static float iS = 1f;
 		public static bool render;
 		public static int qaStyle;
@@ -543,7 +_,7 @@
 		public static int instantBGTransitionCounter = 2;
 		public static int bgDelay;
 		public static int bgStyle;
-		private const int BG_STYLES_COUNT = 14;
+		internal const int BG_STYLES_COUNT = 14;
 		public static float[] bgAlphaFrontLayer = new float[14];
 		public static float[] bgAlphaFarBackLayer = new float[14];
 		public static int[] bgFrame = new int[14];
@@ -557,13 +_,13 @@
 		public static int wofDrawAreaBottom;
 		public static int wofDrawFrameIndex;
 		public static int offScreenRange = 200;
-		private RenderTarget2D backWaterTarget;
+		public RenderTarget2D backWaterTarget;
 		public static RenderTarget2D waterTarget;
-		private RenderTarget2D tileTarget;
+		public RenderTarget2D tileTarget;
-		private RenderTarget2D blackTarget;
+		public RenderTarget2D blackTarget;
-		private RenderTarget2D tile2Target;
+		public RenderTarget2D tile2Target;
-		private RenderTarget2D wallTarget;
+		public RenderTarget2D wallTarget;
-		private RenderTarget2D backgroundTarget;
+		public RenderTarget2D backgroundTarget;
 		public static RenderTarget2D screenTarget;
 		public static RenderTarget2D screenTargetSwap;
 		public static int maxMapUpdates = 250000;
@@ -584,8 +_,8 @@
 		public static bool clearMap;
 		public static int mapTargetX = 5;
 		public static int mapTargetY = 2;
-		private RenderTarget2D[,] mapTarget = new RenderTarget2D[mapTargetX, mapTargetY];
+		public RenderTarget2D[,] mapTarget = new RenderTarget2D[mapTargetX, mapTargetY];
-		private RenderTarget2D mapSectionTexture;
+		public RenderTarget2D mapSectionTexture;
 		public static bool[,] initMap = new bool[mapTargetX, mapTargetY];
 		public static bool[,] mapWasContentLost = new bool[mapTargetX, mapTargetY];
 		public const int numInfoIcons = 13;
@@ -616,12 +_,12 @@
 		private int lastTileX;
 		private int firstTileY;
 		private int lastTileY;
-		private double bgParallax;
+		internal double bgParallax;
-		private int bgStartX;
+		internal int bgStartX;
-		private int bgLoops;
+		internal int bgLoops;
 		private int bgStartY;
 		private int bgLoopsY;
-		private int bgTopY;
+		internal int bgTopY;
 		public static int renderCount = 99;
 		private const int MF_BYPOSITION = 1024;
 		public static GraphicsDeviceManager graphics;
@@ -706,7 +_,7 @@
 		public const int maxItems = 400;
 		public const int maxProjectiles = 1000;
 		public const int maxNPCs = 200;
-		private static UICharacterSelect _characterSelectMenu = new UICharacterSelect();
+		internal static UICharacterSelect _characterSelectMenu = new UICharacterSelect();
 		private static UIWorldSelect _worldSelectMenu = new UIWorldSelect();
 		public static UIManageControls ManageControlsMenu = new UIManageControls();
 		public static UIAchievementsMenu AchievementsMenu = new UIAchievementsMenu();
@@ -761,7 +_,15 @@
 		public static int LogoA = 255;
 		public static int LogoB;
 		public static bool LogoT;
-		public static string statusText = "";
+		private static string _statusText = "";
+		public static string statusText {
+			get => _statusText;
+			set {
+				Logging.LogStatusChange(_statusText, value);
+
+				_statusText = value;
+			}
+		}
 		public static string worldName = "";
 		public static int worldID;
 		public static int background;
@@ -786,7 +_,7 @@
 		public static float cloudAlpha;
 		public static float maxRaining;
 		public static float oldMaxRaining;
-		public static int rainTime;
+		public static double rainTime;
 		public static bool raining;
 		public static bool eclipse;
 		public static float eclipseLight;
@@ -827,7 +_,11 @@
 		public static float invAlpha = 1f;
 		public static float invDir = 1f;
 		[ThreadStatic]
-		public static UnifiedRandom rand;
+		public static UnifiedRandom _rand;
+		public static UnifiedRandom rand {
+			get => _rand ??= new UnifiedRandom();
+			set => _rand = value;
+		}
 		public static bool allChestStackHover;
 		public static bool inventorySortMouseOver;
 		public static float GraveyardVisualIntensity;
@@ -1159,9 +_,9 @@
 		public static List<WorldFileData> WorldList = new List<WorldFileData>();
 		public static WorldFileData ActiveWorldFileData = new WorldFileData();
 		public static string WorldPath = Path.Combine(SavePath, "Worlds");
-		public static string CloudWorldPath = "worlds";
+		public static string CloudWorldPath = "ModLoader/worlds";
 		public static string PlayerPath = Path.Combine(SavePath, "Players");
-		public static string CloudPlayerPath = "players";
+		public static string CloudPlayerPath = "ModLoader/players";
 		public static Preferences Configuration = new Preferences(SavePath + Path.DirectorySeparatorChar + "config.json");
 		public static Preferences InputProfiles = new Preferences(SavePath + Path.DirectorySeparatorChar + "input profiles.json");
 		public static KeyboardState inputText;
@@ -1860,7 +_,7 @@
 		public static float exitScale = 0.8f;
 		public static bool mouseReforge;
 		public static float reforgeScale = 0.8f;
-		public static Player clientPlayer = new Player();
+		public static Player clientPlayer = new Player(); // setup inventory is unnecessary
 		public static string getIP = defaultIP;
 		public static string getPort = Convert.ToString(Netplay.ListenPort);
 		public static bool menuMultiplayer;
@@ -1963,7 +_,7 @@
 		public static bool _shouldUseWindyDayMusic = false;
 		public static bool _shouldUseStormMusic = false;
 		private int lastMusicPlayed = -1;
-		private bool playOldTile;
+		public bool playOldTile;
 		private static float _minWind = 0.34f;
 		private static float _maxWind = 0.4f;
 		private static float _minRain = 0.4f;
@@ -2000,16 +_,16 @@
 		private int selectedMenu2 = -1;
 		public static int selectedPlayer = 0;
 		public static int selectedWorld;
-		public static int menuMode;
+		public static int menuMode = Interface.loadModsID;
 		public static int menuSkip;
 		private static bool _needsLanguageSelect = true;
-		private static Item tooltipPrefixComparisonItem = new Item();
+		public static Item tooltipPrefixComparisonItem = new Item();
 		private MouseTextCache _mouseTextCache;
 		public int textBlinkerCount;
 		public int textBlinkerState;
 		public static string newWorldName = "";
-		private static int[] specX = new int[1000];
+		public static int[] specX = new int[1000];
-		private static int[] specY = new int[1000];
+		public static int[] specY = new int[1000];
 		public TilePaintSystemV2 TilePaintSystem;
 		public TileDrawing TilesRenderer;
 		public WallDrawing WallsRenderer;
@@ -2024,7 +_,7 @@
 		private List<int> _npcsWithBannersToDraw = new List<int>();
 		private bool _imeToggle;
 		private List<int> _npcTypesThatAlreadyDrewAHead = new List<int>();
-		private int[] _npcIndexWhoHoldsHeadIndex = new int[46];
+		internal int[] _npcIndexWhoHoldsHeadIndex = new int[46];
 		private static List<string> _requiredObjecsForCraftingText = new List<string>();
 		private static bool _preventCraftingBecauseClickWasUsedToChangeFocusedRecipe;
 		private static int _currentRecipeBeingCrafted = -1;
@@ -2034,7 +_,7 @@
 		public static Microsoft.Xna.Framework.Color inventoryBack = new Microsoft.Xna.Framework.Color(220, 220, 220, 220);
 		public static bool mouseText;
 		private static int mH;
-		private static int rare;
+		public static int rare;
 		public static int hairStart;
 		private static int oldHairStyle;
 		private static Microsoft.Xna.Framework.Color oldHairColor;
@@ -2046,7 +_,7 @@
 		public static Player dresserInterfaceDummy;
 		private bool _needToSetupDrawInterfaceLayers = true;
 		private List<GameInterfaceLayer> _gameInterfaceLayers;
-		private static GameTime _drawInterfaceGameTime;
+		public static GameTime _drawInterfaceGameTime;
 		private static bool _settingsButtonIsPushedToSide;
 		private static bool _MouseOversCanClear;
 		private static Vector2 _itemIconCacheScreenPosition;
@@ -2102,19 +_,19 @@
 		};
 		private static float backgroundLayerTransitionSpeed = 0.05f;
 		public static float atmo;
-		private static float bgScale = 1f;
+		internal static float bgScale = 1f;
-		private static int bgWidthScaled = (int)(1024f * bgScale);
+		internal static int bgWidthScaled = (int)(1024f * bgScale);
 		public static Microsoft.Xna.Framework.Color ColorOfTheSkies;
-		private static Microsoft.Xna.Framework.Color ColorOfSurfaceBackgroundsBase = Microsoft.Xna.Framework.Color.White;
+		internal static Microsoft.Xna.Framework.Color ColorOfSurfaceBackgroundsBase = Microsoft.Xna.Framework.Color.White;
-		private static Microsoft.Xna.Framework.Color ColorOfSurfaceBackgroundsModified = Microsoft.Xna.Framework.Color.White;
+		internal static Microsoft.Xna.Framework.Color ColorOfSurfaceBackgroundsModified = Microsoft.Xna.Framework.Color.White;
-		private float screenOff;
+		internal float screenOff;
-		private float scAdj;
+		internal float scAdj;
 		private float cTop;
 		private bool _isDrawingOrUpdating;
 		public static List<INeedRenderTargetContent> ContentThatNeedsRenderTargets = new List<INeedRenderTargetContent>();
 		private static string _oldNetplayStatusText;
 		private static TextSnippet[] _netplayStatusTextSnippets;
-		public static int ladyBugRainBoost = 0;
+		public static double ladyBugRainBoost = 0;
 		private static bool _canShowMeteorFall;
 
 		public static Vector2 ViewPosition => screenPosition + GameViewMatrix.Translation;
@@ -2266,7 +_,7 @@
 
 		public static int npcShop {
 			get;
-			private set;
+			internal set;
 		}
 
 		public static string playerPathName => ActivePlayerFileData.Path;
@@ -2742,6 +_,7 @@
 			}
 
 			result.X = num;
+			ItemLoader.HoldoutOffset(gravdir, itemtype, ref result);
 			return result;
 		}
 
@@ -2804,11 +_,13 @@
 			}
 		}
 
-		public static void SetGraphicsProfile(GraphicsProfile profile, bool forceSet) {
+		private static bool SetGraphicsProfile(GraphicsProfile profile, bool forceSet) {
 			if (_currentGraphicsProfile != profile || forceSet) {
 				_selectedGraphicsProfile = profile;
 				SetGraphicsProfileInternal();
+				return graphics.GraphicsDevice.GraphicsProfile == profile;
 			}
+			return false;
 		}
 
 		private static void SetGraphicsProfileInternal() {
@@ -2816,10 +_,14 @@
 			graphics.GraphicsProfile = _selectedGraphicsProfile;
 			switch (_selectedGraphicsProfile) {
 				case GraphicsProfile.HiDef:
+					// update resolution related variables alongside TrySupporting8K
+					Configuration.Get("Support8K", ref Support8K);
+					int hiRes = Support8K ? 8192 : 4096;
-					maxScreenW = 4096;
+					maxScreenW = hiRes;
-					maxScreenH = 4096;
+					maxScreenH = hiRes;
-					_renderTargetMaxSize = 4096;
+					_renderTargetMaxSize = hiRes;
+					if (Support8K)
-					TrySupporting8K();
+						TrySupporting8K();
 					break;
 				case GraphicsProfile.Reach:
 					maxScreenW = 1920;
@@ -2837,8 +_,8 @@
 					SetGraphicsProfileInternal();
 				}
 			}
-
-			instance.EnsureRenderTargetContent();
+			// Seems unnecessary as graphics profile is only changed very early on, before the first frame is rendered
+			// Main.instance.EnsureRenderTargetContent();
 		}
 
 		private static void TrySupporting8K() {
@@ -2867,6 +_,7 @@
 				flag2 = false;
 				anglerQuest = rand.Next(anglerQuestItemNetIDs.Length);
 				int num = anglerQuestItemNetIDs[anglerQuest];
+				//patch file: num, flag2
 				if (num == 2454 && (!hardMode || WorldGen.crimson))
 					flag2 = true;
 
@@ -2908,6 +_,8 @@
 
 				if ((num == 2476 || num == 2453 || num == 2473) && !flag)
 					flag2 = true;
+
+				ItemLoader.IsAnglerQuestAvailable(num, ref flag2);
 			}
 
 			NetMessage.SendAnglerQuest(-1);
@@ -3035,7 +_,8 @@
 		public static void SaveRecent() {
 			Utils.TryCreatingDirectory(SavePath);
 			try {
+				if (File.Exists(SavePath + Path.DirectorySeparatorChar + "servers.dat"))
-				File.SetAttributes(SavePath + Path.DirectorySeparatorChar + "servers.dat", FileAttributes.Normal);
+					File.SetAttributes(SavePath + Path.DirectorySeparatorChar + "servers.dat", FileAttributes.Normal);
 			}
 			catch {
 			}
@@ -3109,6 +_,7 @@
 			Configuration.Put("UseHeatDistortion", UseHeatDistortion);
 			Configuration.Put("WaveQuality", WaveQuality);
 			Configuration.Put("Support4K", Support4K);
+			Configuration.Put("Support8K", Support8K);
 			Configuration.Put("MouseColor", new Dictionary<string, byte> {
 				{ "R", mouseColor.R },
 				{ "G", mouseColor.G },
@@ -3135,6 +_,7 @@
 			Configuration.Put("HoverControlMode", Player.Settings.HoverControl);
 			Configuration.Put("WaterfallDrawLimit", instance.waterfallManager.maxWaterfallCount);
 			Configuration.Put("DisableIntenseVisualEffects", DisableIntenseVisualEffects);
+			ModLoader.ModLoader.SaveConfiguration();
 			if (Configuration.Save())
 				return PlayerInput.Save();
 
@@ -3218,6 +_,11 @@
 				TryPickingDefaultUIScale(currentValue3);
 			}
 
+			if (Main.dedServ) {
+				ModLoader.ModLoader.LoadConfiguration();
+				return;
+			}
+
 			Configuration.Get("SmartCursorToggle", ref cSmartCursorModeIsToggleAndNotHold);
 			Configuration.Get("MapEnabled", ref mapEnabled);
 			Configuration.Get("InvasionBarMode", ref invasionProgressMode);
@@ -3502,6 +_,7 @@
 				};
 			}
 
+			ModLoader.ModLoader.LoadConfiguration();
 			PlayerInput.Load();
 			if (currentValue < 165) {
 				try {
@@ -3514,8 +_,10 @@
 			mouseColorSlider.SetHSL(mouseColor);
 			mouseBorderColorSlider.SetHSL(MouseBorderColor);
 			mouseBorderColorSlider.Alpha = (float)(int)MouseBorderColor.A / 255f;
-			if (currentValue != 238)
+			if (currentValue != Main.curRelease || ModLoader.ModLoader.LastLaunchedTModLoaderVersion != BuildInfo.tMLVersion) {
+				ModLoader.ModLoader.MigrateSettings();
 				SaveSettings();
+			}
 		}
 
 		protected void OpenLegacySettings() {
@@ -3641,9 +_,11 @@
 				FileUtilities.Delete(PlayerList[i].Path, PlayerList[i].IsCloudSave);
 				FileUtilities.Delete(PlayerList[i].Path + ".bak", PlayerList[i].IsCloudSave);
 			}
+			//patch context
 			catch {
 			}
 
+			PlayerIO.ErasePlayer(PlayerList[i].Path, PlayerList[i].IsCloudSave);
 			try {
 				string text = PlayerList[i].Path.Substring(0, PlayerList[i].Path.Length - 4);
 				if (text.Substring(text.Length - 1) != "." && text.Substring(text.Length - 1) != "\\" && Directory.Exists(text))
@@ -3673,6 +_,7 @@
 					SocialAPI.Cloud.Delete(WorldList[i].Path);
 				}
 
+				WorldIO.EraseWorld(WorldList[i].Path, WorldList[i].IsCloudSave);
 				LoadWorlds();
 			}
 			catch {
@@ -3861,6 +_,12 @@
 						if (text.Length >= 10 && text.Substring(0, 10).ToLower() == "worldname=")
 							worldName = text.Substring(10);
 
+						if (text.Length >= 8 && text.Substring(0, 8).ToLower() == "modpath=")
+							ModOrganizer.modPath = text.Substring(8);
+
+						if (text.Length >= 8 && text.Substring(0, 8).ToLower() == "modpack=")
+							ModOrganizer.commandLineModPack = text.Substring(8);
+
 						if (text.Length >= 5 && text.Substring(0, 5).ToLower() == "seed=")
 							AutogenSeedName = text.Substring(5);
 
@@ -3970,6 +_,8 @@
 		}
 
 		public void YouCanSleepNow() {
+			if (!dedServ && audioSystem == null) //supress extra exceptions from audio engine failing to load
+				return;
 #if WINDOWS
 			if (previousExecutionState != 0)
 				NativeMethods.SetThreadExecutionState(previousExecutionState);
@@ -3980,7 +_,7 @@
 		public void DedServ() {
 			NeverSleep();
 			rand = new UnifiedRandom();
-			if (autoShutdown) {
+			if (autoShutdown && !showServerConsole) {
 				string lpWindowName = Console.Title = "terraria" + rand.Next(int.MaxValue);
 #if WINDOWS
 				IntPtr intPtr = FindWindow(null, lpWindowName);
@@ -3989,17 +_,30 @@
 #endif
 			}
 			else {
-				Console.Title = "Terraria Server " + versionNumber2;
+				Console.Title = "Terraria Server " + versionNumber2 + " - " + ModLoader.ModLoader.versionedName;
 			}
 
 			dedServ = true;
 			showSplash = false;
 			Initialize();
+			
+			bool reloadMods;
+			
+			do {
+				ModLoader.ModLoader.Reload();
+				DedServ_PostModLoad(out reloadMods);
+			}
+			while (reloadMods);
+		}
+		//The split and the boolean shenanigans are here to allow mods to hook into this method with MonoMod correctly. At any load-time.
+		private void DedServ_PostModLoad(out bool reloadMods) {
+			reloadMods = false;
+			
 			while (worldPathName == null || worldPathName == "") {
 				bool flag = true;
 				while (flag) {
 					LoadWorlds();
-					Console.WriteLine(Language.GetTextValue("CLI.Server", versionNumber2));
+					Console.WriteLine(Language.GetTextValue("CLI.Server", versionNumber2) + " - " + ModLoader.ModLoader.versionedName);
 					Console.WriteLine("");
 					for (int i = 0; i < WorldList.Count; i++) {
 						Console.WriteLine(i + 1 + "\t\t" + WorldList[i].Name);
@@ -4012,6 +_,8 @@
 					textValue2 = textValue2 + new string('\t', num - textValue2.Length / 8) + Language.GetTextValue("CLI.DeleteWorld_Description");
 					Console.WriteLine(textValue);
 					Console.WriteLine(textValue2);
+					Console.WriteLine("m\t\tMods Menu");
+					Console.WriteLine("b\t\tMod Browser");
 					Console.WriteLine("");
 					Console.Write(Language.GetTextValue("CLI.ChooseWorld"));
 					string text2 = Console.ReadLine();
@@ -4029,7 +_,7 @@
 							int length = Language.GetTextValue("CLI.DeleteWorld_Command").Length;
 							int num2 = Convert.ToInt32(text2.Substring(length + 1)) - 1;
 							if (num2 < WorldList.Count) {
-								Console.WriteLine(Language.GetTextValue("CLI.Server", versionNumber2));
+								Console.WriteLine(Language.GetTextValue("CLI.Server", versionNumber2) + " - " + ModLoader.ModLoader.versionedName);
 								Console.WriteLine("");
 								Console.WriteLine(Language.GetTextValue("CLI.DeleteConfirmation", WorldList[num2].Name));
 								Console.Write("({0}/{1}): ", Language.GetTextValue("CLI.ShortYes"), Language.GetTextValue("CLI.ShortNo"));
@@ -4052,7 +_,7 @@
 					if (text2 == "n" || text2 == "N") {
 						bool flag2 = true;
 						while (flag2) {
-							Console.WriteLine(Language.GetTextValue("CLI.Server", versionNumber2));
+							Console.WriteLine(Language.GetTextValue("CLI.Server", versionNumber2) + " - " + ModLoader.ModLoader.versionedName);
 							Console.WriteLine("");
 							Console.WriteLine("1\t" + Language.GetTextValue("UI.WorldSizeSmall"));
 							Console.WriteLine("2\t" + Language.GetTextValue("UI.WorldSizeMedium"));
@@ -4091,7 +_,7 @@
 
 						flag2 = true;
 						while (flag2) {
-							Console.WriteLine(Language.GetTextValue("CLI.Server", versionNumber2));
+							Console.WriteLine(Language.GetTextValue("CLI.Server", versionNumber2) + " - " + ModLoader.ModLoader.versionedName);
 							Console.WriteLine("");
 							Console.WriteLine("1\t" + Language.GetTextValue("UI.Normal"));
 							Console.WriteLine("2\t" + Language.GetTextValue("UI.Expert"));
@@ -4133,7 +_,7 @@
 						if (SettingsUnlock_WorldEvil) {
 							flag2 = true;
 							while (flag2) {
-								Console.WriteLine(Language.GetTextValue("CLI.Server", versionNumber2));
+								Console.WriteLine(Language.GetTextValue("CLI.Server", versionNumber2) + " - " + ModLoader.ModLoader.versionedName);
 								Console.WriteLine("");
 								Console.WriteLine("1\t" + Language.GetTextValue("CLI.Random"));
 								Console.WriteLine("2\t" + Language.GetTextValue("CLI.Corrupt"));
@@ -4169,7 +_,7 @@
 						}
 
 						flag2 = true;
-						Console.WriteLine(Language.GetTextValue("CLI.Server", versionNumber2));
+						Console.WriteLine(Language.GetTextValue("CLI.Server", versionNumber2) + " - " + ModLoader.ModLoader.versionedName);
 						while (flag2) {
 							Console.WriteLine("");
 							Console.Write(Language.GetTextValue("CLI.EnterWorldName"));
@@ -4201,7 +_,7 @@
 
 						string text3 = "";
 						flag2 = true;
-						Console.WriteLine(Language.GetTextValue("CLI.Server", versionNumber2));
+						Console.WriteLine(Language.GetTextValue("CLI.Server", versionNumber2) + " - " + ModLoader.ModLoader.versionedName);
 						while (flag2) {
 							Console.WriteLine("");
 							Console.Write(Language.GetTextValue("CLI.EnterSeed"));
@@ -4265,6 +_,19 @@
 
 						continue;
 					}
+					else if (text2 == "m" || text2 == "M") {
+						Interface.ServerModMenu(out reloadMods);
+						
+						if (reloadMods) {
+							return;
+						}
+						
+						continue;
+					}
+					else if (text2 == "b" || text2 == "b") {
+						Interface.ServerModBrowserMenu();
+						continue;
+					}
 
 					try {
 						int num3 = Convert.ToInt32(text2);
@@ -4274,7 +_,7 @@
 
 						bool flag3 = true;
 						while (flag3) {
-							Console.WriteLine(Language.GetTextValue("CLI.Server", versionNumber2));
+							Console.WriteLine(Language.GetTextValue("CLI.Server", versionNumber2) + " - " + ModLoader.ModLoader.versionedName);
 							Console.WriteLine("");
 							Console.Write(Language.GetTextValue("CLI.SetInitialMaxPlayers"));
 							string text4 = Console.ReadLine();
@@ -4302,7 +_,7 @@
 
 						flag3 = true;
 						while (flag3) {
-							Console.WriteLine(Language.GetTextValue("CLI.Server", versionNumber2));
+							Console.WriteLine(Language.GetTextValue("CLI.Server", versionNumber2) + " - " + ModLoader.ModLoader.versionedName);
 							Console.WriteLine("");
 							Console.Write(Language.GetTextValue("CLI.SetInitialPort"));
 							string text5 = Console.ReadLine();
@@ -4328,7 +_,7 @@
 
 						flag3 = true;
 						while (flag3) {
-							Console.WriteLine(Language.GetTextValue("CLI.Server", versionNumber2));
+							Console.WriteLine(Language.GetTextValue("CLI.Server", versionNumber2) + " - " + ModLoader.ModLoader.versionedName);
 							Console.WriteLine("");
 							Console.Write(Language.GetTextValue("CLI.AutomaticPortForward", Language.GetTextValue("CLI.ShortYes"), Language.GetTextValue("CLI.ShortNo")));
 							string text6 = Console.ReadLine();
@@ -4352,7 +_,7 @@
 							}
 						}
 
-						Console.WriteLine(Language.GetTextValue("CLI.Server", versionNumber2));
+						Console.WriteLine(Language.GetTextValue("CLI.Server", versionNumber2) + " - " + ModLoader.ModLoader.versionedName);
 						Console.WriteLine("");
 						Console.Write(Language.GetTextValue("CLI.EnterServerPassword"));
 						Netplay.ServerPassword = Console.ReadLine();
@@ -4375,6 +_,7 @@
 			catch {
 			}
 
+			myPlayer = 255;
 			Task task2 = WorldGen.serverLoadWorld();
 			Console.WriteLine(Language.GetTextValue("CLI.Server", versionNumber));
 			Console.WriteLine("");
@@ -4397,39 +_,38 @@
 			catch {
 			}
 
+			//run one tick to JIT all the game content now rather than when a player connects
+			Logging.ServerConsoleLine("Running one update...");
+			Logging.tML.Info($"Server starting with AllowVanillaClients set to {ModNet.AllowVanillaClients}");
+			Update(new GameTime());
 			if (WorldGen.loadFailed || !WorldGen.loadSuccess) {
 				WriteFancyWorldLoadErrorToConsole();
 				if (!autoShutdown)
 					Console.ReadKey();
 
+				Logging.ResetPastExceptions(); // "Running one update..." above.
 				YouCanSleepNow();
 				return;
 			}
 
 			Console.WriteLine(Language.GetTextValue("CLI.Server", versionNumber));
 			Console.WriteLine("");
-			Console.WriteLine(Language.GetTextValue("CLI.ListeningOnPort", Netplay.ListenPort));
+			Logging.ServerConsoleLine(Language.GetTextValue("CLI.ListeningOnPort", Netplay.ListenPort));
 			Console.WriteLine(Language.GetTextValue("CLI.HelpHint"));
 			Console.WriteLine("");
 			Console.Title = "Terraria Server: " + worldName;
 			Stopwatch stopwatch = new Stopwatch();
-			if (!autoShutdown)
+			if (!autoShutdown || showServerConsole)
 				startDedInput();
 
 			stopwatch.Start();
-			double num6 = 16.666666666666668;
-			double num7 = 0.0;
-			int num8 = 0;
-			new Stopwatch().Start();
 			Netplay.StartServer();
 			gameMenu = false;
+			double delta = 1000 / 60D;
+			double target = delta;
 			while (!Netplay.Disconnect) {
-				double totalMilliseconds = stopwatch.Elapsed.TotalMilliseconds;
-				if (totalMilliseconds + num7 >= num6) {
-					num8++;
-					num7 += totalMilliseconds - num6;
-					stopwatch.Reset();
-					stopwatch.Start();
+				ServerHangWatchdog.Checkin();
+				{
 					if (oldStatusText != statusText) {
 						oldStatusText = statusText;
 						Console.WriteLine(statusText);
@@ -4439,24 +_,20 @@
 						Update(new GameTime());
 					else if (saveTime.IsRunning)
 						saveTime.Stop();
+					else
+						Netplay.OnUpdate();
 
 					if (Main.OnTickForThirdPartySoftwareOnly != null)
 						Main.OnTickForThirdPartySoftwareOnly();
 
-					double num9 = stopwatch.Elapsed.TotalMilliseconds + num7;
-					if (num9 < num6) {
-						int num10 = (int)(num6 - num9) - 1;
-						if (num10 > 1) {
-							Thread.Sleep(num10 - 1);
-							if (!Netplay.HasClients) {
-								num7 = 0.0;
-								Thread.Sleep(10);
-							}
-						}
-					}
-				}
+					double now = stopwatch.ElapsedMilliseconds;
+					double remaining = target - now;
+					target += delta; //new target
+					if (target < now) //can't catch up, reset target
+						target = now + delta;
 
-				Thread.Sleep(0);
+					Thread.Sleep(Math.Max((int)remaining, 0));
+				}
 			}
 
 			YouCanSleepNow();
@@ -4476,8 +_,14 @@
 
 		public static void startDedInputCallBack() {
 			while (!Netplay.Disconnect) {
-				Console.Write(": ");
 				string text = Console.ReadLine();
+				ExecuteCommand(text, new ConsoleCommandCaller());
+			}
+		}
+
+		public static void ExecuteCommand(string text, CommandCaller commandCaller) {
+			do { // use a do {...} while (false); loop so we don't have to change all the continue; statements to return; when moving the loop body into a separate function
+				Console.Write(": ");
 				string text2 = text;
 				text = text.ToLower();
 				try {
@@ -4517,12 +_,21 @@
 								num = text3.Length;
 						}
 
+						var modHelpList = CommandLoader.GetHelp(CommandType.Console);
+						foreach (var entry in modHelpList)
+							if (entry.Item1.Length > num)
+								num = entry.Item1.Length;
+
 						int num2 = (num + 1) / 8;
 						for (int j = 0; j < list.Count; j++) {
 							string text4 = Language.Exists("CLI." + list[j] + "_Example") ? Language.GetTextValue("CLI." + list[j] + "_Example") : Language.GetTextValue("CLI." + list[j] + "_Command");
 							Console.WriteLine(text4 + new string('\t', num2 - text4.Length / 8) + Language.GetTextValue("CLI." + list[j] + "_Description"));
 						}
+
+						foreach (var entry in modHelpList)
+							Console.WriteLine(entry.Item1 + new string('\t', num2 - entry.Item1.Length / 8) + entry.Item2);
 					}
+					else if (CommandLoader.HandleCommand(text, commandCaller)) { }
 					else if (text == Language.GetTextValue("CLI.Settle_Command")) {
 						if (!Liquid.panicMode)
 							Liquid.StartPanic();
@@ -4554,6 +_,8 @@
 					}
 					else if (text == Language.GetTextValue("CLI.Exit_Command")) {
 						WorldFile.SaveWorld();
+						SystemLoader.OnWorldUnload();
+						TileIO.PostExitWorldCleanup();
 						Netplay.Disconnect = true;
 						SocialAPI.Shutdown();
 					}
@@ -4608,11 +_,12 @@
 						Console.WriteLine(Language.GetTextValue("CLI.Port", Netplay.ListenPort));
 					}
 					else if (text == Language.GetTextValue("CLI.Version_Command")) {
-						Console.WriteLine(Language.GetTextValue("CLI.Server", versionNumber));
+						Console.WriteLine(Language.GetTextValue("CLI.Server", versionNumber) + " - " + ModLoader.ModLoader.versionedName);
 					}
 					else if (text == Language.GetTextValue("CLI.Clear_Command")) {
 						try {
 							Console.Clear();
+							Logging.ResetPastExceptions(); // "CLI.Clear_Command" above.
 						}
 						catch {
 						}
@@ -4734,7 +_,7 @@
 				catch {
 					Console.WriteLine(Language.GetTextValue("CLI.InvalidCommand"));
 				}
-			}
+			} while (false);
 		}
 
 		public static void Sundialing() {
@@ -4754,7 +_,8 @@
 			if (fastForwardTime) {
 				dayRate = 60;
 				desiredWorldTilesUpdateRate = 1;
-				return;
+				desiredWorldEventsUpdateRate = 60;
+				goto endVanillaMethod;
 			}
 
 			bool enabled = CreativePowerManager.Instance.GetPower<CreativePowers.FreezeTime>().Enabled;
@@ -4769,10 +_,17 @@
 
 			dayRate = num;
 			desiredWorldTilesUpdateRate = num;
+			desiredWorldEventsUpdateRate = num;
 			if (gameMenu) {
 				dayRate = 1;
 				desiredWorldTilesUpdateRate = 1;
+				desiredWorldEventsUpdateRate = 1;
 			}
+
+			endVanillaMethod:
+			SystemLoader.ModifyTimeRate(ref dayRate, ref desiredWorldTilesUpdateRate, ref desiredWorldEventsUpdateRate);
+			if (dayRate > 86400)
+				dayRate = 86400;
 		}
 
 		public Main() {
@@ -4784,7 +_,50 @@
 
 			Configuration.Load();
 			graphics = new GraphicsDeviceManager(this as Game);
-			base.Content.RootDirectory = "Content";
+			GraphicsChangeTracker.Init();
+		}
+
+		internal void PostSocialInitialize() {
+			if (dedServ) {
+				return;
+			}
+			string vanillaContentFolder = "../Terraria/Content"; // Side-by-Side Manual Install
+
+			if (!Directory.Exists(vanillaContentFolder)) {
+				vanillaContentFolder = "../Content"; // Nested Manual Install
+			}
+
+#if MAC
+			vanillaContentFolder = "../../../../Terraria/Terraria.app/Contents/Resources/Content";
+#endif
+
+			if (SocialAPI.Mode == SocialMode.Steam && Steamworks.SteamAPI.Init()) {
+				var appID = ModLoader.Engine.Steam.TerrariaAppId_t;
+				bool appInstalled = Steamworks.SteamApps.BIsAppInstalled(appID);
+
+				if (appInstalled) {
+					Steamworks.SteamApps.GetAppInstallDir(appID, out var steamInstallFolder, 1000);
+					Logging.Terraria.Info("Found Terraria steamapp install at: " + steamInstallFolder);
+
+					vanillaContentFolder = Path.Combine(steamInstallFolder, "Content");
+
+					if (!Directory.Exists(vanillaContentFolder))
+						vanillaContentFolder = Path.Combine(steamInstallFolder, "Terraria.app/Contents/Resources/Content");
+				}
+
+				ModLoader.Engine.Steam.RecalculateAvailableSteamCloudStorage();
+				Logging.Terraria.Info($"Steam Cloud Quota: {UIMemoryBar.SizeSuffix((long)ModLoader.Engine.Steam.lastAvailableSteamCloudStorage)} available");
+			}
+
+			if (!Directory.Exists(vanillaContentFolder)) {
+				Interface.MessageBoxShow(Language.GetTextValue("tModLoader.ContentFolderNotFound"));
+				Environment.Exit(1);
+			}
+
+			if (Directory.Exists(InstallVerifier.TmlContentDirectory))
+				AlternateContentManager = new TMLContentManager(Content.ServiceProvider, InstallVerifier.TmlContentDirectory, null);
+
+			base.Content = new TMLContentManager(Content.ServiceProvider, vanillaContentFolder, AlternateContentManager);
 		}
 
 		private void Main_Exiting(object sender, EventArgs e) {
@@ -4820,6 +_,7 @@
 
 			_cachedTitle = Lang.GetRandomGameTitle();
 			Platform.Get<IWindowService>().SetUnicodeTitle(base.Window, _cachedTitle);
+			Platform.Get<IWindowService>().SetIcon(base.Window);
 		}
 
 		private static void SetTileValue() {
@@ -4858,6 +_,13 @@
 		}
 
 		protected override void Initialize() {
+			DateTime date = DateTime.Now;
+			if (date.Month == 5 && date.Day == 17 || date.Month == 7 && date.Day == 8 || date.Month == 10 && date.Day == 24
+				|| date.Month == 6 && date.Day == 1 || date.Month == 4 || date.Day == 1 || new Random().Next(100) == 0) {
+				OurFavoriteColor.R = OurFavoriteColor.B;
+				OurFavoriteColor.B = 255;
+			}
+
 			if(dedServ)
 			netMode = 2;
 
@@ -5058,7 +_,7 @@
 			}
 
 			for (int m = 0; m < 256; m++) {
-				player[m] = new Player();
+				player[m] = new Player(); // setup inventory is unnecessary
 			}
 
 			for (int n = 0; n < 1001; n++) {
@@ -8303,11 +_,17 @@
 		public static void LoadTestLog(string logname) {
 		}
 
-		private void OnceFailedLoadingAnAsset(string assetPath, Exception e) {
+		internal static void OnceFailedLoadingAnAsset(string assetPath, Exception e) {
+			Logging.Terraria.Error($"Failed to load asset: \"{assetPath}\"", e);
 			FancyErrorPrinter.ShowFailedToLoadAssetError(e, assetPath);
 		}
 
 		protected override void LoadContent() {
+			//Added by TML.
+			Asset<Texture2D>.DefaultValue = new Texture2D(base.GraphicsDevice, 1, 1) {
+				Name = "Asynchronously-loaded Asset Dummy Texture (do not dispose or modify!)"
+			};
+
 			SoundEngine.Initialize();
 			if (base.Services.Get<IAssetRepository>() == null)
 				AssetInitializer.CreateAssetServices(base.Services);
@@ -8331,7 +_,7 @@
 				audioSystem = new DisabledAudioSystem();
 
 			AssetSourceController = new AssetSourceController(Assets, new IContentSource[1] {
-				new XnaContentSource(base.Content.RootDirectory)
+				new XnaDirectContentSource(base.Content.RootDirectory)
 			});
 
 			VanillaContentValidator.Instance = new VanillaContentValidator("Terraria.IO.Data.ResourcePacksDefaultInfo.tsv");
@@ -8342,6 +_,8 @@
 			AssetInitializer.LoadSplashAssets(asyncLoadForSounds: true);
 			ChromaInitializer.Load();
 			_gameContentLoadProcess = LoadContent_Deferred();
+
+			ModLoader.ModLoader.PrepareAssets();
 		}
 
 		private void LoadContent_TryEnteringHiDef() {
@@ -8410,6 +_,8 @@
 			numClouds = rand.Next(200);
 			Mount.Initialize();
 			Minecart.Initialize();
+			// move instance creation from class constructor to main thread to avoid deadlocks from content loading on JIT thread with FNA
+			CaptureManager.Instance = new CaptureManager();
 			CacheSupportedDisplaySizes();
 			ContentSamples.RebuildItemCreativeSortingIDsAfterRecipesAreSetUp();
 			ContentSamples.CommonlyUsedContentSamples.PrepareAfterEverythingElseLoaded();
@@ -8817,6 +_,8 @@
 
 					if (SceneMetrics.ActiveMusicBox == 85)
 						newMusic = 89;
+					if (SceneMetrics.ActiveMusicBox >= maxMusic)
+						newMusic = SceneMetrics.ActiveMusicBox;
 				}
 
 				if (gameMenu || musicVolume == 0f) {
@@ -8842,12 +_,12 @@
 						curMusic = 0;
 					}
 
-					if (NPC.MoonLordCountdown == 1 && curMusic >= 1 && curMusic < 90)
+					if (NPC.MoonLordCountdown == 1 && curMusic >= 1 && curMusic < musicFade.Length)
 						musicFade[curMusic] = 0f;
 				}
 
 				bool isMainTrackAudible = musicFade[curMusic] > 0.25f;
-				for (int i = 1; i < 90; i++) {
+				for (int i = 1; i < musicFade.Length; i++) {
 					float num2 = musicFade[i] * musicVolume * num;
 					if (i >= 62 && i <= 88) {
 						num2 *= 0.9f;
@@ -9050,17 +_,22 @@
 							break;
 					}
 
-					if (NPCID.Sets.BelongsToInvasionOldOnesArmy[npc[i].type])
+					if (npc[i].type < NPCID.Sets.BelongsToInvasionOldOnesArmy.Length && NPCID.Sets.BelongsToInvasionOldOnesArmy[npc[i].type])
 						num2 = 12;
 
 					if (num2 == 0 && npc[i].boss)
 						num2 = 1;
 
-					if (num2 == 0)
+					if (num2 == 0 && (npc[i].ModNPC == null || npc[i].ModNPC.Music < 0))
 						continue;
 
 					Microsoft.Xna.Framework.Rectangle value = new Microsoft.Xna.Framework.Rectangle((int)(npc[i].position.X + (float)(npc[i].width / 2)) - num, (int)(npc[i].position.Y + (float)(npc[i].height / 2)) - num, num * 2, num * 2);
 					if (rectangle.Intersects(value)) {
+						//TODO: Implement modMusic and modPriority
+						//if (npc[i].modNPC != null && npc[i].modNPC.music >= 0 && (modMusic < 0 || npc[i].modNPC.SceneEffectPriority > modPriority)) {
+						//	modMusic = npc[i].modNPC.music;
+						//	modPriority = npc[i].modNPC.SceneEffectPriority;
+						//}
 						switch (num2) {
 							case 1:
 								flag = true;
@@ -9311,6 +_,9 @@
 			if (lastMusicPlayed == 50)
 				musicNoCrossFade[51] = true;
 
+			int modMusic = -1;
+			ModLoader.SceneEffectPriority modPriority = ModLoader.SceneEffectPriority.None;
+
 			if (!showSplash) {
 				Microsoft.Xna.Framework.Rectangle rectangle = new Microsoft.Xna.Framework.Rectangle((int)screenPosition.X, (int)screenPosition.Y, screenWidth, screenHeight);
 				int num2 = 5000;
@@ -9419,6 +_,11 @@
 
 					Microsoft.Xna.Framework.Rectangle value = new Microsoft.Xna.Framework.Rectangle((int)(npc[j].position.X + (float)(npc[j].width / 2)) - num2, (int)(npc[j].position.Y + (float)(npc[j].height / 2)) - num2, num2 * 2, num2 * 2);
 					if (rectangle.Intersects(value)) {
+						//TODO: Should this be wrapped inside the new SceneEffect stuff? Not at this time, left for legacy.
+						if (npc[j].ModNPC != null && npc[j].ModNPC.Music >= 0 && (modMusic < 0 || npc[j].ModNPC.SceneEffectPriority > modPriority)) {
+							modMusic = npc[j].ModNPC.Music;
+							modPriority = npc[j].ModNPC.SceneEffectPriority;
+						}
 						switch (num3) {
 							case 1:
 								flag = true;
@@ -9470,6 +_,8 @@
 						break;
 					}
 				}
+
+				LoaderManager.Get<SceneEffectLoader>().UpdateMusic(ref modMusic, ref modPriority);
 			}
 
 			_ = (screenPosition.X + (float)(screenWidth / 2)) / 16f;
@@ -9486,13 +_,11 @@
 					else if (menuMode == 3000) {
 						newMusic = 89;
 					}
-					else if (playOldTile) {
-						newMusic = 6;
-					}
-					else if (!_isAsyncLoadComplete) {
-						newMusic = 50;
-					}
-					else if (!audioSystem.IsTrackPlaying(50)) {
+					else {
+						newMusic = MenuLoader.CurrentMenu.Music; // TODO: Music loader to make music function properly.
+					}
+
+					if (_isAsyncLoadComplete && newMusic == 50 && !audioSystem.IsTrackPlaying(50)) {
 						newMusic = 51;
 						if (musicNoCrossFade[51])
 							musicFade[51] = 1f;
@@ -9511,12 +_,18 @@
 			if (CreditsRollEvent.IsEventOngoing) {
 				newMusic = 89;
 			}
+			else if (modPriority >= SceneEffectPriority.BossHigh) { //Should this be before credits or nah?
+				newMusic = modMusic;
+			}
 			else if (player[myPlayer].happyFunTorchTime) {
 				newMusic = 13;
 			}
 			else if (flag7) {
 				newMusic = 38;
 			}
+			else if (modPriority >= SceneEffectPriority.BossMedium) {
+				newMusic = modMusic;
+			}
 			else if (flag9) {
 				newMusic = 37;
 			}
@@ -9526,6 +_,9 @@
 			else if (flag6) {
 				newMusic = 24;
 			}
+			else if (modPriority >= SceneEffectPriority.BossLow) {
+				newMusic = modMusic;
+			}
 			else if (flag14) {
 				newMusic = 57;
 			}
@@ -9547,6 +_,9 @@
 			else if (flag5) {
 				newMusic = 25;
 			}
+			else if (modPriority >= SceneEffectPriority.Event) {
+				newMusic = modMusic;
+			}
 			else if (flag13) {
 				newMusic = 56;
 			}
@@ -9559,6 +_,9 @@
 			else if (flag12) {
 				newMusic = 41;
 			}
+			else if (modPriority >= SceneEffectPriority.Environment) {
+				newMusic = modMusic;
+			}
 			else if (eclipse && (double)player[myPlayer].position.Y < worldSurface * 16.0 + (double)(screenHeight / 2)) {
 				newMusic = 27;
 			}
@@ -9580,6 +_,9 @@
 			else if (num5 < 1f) {
 				newMusic = (dayTime ? 42 : 15);
 			}
+			else if (modPriority >= SceneEffectPriority.BiomeHigh) {
+				newMusic = modMusic;
+			}
 			else if (tile[(int)(player[myPlayer].Center.X / 16f), (int)(player[myPlayer].Center.Y / 16f)].wall == 87) {
 				newMusic = 26;
 			}
@@ -9609,6 +_,9 @@
 				else
 					newMusic = 16;
 			}
+			else if (modPriority >= SceneEffectPriority.BiomeMedium) {
+				newMusic = modMusic;
+			}
 			else if (player[myPlayer].ZoneMeteor) {
 				newMusic = 2;
 			}
@@ -9633,6 +_,9 @@
 				else
 					newMusic = 14;
 			}
+			else if (modPriority >= SceneEffectPriority.BiomeLow) {
+				newMusic = modMusic;
+			}
 			else if ((double)player[myPlayer].position.Y >= worldSurface * 16.0 + (double)(screenHeight / 2) && !WorldGen.oceanDepths((int)(screenPosition.X + (float)(screenWidth / 2)) / 16, (int)(screenPosition.Y + (float)(screenHeight / 2)) / 16)) {
 				if (player[myPlayer].ZoneHallow) {
 					newMusic = 11;
@@ -9875,12 +_,12 @@
 			float num3 = Math.Max(1f, 1f + 4f * cloudAlpha);
 			if (cloudBGActive > 0f) {
 				if (cloudBGActive > 1f)
-					cloudBGActive -= (float)dayRate / num3;
+					cloudBGActive -= (float)desiredWorldEventsUpdateRate / num3;
 
 				if (cloudBGActive < 1f)
 					cloudBGActive = 1f;
 
-				if (cloudBGActive == 1f && rand.Next((int)((float)(num2 * 2 / Math.Max(dayRate, 1)) * num3)) == 0) {
+				if (cloudBGActive == 1f && rand.Next((int)((float)(num2 * 2 / Math.Max(desiredWorldEventsUpdateRate, 1)) * num3)) == 0) {
 					cloudBGActive = -rand.Next(num2 * 4, num * 4);
 					if (netMode == 2)
 						NetMessage.SendData(7);
@@ -9898,7 +_,7 @@
 			if (cloudBGActive > 0f)
 				cloudBGActive = 0f;
 
-			if (cloudBGActive == 0f && rand.Next((int)((float)(num2 * 12 / ((dayRate == 0) ? 1 : dayRate)) / num3)) == 0) {
+			if (cloudBGActive == 0f && rand.Next((int)((float)(num2 * 12 / ((desiredWorldEventsUpdateRate == 0) ? 1 : desiredWorldEventsUpdateRate)) / num3)) == 0) {
 				cloudBGActive = rand.Next(num2 * 3, num * 2);
 				if (netMode == 2)
 					NetMessage.SendData(7);
@@ -12251,11 +_,16 @@
 		}
 
 		public static void DoUpdate_AnimateItemIcons() {
+			//Lock the collection to avoid race conditions during mod loading & unloading.
+			Monitor.Enter(itemAnimationsRegistered);
+
 			for (int i = 0; i < itemAnimationsRegistered.Count; i++) {
 				int num = itemAnimationsRegistered[i];
 				if (itemAnimations[num] != null)
 					itemAnimations[num].Update();
 			}
+
+			Monitor.Exit(itemAnimationsRegistered);
 		}
 
 		public static void QueueMainThreadAction(Action action) {
@@ -12278,7 +_,14 @@
 
 			if (!_isDrawingOrUpdating) {
 				_isDrawingOrUpdating = true;
+
+				try {
-				DoUpdate(ref gameTime);
+					DoUpdate(ref gameTime);
+				}
+				catch (Exception e) {
+					Logging.Terraria.Error(e);
+				}
+
 				CinematicManager.Instance.Update(gameTime);
 				if (netMode == 2) {
 					for (int i = 0; i < 256; i++) {
@@ -12378,6 +_,7 @@
 				_hasPendingNetmodeChange = false;
 			}
 
+			Netplay.OnUpdate(); // TODO, why do we add this?
 			if (CaptureManager.Instance.IsCapturing)
 				return;
 
@@ -12595,6 +_,9 @@
 
 					mouseLeftRelease = false;
 					mouseRightRelease = false;
+					mouseMiddleRelease = false;
+					mouseXButton1Release = false;
+					mouseXButton2Release = false;
 					if (gameMenu)
 						UpdateMenu();
 
@@ -12650,6 +_,8 @@
 
 			if (CanPauseGame()) {
 				DoUpdate_WhilePaused();
+				PlayerLoader.UpdateAutopause(player[myPlayer]);
+
 				gamePaused = true;
 				return;
 			}
@@ -12671,10 +_,16 @@
 			if (netMode != 1)
 				updateCloudLayer();
 
+			if (desiredWorldEventsUpdateRate <= 0)
+				goto skipWeatherUpdates;
+
+			timePass += Main.desiredWorldEventsUpdateRate;
-			for (int i = 0; i < dayRate; i++) {
+			for (int i = 1; i < (int)timePass; i++) {
 				UpdateWeather(gameTime);
 			}
+			timePass %= 1.0;
 
+			skipWeatherUpdates:
 			if ((timeForVisualEffects += 1.0) >= 216000.0)
 				timeForVisualEffects = 0.0;
 
@@ -12692,6 +_,7 @@
 				Sandstorm.EmitDust();
 			}
 
+			SystemLoader.PreUpdateEntities();
 			if (!dedServ && (double)screenPosition.Y < worldSurface * 16.0 + 16.0 && netMode != 2) {
 				Star.UpdateStars();
 				Cloud.UpdateClouds();
@@ -12836,7 +_,13 @@
 				InGameUI.Update(gameTime);
 
 			CreativeMenu.Update(gameTime);
+			SystemLoader.UpdateUI(gameTime);
+			PlayerInput.ScrollWheelDeltaForUI = 0; //TODO: Should this be before PlayerInput.ResetInputsOnActiveStateChange()?
+
+			BossBarLoader.HandleStyle(); //Has to be outside of the !gameMenu check because it deals with switching and saving the boss style in menus, including the main menu
+
+			if (!gameMenu) //Don't update IBigProgressBars in the main menu to avoid IOOB during unload when modded NPCs were alive --direwolf420
-			BigBossProgressBar.Update();
+				BigBossProgressBar.Update();
 		}
 
 		private void DoDebugFunctions() {
@@ -12954,6 +_,9 @@
 			if ((byte)Main.player[myPlayer].zone4 != (byte)player.zone4)
 				flag2 = true;
 
+			if (!BiomeLoader.CustomBiomesMatch(Main.player[myPlayer], player))
+				flag2 = true;
+
 			if (flag2)
 				NetMessage.SendData(36, -1, -1, null, myPlayer);
 
@@ -12982,7 +_,7 @@
 			}
 
 			bool flag3 = false;
-			for (int num4 = 0; num4 < 22; num4++) {
+			for (int num4 = 0; num4 < Player.MaxBuffs; num4++) {
 				if (Main.player[myPlayer].buffType[num4] != player.buffType[num4])
 					flag3 = true;
 			}
@@ -13012,6 +_,8 @@
 			if (flag)
 				NetMessage.SendData(138);
 
+			PlayerLoader.SendClientChanges(Main.player[myPlayer], clientPlayer);
+
 			clientPlayer = (Player)Main.player[myPlayer].clientClone();
 		}
 
@@ -13020,6 +_,9 @@
 		private void DoUpdateInWorld(Stopwatch sw) {
 			UpdateParticleSystems();
 			tileSolid[379] = false;
+
+			SystemLoader.PreUpdatePlayers();
+
 			int num = 0;
 			int num2 = 0;
 			sittingManager.ClearPlayerAnchors();
@@ -13053,7 +_,12 @@
 				}
 			}
 
+			SystemLoader.PostUpdatePlayers();
+
 			_gameUpdateCount++;
+
+			SystemLoader.PreUpdateNPCs();
+
 			NPC.RevengeManager.Update();
 			if (netMode != 1) {
 				try {
@@ -13102,6 +_,10 @@
 			}
 
 			CurrentFrameFlags.AnyActiveBossNPC = anyActiveBossNPC;
+
+			SystemLoader.PostUpdateNPCs();
+			SystemLoader.PreUpdateGores();
+
 			for (int l = 0; l < 600; l++) {
 				if (ignoreErrors) {
 					try {
@@ -13116,6 +_,9 @@
 				}
 			}
 
+			SystemLoader.PostUpdateGores();
+			SystemLoader.PreUpdateProjectiles();
+
 			LockOnHelper.SetUP();
 			CurrentFrameFlags.HadAnActiveInteractibleProjectile = false;
 			PreUpdateAllProjectiles();
@@ -13137,6 +_,10 @@
 			ProjectileUpdateLoopIndex = -1;
 			PostUpdateAllProjectiles();
 			LockOnHelper.SetDOWN();
+
+			SystemLoader.PostUpdateProjectiles();
+			SystemLoader.PreUpdateItems();
+
 			Item.numberOfNewItems = 0;
 			for (int n = 0; n < 400; n++) {
 				if (ignoreErrors) {
@@ -13152,6 +_,9 @@
 				}
 			}
 
+			SystemLoader.PostUpdateItems();
+			SystemLoader.PreUpdateDusts();
+
 			if (ignoreErrors) {
 				try {
 					Dust.UpdateDust();
@@ -13167,11 +_,15 @@
 				Dust.UpdateDust();
 			}
 
+			SystemLoader.PostUpdateDusts();
+
 			if (netMode != 2) {
 				CombatText.UpdateCombatText();
 				PopupText.UpdateItemText();
 			}
 
+			SystemLoader.PreUpdateTime();
+
 			if (ignoreErrors) {
 				try {
 					UpdateTime();
@@ -13184,6 +_,8 @@
 				UpdateTime();
 			}
 
+			SystemLoader.PostUpdateTime();
+
 			tileSolid[379] = true;
 			if (gameMenu && netMode != 2)
 				return;
@@ -13224,6 +_,7 @@
 					UpdateClient();
 			}
 
+			SystemLoader.PostUpdateEverything();
 			chatMonitor.Update();
 			upTimer = (float)sw.Elapsed.TotalMilliseconds;
 			if (upTimerMaxDelay > 0f)
@@ -13404,7 +_,8 @@
 			if (!inputTextEnter || !chatRelease)
 				return;
 
-			if (chatText != "") {
+			var handled = chatText.Length > 0 && chatText[0] == '/' && CommandLoader.HandleCommand(chatText, new ChatCommandCaller());
+			if (chatText != "" && !handled) {
 				ChatMessage message = ChatManager.Commands.CreateOutgoingMessage(chatText);
 				if (netMode == 1)
 					ChatHelper.SendChatMessageFromClient(message);
@@ -13420,6 +_,7 @@
 
 		private void DoUpdate_HandleInput() {
 			PlayerInput.UpdateInput();
+			SystemLoader.PostUpdateInput();
 			UpdateViewZoomKeys();
 			PlayerInput.SetZoom_Unscaled();
 			UILinkPointNavigator.Update();
@@ -14068,6 +_,7 @@
 			if (tileFrameCounter[493] < 0)
 				tileFrameCounter[493] += 120;
 
+			TileLoader.AnimateTiles();
 			AnimateTiles_CritterCages();
 		}
 
@@ -14252,6 +_,8 @@
 			wallFrame[144] = 0;
 			if (wallFrameCounter[144] > num3 * (16 + num4 * 2))
 				wallFrameCounter[144] = 0;
+
+			WallLoader.AnimateWalls();
 		}
 
 		private void DoUpdate_AnimateWaterfalls() {
@@ -14740,15 +_,15 @@
 				X += 34;
 
 			new Microsoft.Xna.Framework.Color(mouseTextColor, mouseTextColor, mouseTextColor, mouseTextColor);
+			Vector2 vector = FontAssets.MouseText.Value.MeasureString(cursorText);
 			if (HoverItem.type > 0) {
 				MouseText_DrawItemTooltip(info, num, diff, X, Y);
 				return;
 			}
 
 			if (info.buffTooltip != null && info.buffTooltip != "")
-				MouseText_DrawBuffTooltip(info.buffTooltip, ref X, ref Y);
+				MouseText_DrawBuffTooltip(info.buffTooltip, ref X, ref Y, (int)vector.Y);
 
-			Vector2 vector = FontAssets.MouseText.Value.MeasureString(cursorText);
 			if (hackedScreenHeight != -1 && hackedScreenWidth != -1) {
 				if ((float)X + vector.X + 4f > (float)hackedScreenWidth)
 					X = (int)((float)hackedScreenWidth - vector.X - 4f);
@@ -14766,9 +_,6 @@
 
 			float num2 = (float)(int)mouseTextColor / 255f;
 			Microsoft.Xna.Framework.Color baseColor = new Microsoft.Xna.Framework.Color(mouseTextColor, mouseTextColor, mouseTextColor, mouseTextColor);
-			if (num == -13)
-				baseColor = new Microsoft.Xna.Framework.Color((byte)(255f * num2), (byte)(masterColor * 200f * num2), 0, mouseTextColor);
-
 			if (num == -11)
 				baseColor = new Microsoft.Xna.Framework.Color((byte)(255f * num2), (byte)(175f * num2), (byte)(0f * num2), mouseTextColor);
 
@@ -14808,12 +_,18 @@
 			if (num == 10)
 				baseColor = new Microsoft.Xna.Framework.Color((byte)(255f * num2), (byte)(40f * num2), (byte)(100f * num2), mouseTextColor);
 
-			if (num >= 11)
+			if (num == 11)
 				baseColor = new Microsoft.Xna.Framework.Color((byte)(180f * num2), (byte)(40f * num2), (byte)(255f * num2), mouseTextColor);
 
+			if (num > 11)
+				baseColor = RarityLoader.GetRarity(num).RarityColor * num2;
+
-			if (HoverItem.expert || num == -12)
+			if (HoverItem.expert || num == ItemRarityID.Expert)
 				baseColor = new Microsoft.Xna.Framework.Color((byte)((float)DiscoR * num2), (byte)((float)DiscoG * num2), (byte)((float)DiscoB * num2), mouseTextColor);
 
+			if (HoverItem.master || num == ItemRarityID.Master)
+				baseColor = new Microsoft.Xna.Framework.Color((byte)(255f * num2), (byte)(masterColor * 200f * num2), 0, mouseTextColor);
+
 			if (diff == 1)
 				baseColor = new Microsoft.Xna.Framework.Color((byte)((float)(int)mcColor.R * num2), (byte)((float)(int)mcColor.G * num2), (byte)((float)(int)mcColor.B * num2), mouseTextColor);
 
@@ -14853,8 +_,9 @@
 				array2[i] = false;
 				array3[i] = false;
 			}
+			string[] tooltipNames = new string[num2];
 
-			MouseText_DrawItemTooltip_GetLinesInfo(HoverItem, ref yoyoLogo, ref researchLine, knockBack, ref numLines, array, array2, array3);
+			MouseText_DrawItemTooltip_GetLinesInfo(HoverItem, ref yoyoLogo, ref researchLine, knockBack, ref numLines, array, array2, array3, tooltipNames);
 			float num3 = (float)(int)mouseTextColor / 255f;
 			float num4 = num3;
 			int a = mouseTextColor;
@@ -14862,6 +_,7 @@
 				LocalPlayer.GetItemExpectedPrice(hoverItem, out int calcForSelling, out int calcForBuying);
 				int num5 = (hoverItem.isAShopItem || hoverItem.buyOnce) ? calcForBuying : calcForSelling;
 				if (hoverItem.shopSpecialCurrency != -1) {
+					tooltipNames[numLines] = "SpecialPrice";
 					CustomCurrencyManager.GetPriceText(hoverItem.shopSpecialCurrency, array, ref numLines, num5);
 					color = new Microsoft.Xna.Framework.Color((byte)(255f * num4), (byte)(255f * num4), (byte)(255f * num4), a);
 				}
@@ -14922,6 +_,7 @@
 					else
 						array[numLines] = Lang.tip[50].Value + " " + text;
 
+					tooltipNames[numLines] = "Price";
 					numLines++;
 					if (num6 > 0)
 						color = new Microsoft.Xna.Framework.Color((byte)(220f * num4), (byte)(220f * num4), (byte)(198f * num4), a);
@@ -14934,12 +_,15 @@
 				}
 				else if (hoverItem.type != 3817) {
 					array[numLines] = Lang.tip[51].Value;
+					tooltipNames[numLines] = "Price";
 					numLines++;
 					color = new Microsoft.Xna.Framework.Color((byte)(120f * num4), (byte)(120f * num4), (byte)(120f * num4), a);
 				}
 			}
 
 			Vector2 zero = Vector2.Zero;
+			List<TooltipLine> lines = ItemLoader.ModifyTooltips(HoverItem, ref numLines, tooltipNames, ref array, ref array2, ref array3, ref yoyoLogo, out Color?[] overrideColor);
+			List<DrawableTooltipLine> drawableLines = lines.Select((TooltipLine x, int i) => new DrawableTooltipLine(x, i, 0, 0, Color.White)).ToList();
 			int num12 = 0;
 			for (int j = 0; j < numLines; j++) {
 				Vector2 stringSize = ChatManager.GetStringSize(FontAssets.MouseText.Value, array[j], Vector2.One);
@@ -14978,11 +_,17 @@
 				Utils.DrawInvBG(spriteBatch, new Microsoft.Xna.Framework.Rectangle(X - num17, Y - num18, (int)zero.X + num17 * 2, (int)zero.Y + num18 + num18 / 2), new Microsoft.Xna.Framework.Color(23, 25, 81, 255) * 0.925f);
 			}
 
+			bool globalCanDraw = ItemLoader.PreDrawTooltip(HoverItem, lines.AsReadOnly(), ref X, ref Y);
 			for (int k = 0; k < numLines; k++) {
-				if (k == yoyoLogo) {
-					float num19 = 1f;
-					int num20 = (int)((float)(int)mouseTextColor * num19);
-					Microsoft.Xna.Framework.Color color2 = Microsoft.Xna.Framework.Color.Black;
+				drawableLines[k].OriginalX = X;
+				drawableLines[k].OriginalY = Y;
+				if (drawableLines[k].mod == "Terraria" && drawableLines[k].Name == "OneDropLogo") {
+					int num20 = (int)((float)(int)mouseTextColor * 1f);
+					Color color2 = Color.Black;
+					drawableLines[k].Color = new Color(num20, num20, num20, num20);
+					if (!ItemLoader.PreDrawTooltipLine(HoverItem, drawableLines[k], ref num12) || !globalCanDraw)
+						goto PostDraw;
+
 					for (int l = 0; l < 5; l++) {
 						int num21 = X;
 						int num22 = Y + num16;
@@ -15003,17 +_,14 @@
 								num22++;
 								break;
 						}
-
-						spriteBatch.Draw(TextureAssets.OneDropLogo.Value, new Vector2(num21, num22), null, color2, 0f, default(Vector2), 1f, SpriteEffects.None, 0f);
+						Color drawColor2 = drawableLines[k].overrideColor ?? drawableLines[k].Color;
+						spriteBatch.Draw(TextureAssets.OneDropLogo.Value, new Vector2(num21, num22), null, (l != 4) ? color2 : drawColor2, drawableLines[k].rotation, drawableLines[k].origin, (drawableLines[k].baseScale.X + drawableLines[k].baseScale.Y) / 2f, SpriteEffects.None, 0f);
 					}
 				}
 				else {
 					Microsoft.Xna.Framework.Color black = Microsoft.Xna.Framework.Color.Black;
 					black = new Microsoft.Xna.Framework.Color(num4, num4, num4, num4);
-					if (k == 0) {
-						if (rare == -13)
-							black = new Microsoft.Xna.Framework.Color((byte)(255f * num4), (byte)(masterColor * 200f * num4), 0, a);
-
+					if (drawableLines[k].mod == "Terraria" && drawableLines[k].Name == "ItemName") {
 						if (rare == -11)
 							black = new Microsoft.Xna.Framework.Color((byte)(255f * num4), (byte)(175f * num4), (byte)(0f * num4), a);
 
@@ -15050,9 +_,12 @@
 						if (rare == 10)
 							black = new Microsoft.Xna.Framework.Color((byte)(255f * num4), (byte)(40f * num4), (byte)(100f * num4), a);
 
-						if (rare >= 11)
+						if (rare == 11)
 							black = new Microsoft.Xna.Framework.Color((byte)(180f * num4), (byte)(40f * num4), (byte)(255f * num4), a);
 
+						if (rare > 11)
+							black = RarityLoader.GetRarity(rare).RarityColor * num4;
+
 						if (diff == 1)
 							black = new Microsoft.Xna.Framework.Color((byte)((float)(int)mcColor.R * num4), (byte)((float)(int)mcColor.G * num4), (byte)((float)(int)mcColor.B * num4), a);
 
@@ -15061,82 +_,82 @@
 
 						if (hoverItem.expert || rare == -12)
 							black = new Microsoft.Xna.Framework.Color((byte)((float)DiscoR * num4), (byte)((float)DiscoG * num4), (byte)((float)DiscoB * num4), a);
+
+						if (hoverItem.master || rare == -13)
+							black = new Microsoft.Xna.Framework.Color((byte)(255f * num4), (byte)(masterColor * 200f * num4), 0, a);
 					}
 					else if (array2[k]) {
 						black = (array3[k] ? new Microsoft.Xna.Framework.Color((byte)(190f * num4), (byte)(120f * num4), (byte)(120f * num4), a) : new Microsoft.Xna.Framework.Color((byte)(120f * num4), (byte)(190f * num4), (byte)(120f * num4), a));
 					}
-					else if (k == numLines - 1) {
+					else if (drawableLines[k].mod == "Terraria" && drawableLines[k].Name == "Price") {
 						black = color;
 					}
 
-					if (k == researchLine)
+					if (drawableLines[k].mod == "Terraria" && drawableLines[k].Name == "JourneyResearch")
 						black = Colors.JourneyMode;
 
+					drawableLines[k].Color = black;
+					Color realLineColor = black;
+
+					if (overrideColor[k].HasValue) {
+						realLineColor = overrideColor[k].Value * num4;
+						drawableLines[k].overrideColor = realLineColor;
+					}
+
+					if (!ItemLoader.PreDrawTooltipLine(HoverItem, drawableLines[k], ref num12) || !globalCanDraw)
+						goto PostDraw;
+
-					ChatManager.DrawColorCodedStringWithShadow(spriteBatch, FontAssets.MouseText.Value, array[k], new Vector2(X, Y + num16), black, 0f, Vector2.Zero, Vector2.One);
+					ChatManager.DrawColorCodedStringWithShadow(spriteBatch, FontAssets.MouseText.Value, array[k], new Vector2(X, Y + num16), realLineColor, 0f, Vector2.Zero, Vector2.One);
 				}
+
+				PostDraw:
+				ItemLoader.PostDrawTooltipLine(HoverItem, drawableLines[k]);
 
 				num16 += (int)(FontAssets.MouseText.Value.MeasureString(array[k]).Y + (float)num12);
 			}
 		}
 
-		public static void MouseText_DrawItemTooltip_GetLinesInfo(Item item, ref int yoyoLogo, ref int researchLine, float oldKB, ref int numLines, string[] toolTipLine, bool[] preFixLine, bool[] badPreFixLine) {
+		public static void MouseText_DrawItemTooltip_GetLinesInfo(Item item, ref int yoyoLogo, ref int researchLine, float oldKB, ref int numLines, string[] toolTipLine, bool[] preFixLine, bool[] badPreFixLine, string[] toolTipNames) {
 			toolTipLine[0] = item.HoverName;
+			toolTipNames[0] = "ItemName";
 			if (item.favorited) {
 				toolTipLine[numLines++] = Lang.tip[56].Value;
+				toolTipNames[numLines - 1] = "Favorite";
 				toolTipLine[numLines++] = Lang.tip[57].Value;
+				toolTipNames[numLines - 1] = "FavoriteDesc";
 				if (LocalPlayer.chest != -1) {
 					ChestUI.GetContainerUsageInfo(out bool _, out Item[] chestinv);
-					if (ChestUI.IsBlockedFromTransferIntoChest(item, chestinv))
+					if (ChestUI.IsBlockedFromTransferIntoChest(item, chestinv)) {
 						toolTipLine[numLines++] = Language.GetTextValue("UI.ItemCannotBePlacedInsideItself");
+						toolTipNames[numLines - 1] = "NoTransfer";
+					}
 				}
 			}
 
 			if (item.social) {
 				toolTipLine[numLines] = Lang.tip[0].Value;
+				toolTipNames[numLines] = "Social";
 				numLines++;
 				toolTipLine[numLines] = Lang.tip[1].Value;
+				toolTipNames[numLines] = "SocialDesc";
 				numLines++;
 			}
 			else {
 				if (item.damage > 0 && (!item.notAmmo || item.useStyle != 0) && (item.type < 71 || item.type > 74 || player[myPlayer].HasItem(905))) {
-					float num = 5E-06f;
-					int damage = item.damage;
+					LocalizedText tip;
+					if (item.DamageType != null) {
+						tip = new LocalizedText("", " "+item.DamageType.DisplayName);
+					}
+					else {
+						tip = Lang.tip[55]; // No damage class
+					}
+					int damage = player[myPlayer].GetWeaponDamage(item);
 					damage = (int)((float)damage * ItemID.Sets.ToolTipDamageMultiplier[item.type]);
-					if (item.melee) {
-						toolTipLine[numLines] = (((int)(player[myPlayer].meleeDamage * (float)damage + num)).ToString() ?? "");
-						toolTipLine[numLines] += Lang.tip[2].Value;
-					}
-					else if (item.ranged) {
-						float num2 = (float)damage * player[myPlayer].rangedDamage;
-						if (item.useAmmo == AmmoID.Arrow || item.useAmmo == AmmoID.Stake) {
-							num2 *= player[myPlayer].arrowDamage;
-							if (player[myPlayer].archery)
-								num2 *= 1.2f;
-						}
-
-						if (item.useAmmo == AmmoID.Bullet || item.useAmmo == AmmoID.CandyCorn)
-							num2 *= player[myPlayer].bulletDamage;
-
-						if (item.useAmmo == AmmoID.Rocket || item.useAmmo == AmmoID.StyngerBolt || item.useAmmo == AmmoID.JackOLantern || item.useAmmo == AmmoID.NailFriendly)
-							num2 *= player[myPlayer].rocketDamage;
-
-						toolTipLine[numLines] = (((int)(num2 + num)).ToString() ?? "");
-						toolTipLine[numLines] += Lang.tip[3].Value;
-					}
-					else if (item.magic) {
-						toolTipLine[numLines] = (((int)(player[myPlayer].magicDamage * (float)damage + num)).ToString() ?? "");
-						toolTipLine[numLines] += Lang.tip[4].Value;
-					}
-					else if (item.summon) {
-						toolTipLine[numLines] = (((int)(player[myPlayer].minionDamage * (float)damage + num)).ToString() ?? "");
-						toolTipLine[numLines] += Lang.tip[53].Value;
-					}
-					else {
-						toolTipLine[numLines] = (damage.ToString() ?? "");
-						toolTipLine[numLines] += Lang.tip[55].Value;
-					}
+					toolTipLine[numLines] = damage + tip.Value;
+					toolTipNames[numLines] = "Damage";
 
 					numLines++;
+					/*
 					if (item.melee) {
 						int num3 = player[myPlayer].meleeCrit - player[myPlayer].inventory[player[myPlayer].selectedItem].crit + item.crit;
 						toolTipLine[numLines] = num3 + Lang.tip[5].Value;
@@ -15152,6 +_,14 @@
 						toolTipLine[numLines] = num5 + Lang.tip[5].Value;
 						numLines++;
 					}
+					*/
+					// TODO: make this not inherently exclude summons. minions should be allowed to crit in the right circumstances, too
+					if (!item.summon) {
+						int crit = player[myPlayer].GetWeaponCrit(item);
+						toolTipLine[numLines] = crit + Lang.tip[5].Value;
+						toolTipNames[numLines] = "CritChance";
+						numLines++;
+					}
 
 					if (item.useStyle != 0 && !item.summon) {
 						if (item.useAnimation <= 8)
@@ -15171,10 +_,13 @@
 						else
 							toolTipLine[numLines] = Lang.tip[13].Value;
 
+						toolTipNames[numLines] = "Speed";
 						numLines++;
 					}
 
 					float num6 = item.knockBack;
+					num6 = player[myPlayer].GetWeaponKnockback(item, num6);
+					/*
 					if (item.summon)
 						num6 += player[myPlayer].minionKB;
 
@@ -15184,6 +_,9 @@
 					if (player[myPlayer].inventory[player[myPlayer].selectedItem].type == 3106 && item.type == 3106)
 						num6 += num6 * (1f - player[myPlayer].stealth);
 
+					ItemLoader.GetWeaponKnockback(item, player[myPlayer], ref num6);
+					PlayerLoader.GetWeaponKnockback(player[myPlayer], item, ref num6);
+					*/
 					if (num6 == 0f)
 						toolTipLine[numLines] = Lang.tip[14].Value;
 					else if ((double)num6 <= 1.5)
@@ -15203,67 +_,80 @@
 					else
 						toolTipLine[numLines] = Lang.tip[22].Value;
 
+					toolTipNames[numLines] = "Knockback";
 					numLines++;
 				}
 
 				if (item.fishingPole > 0) {
 					toolTipLine[numLines] = Language.GetTextValue("GameUI.PrecentFishingPower", item.fishingPole);
+					toolTipNames[numLines] = "FishingPower";
 					numLines++;
 					toolTipLine[numLines] = Language.GetTextValue("GameUI.BaitRequired");
+					toolTipNames[numLines] = "NeedsBait";
 					numLines++;
 				}
 
 				if (item.bait > 0) {
 					toolTipLine[numLines] = Language.GetTextValue("GameUI.BaitPower", item.bait);
+					toolTipNames[numLines] = "BaitPower";
 					numLines++;
 				}
 
 				if (item.headSlot > 0 || item.bodySlot > 0 || item.legSlot > 0 || item.accessory || projHook[item.shoot] || item.mountType != -1 || (item.buffType > 0 && (lightPet[item.buffType] || vanityPet[item.buffType]))) {
 					if ((item.type == 854 || item.type == 3035) && npcShop > 0)
 						toolTipLine[numLines] = Lang.tip[60].Value;
-					else
+					else {
 						toolTipLine[numLines] = Lang.tip[23].Value;
-
+						toolTipNames[numLines] = "Equipable";
+					}
 					numLines++;
 				}
 
 				if (item.tileWand > 0) {
 					toolTipLine[numLines] = Lang.tip[52].Value + Lang.GetItemNameValue(item.tileWand);
+					toolTipNames[numLines] = "WandConsumes";
 					numLines++;
 				}
 
 				if (item.questItem) {
 					toolTipLine[numLines] = Lang.inter[65].Value;
+					toolTipNames[numLines] = "Quest";
 					numLines++;
 				}
 
 				if (item.vanity) {
 					toolTipLine[numLines] = Lang.tip[24].Value;
+					toolTipNames[numLines] = "Vanity";
 					numLines++;
 				}
 
 				if (!item.vanity && item.FitsAccessoryVanitySlot) {
 					toolTipLine[numLines] = Language.GetText("Misc.CanBePlacedInVanity").Value;
+					toolTipNames[numLines] = "VanityLegal";
 					numLines++;
 				}
 
 				if (item.defense > 0) {
 					toolTipLine[numLines] = item.defense + Lang.tip[25].Value;
+					toolTipNames[numLines] = "Defense";
 					numLines++;
 				}
 
 				if (item.pick > 0) {
 					toolTipLine[numLines] = item.pick + Lang.tip[26].Value;
+					toolTipNames[numLines] = "PickPower";
 					numLines++;
 				}
 
 				if (item.axe > 0) {
 					toolTipLine[numLines] = item.axe * 5 + Lang.tip[27].Value;
+					toolTipNames[numLines] = "AxePower";
 					numLines++;
 				}
 
 				if (item.hammer > 0) {
 					toolTipLine[numLines] = item.hammer + Lang.tip[28].Value;
+					toolTipNames[numLines] = "HammerPower";
 					numLines++;
 				}
 
@@ -15274,41 +_,49 @@
 					else
 						toolTipLine[numLines] = tileBoost + Lang.tip[54].Value;
 
+					toolTipNames[numLines] = "TileBoost";
 					numLines++;
 				}
 
 				if (item.healLife > 0) {
 					toolTipLine[numLines] = Language.GetTextValue("CommonItemTooltip.RestoresLife", item.healLife);
+					toolTipNames[numLines] = "HealLife";
 					numLines++;
 				}
 
 				if (item.healMana > 0) {
 					toolTipLine[numLines] = Language.GetTextValue("CommonItemTooltip.RestoresMana", item.healMana);
+					toolTipNames[numLines] = "HealMana";
 					numLines++;
 				}
 
 				if (item.mana > 0 && (item.type != 127 || !player[myPlayer].spaceGun)) {
 					toolTipLine[numLines] = Language.GetTextValue("CommonItemTooltip.UsesMana", (int)((float)item.mana * player[myPlayer].manaCost));
+					toolTipNames[numLines] = "UseMana";
 					numLines++;
 				}
 
 				if (item.createWall > 0 || item.createTile > -1) {
 					if (item.type != 213 && item.tileWand < 1) {
 						toolTipLine[numLines] = Lang.tip[33].Value;
+						toolTipNames[numLines] = "Placeable";
 						numLines++;
 					}
 				}
 				else if (item.ammo > 0 && !item.notAmmo) {
 					toolTipLine[numLines] = Lang.tip[34].Value;
+					toolTipNames[numLines] = "Ammo";
 					numLines++;
 				}
 				else if (item.consumable) {
 					toolTipLine[numLines] = Lang.tip[35].Value;
+					toolTipNames[numLines] = "Consumable";
 					numLines++;
 				}
 
 				if (item.material) {
 					toolTipLine[numLines] = Lang.tip[36].Value;
+					toolTipNames[numLines] = "Material";
 					numLines++;
 				}
 
@@ -15316,10 +_,12 @@
 					for (int i = 0; i < item.ToolTip.Lines; i++) {
 						if (i == 0 && ItemID.Sets.UsesCursedByPlanteraTooltip[item.type] && !NPC.downedPlantBoss) {
 							toolTipLine[numLines] = Lang.tip[59].Value;
+							toolTipNames[numLines] = "Tooltip" + i.ToString();
 							numLines++;
 						}
 						else {
 							toolTipLine[numLines] = item.ToolTip.GetLine(i);
+							toolTipNames[numLines] = "Tooltip" + i.ToString();
 							numLines++;
 						}
 					}
@@ -15332,16 +_,19 @@
 
 				if ((item.type == 3818 || item.type == 3819 || item.type == 3820 || item.type == 3824 || item.type == 3825 || item.type == 3826 || item.type == 3829 || item.type == 3830 || item.type == 3831 || item.type == 3832 || item.type == 3833 || item.type == 3834) && !player[myPlayer].downedDD2EventAnyDifficulty) {
 					toolTipLine[numLines] = Lang.misc[104].Value;
+					toolTipNames[numLines] = "EtherianManaWarning";
 					numLines++;
 				}
 
 				if (item.buffType > 0 && BuffID.Sets.IsWellFed[item.buffType] && expertMode) {
 					toolTipLine[numLines] = Lang.misc[40].Value;
+					toolTipNames[numLines] = "WellFedExpert";
 					numLines++;
 				}
 
 				if (item.buffTime > 0) {
 					string text = (item.buffTime / 60 < 60) ? Language.GetTextValue("CommonItemTooltip.SecondDuration", Math.Round((double)item.buffTime / 60.0)) : Language.GetTextValue("CommonItemTooltip.MinuteDuration", Math.Round((double)(item.buffTime / 60) / 60.0));
+					toolTipNames[numLines] = "BuffTime";
 					toolTipLine[numLines] = text;
 					numLines++;
 				}
@@ -15349,6 +_,7 @@
 				if (item.type == 3262 || item.type == 3282 || item.type == 3283 || item.type == 3284 || item.type == 3285 || item.type == 3286 || item.type == 3316 || item.type == 3315 || item.type == 3317 || item.type == 3291 || item.type == 3389) {
 					toolTipLine[numLines] = " ";
 					yoyoLogo = numLines;
+					toolTipNames[numLines] = "OneDropLogo";
 					numLines++;
 				}
 
@@ -15372,6 +_,7 @@
 							badPreFixLine[numLines] = true;
 
 						preFixLine[numLines] = true;
+						toolTipNames[numLines] = "PrefixDamage";
 						numLines++;
 					}
 
@@ -15389,6 +_,7 @@
 							badPreFixLine[numLines] = true;
 
 						preFixLine[numLines] = true;
+						toolTipNames[numLines] = "PrefixSpeed";
 						numLines++;
 					}
 
@@ -15403,6 +_,7 @@
 							badPreFixLine[numLines] = true;
 
 						preFixLine[numLines] = true;
+						toolTipNames[numLines] = "PrefixCritChance";
 						numLines++;
 					}
 
@@ -15419,6 +_,7 @@
 							badPreFixLine[numLines] = true;
 
 						preFixLine[numLines] = true;
+						toolTipNames[numLines] = "PrefixUseMana";
 						numLines++;
 					}
 
@@ -15435,6 +_,7 @@
 							badPreFixLine[numLines] = true;
 
 						preFixLine[numLines] = true;
+						toolTipNames[numLines] = "PrefixSize";
 						numLines++;
 					}
 
@@ -15451,6 +_,7 @@
 							badPreFixLine[numLines] = true;
 
 						preFixLine[numLines] = true;
+						toolTipNames[numLines] = "PrefixShootSpeed";
 						numLines++;
 					}
 
@@ -15467,137 +_,160 @@
 							badPreFixLine[numLines] = true;
 
 						preFixLine[numLines] = true;
+						toolTipNames[numLines] = "PrefixKnockback";
 						numLines++;
 					}
 
 					if (item.prefix == 62) {
 						toolTipLine[numLines] = "+1" + Lang.tip[25].Value;
 						preFixLine[numLines] = true;
+						toolTipNames[numLines] = "PrefixAccDefense";
 						numLines++;
 					}
 
 					if (item.prefix == 63) {
 						toolTipLine[numLines] = "+2" + Lang.tip[25].Value;
 						preFixLine[numLines] = true;
+						toolTipNames[numLines] = "PrefixAccDefense";
 						numLines++;
 					}
 
 					if (item.prefix == 64) {
 						toolTipLine[numLines] = "+3" + Lang.tip[25].Value;
 						preFixLine[numLines] = true;
+						toolTipNames[numLines] = "PrefixAccDefense";
 						numLines++;
 					}
 
 					if (item.prefix == 65) {
 						toolTipLine[numLines] = "+4" + Lang.tip[25].Value;
 						preFixLine[numLines] = true;
+						toolTipNames[numLines] = "PrefixAccDefense";
 						numLines++;
 					}
 
 					if (item.prefix == 66) {
 						toolTipLine[numLines] = "+20 " + Lang.tip[31].Value;
 						preFixLine[numLines] = true;
+						toolTipNames[numLines] = "PrefixAccMaxMana";
 						numLines++;
 					}
 
 					if (item.prefix == 67) {
 						toolTipLine[numLines] = "+2" + Lang.tip[5].Value;
 						preFixLine[numLines] = true;
+						toolTipNames[numLines] = "PrefixAccCritChance";
 						numLines++;
 					}
 
 					if (item.prefix == 68) {
 						toolTipLine[numLines] = "+4" + Lang.tip[5].Value;
 						preFixLine[numLines] = true;
+						toolTipNames[numLines] = "PrefixAccCritChance";
 						numLines++;
 					}
 
 					if (item.prefix == 69) {
 						toolTipLine[numLines] = "+1" + Lang.tip[39].Value;
 						preFixLine[numLines] = true;
+						toolTipNames[numLines] = "PrefixAccDamage";
 						numLines++;
 					}
 
 					if (item.prefix == 70) {
 						toolTipLine[numLines] = "+2" + Lang.tip[39].Value;
 						preFixLine[numLines] = true;
+						toolTipNames[numLines] = "PrefixAccDamage";
 						numLines++;
 					}
 
 					if (item.prefix == 71) {
 						toolTipLine[numLines] = "+3" + Lang.tip[39].Value;
 						preFixLine[numLines] = true;
+						toolTipNames[numLines] = "PrefixAccDamage";
 						numLines++;
 					}
 
 					if (item.prefix == 72) {
 						toolTipLine[numLines] = "+4" + Lang.tip[39].Value;
 						preFixLine[numLines] = true;
+						toolTipNames[numLines] = "PrefixAccDamage";
 						numLines++;
 					}
 
 					if (item.prefix == 73) {
 						toolTipLine[numLines] = "+1" + Lang.tip[46].Value;
 						preFixLine[numLines] = true;
+						toolTipNames[numLines] = "PrefixAccMoveSpeed";
 						numLines++;
 					}
 
 					if (item.prefix == 74) {
 						toolTipLine[numLines] = "+2" + Lang.tip[46].Value;
 						preFixLine[numLines] = true;
+						toolTipNames[numLines] = "PrefixAccMoveSpeed";
 						numLines++;
 					}
 
 					if (item.prefix == 75) {
 						toolTipLine[numLines] = "+3" + Lang.tip[46].Value;
 						preFixLine[numLines] = true;
+						toolTipNames[numLines] = "PrefixAccMoveSpeed";
 						numLines++;
 					}
 
 					if (item.prefix == 76) {
 						toolTipLine[numLines] = "+4" + Lang.tip[46].Value;
 						preFixLine[numLines] = true;
+						toolTipNames[numLines] = "PrefixAccMoveSpeed";
 						numLines++;
 					}
 
 					if (item.prefix == 77) {
 						toolTipLine[numLines] = "+1" + Lang.tip[47].Value;
 						preFixLine[numLines] = true;
+						toolTipNames[numLines] = "PrefixAccMeleeSpeed";
 						numLines++;
 					}
 
 					if (item.prefix == 78) {
 						toolTipLine[numLines] = "+2" + Lang.tip[47].Value;
 						preFixLine[numLines] = true;
+						toolTipNames[numLines] = "PrefixAccMeleeSpeed";
 						numLines++;
 					}
 
 					if (item.prefix == 79) {
 						toolTipLine[numLines] = "+3" + Lang.tip[47].Value;
 						preFixLine[numLines] = true;
+						toolTipNames[numLines] = "PrefixAccMeleeSpeed";
 						numLines++;
 					}
 
 					if (item.prefix == 80) {
 						toolTipLine[numLines] = "+4" + Lang.tip[47].Value;
 						preFixLine[numLines] = true;
+						toolTipNames[numLines] = "PrefixAccMeleeSpeed";
 						numLines++;
 					}
 				}
 
 				if (item.wornArmor && player[myPlayer].setBonus != "") {
 					toolTipLine[numLines] = Lang.tip[48].Value + " " + player[myPlayer].setBonus;
+					toolTipNames[numLines] = "SetBonus";
 					numLines++;
 				}
 			}
 
 			if (item.expert) {
 				toolTipLine[numLines] = Language.GetTextValue("GameUI.Expert");
+				toolTipNames[numLines] = "Expert";
 				numLines++;
 			}
 
-			if (item.rare == -13) {
+			if (item.master) {
 				toolTipLine[numLines] = Language.GetTextValue("GameUI.Master");
+				toolTipNames[numLines] = "Master";
 				numLines++;
 			}
 
@@ -15606,6 +_,7 @@
 				if (amountNeeded - sacrificeCount > 0) {
 					toolTipLine[numLines] = Language.GetTextValue("CommonItemTooltip.CreativeSacrificeNeeded", amountNeeded - sacrificeCount);
 					researchLine = numLines;
+					toolTipNames[numLines] = "JourneyResearch";
 					numLines++;
 				}
 			}
@@ -15615,11 +_,12 @@
 				string[] array = bestiaryNotes.Split('\n');
 				foreach (string text2 in array) {
 					toolTipLine[numLines++] = text2;
+					toolTipNames[numLines - 1] = "BestiaryNotes";
 				}
 			}
 		}
 
-		private void MouseText_DrawBuffTooltip(string buffString, ref int X, ref int Y) {
+		private void MouseText_DrawBuffTooltip(string buffString, ref int X, ref int Y, int buffNameHeight) {
 			Microsoft.Xna.Framework.Point p = new Microsoft.Xna.Framework.Point(X, Y);
 			int num = 220;
 			int num2 = 72;
@@ -15634,7 +_,7 @@
 
 			if (bannerMouseOver) {
 				int num6 = 0;
-				for (int i = 0; i < 289; i++) {
+				for (int i = 0; i < NPCLoader.NPCCount; i++) {
 					if (Item.BannerToNPC(i) != 0 && player[myPlayer].HasNPCBannerBuff(i)) {
 						num6++;
 						string nPCNameValue = Lang.GetNPCNameValue(Item.BannerToNPC(i));
@@ -15659,6 +_,7 @@
 				}
 			}
 
+			BuffLoader.CustomBuffTipSize(buffString, list);
 			Vector2 zero = Vector2.Zero;
 			foreach (Vector2 item2 in list) {
 				if (zero.X < item2.X)
@@ -15676,7 +_,7 @@
 
 			for (int k = 0; k < 5; k++) {
 				int num11 = X;
-				int num12 = Y + (int)FontAssets.MouseText.Value.MeasureString(buffString).Y;
+				int num12 = Y + buffNameHeight;
 				Microsoft.Xna.Framework.Color color = Microsoft.Xna.Framework.Color.Black;
 				switch (k) {
 					case 0:
@@ -15703,7 +_,7 @@
 				return;
 
 			int num13 = 0;
-			for (int l = 0; l < 289; l++) {
+			for (int l = 0; l < NPCLoader.NPCCount; l++) {
 				if (Item.BannerToNPC(l) == 0 || !player[myPlayer].HasNPCBannerBuff(l))
 					continue;
 
@@ -15745,9 +_,12 @@
 					spriteBatch.DrawString(FontAssets.MouseText.Value, text, new Vector2(num14, num15), color2, 0f, default(Vector2), 1f, SpriteEffects.None, 0f);
 				}
 
+				// TODO: BuffLoader.DrawCustomBuffTip here? This is new to fix too many banner buffs I think.
 				if (flag)
 					break;
 			}
+
+			BuffLoader.DrawCustomBuffTip(buffString, spriteBatch, X, Y + (int)FontAssets.MouseText.Value.MeasureString(buffString).Y);
 		}
 
 		protected void DrawFPS() {
@@ -15979,7 +_,7 @@
 					continue;
 
 				bool flag = false;
-				if (((gore[i].type >= 706 && gore[i].type <= 717) || gore[i].type == 943 || gore[i].type == 1147 || (gore[i].type >= 1160 && gore[i].type <= 1162)) && (gore[i].frame < 7 || gore[i].frame > 9))
+				if (GoreLoader.DrawBackGore(gore[i]))
 					flag = true;
 
 				if (flag) {
@@ -15987,11 +_,11 @@
 					if (gore[i].Frame.ColumnCount > 1 || gore[i].Frame.RowCount > 1) {
 						Microsoft.Xna.Framework.Rectangle sourceRectangle = gore[i].Frame.GetSourceRectangle(TextureAssets.Gore[gore[i].type].Value);
 						Microsoft.Xna.Framework.Color alpha = gore[i].GetAlpha(Lighting.GetColor((int)((double)gore[i].position.X + (double)sourceRectangle.Width * 0.5) / 16, (int)(((double)gore[i].position.Y + (double)sourceRectangle.Height * 0.5) / 16.0)));
-						spriteBatch.Draw(TextureAssets.Gore[gore[i].type].Value, new Vector2(gore[i].position.X - screenPosition.X + (float)(sourceRectangle.Width / 2), gore[i].position.Y - screenPosition.Y + (float)(sourceRectangle.Height / 2) - 2f), sourceRectangle, alpha, gore[i].rotation, new Vector2(sourceRectangle.Width / 2, sourceRectangle.Height / 2), gore[i].scale, SpriteEffects.None, 0f);
+						spriteBatch.Draw(TextureAssets.Gore[gore[i].type].Value, new Vector2(gore[i].position.X + gore[i].drawOffset.X - screenPosition.X + (float)(sourceRectangle.Width / 2), gore[i].position.Y + gore[i].drawOffset.Y - screenPosition.Y + (float)(sourceRectangle.Height / 2) - 2f), sourceRectangle, alpha, gore[i].rotation, new Vector2(sourceRectangle.Width / 2, sourceRectangle.Height / 2), gore[i].scale, SpriteEffects.None, 0f);
 					}
 					else {
 						Microsoft.Xna.Framework.Color alpha2 = gore[i].GetAlpha(Lighting.GetColor((int)((double)gore[i].position.X + (double)TextureAssets.Gore[gore[i].type].Width() * 0.5) / 16, (int)(((double)gore[i].position.Y + (double)TextureAssets.Gore[gore[i].type].Height() * 0.5) / 16.0)));
-						spriteBatch.Draw(TextureAssets.Gore[gore[i].type].Value, new Vector2(gore[i].position.X - screenPosition.X + (float)(TextureAssets.Gore[gore[i].type].Width() / 2), gore[i].position.Y - screenPosition.Y + (float)(TextureAssets.Gore[gore[i].type].Height() / 2)), new Microsoft.Xna.Framework.Rectangle(0, 0, TextureAssets.Gore[gore[i].type].Width(), TextureAssets.Gore[gore[i].type].Height()), alpha2, gore[i].rotation, new Vector2(TextureAssets.Gore[gore[i].type].Width() / 2, TextureAssets.Gore[gore[i].type].Height() / 2), gore[i].scale, SpriteEffects.None, 0f);
+						spriteBatch.Draw(TextureAssets.Gore[gore[i].type].Value, new Vector2(gore[i].position.X + gore[i].drawOffset.X - screenPosition.X + (float)(TextureAssets.Gore[gore[i].type].Width() / 2), gore[i].position.Y + gore[i].drawOffset.Y - screenPosition.Y + (float)(TextureAssets.Gore[gore[i].type].Height() / 2)), new Microsoft.Xna.Framework.Rectangle(0, 0, TextureAssets.Gore[gore[i].type].Width(), TextureAssets.Gore[gore[i].type].Height()), alpha2, gore[i].rotation, new Vector2(TextureAssets.Gore[gore[i].type].Width() / 2, TextureAssets.Gore[gore[i].type].Height() / 2), gore[i].scale, SpriteEffects.None, 0f);
 					}
 				}
 			}
@@ -16003,7 +_,7 @@
 				if (!gore[i].active || gore[i].type <= 0)
 					continue;
 
-				if (((gore[i].type >= 706 && gore[i].type <= 717) || gore[i].type == 943 || gore[i].type == 1147 || (gore[i].type >= 1160 && gore[i].type <= 1162)) && (gore[i].frame < 7 || gore[i].frame > 9)) {
+				if (GoreLoader.DrawBackGore(gore[i])) {
 					drawBackGore = true;
 					continue;
 				}
@@ -16016,11 +_,11 @@
 						value.Y += 4f;
 
 					Microsoft.Xna.Framework.Color alpha = gore[i].GetAlpha(Lighting.GetColor((int)((double)gore[i].position.X + (double)sourceRectangle.Width * 0.5) / 16, (int)(((double)gore[i].position.Y + (double)sourceRectangle.Height * 0.5) / 16.0)));
-					spriteBatch.Draw(TextureAssets.Gore[gore[i].type].Value, new Vector2(gore[i].position.X - screenPosition.X + (float)(sourceRectangle.Width / 2), gore[i].position.Y - screenPosition.Y + (float)(sourceRectangle.Height / 2) - 2f) + value, sourceRectangle, alpha, gore[i].rotation, new Vector2(sourceRectangle.Width / 2, sourceRectangle.Height / 2), gore[i].scale, SpriteEffects.None, 0f);
+					spriteBatch.Draw(TextureAssets.Gore[gore[i].type].Value, new Vector2(gore[i].position.X + gore[i].drawOffset.X - screenPosition.X + (float)(sourceRectangle.Width / 2), gore[i].position.Y + gore[i].drawOffset.Y - screenPosition.Y + (float)(sourceRectangle.Height / 2) - 2f) + value, sourceRectangle, alpha, gore[i].rotation, new Vector2(sourceRectangle.Width / 2, sourceRectangle.Height / 2), gore[i].scale, SpriteEffects.None, 0f);
 				}
 				else {
 					Microsoft.Xna.Framework.Color alpha2 = gore[i].GetAlpha(Lighting.GetColor((int)((double)gore[i].position.X + (double)TextureAssets.Gore[gore[i].type].Width() * 0.5) / 16, (int)(((double)gore[i].position.Y + (double)TextureAssets.Gore[gore[i].type].Height() * 0.5) / 16.0)));
-					spriteBatch.Draw(TextureAssets.Gore[gore[i].type].Value, new Vector2(gore[i].position.X - screenPosition.X + (float)(TextureAssets.Gore[gore[i].type].Width() / 2), gore[i].position.Y - screenPosition.Y + (float)(TextureAssets.Gore[gore[i].type].Height() / 2)), new Microsoft.Xna.Framework.Rectangle(0, 0, TextureAssets.Gore[gore[i].type].Width(), TextureAssets.Gore[gore[i].type].Height()), alpha2, gore[i].rotation, new Vector2(TextureAssets.Gore[gore[i].type].Width() / 2, TextureAssets.Gore[gore[i].type].Height() / 2), gore[i].scale, SpriteEffects.None, 0f);
+					spriteBatch.Draw(TextureAssets.Gore[gore[i].type].Value, new Vector2(gore[i].position.X + gore[i].drawOffset.X - screenPosition.X + (float)(TextureAssets.Gore[gore[i].type].Width() / 2), gore[i].position.Y + gore[i].drawOffset.Y - screenPosition.Y + (float)(TextureAssets.Gore[gore[i].type].Height() / 2)), new Microsoft.Xna.Framework.Rectangle(0, 0, TextureAssets.Gore[gore[i].type].Width(), TextureAssets.Gore[gore[i].type].Height()), alpha2, gore[i].rotation, new Vector2(TextureAssets.Gore[gore[i].type].Width() / 2, TextureAssets.Gore[gore[i].type].Height() / 2), gore[i].scale, SpriteEffects.None, 0f);
 				}
 			}
 
@@ -16107,6 +_,8 @@
 			float num = 0f;
 			if (theNPC.type == 125)
 				num = 30f;
+			else if (theNPC.ModNPC != null)
+				num = theNPC.ModNPC.DrawOffsetY;
 			else if (theNPC.type == 54)
 				num = 2f;
 			else if (theNPC.type == 205)
@@ -16307,7 +_,7 @@
 			Microsoft.Xna.Framework.Rectangle rectangle = new Microsoft.Xna.Framework.Rectangle((int)screenPosition.X - 800, (int)screenPosition.Y - 800, screenWidth + 1600, screenHeight + 1600);
 			for (int num = 199; num >= 0; num--) {
 				try {
-					if (npc[num].active && npc[num].type > 0 && npc[num].type < 668 && !npc[num].hide) {
+					if (npc[num].active && npc[num].type > 0 && !npc[num].hide) {
 						npc[num].position += npc[num].netOffset;
 						if (npc[num].behindTiles == behindTiles) {
 							if (npc[num].type == 125 || npc[num].type == 126) {
@@ -16424,12 +_,12 @@
 			}
 		}
 
-		protected void DrawNPCCheckAlt(NPC n) {
+		public void DrawNPCCheckAlt(NPC n) {
 			if (TownNPCProfiles.Instance.GetProfile(n.type, out ITownNPCProfile profile))
 				TextureAssets.Npc[n.type] = profile.GetTextureNPCShouldUse(n);
 		}
 
-		protected void DrawNPC(int iNPCIndex, bool behindTiles) {
+		public void DrawNPC(int iNPCIndex, bool behindTiles) {
 			NPC rCurrentNPC = npc[iNPCIndex];
 			Vector2 screenPos = screenPosition;
 			DrawNPCDirect(spriteBatch, rCurrentNPC, behindTiles, screenPos);
@@ -16825,6 +_,17 @@
 				}
 			}
 
+			NPCLoader.DrawEffects(rCurrentNPC, ref npcColor); //TODO: Effects were previously done before drawing, here, but 1.4 moved them to updates in UpdateNPC_BuffApplyVFX(). Should this hook be moved and renamed? --Mirsario
+			
+			if (NPCLoader.PreDraw(rCurrentNPC, spriteBatch, screenPos, npcColor)) {
+				DrawNPCDirect_Inner(spriteBatch, rCurrentNPC, behindTiles, screenPos, ref npcColor);
+			}
+
+			NPCLoader.PostDraw(rCurrentNPC, spriteBatch, screenPos, npcColor);
+		}
+
+		private void DrawNPCDirect_Inner(SpriteBatch mySpriteBatch, NPC rCurrentNPC, bool behindTiles, Vector2 screenPos, ref Color npcColor) {
+			int type = rCurrentNPC.type;
 			npcColor = rCurrentNPC.GetNPCColorTintedByBuffs(npcColor);
 			if (type == 50) {
 				Vector2 zero = Vector2.Zero;
@@ -20149,12 +_,14 @@
 				}
 
 				instance.LoadItem(num8);
+				NPCLoader.DrawTownAttackGun(n, ref num7, ref num8, ref num9);
 				Texture2D value3 = TextureAssets.Item[num8].Value;
 				int num10 = (int)DrawPlayerItemPos(1f, num8).X - num9;
 				Vector2 origin2 = new Vector2(-num10, value3.Height / 2);
 				if (n.spriteDirection == -1)
 					origin2 = new Vector2(value3.Width + num10, value3.Height / 2);
 
+				//patch context
 				spriteBatch.Draw(value3, new Vector2((int)(vector2.X - screenPosition.X), (int)(vector2.Y - screenPosition.Y)), null, npcColor, rotation, origin2, n.scale * num7, npcSpriteEffect ^ SpriteEffects.FlipHorizontally, 0f);
 				if (n.type == 22 && n.frame.Y / (TextureAssets.Npc[n.type].Height() / npcFrameCount[n.type]) >= 21) {
 					Texture2D value4 = TextureAssets.Extra[52].Value;
@@ -20214,6 +_,7 @@
 						zero.Y = 12f;
 				}
 
+				NPCLoader.DrawTownAttackSwing(n, ref value9, ref num11, ref scaleFactor, ref zero);
 				Tuple<Vector2, float> swingStats = n.GetSwingStats(NPCID.Sets.AttackTime[n.type] * 2, (int)n.ai[1], n.spriteDirection, num11, num11);
 				Vector2 vector4 = swingStats.Item1 + (swingStats.Item1 - n.Center) * scaleFactor + zero;
 				Vector2 origin4 = value9.Size() * new Vector2((n.spriteDirection != 1) ? 1 : 0, 1f);
@@ -20317,6 +_,9 @@
 				return;
 
 			Projectile projectile = Main.projectile[i];
+			DrawProj_Inner(i, projectile);
+		}
+		private void DrawProj_DrawVoidLens(Projectile projectile, ref bool earlyReturn) {
 			if (projectile.type == 734) {
 				VoidLensHelper voidLensHelper = new VoidLensHelper(projectile);
 				_voidLensData.Clear();
@@ -20329,10 +_,20 @@
 				return;
 			}
 
+			earlyReturn = false;
+		}
+		private void DrawProj_Inner(int i, Projectile projectile) {
 			float polePosX = 0f;
 			float polePosY = 0f;
 			LoadProjectile(projectile.type);
 			Vector2 mountedCenter = Main.player[projectile.owner].MountedCenter;
+			if (ProjectileLoader.PreDrawExtras(projectile)) {
+				DrawProj_DrawYoyoString(projectile, mountedCenter);
+				DrawProj_DrawExtras(projectile, mountedCenter, ref polePosX, ref polePosY);
+			}
+			DrawProj_Inner_DoDrawProj(i, projectile, mountedCenter, polePosX, polePosY);
+		}
+		private void DrawProj_DrawYoyoString(Projectile projectile, Vector2 mountedCenter) {
 			if (projectile.aiStyle == 99) {
 				Vector2 vector = mountedCenter;
 				vector.Y += Main.player[projectile.owner].gfxOffY;
@@ -20431,7 +_,9 @@
 					EntitySpriteDraw(color: new Microsoft.Xna.Framework.Color((byte)((float)(int)white.R * num12), (byte)((float)(int)white.G * num12), (byte)((float)(int)white.B * num12), (byte)((float)(int)white.A * num12)), texture: TextureAssets.FishingLine.Value, position: new Vector2(vector.X - screenPosition.X + (float)TextureAssets.FishingLine.Width() * 0.5f, vector.Y - screenPosition.Y + (float)TextureAssets.FishingLine.Height() * 0.5f) - new Vector2(6f, 0f), sourceRectangle: new Microsoft.Xna.Framework.Rectangle(0, 0, TextureAssets.FishingLine.Width(), (int)num7), rotation: num4, origin: new Vector2((float)TextureAssets.FishingLine.Width() * 0.5f, 0f), scale: 1f, effects: SpriteEffects.None, worthless: 0);
 				}
 			}
-			else {
+		}
+		private void DrawProj_DrawSpecialProjs(Projectile projectile, ref bool earlyReturn) {
+			/*else*/ {
 				if (projectile.aiStyle == 160) {
 					DrawKite(projectile);
 					return;
@@ -20600,6 +_,9 @@
 				return;
 			}
 
+			earlyReturn = false;
+		}
+		private void DrawProj_DrawExtras(Projectile projectile, Vector2 mountedCenter, ref float polePosX, ref float polePosY) {
 			if (projectile.bobber && Main.player[projectile.owner].inventory[Main.player[projectile.owner].selectedItem].holdStyle != 0) {
 				DrawProj_FishingLine(projectile, ref polePosX, ref polePosY, mountedCenter);
 			}
@@ -21671,6 +_,8 @@
 				DrawProj_FlailChains(projectile, mountedCenter);
 			}
 
+		}
+		private void DrawProj_Inner_DoDrawProj(int i, Projectile projectile, Vector2 mountedCenter, float polePosX, float polePosY) {
 			Microsoft.Xna.Framework.Color color31 = Lighting.GetColor((int)((double)projectile.position.X + (double)projectile.width * 0.5) / 16, (int)(((double)projectile.position.Y + (double)projectile.height * 0.5) / 16.0));
 			if (projectile.hide && !ProjectileID.Sets.DontAttachHideToAlpha[projectile.type])
 				color31 = Lighting.GetColor((int)mountedCenter.X / 16, (int)(mountedCenter.Y / 16f));
@@ -21678,6 +_,21 @@
 			if (projectile.type == 14)
 				color31 = Microsoft.Xna.Framework.Color.White;
 
+			if (ProjectileLoader.PreDraw(projectile, ref color31)) {
+				bool earlyReturn = true;
+				DrawProj_DrawVoidLens(projectile, ref earlyReturn);
+				if (earlyReturn)
+					goto PostDraw;
+				earlyReturn = true;
+				DrawProj_DrawSpecialProjs(projectile, ref earlyReturn);
+				if (earlyReturn)
+					goto PostDraw;
+				DrawProj_DrawNormalProjs(i, projectile, polePosX, polePosY, mountedCenter, ref color31);
+			}
+			PostDraw:
+			ProjectileLoader.PostDraw(projectile, color31);
+		}
+		private void DrawProj_DrawNormalProjs(int i, Projectile projectile, float polePosX, float polePosY, Vector2 mountedCenter, ref Color color31) {
 			int num136 = 0;
 			int num137 = 0;
 			if (projectile.type == 175)
@@ -22019,6 +_,7 @@
 				num137 = 3;
 			}
 
+			//patch details
 			if (projectile.type == 397) {
 				num138 -= 1f;
 				num136 = -2;
@@ -22028,6 +_,7 @@
 			if (projectile.type == 398)
 				num136 = 8;
 
+			ProjectileLoader.DrawOffset(projectile, ref num137, ref num136, ref num138);
 			SpriteEffects spriteEffects = SpriteEffects.None;
 			if (projectile.spriteDirection == -1)
 				spriteEffects = SpriteEffects.FlipHorizontally;
@@ -25027,6 +_,9 @@
 						alpha12.A = 127;
 
 					EntitySpriteDraw(TextureAssets.Projectile[projectile.type].Value, new Vector2(projectile.position.X - screenPosition.X + num138 + (float)num137, projectile.position.Y - screenPosition.Y + (float)(projectile.height / 2) + projectile.gfxOffY), new Microsoft.Xna.Framework.Rectangle(0, y27, TextureAssets.Projectile[projectile.type].Width(), num363 - 1), alpha12, projectile.rotation, new Vector2(num138, projectile.height / 2 + num136), projectile.scale, spriteEffects, 0);
+					ModProjectile modProjectile = projectile.ModProjectile;
+					if (modProjectile != null && ModContent.RequestIfExists<Texture2D>(modProjectile.GlowTexture, out var glowTexture, AssetRequestMode.ImmediateLoad)) // todo: preload this!
+						EntitySpriteDraw(glowTexture.Value, new Vector2(projectile.position.X - screenPosition.X + num138 + num137, projectile.position.Y - screenPosition.Y + projectile.height / 2 + projectile.gfxOffY), new Microsoft.Xna.Framework.Rectangle(0, y27, TextureAssets.Projectile[projectile.type].Width(), num363 - 1), new Microsoft.Xna.Framework.Color(250, 250, 250, projectile.alpha), projectile.rotation, new Vector2(num138, projectile.height / 2 + num136), projectile.scale, spriteEffects, 0);
 					if (projectile.type == 335)
 						EntitySpriteDraw(TextureAssets.Projectile[projectile.type].Value, new Vector2(projectile.position.X - screenPosition.X + num138 + (float)num137, projectile.position.Y - screenPosition.Y + (float)(projectile.height / 2) + projectile.gfxOffY), new Microsoft.Xna.Framework.Rectangle(0, y27, TextureAssets.Projectile[projectile.type].Width(), num363 - 1), new Microsoft.Xna.Framework.Color(100, 100, 100, 0), projectile.rotation, new Vector2(num138, projectile.height / 2 + num136), projectile.scale, spriteEffects, 0);
 
@@ -25237,7 +_,7 @@
 				}
 
 				if (projectile.bobber) {
-					if (projectile.ai[1] > 0f && projectile.ai[1] < 5088f && projectile.ai[0] == 1f) {
+					if (projectile.ai[1] > 0f && projectile.ai[0] == 1f) {
 						int num386 = (int)projectile.ai[1];
 						Vector2 center5 = projectile.Center;
 						float rotation30 = projectile.rotation;
@@ -25282,6 +_,10 @@
 					if (projectile.type == 473)
 						EntitySpriteDraw(TextureAssets.Projectile[projectile.type].Value, new Vector2(projectile.position.X - screenPosition.X + num138 + (float)num137, projectile.position.Y - screenPosition.Y + (float)(projectile.height / 2) + projectile.gfxOffY), new Microsoft.Xna.Framework.Rectangle(0, 0, TextureAssets.Projectile[projectile.type].Width(), TextureAssets.Projectile[projectile.type].Height()), new Microsoft.Xna.Framework.Color(255, 255, 0, 0), projectile.rotation, new Vector2(num138, projectile.height / 2 + num136), projectile.scale, spriteEffects, 0);
 
+					ModProjectile modProjectile = projectile.ModProjectile;
+					if (modProjectile != null && ModContent.RequestIfExists<Texture2D>(modProjectile.GlowTexture, out var glowTexture)) // todo: preload this!
+						EntitySpriteDraw(glowTexture.Value, new Vector2(projectile.position.X - screenPosition.X + num138 + num137, projectile.position.Y - screenPosition.Y + projectile.height / 2 + projectile.gfxOffY), new Microsoft.Xna.Framework.Rectangle(0, 0, TextureAssets.Projectile[projectile.type].Width(), TextureAssets.Projectile[projectile.type].Height()), new Microsoft.Xna.Framework.Color(250, 250, 250, projectile.alpha), projectile.rotation, new Vector2(num138, projectile.height / 2 + num136), projectile.scale, spriteEffects, 0);
+
 					if (projectile.type == 312) {
 						ulong seed3 = TileFrameSeed;
 						for (int num389 = 0; num389 < 4; num389++) {
@@ -25620,6 +_,7 @@
 			if (type == 4442)
 				stringColor = new Microsoft.Xna.Framework.Color(100, 100, 200, 100);
 
+			ProjectileLoader.ModifyFishingLine(proj, ref polePosX, ref polePosY, ref stringColor);
 			stringColor = TryApplyingPlayerStringColor(player[proj.owner].stringColor, stringColor);
 			float gravDir = player[proj.owner].gravDir;
 			switch (type) {
@@ -27399,10 +_,13 @@
 				}
 				else if (npc[i].type == 516 || npc[i].type == 519) {
 					DrawCacheNPCProjectiles.Add(i);
+					//Extra patch context.
 				}
 				else if (npc[i].type == 548) {
 					DrawCacheNPCsBehindNonSolidTiles.Add(i);
 				}
+				
+				NPCLoader.DrawBehind(Main.npc[i], i);
 			}
 		}
 
@@ -27436,7 +_,7 @@
 					DrawCacheProjsBehindNPCs.Add(i);
 
 				if (projectile[i].type != 636 && projectile[i].type != 598)
-					continue;
+					goto PostProjDrawCache;
 
 				bool flag = true;
 				if (projectile[i].ai[0] == 1f) {
@@ -27453,6 +_,9 @@
 
 				if (flag)
 					DrawCacheProjsBehindProjectiles.Add(i);
+				
+				PostProjDrawCache:
+				ProjectileLoader.DrawBehind(projectile[i], i, DrawCacheProjsBehindNPCsAndTiles, DrawCacheProjsBehindNPCs, DrawCacheProjsBehindProjectiles, DrawCacheProjsOverPlayers, DrawCacheProjsOverWiresUI);
 			}
 		}
 
@@ -27806,10 +_,14 @@
 			Vector2 value = new Vector2((float)(item.width / 2) - vector.X, item.height - frame.Height);
 			Vector2 vector2 = item.position - screenPosition + vector + value;
 			float num = item.velocity.X * 0.2f;
+			// patch context.
 			float scale = 1f;
 			Microsoft.Xna.Framework.Color color = Lighting.GetColor(item.Center.ToTileCoordinates());
 			Microsoft.Xna.Framework.Color currentColor = item.GetAlpha(color);
 			ItemSlot.GetItemLight(ref currentColor, ref scale, item);
+			if (!ItemLoader.PreDrawInWorld(item, spriteBatch, color, currentColor, ref num, ref scale, whoami)) {
+				goto PostDraw;
+			}
 			int num2 = item.glowMask;
 			if (!gamePaused && base.IsActive && (item.IsACoin || item.type == 58 || item.type == 109) && color.R > 60 && (float)rand.Next(500) - (Math.Abs(item.velocity.X) + Math.Abs(item.velocity.Y)) * 10f < (float)((int)color.R / 50)) {
 				int type = 43;
@@ -27910,11 +_,15 @@
 			if (num2 != -1)
 				spriteBatch.Draw(TextureAssets.GlowMask[num2].Value, vector2, frame, new Microsoft.Xna.Framework.Color(250, 250, 250, item.alpha), num, vector, scale, SpriteEffects.None, 0f);
 
+			//Extra context.
 			if (ItemID.Sets.TrapSigned[item.type])
 				spriteBatch.Draw(TextureAssets.Wire.Value, vector2 + frame.Size().RotatedBy(num) * 0.45f * item.scale, new Microsoft.Xna.Framework.Rectangle(4, 58, 8, 8), currentColor, 0f, new Vector2(4f), 1f, SpriteEffects.None, 0f);
 
 			if (item.type == 3858)
 				spriteBatch.Draw(TextureAssets.GlowMask[233].Value, vector2, glowmaskFrame, new Microsoft.Xna.Framework.Color(255, 255, 255, 63) * 0.75f, num, glowmaskFrame.Size() / 2f, scale, SpriteEffects.None, 0f);
+
+			PostDraw:
+			ItemLoader.PostDrawInWorld(item, spriteBatch, color, currentColor, num, scale, whoami);
 		}
 
 		public void DrawItems() {
@@ -28060,6 +_,13 @@
 					if (dust.type == 213)
 						scale = 1f;
 
+					ModDust modDust = DustLoader.GetDust(dust.type);
+					
+					if (modDust != null) {
+						modDust.Draw(dust, newColor, scale);
+						continue;
+					}
+
 					spriteBatch.Draw(TextureAssets.Dust.Value, dust.position - screenPosition, dust.frame, newColor, dust.GetVisualRotation(), new Vector2(4f, 4f), scale, SpriteEffects.None, 0f);
 					if (dust.color.PackedValue != 0) {
 						Microsoft.Xna.Framework.Color color6 = dust.GetColor(newColor);
@@ -28843,12 +_,16 @@
 			string focusText = "";
 			string focusText2 = "";
 			int num4 = player[myPlayer].statLifeMax2 - player[myPlayer].statLife;
-			for (int j = 0; j < 22; j++) {
+			for (int j = 0; j < Player.MaxBuffs; j++) {
 				int num5 = player[myPlayer].buffType[j];
-				if (debuff[num5] && player[myPlayer].buffTime[j] > 60 && num5 != 28 && num5 != 34 && num5 != 87 && num5 != 89 && num5 != 21 && num5 != 86 && num5 != 199)
+				if (debuff[num5] && player[myPlayer].buffTime[j] > 60 && BuffLoader.CanBeCleared(num5))
 					num4 += 100;
 			}
 
+			int health = LocalPlayer.statLifeMax2 - LocalPlayer.statLife;
+			bool removeDebuffs = true;
+			string reason = "";
+			bool canHeal = true;
 			if (NPC.downedGolemBoss)
 				num4 *= 200;
 			else if (NPC.downedPlantBoss)
@@ -29013,6 +_,10 @@
 				if (num15 > 0 && num15 < 1)
 					num15 = 1;
 
+				reason = Language.GetTextValue("tModLoader.DefaultNurseCantHealChat");
+				canHeal = PlayerLoader.ModifyNurseHeal(player[myPlayer], npc[player[myPlayer].talkNPC], ref health, ref removeDebuffs, ref reason);
+				PlayerLoader.ModifyNursePrice(player[myPlayer], npc[player[myPlayer].talkNPC], health, removeDebuffs, ref num15);
+
 				if (num15 < 0)
 					num15 = 0;
 
@@ -29063,9 +_,12 @@
 				else {
 					text5 = text5.Substring(0, text5.Length - 1);
 					focusText = Lang.inter[54].Value + " (" + text5 + ")";
+					//Patch context.
 				}
 			}
 
+			NPCLoader.SetChatButtons(ref focusText, ref focusText2);
+			
 			if (!flag) {
 				DrawNPCChatButtons(num, textColor, amountOfLines, focusText, focusText2);
 				if (text2 != null) {
@@ -29100,11 +_,19 @@
 						SubmitSignText();
 					else
 						IngameFancyUI.OpenVirtualKeyboard(1);
+					return;
 				}
 				else if (NPCID.Sets.IsTownPet[npc[player[myPlayer].talkNPC].type]) {
 					player[myPlayer].PetAnimal(player[myPlayer].talkNPC);
+					return;
 				}
+
+				if (!NPCLoader.PreChatButtonClicked(true))
+					return;
+
+				NPCLoader.OnChatButtonClicked(true);
+				
-				else if (npc[player[myPlayer].talkNPC].type == 369) {
+				if (npc[player[myPlayer].talkNPC].type == 369) {
 					npcChatCornerItem = 0;
 					SoundEngine.PlaySound(12);
 					bool flag3 = false;
@@ -29275,10 +_,15 @@
 
 					SoundEngine.PlaySound(12);
 					if (num4 > 0) {
+						if (!canHeal) {
+							npcChatText = reason;
+							return;
+						}
+						
 						if (player[myPlayer].BuyItem(num4)) {
 							AchievementsHelper.HandleNurseService(num4);
 							SoundEngine.PlaySound(SoundID.Item4);
-							player[myPlayer].HealEffect(player[myPlayer].statLifeMax2 - player[myPlayer].statLife);
+							player[myPlayer].HealEffect(health, true);
 							if ((double)player[myPlayer].statLife < (double)player[myPlayer].statLifeMax2 * 0.25)
 								npcChatText = Lang.dialog(227);
 							else if ((double)player[myPlayer].statLife < (double)player[myPlayer].statLifeMax2 * 0.5)
@@ -29288,14 +_,21 @@
 							else
 								npcChatText = Lang.dialog(230);
 
-							player[myPlayer].statLife = player[myPlayer].statLifeMax2;
-							for (int l = 0; l < 22; l++) {
+							player[myPlayer].statLife += health;
+							
+							if (!removeDebuffs) // no indent for better patching
+								goto SkipDebuffRemoval;
+								
+							for (int l = 0; l < Player.MaxBuffs; l++) {
 								int num24 = player[myPlayer].buffType[l];
-								if (debuff[num24] && player[myPlayer].buffTime[l] > 0 && num24 != 28 && num24 != 34 && num24 != 87 && num24 != 89 && num24 != 21 && num24 != 86 && num24 != 199) {
+								if (debuff[num24] && player[myPlayer].buffTime[l] > 0 && BuffLoader.CanBeCleared(num24)) {
 									player[myPlayer].DelBuff(l);
 									l = -1;
 								}
 							}
+							
+							SkipDebuffRemoval:
+							PlayerLoader.PostNurseHeal(LocalPlayer, npc[LocalPlayer.talkNPC], health, removeDebuffs, num4);
 						}
 						else {
 							int num25 = rand.Next(3);
@@ -29337,6 +_,10 @@
 				if (!npcChatFocus3 || player[myPlayer].talkNPC < 0)
 					return;
 
+				if (!NPCLoader.PreChatButtonClicked(false))
+					return;
+
+				NPCLoader.OnChatButtonClicked(false);
 				if (npc[player[myPlayer].talkNPC].type == 20) {
 					SoundEngine.PlaySound(12);
 					npcChatText = Lang.GetDryadWorldStatusDialog();
@@ -30063,7 +_,7 @@
 					num29++;
 
 				int num31 = 46;
-				for (int n = 0; n < 22; n++) {
+				for (int n = 0; n < Player.MaxBuffs; n++) {
 					if (player[myPlayer].buffType[n] != 0) {
 						int num32 = num28 / num29;
 						int num33 = num28 % num29;
@@ -30086,10 +_,12 @@
 						if (num34 == 147)
 							bannerMouseOver = true;
 
+						int rare = 0;
 						if (meleeBuff[num34])
-							MouseTextHackZoom(buffName, -10, 0, buffTooltip);
-						else
-							MouseTextHackZoom(buffName, buffTooltip);
+							rare = -10;
+
+						BuffLoader.ModifyBuffTip(num34, ref buffTooltip, ref rare);
+						MouseTextHackZoom(buffName, rare, 0);
 					}
 				}
 			}
@@ -30309,11 +_,17 @@
 					string text = Lang.inter[46].Value + ": ";
 					if (reforgeItem.type > 0) {
 						int num58 = reforgeItem.value;
-						if (player[myPlayer].discount)
+						bool canApplyDiscount = true;
+						if (!ItemLoader.ReforgePrice(reforgeItem, ref num58, ref canApplyDiscount))
+							goto skipVanillaPricing;
+						
+						if (canApplyDiscount && LocalPlayer.discount)
 							num58 = (int)((double)num58 * 0.8);
 
 						num58 = (int)((double)num58 * player[myPlayer].currentShoppingSettings.PriceAdjustment);
 						num58 /= 3;
+						
+						skipVanillaPricing:
 						string text2 = "";
 						int num59 = 0;
 						int num60 = 0;
@@ -30371,13 +_,23 @@
 
 							mouseReforge = true;
 							player[myPlayer].mouseInterface = true;
-							if (mouseLeftRelease && mouseLeft && player[myPlayer].BuyItem(num58)) {
+							if (mouseLeftRelease && mouseLeft && player[myPlayer].CanBuyItem(num58) && ItemLoader.PreReforge(reforgeItem)) {
+								player[myPlayer].BuyItem(num58);
 								bool favorited = reforgeItem.favorited;
-								reforgeItem.netDefaults(reforgeItem.netID);
-								reforgeItem.Prefix(-2);
+								int stack = reforgeItem.stack;	//keep the stack, stacked weps support (i.e. light discs)
+																//vanilla doesn't have a good way of resetting prefixes, so it creates a new item entirely
+																//before we roll the prefix, we simply copy over the old mod data before doing so
+								Item r = new Item();
+								r.netDefaults(reforgeItem.netID);
+								//TODO: Delet this. //CB: method only used here, probably a poor implementation
+								r = r.CloneWithModdedDataFrom(reforgeItem);
+								r.Prefix(-2);
+								reforgeItem = r.Clone();
 								reforgeItem.position.X = player[myPlayer].position.X + (float)(player[myPlayer].width / 2) - (float)(reforgeItem.width / 2);
 								reforgeItem.position.Y = player[myPlayer].position.Y + (float)(player[myPlayer].height / 2) - (float)(reforgeItem.height / 2);
 								reforgeItem.favorited = favorited;
+								reforgeItem.stack = stack;
+								ItemLoader.PostReforge(reforgeItem);
 								PopupText.NewText(PopupTextContext.ItemReforge, reforgeItem, reforgeItem.stack, noStack: true);
 								SoundEngine.PlaySound(SoundID.Item37);
 							}
@@ -30426,13 +_,15 @@
 						ItemSlot.MouseHover(ref guideItem, 7);
 					}
 
+					//Extra patch context.
 					ItemSlot.Draw(spriteBatch, ref guideItem, 7, new Vector2(inventoryX, inventoryY));
 				}
 			}
 
+			hidePlayerCraftingMenu = false;
 			CreativeMenu.Draw(spriteBatch);
 			bool flag9 = CreativeMenu.Enabled && !CreativeMenu.Blocked;
-			if (!InReforgeMenu && !LocalPlayer.tileEntityAnchor.InUse && !flag9) {
+			if (!InReforgeMenu && !hidePlayerCraftingMenu && !LocalPlayer.tileEntityAnchor.InUse && !flag9) {
 				UILinkPointNavigator.Shortcuts.CRAFT_CurrentRecipeBig = -1;
 				UILinkPointNavigator.Shortcuts.CRAFT_CurrentRecipeSmall = -1;
 				if (numAvailableRecipes > 0)
@@ -30514,7 +_,7 @@
 				if (numAvailableRecipes > 0) {
 					UILinkPointNavigator.Shortcuts.CRAFT_CurrentRecipeBig = -1;
 					UILinkPointNavigator.Shortcuts.CRAFT_CurrentRecipeSmall = -1;
-					for (int num72 = 0; num72 < Recipe.maxRequirements; num72++) {
+					for (int num72 = 0; num72 < recipe[availableRecipe[focusRecipe]].requiredItem.Count; num72++) {
 						if (recipe[availableRecipe[focusRecipe]].requiredItem[num72].type == 0) {
 							UILinkPointNavigator.Shortcuts.CRAFT_CurrentIngridientsCount = num72 + 1;
 							break;
@@ -30559,7 +_,8 @@
 						UILinkPointNavigator.Shortcuts.CRAFT_CurrentRecipeSmall = 1 + num72;
 						Microsoft.Xna.Framework.Color color5 = inventoryBack;
 						inventoryBack = new Microsoft.Xna.Framework.Color((byte)num75, (byte)num75, (byte)num75, (byte)num75);
-						ItemSlot.Draw(spriteBatch, ref recipe[availableRecipe[focusRecipe]].requiredItem[num72], 22, new Vector2(num73, num74));
+						Item tempItem = recipe[availableRecipe[focusRecipe]].requiredItem[num72];
+						ItemSlot.Draw(spriteBatch, ref tempItem, 22, new Vector2(num73, num74));
 						inventoryBack = color5;
 					}
 				}
@@ -30876,7 +_,7 @@
 				if (npc[j].active && !_npcTypesThatAlreadyDrewAHead.Contains(npc[j].type)) {
 					ITownNPCProfile profile;
 					int num4 = (!TownNPCProfiles.Instance.GetProfile(npc[j].type, out profile)) ? NPC.TypeToDefaultHeadIndex(npc[j].type) : profile.GetHeadTextureIndex(npc[j]);
-					if (num4 > 0 && num4 <= 46 && !NPCHeadID.Sets.CannotBeDrawnInHousingUI[num4] && _npcIndexWhoHoldsHeadIndex[num4] == -1) {
+					if (num4 > 0 && num4 < NPCHeadLoader.NPCHeadCount && !NPCHeadID.Sets.CannotBeDrawnInHousingUI[num4] && _npcIndexWhoHoldsHeadIndex[num4] == -1) {
 						_npcIndexWhoHoldsHeadIndex[num4] = j;
 						_npcTypesThatAlreadyDrewAHead.Add(npc[j].type);
 					}
@@ -30980,7 +_,7 @@
 			else {
 				text = Lang.inter[21].Value + " " + guideItem.Name;
 				Recipe recipe = Main.recipe[availableRecipe[focusRecipe]];
-				for (int i = 0; i < Recipe.maxRequirements; i++) {
+				for (int i = 0; i < recipe.requiredTile.Count; i++) {
 					int num = recipe.requiredTile[i];
 					if (num == -1)
 						break;
@@ -31005,6 +_,8 @@
 				if (recipe.needGraveyardBiome)
 					_requiredObjecsForCraftingText.Add(Lang.inter[124].Value);
 
+				_requiredObjecsForCraftingText.AddRange(recipe.Conditions.Select(x => x.Description));
+
 				if (_requiredObjecsForCraftingText.Count == 0) {
 					string value = Lang.inter[23].Value;
 					_requiredObjecsForCraftingText.Add(value);
@@ -31041,7 +_,7 @@
 				spriteBatch.DrawString(FontAssets.MouseText.Value, Lang.inter[22].Value, new Vector2(inventoryX, inventoryY + 118), craftingTipColor, 0f, default(Vector2), 1f, SpriteEffects.None, 0f);
 				int num3 = focusRecipe;
 				int num4 = 0;
-				for (int i = 0; i < Recipe.maxRequirements; i++) {
+				for (int i = 0; i < recipe[availableRecipe[num3]].requiredTile.Count; i++) {
 					int num5 = (i + 1) * 26;
 					if (recipe[availableRecipe[num3]].requiredTile[i] == -1) {
 						if (i == 0 && !recipe[availableRecipe[num3]].needWater && !recipe[availableRecipe[num3]].needHoney && !recipe[availableRecipe[num3]].needLava && !recipe[availableRecipe[num3]].needSnowBiome && !recipe[availableRecipe[num3]].needGraveyardBiome)
@@ -31170,6 +_,11 @@
 				inventoryScale = 0.755f;
 				num += 5;
 			}
+			else if ((player[myPlayer].chest == -1 || npcShop == -1) && trashSlotOffset != Point16.Zero) {
+				num += trashSlotOffset.X;
+				num2 += trashSlotOffset.Y;
+				inventoryScale = 0.755f;
+			}
 
 			new Microsoft.Xna.Framework.Color(150, 150, 150, 150);
 			if (mouseX >= num && (float)mouseX <= (float)num + (float)TextureAssets.InventoryBack.Width() * inventoryScale && mouseY >= num2 && (float)mouseY <= (float)num2 + (float)TextureAssets.InventoryBack.Height() * inventoryScale && !PlayerInput.IgnoreMouseInterface) {
@@ -31406,8 +_,11 @@
 			mouseItem.position.Y = player[myPlayer].position.Y + (float)(player[myPlayer].height / 2) - (float)(mouseItem.height / 2);
 			PopupText.NewText(PopupTextContext.ItemCraft, mouseItem, r.createItem.stack);
 			r.Create();
-			if (mouseItem.type > 0 || r.createItem.type > 0)
+			if (mouseItem.type > 0 || r.createItem.type > 0) {
+				ItemLoader.OnCreate(mouseItem, new RecipeCreationContext {recipe = r});
+				RecipeLoader.OnCraft(mouseItem, r);
 				SoundEngine.PlaySound(7);
+			}
 		}
 
 		private static void DrawPVPIcons() {
@@ -31585,6 +_,8 @@
 						rare = item[i].rare;
 						if (item[i].expert)
 							rare = -12;
+						if (item[i].master)
+							rare = -13;
 
 						MouseTextHackZoom(text, rare, 0);
 						mouseText = true;
@@ -31630,7 +_,7 @@
 					bool flag2 = flag || (SmartInteractShowingGenuine && SmartInteractNPC == k);
 					if (flag2 && ((npc[k].type != 85 && npc[k].type != 341 && npc[k].type != 629 && npc[k].aiStyle != 87) || npc[k].ai[0] != 0f) && npc[k].type != 488) {
 						bool flag3 = SmartInteractShowingGenuine && SmartInteractNPC == k;
-						if (npc[k].townNPC || npc[k].type == 105 || npc[k].type == 106 || npc[k].type == 123 || npc[k].type == 354 || npc[k].type == 376 || npc[k].type == 579 || npc[k].type == 453 || npc[k].type == 589) {
+						if (NPCLoader.CanChat(npc[k], npc[k].townNPC || npc[k].type == 105 || npc[k].type == 106 || npc[k].type == 123 || npc[k].type == 354 || npc[k].type == 376 || npc[k].type == 579 || npc[k].type == 453 || npc[k].type == 589)) {
 							Microsoft.Xna.Framework.Rectangle rectangle2 = new Microsoft.Xna.Framework.Rectangle((int)(player[myPlayer].position.X + (float)(player[myPlayer].width / 2) - (float)(Player.tileRangeX * 16)), (int)(player[myPlayer].position.Y + (float)(player[myPlayer].height / 2) - (float)(Player.tileRangeY * 16)), Player.tileRangeX * 16 * 2, Player.tileRangeY * 16 * 2);
 							Microsoft.Xna.Framework.Rectangle value4 = new Microsoft.Xna.Framework.Rectangle((int)npc[k].position.X, (int)npc[k].position.Y, npc[k].width, npc[k].height);
 							if (rectangle2.Intersects(value4))
@@ -31806,14 +_,14 @@
 			recBigList = false;
 			int num = -1;
 			int num2 = 11;
-			for (int i = 0; i < 22; i++) {
+			for (int i = 0; i < Player.MaxBuffs; i++) {
 				if (player[myPlayer].buffType[i] > 0) {
 					_ = player[myPlayer].buffType[i];
 					int x = 32 + i * 38;
 					int num3 = 76;
 					if (i >= num2) {
-						x = 32 + (i - num2) * 38;
-						num3 += 50;
+						x = 32 + Math.Abs(i % 11) * 38;
+						num3 += 50 * (i / 11);
 					}
 
 					num = DrawBuffIcon(num, i, x, num3);
@@ -31833,10 +_,11 @@
 				if (num4 == 147)
 					bannerMouseOver = true;
 
+				int rare = 0;
 				if (meleeBuff[num4])
-					MouseTextHackZoom(buffName, -10, 0, buffTooltip);
-				else
-					MouseTextHackZoom(buffName, buffTooltip);
+					rare = -10;
+				BuffLoader.ModifyBuffTip(num4, ref buffTooltip, ref rare);
+				MouseTextHackZoom(buffName, rare, 0, buffTooltip);
 			}
 		}
 
@@ -33172,7 +_,9 @@
 				SetupDrawInterfaceLayers();
 
 			PlayerInput.SetZoom_UI();
+			List<GameInterfaceLayer> interfaceLayers = new List<GameInterfaceLayer>(_gameInterfaceLayers);
+			SystemLoader.ModifyInterfaceLayers(interfaceLayers);
-			using (List<GameInterfaceLayer>.Enumerator enumerator = _gameInterfaceLayers.GetEnumerator()) {
+			using (List<GameInterfaceLayer>.Enumerator enumerator = interfaceLayers.GetEnumerator()) {
 				while (enumerator.MoveNext() && enumerator.Current.Draw()) {
 				}
 			}
@@ -33477,6 +_,8 @@
 		}
 
 		private void DrawInterface_33_MouseText() {
+			// TODO - UI Sorting and selective disable support -  move this to new one between 32 and 33
+			SystemLoader.PostDrawInterface(spriteBatch);
 			if (mouseItem.stack <= 0)
 				mouseItem.type = 0;
 
@@ -33958,6 +_,11 @@
 						if (type == 439 || type == 370)
 							scale = 1.5f;
 
+						if (!NPCLoader.DrawHealthBar(npc[num2], ref scale)) {
+							npc[num2].position -= npc[num2].netOffset;
+							continue;
+						}
+
 						if ((!expertMode || type != 266) && ((type != 439 && type != 440) || npc[num2].ai[0] != 5f)) {
 							if (type >= 134 && type <= 136) {
 								scale = 1.5f;
@@ -34701,10 +_,18 @@
 				num4 += 50f;
 			}
 
+			InfoDisplayPageHandler(startX, ref text, out int startingDisplay, out int endingDisplay);
-			for (int i = 0; i < 12; i++) {
+			for (int i = startingDisplay; i < endingDisplay; i++) {
 				string text2 = "";
 				string text3 = "";
+
+				InfoDisplay info = InfoDisplayLoader.InfoDisplays[i];
+
+				if (!InfoDisplayLoader.Active(info) || (player[myPlayer].hideInfo[info.Type] && !playerInventory))
+					continue;
+
-				if (player[myPlayer].accWatch > 0 && !flag && (!player[myPlayer].hideInfo[0] || playerInventory)) {
+				//if (player[myPlayer].accWatch > 0 && !flag && (!player[myPlayer].hideInfo[0] || playerInventory)) {
+				if (info == InfoDisplay.Watches) {
 					num = 0;
 					text3 = Lang.inter[95].Value;
 					string textValue = Language.GetTextValue("GameUI.TimeAtMorning");
@@ -34742,7 +_,8 @@
 					text2 = num7 + ":" + text4 + " " + textValue;
 					flag = true;
 				}
-				else if (player[myPlayer].accWeatherRadio && !flag5 && (!player[myPlayer].hideInfo[1] || playerInventory)) {
+				//else if (player[myPlayer].accWeatherRadio && !flag5 && (!player[myPlayer].hideInfo[1] || playerInventory)) {
+				else if (info == InfoDisplay.WeatherRadio) {
 					num = 1;
 					text3 = Lang.inter[96].Value;
 					string text5 = "";
@@ -34756,7 +_,8 @@
 
 					flag5 = true;
 				}
-				else if (player[myPlayer].accCalendar && !flag8 && (!player[myPlayer].hideInfo[7] || playerInventory)) {
+				//else if (player[myPlayer].accCalendar && !flag8 && (!player[myPlayer].hideInfo[7] || playerInventory)) {
+				else if (info == InfoDisplay.Sextant) {
 					num = ((bloodMoon && !dayTime) ? 8 : ((!eclipse || !dayTime) ? 7 : 8));
 					text3 = Lang.inter[102].Value;
 					if (moonPhase == 0)
@@ -34778,7 +_,8 @@
 
 					flag8 = true;
 				}
-				else if (player[myPlayer].accFishFinder && !flag4 && (!player[myPlayer].hideInfo[2] || playerInventory)) {
+				//else if (player[myPlayer].accFishFinder && !flag4 && (!player[myPlayer].hideInfo[2] || playerInventory)) {
+				else if (info == InfoDisplay.FishFinder) {
 					bool flag13 = false;
 					num = 2;
 					text3 = Lang.inter[97].Value;
@@ -34799,7 +_,8 @@
 
 					flag4 = true;
 				}
-				else if (player[myPlayer].accOreFinder && !flag10 && (!player[myPlayer].hideInfo[10] || playerInventory)) {
+				//else if (player[myPlayer].accOreFinder && !flag10 && (!player[myPlayer].hideInfo[10] || playerInventory)) {
+				else if (info == InfoDisplay.MetalDetector) {
 					num = 10;
 					text3 = Lang.inter[104].Value;
 					if (SceneMetrics.bestOre <= 0) {
@@ -34824,7 +_,8 @@
 
 					flag10 = true;
 				}
-				else if (player[myPlayer].accCritterGuide && !flag11 && (!player[myPlayer].hideInfo[11] || playerInventory)) {
+				//else if (player[myPlayer].accCritterGuide && !flag11 && (!player[myPlayer].hideInfo[11] || playerInventory)) {
+				else if (info == InfoDisplay.LifeformAnalyzer) {
 					flag11 = true;
 					num = 11;
 					text3 = Lang.inter[105].Value;
@@ -34849,7 +_,8 @@
 
 					text2 = ((num13 < 0 || num13 >= 200 || !npc[num13].active || npc[num13].rarity <= 0) ? Language.GetTextValue("GameUI.NoRareCreatures") : npc[num13].GivenOrTypeName);
 				}
-				else if (player[myPlayer].accThirdEye && !flag6 && (!player[myPlayer].hideInfo[5] || playerInventory)) {
+				//else if (player[myPlayer].accThirdEye && !flag6 && (!player[myPlayer].hideInfo[5] || playerInventory)) {
+				else if (info == InfoDisplay.Radar) {
 					flag6 = true;
 					num = 5;
 					text3 = Lang.inter[100].Value;
@@ -34868,14 +_,16 @@
 
 					text2 = ((player[myPlayer].accThirdEyeNumber == 0) ? Language.GetTextValue("GameUI.NoEnemiesNearby") : ((player[myPlayer].accThirdEyeNumber != 1) ? Language.GetTextValue("GameUI.EnemiesNearby", player[myPlayer].accThirdEyeNumber) : Language.GetTextValue("GameUI.OneEnemyNearby")));
 				}
-				else if (player[myPlayer].accJarOfSouls && !flag7 && (!player[myPlayer].hideInfo[6] || playerInventory)) {
+				//else if (player[myPlayer].accJarOfSouls && !flag7 && (!player[myPlayer].hideInfo[6] || playerInventory)) {
+				else if (info == InfoDisplay.TallyCounter) {
 					flag7 = true;
 					num = 6;
 					text3 = Lang.inter[101].Value;
 					int lastCreatureHit = player[myPlayer].lastCreatureHit;
 					text2 = ((lastCreatureHit > 0) ? (Lang.GetNPCNameValue(Item.BannerToNPC(lastCreatureHit)) + ": " + NPC.killCount[lastCreatureHit]) : Language.GetTextValue("GameUI.NoKillCount"));
 				}
-				else if (player[myPlayer].accDreamCatcher && !flag12 && (!player[myPlayer].hideInfo[12] || playerInventory)) {
+				//else if (player[myPlayer].accDreamCatcher && !flag12 && (!player[myPlayer].hideInfo[12] || playerInventory)) {
+				else if (info == InfoDisplay.DPSMeter) {
 					num = 12;
 					text3 = Lang.inter[106].Value;
 					player[myPlayer].checkDPSTime();
@@ -34883,7 +_,8 @@
 					flag12 = true;
 					text2 = ((dPS != 0) ? Language.GetTextValue("GameUI.DPS", player[myPlayer].getDPS()) : Language.GetTextValue("GameUI.NoDPS"));
 				}
-				else if (player[myPlayer].accStopwatch && !flag9 && (!player[myPlayer].hideInfo[9] || playerInventory)) {
+				//else if (player[myPlayer].accStopwatch && !flag9 && (!player[myPlayer].hideInfo[9] || playerInventory)) {
+				else if (info == InfoDisplay.Stopwatch) {
 					num = 9;
 					text3 = Lang.inter[103].Value;
 					Vector2 vector = player[myPlayer].velocity + player[myPlayer].instantMovementAccumulatedThisFrame;
@@ -34921,15 +_,17 @@
 					text2 = Language.GetTextValue("GameUI.Speed", Math.Round(num20));
 					flag9 = true;
 				}
-				else if (player[myPlayer].accCompass > 0 && !flag3 && (!player[myPlayer].hideInfo[3] || playerInventory)) {
+				//else if (player[myPlayer].accCompass > 0 && !flag3 && (!player[myPlayer].hideInfo[3] || playerInventory)) {
+				else if (info == InfoDisplay.Compass) {
 					num = 3;
 					text3 = Lang.inter[98].Value;
 					int num21 = (int)((player[myPlayer].position.X + (float)(player[myPlayer].width / 2)) * 2f / 16f - (float)maxTilesX);
 					text2 = ((num21 > 0) ? Language.GetTextValue("GameUI.CompassEast", num21) : ((num21 >= 0) ? Language.GetTextValue("GameUI.CompassCenter") : Language.GetTextValue("GameUI.CompassWest", -num21)));
 					flag3 = true;
 				}
-				else if (player[myPlayer].accDepthMeter > 0 && !flag2 && (!player[myPlayer].hideInfo[4] || playerInventory)) {
+				//else if (player[myPlayer].accDepthMeter > 0 && !flag2 && (!player[myPlayer].hideInfo[4] || playerInventory)) {
+				else if (info == InfoDisplay.DepthMeter) {
-					num = 4;
+				num = 4;
 					text3 = Lang.inter[99].Value;
 					int num22 = (int)((double)((player[myPlayer].position.Y + (float)player[myPlayer].height) * 2f / 16f) - worldSurface * 2.0);
 					string text6 = "";
@@ -34944,27 +_,33 @@
 					text2 = text7 + " " + text6;
 					flag2 = true;
 				}
+				else {
+					num = info.Type;
+					text2 = info.DisplayValue();
+					text3 = info.DisplayName;
+				}
+
+				InfoDisplayLoader.ModifyDisplayValue(info, ref text2);
+				InfoDisplayLoader.ModifyDisplayName(info, ref text3);
 
 				if (!(text2 != ""))
 					continue;
 
 				GetInfoAccIconPosition(num3, startX, out int X, out int Y);
 				if (num >= 0) {
-					num3++;
 					int num26 = 22;
 					if (screenHeight < 650)
 						num26 = 20;
 
-					Vector2 vector2 = new Vector2(X, Y + 74 + num26 * i + 52);
+					Vector2 vector2 = new Vector2(X, Y + 74 + num26 * num3 + 52);
-					int num27 = num;
+					int num27 = info.Type;
-					if (num27 == 8)
-						num27 = 7;
 
+					Texture2D icon = ModContent.Request<Texture2D>(info.Texture).Value;
 					Microsoft.Xna.Framework.Color color = Microsoft.Xna.Framework.Color.White;
 					bool flag14 = false;
 					if (playerInventory) {
 						vector2 = new Vector2(X, Y);
-						if ((float)mouseX >= vector2.X && (float)mouseY >= vector2.Y && (float)mouseX <= vector2.X + (float)TextureAssets.InfoIcon[num].Width() && (float)mouseY <= vector2.Y + (float)TextureAssets.InfoIcon[num].Height() && !PlayerInput.IgnoreMouseInterface) {
+						if ((float)mouseX >= vector2.X && (float)mouseY >= vector2.Y && (float)mouseX <= vector2.X + (float)icon.Width && (float)mouseY <= vector2.Y + (float)icon.Height && !PlayerInput.IgnoreMouseInterface) {
 							flag14 = true;
 							player[myPlayer].mouseInterface = true;
 							if (mouseLeft && mouseLeftRelease) {
@@ -34982,14 +_,17 @@
 						if (player[myPlayer].hideInfo[num27])
 							color = new Microsoft.Xna.Framework.Color(80, 80, 80, 70);
 					}
-					else if ((float)mouseX >= vector2.X && (float)mouseY >= vector2.Y && (float)mouseX <= vector2.X + (float)TextureAssets.InfoIcon[num].Width() && (float)mouseY <= vector2.Y + (float)TextureAssets.InfoIcon[num].Height() && !mouseText) {
+					else if ((float)mouseX >= vector2.X && (float)mouseY >= vector2.Y && (float)mouseX <= vector2.X + (float)icon.Width && (float)mouseY <= vector2.Y + (float)icon.Height && !mouseText) {
-						num2 = i;
+						//num2 = i;
+						num2 = num3;
+						if (i >= 7)
+							num2 += 1;
 						text = text3;
 						mouseText = true;
 					}
 
-					UILinkPointNavigator.SetPosition(1558 + num3 - 1, vector2 + TextureAssets.InfoIcon[num].Value.Size() * 0.75f);
+					UILinkPointNavigator.SetPosition(1558 + num3 - 1, vector2 + icon.Size() * 0.75f);
-					spriteBatch.Draw(TextureAssets.InfoIcon[num].Value, vector2, new Microsoft.Xna.Framework.Rectangle(0, 0, TextureAssets.InfoIcon[num].Width(), TextureAssets.InfoIcon[num].Height()), color, 0f, default(Vector2), 1f, SpriteEffects.None, 0f);
+					spriteBatch.Draw(icon, vector2, new Microsoft.Xna.Framework.Rectangle(0, 0, icon.Width, icon.Height), color, 0f, default(Vector2), 1f, SpriteEffects.None, 0f);
 					if (flag14)
 						spriteBatch.Draw(TextureAssets.InfoIcon[13].Value, vector2 - Vector2.One * 2f, null, OurFavoriteColor, 0f, default(Vector2), 1f, SpriteEffects.None, 0f);
 
@@ -34997,8 +_,9 @@
 				}
 
 				UILinkPointNavigator.Shortcuts.INFOACCCOUNT = num3;
+
 				if (playerInventory)
-					continue;
+					goto endThisIcon;
 
 				Vector2 scale = new Vector2(1f);
 				Vector2 vector3 = FontAssets.MouseText.Value.MeasureString(text2);
@@ -35034,8 +_,11 @@
 					if (screenHeight < 650)
 						num30 = 20;
 
-					spriteBatch.DrawString(FontAssets.MouseText.Value, text2, new Vector2(X + num28, Y + 74 + num30 * i + num29 + 48), color2, 0f, default(Vector2), scale, SpriteEffects.None, 0f);
+					spriteBatch.DrawString(FontAssets.MouseText.Value, text2, new Vector2(X + num28, Y + 74 + num30 * num3 + num29 + 48), color2, 0f, default(Vector2), scale, SpriteEffects.None, 0f);
 				}
+
+				endThisIcon:
+				num3++; // moved here due to calculation changes
 			}
 
 			if (!string.IsNullOrEmpty(text)) {
@@ -35054,8 +_,8 @@
 					Y += 261;
 			}
 			else if (ShouldDrawInfoIconsHorizontally) {
-				X = screenWidth - 280 + 20 * drawnCount - 10;
-				Y = 94;
+				X = screenWidth - 280 + 20 * (drawnCount % 12) - 10;
+				Y = 94 + (20 * (drawnCount / 12));
 				if (mapStyle == 1 && mapEnabled)
 					Y += 261;
 			}
@@ -35992,8 +_,10 @@
 			screenLastPosition = screenPosition;
 			screenPosition.Y = (float)(worldSurface * 16.0 - (double)screenHeight);
 			MenuXMovement = 4f;
-			if (alreadyGrabbingSunOrMoon)
+			if (alreadyGrabbingSunOrMoon && !playOldTile) {
 				playOldTile = true;
+				MenuLoader.ActivateOldVanillaMenu();
+			}
 
 			screenPosition.X += MenuXMovement;
 			if (screenPosition.X > 2.1474835E+09f)
@@ -36043,13 +_,14 @@
 					logoScaleSpeed -= 1f;
 			}
 
+			MenuLoader.UpdateAndDrawModMenu(spriteBatch, gameTime, color, logoRotation, logoScale);
 			Microsoft.Xna.Framework.Color color2 = new Microsoft.Xna.Framework.Color((byte)((float)(int)color.R * ((float)LogoA / 255f)), (byte)((float)(int)color.G * ((float)LogoA / 255f)), (byte)((float)(int)color.B * ((float)LogoA / 255f)), (byte)((float)(int)color.A * ((float)LogoA / 255f)));
 			Microsoft.Xna.Framework.Color color3 = new Microsoft.Xna.Framework.Color((byte)((float)(int)color.R * ((float)LogoB / 255f)), (byte)((float)(int)color.G * ((float)LogoB / 255f)), (byte)((float)(int)color.B * ((float)LogoB / 255f)), (byte)((float)(int)color.A * ((float)LogoB / 255f)));
-			if (playOldTile) {
+			if (MenuLoader.MenuOldVanilla.IsSelected) {
 				spriteBatch.Draw(TextureAssets.Logo3.Value, new Vector2(screenWidth / 2, 100f), new Microsoft.Xna.Framework.Rectangle(0, 0, TextureAssets.Logo.Width(), TextureAssets.Logo.Height()), color2, logoRotation, new Vector2(TextureAssets.Logo.Width() / 2, TextureAssets.Logo.Height() / 2), logoScale, SpriteEffects.None, 0f);
 				spriteBatch.Draw(TextureAssets.Logo4.Value, new Vector2(screenWidth / 2, 100f), new Microsoft.Xna.Framework.Rectangle(0, 0, TextureAssets.Logo.Width(), TextureAssets.Logo.Height()), color3, logoRotation, new Vector2(TextureAssets.Logo.Width() / 2, TextureAssets.Logo.Height() / 2), logoScale, SpriteEffects.None, 0f);
 			}
-			else {
+			else if (MenuLoader.MenuJourneysEnd.IsSelected) {
 				spriteBatch.Draw(TextureAssets.Logo.Value, new Vector2(screenWidth / 2, 100f), new Microsoft.Xna.Framework.Rectangle(0, 0, TextureAssets.Logo.Width(), TextureAssets.Logo.Height()), color2, logoRotation, new Vector2(TextureAssets.Logo.Width() / 2, TextureAssets.Logo.Height() / 2), logoScale, SpriteEffects.None, 0f);
 				spriteBatch.Draw(TextureAssets.Logo2.Value, new Vector2(screenWidth / 2, 100f), new Microsoft.Xna.Framework.Rectangle(0, 0, TextureAssets.Logo.Width(), TextureAssets.Logo.Height()), color3, logoRotation, new Vector2(TextureAssets.Logo.Width() / 2, TextureAssets.Logo.Height() / 2), logoScale, SpriteEffects.None, 0f);
 			}
@@ -36108,8 +_,21 @@
 			if (menuMode == -1)
 				menuMode = 0;
 
-			if (Program.LoadedEverything)
+			if (Program.LoadedEverything) {
 				GamepadMainMenuHandler.CanRun = true;
+			} else {
+				array9[0] = string.Format("{0}  {1}", Language.GetTextValue("UI.LoadingCode"), Program.LoadedPercentage.ToString("P0"));
+				if (!ModLoader.ModLoader.skipLoad) {
+					array9[1] = "Click to skip loading mods";
+					array7[1] = 0.5f;
+					num5 = 2;
+					if(selectedMenu == 1) {
+						ModLoader.ModLoader.skipLoad = true;
+					}
+				}
+				
+				goto SkipMenuEnumeration; //Put the label somewhere after the following if-else chain.
+			}
 
 			if (menuMode == 1212) {
 				array9[0] = Lang.menu[102].Value;
@@ -36146,7 +_,7 @@
 				if (selectedMenu >= 1) {
 					changeTheTitle = true;
 					LanguageManager.Instance.SetLanguage(selectedMenu);
-					menuMode = 0;
+					menuMode = Interface.loadModsID;
 					SoundEngine.PlaySound(10);
 					SaveSettings();
 				}
@@ -36284,7 +_,7 @@
 					menuMode = 14;
 				}
 			}
-			else if (netMode == 1 || menuMode == 14) {
+			else if (netMode == 1 && menuMode < 10000 && menuMode != 888 || menuMode == 14) {
 				num5 = 2;
 				array9[0] = statusText;
 				array[0] = true;
@@ -36382,17 +_,22 @@
 					Netplay.ServerPassword = "";
 				}
 				else if (selectedMenu == 2 || inputTextEnter || autoPass) {
-					string str = "-autoshutdown -password \"" + ConvertToSafeArgument(Netplay.ServerPassword) + "\" -lang " + Language.ActiveCulture.LegacyId;
+					string str = "tModLoader.dll -server " + "-autoshutdown -password \"" + ConvertToSafeArgument(Netplay.ServerPassword) + "\" -lang " + Language.ActiveCulture.LegacyId;
 #if LINUX
 					str += IntPtr.Size == 8 ? " -x64": " -x86";
 #endif
 					str = ((!ActiveWorldFileData.IsCloudSave) ? (str + SanitizePathArgument("world", worldPathName)) : (str + SanitizePathArgument("cloudworld", worldPathName)));
 					str = str + " -worldrollbackstokeep " + WorldRollingBackupsCountToKeep;
+					str += $@" -modpath ""{ModOrganizer.modPath}""";
+					if (showServerConsole)
+						str += " -showserverconsole";
+
 					tServer = new Process();
 #if WINDOWS
-					tServer.StartInfo.FileName = "TerrariaServer.exe";
+					tServer.StartInfo.FileName = "tModLoaderServer.exe";
 #else
-					tServer.StartInfo.FileName = "TerrariaServer";
+					var fileName = Process.GetCurrentProcess().MainModule.FileName;
+					tServer.StartInfo.FileName = fileName.Remove(fileName.LastIndexOf("."));
 #endif
 					tServer.StartInfo.Arguments = str;
 					if (libPath != "") {
@@ -36400,8 +_,7 @@
 						startInfo.Arguments = startInfo.Arguments + " -loadlib " + libPath;
 					}
 
-					tServer.StartInfo.UseShellExecute = false;
+					tServer.StartInfo.UseShellExecute = showServerConsole;
-					tServer.StartInfo.CreateNoWindow = true;
 					if (SocialAPI.Network != null)
 						SocialAPI.Network.LaunchLocalServer(tServer, MenuServerMode);
 					else
@@ -36422,7 +_,10 @@
 				array4[3] = 30;
 				array4[4] = 70;
 				array4[5] = 70;
+				array4[6] = 70;
-				num5 = 6;
+				num5 = 7;
+				array9[6] = Language.GetTextValue(showServerConsole ? "tModLoader.MPShowServerConsoleYes" : "tModLoader.MPShowServerConsoleNo");
+				array7[6] = 0.5f;
 				array9[0] = Lang.menu[135].Value;
 				array9[4] = Lang.menu[144].Value;
 				array9[5] = Lang.menu[5].Value;
@@ -36483,6 +_,10 @@
 						menuMode = 6;
 						SoundEngine.PlaySound(11);
 						break;
+					case 6:
+						showServerConsole = !showServerConsole;
+						SoundEngine.PlaySound(12, -1, -1, 1, 1f, 0f);
+						break;
 				}
 			}
 			else if (menuMode == 15) {
@@ -36503,16 +_,23 @@
 			else if (menuMode == 200) {
 				num5 = 3;
 				array9[0] = Lang.menu[9].Value;
+				if (WorldIO.customDataFail != null)
+					array9[0] = WorldIO.customDataFail.modName + ": " + array9[0];
+
 				array[0] = true;
 				num2 -= 30;
 				array4[1] = 70;
 				array4[2] = 50;
 				array9[1] = Lang.menu[10].Value;
 				array9[2] = Lang.menu[6].Value;
+				if (WorldIO.customDataFail != null)
+					array9[2] = Language.GetTextValue("tModLoader.OpenLogs");
+
 				if (selectedMenu == 1) {
 					if (FileUtilities.Exists(worldPathName + ".bak", ActiveWorldFileData.IsCloudSave)) {
 						FileUtilities.Move(worldPathName, worldPathName + ".bad", ActiveWorldFileData.IsCloudSave);
 						FileUtilities.Move(worldPathName + ".bak", worldPathName, ActiveWorldFileData.IsCloudSave);
+						WorldIO.LoadBackup(worldPathName, ActiveWorldFileData.IsCloudSave);
 						SoundEngine.PlaySound(10);
 						WorldGen.playWorld();
 						menuMode = 10;
@@ -36527,13 +_,23 @@
 				if (selectedMenu == 2 || flag5) {
 					flag5 = false;
 					SoundEngine.PlaySound(11);
+					if (WorldIO.customDataFail == null)
-					menuMode = 0;
+						menuMode = 0;
+					else {
+						Logging.tML.Error(Language.GetTextValue("tModLoader.WorldIODataException"), WorldIO.customDataFail.InnerException);
+						SoundEngine.PlaySound(SoundID.MenuOpen);
+						Utils.OpenFolder(Logging.LogDir);
+					}
+
 					netMode = 0;
 				}
 			}
 			else if (menuMode == 201) {
 				num5 = 3;
 				array9[0] = Lang.menu[9].Value;
+				if (WorldIO.customDataFail != null)
+					array9[0] = WorldIO.customDataFail.modName + ": " + array9[0];
+
 				array[0] = true;
 				array[1] = true;
 				num2 -= 30;
@@ -36541,9 +_,21 @@
 				array4[2] = 50;
 				array9[1] = Lang.menu[11].Value;
 				array9[2] = Lang.menu[5].Value;
+				if (WorldIO.customDataFail != null)
+					array9[2] = Language.GetTextValue("tModLoader.OpenLogs");
+
 				if (selectedMenu == 2 || flag5) {
 					flag5 = false;
 					SoundEngine.PlaySound(11);
+					if (WorldIO.customDataFail == null) {
+						menuMode = 0;
+					}
+					else {
+						Logging.tML.Error(Language.GetTextValue("tModLoader.WorldIODataException"), WorldIO.customDataFail.InnerException);
+						SoundEngine.PlaySound(SoundID.MenuOpen);
+						Utils.OpenFolder(Logging.LogDir);
+					}
+
 					menuMode = 0;
 					netMode = 0;
 				}
@@ -36601,7 +_,9 @@
 				}
 
 				num11++;
-				if (SocialAPI.Workshop != null) {
+
+				// The workshop hub itself will no longer be exclusive to Steam versions.
+				if (true) { //if (SocialAPI.Workshop != null) {
 					array9[num11] = Language.GetText("UI.Workshop").Value;
 					if (selectedMenu == num11) {
 						SoundEngine.PlaySound(10);
@@ -36620,6 +_,7 @@
 				}
 
 				num11++;
+				Interface.AddMenuButtons(this, selectedMenu, array9, array7, ref num2, ref num4, ref num11, ref num5);
 				array9[num11] = Lang.menu[14].Value;
 				if (selectedMenu == num11) {
 					SoundEngine.PlaySound(10);
@@ -37248,6 +_,7 @@
 					num2 = 210;
 					num4 = 37;
 					num5 = 8;
+					num5++; // Room for tModLoader settings option.
 					array4[num5 - 1] = 8;
 					for (int num19 = 0; num19 < num5; num19++) {
 						array7[num19] = 0.75f;
@@ -37303,6 +_,13 @@
 					}
 
 					num20++;
+					array9[num20] = Language.GetTextValue("tModLoader.tModLoaderSettings");
+					if (selectedMenu == num20) {
+						SoundEngine.PlaySound(SoundID.MenuOpen);
+						menuMode = Interface.tModLoaderSettingsID;
+					}
+
+					num20++;
 					array9[num20] = Lang.menu[5].Value;
 					if (selectedMenu == num20 || flag5) {
 						flag5 = false;
@@ -37381,6 +_,7 @@
 					num2 = 210;
 					num4 = 36;
 					num5 = 9;
+					num5++; // Room for tModLoader BossBarStyle option.
 					array4[num5 - 1] = 18;
 					for (int num23 = 0; num23 < num5; num23++) {
 						array7[num23] = 0.75f;
@@ -37478,6 +_,11 @@
 						ActivePlayerResourcesSet = playerResourcesDisplaySet;
 
 					num24++;
+					array9[num24] = BossBarLoader.InsertMenu(out Action onClick);
+					if (selectedMenu == num24)
+						onClick();
+
+					num24++;
 					array9[num24] = Lang.menu[5].Value;
 					if (selectedMenu == num24 || flag5) {
 						flag5 = false;
@@ -38363,7 +_,12 @@
 						}
 					}
 				}
+				else {
+					Interface.ModLoaderMenus(this, selectedMenu, array9, array7, array4, ref num2, ref num4, ref num5, ref flag5);
+				}
 			}
+
+			SkipMenuEnumeration:
 
 			if (menuMode == 888) {
 				if (!_blockFancyUIWhileLoading)
@@ -38886,6 +_,7 @@
 
 			bool flag11 = false;
 			for (int num95 = 0; num95 < num5; num95++) {
+				//patch file: num5, array9, num95
 				if (array9[num95] == null)
 					continue;
 
@@ -38983,6 +_,7 @@
 
 					num104 *= array7[num95];
 					if (!array8[num95])
+						//patch file: array9, array7, array4, num2, num4
 						spriteBatch.DrawString(FontAssets.DeathText.Value, array9[num95], new Vector2(num3 + num102 + array5[num95], (float)(num2 + num4 * num95 + num103) + origin.Y * array7[num95] + (float)array4[num95]), color11, 0f, origin, num104, SpriteEffects.None, 0f);
 					else
 						spriteBatch.DrawString(FontAssets.DeathText.Value, array9[num95], new Vector2(num3 + num102 + array5[num95], (float)(num2 + num4 * num95 + num103) + origin.Y * array7[num95] + (float)array4[num95]), color11, 0f, new Vector2(0f, origin.Y), num104, SpriteEffects.None, 0f);
@@ -39094,10 +_,51 @@
 					if (num107 == 3)
 						num109 = 2;
 
+					string supportMessage = Language.GetTextValue("tModLoader.PatreonSupport");
+					string patreonShortURL = @"patreon.com/tModLoader";
+					bool showPatreon = !Steam.IsSteamApp;
+					string drawVersion = versionNumber + Environment.NewLine + ModLoader.ModLoader.versionedName + (showPatreon ? Environment.NewLine + supportMessage : "");
-					Vector2 origin2 = FontAssets.MouseText.Value.MeasureString(versionNumber);
+					Vector2 origin2 = FontAssets.MouseText.Value.MeasureString(drawVersion);
 					origin2.X *= 0.5f;
 					origin2.Y *= 0.5f;
+
+					if (menuMode == 0 && !ModCompile.DeveloperMode) {
+						const string text = "Enable Developer Mode";
+						// measure and draw text from bottom right
+						var textSize = FontAssets.MouseText.Value.MeasureString(text);
+						var pos = new Vector2(screenWidth - 10f + num108, screenHeight - 2f + num109);
+						var d_color = color12;
+						if (num107 == 4) // final draw
+						{
+							var rect = new Rectangle((int)(pos.X - textSize.X), (int)(pos.Y - textSize.Y), (int)textSize.X, (int)textSize.Y);
+							bool mouseover = rect.Contains(mouseX, mouseY);
+							d_color = mouseover ? highVersionColor : new Color(120, 120, 120, 76);
+							if (mouseover && mouseLeftRelease && mouseLeft) {
+								SoundEngine.PlaySound(SoundID.MenuOpen);
+								menuMode = Interface.modSourcesID;
+							}
+						}
+						spriteBatch.DrawString(FontAssets.MouseText.Value, text, pos, d_color, 0f, textSize, 1f, SpriteEffects.None, 0f);
+					}
+
-					spriteBatch.DrawString(FontAssets.MouseText.Value, versionNumber, new Vector2(origin2.X + (float)num108 + 10f, (float)screenHeight - origin2.Y + (float)num109 - 2f), color12, 0f, origin2, 1f, SpriteEffects.None, 0f);
+					spriteBatch.DrawString(FontAssets.MouseText.Value, drawVersion, new Vector2(origin2.X + num108 + 10f, screenHeight - origin2.Y + num109 - 2f), color12, 0f, origin2, 1f, SpriteEffects.None, 0f);
+					if (num107 == 4)
+						color12 = new Microsoft.Xna.Framework.Color(127, 191, 191, 76);
+
+					if (showPatreon) {
+						var font = FontAssets.MouseText.Value;
+						origin2 = font.MeasureString(supportMessage);
+						Vector2 urlSize = font.MeasureString(patreonShortURL);
+						spriteBatch.DrawString(font, patreonShortURL, new Vector2(origin2.X + num108 + 10f, screenHeight - origin2.Y + num109 - 2f), color12, 0f, Vector2.Zero, 1f, SpriteEffects.None, 0f);
+						if (num107 == 4 && mouseLeftRelease && mouseLeft && new Microsoft.Xna.Framework.Rectangle((int)origin2.X + 10, screenHeight - (int)urlSize.Y - 2, (int)urlSize.X, (int)origin2.Y).Contains(new Microsoft.Xna.Framework.Point(mouseX, mouseY)) && hasFocus) {
+							SoundEngine.PlaySound(SoundID.MenuOpen);
+							var ps = new ProcessStartInfo("https://www.patreon.com/tModLoader") {
+								UseShellExecute = true,
+								Verb = "open"
+							};
+							Process.Start(ps);
+						}
+					}
 				}
 			}
 
@@ -39131,6 +_,21 @@
 			else
 				mouseRightRelease = true;
 
+			if (mouseMiddle)
+				mouseMiddleRelease = false;
+			else
+				mouseMiddleRelease = true;
+
+			if (mouseXButton1)
+				mouseXButton1Release = false;
+			else
+				mouseXButton1Release = true;
+
+			if (mouseXButton2)
+				mouseXButton2Release = false;
+			else
+				mouseXButton2Release = true;
+
 			if (menuMode == num)
 				GamepadMainMenuHandler.LastDrew = num;
 		}
@@ -39226,6 +_,10 @@
 			CreditsRollEvent.Reset();
 			maxRaining = 0f;
 			raining = false;
+
+			//Added by tML.
+			Graphics.Effects.Filters.Scene.DeactivateAll();
+			SkyManager.Instance.DeactivateAll();
 		}
 
 		private static void PostDrawMenu(Microsoft.Xna.Framework.Point screenSizeCache, Microsoft.Xna.Framework.Point screenSizeCacheAfterScaling) {
@@ -39695,9 +_,16 @@
 			float value3 = (float)((double)(screenPosition.Y - (float)(screenHeight / 2) + 200f) - rockLayer * 16.0) / 300f;
 			value3 = MathHelper.Clamp(value3, 0f, 1f);
 			int num7 = (int)((screenPosition.X + (float)(screenWidth / 2)) / 16f);
+
+			LoaderManager.Get<UndergroundBackgroundStylesLoader>().ChooseStyle(out var modBG, out var priority);
 			int num8 = 3;
 			num8 = ((num7 <= caveBackX[0]) ? caveBackStyle[0] : ((num7 <= caveBackX[1]) ? caveBackStyle[1] : ((num7 > caveBackX[2]) ? caveBackStyle[3] : caveBackStyle[2])));
 			num8 += 3;
+
+			if (priority == SceneEffectPriority.BiomeLow) {
+				num8 = modBG;
+			}
+
 			if (SceneMetrics.SnowTileCount > SceneMetrics.SnowTileThreshold && (screenPosition.Y + (float)screenHeight + 1200f) / 16f < (float)(maxTilesY - 250))
 				num8 = 1;
 
@@ -39711,6 +_,10 @@
 				}
 			}
 
+			if (priority == SceneEffectPriority.BiomeMedium) {
+				num8 = modBG;
+			}
+
 			if (WorldGen.oceanDepths((int)(screenPosition.X + (float)(screenHeight / 2)) / 16, (int)(screenPosition.Y + (float)(screenHeight / 2)) / 16)) {
 				num8 = (player[myPlayer].ZoneCorrupt ? 19 : (player[myPlayer].ZoneCrimson ? 21 : ((!player[myPlayer].ZoneHallow) ? 18 : 20)));
 			}
@@ -39737,6 +_,16 @@
 			if (SceneMetrics.MushroomTileCount > SceneMetrics.MushroomTileMax)
 				num8 = 2;
 
+			if (priority >= SceneEffectPriority.BiomeHigh) {
+				num8 = modBG;
+			}
+
+			if (GlobalBackgroundStyleLoader.loaded) {
+				foreach (var hook in GlobalBackgroundStyleLoader.HookChooseUndergroundBackgroundStyle) {
+					hook(ref num8);
+				}
+			}
+
 			if (num8 != undergroundBackground) {
 				oldUndergroundBackground = undergroundBackground;
 				undergroundBackground = num8;
@@ -39942,6 +_,7 @@
 					array3[5] = 127;
 
 				array3[6] = 185 + hellBackStyle;
+				LoaderManager.Get<UndergroundBackgroundStylesLoader>().FillTextureArray(num9, array3);
 				LoadBackground(array3[0]);
 				LoadBackground(array3[1]);
 				LoadBackground(array3[2]);
@@ -42163,8 +_,22 @@
 				spriteBatch.Begin(SpriteSortMode.Deferred, BlendState.AlphaBlend, SamplerState.PointClamp, DepthStencilState.None, RasterizerState.CullCounterClockwise);
 				flag = true;
 				DrawMapFullscreenBackground(screenPosition, screenWidth, screenHeight);
+				/* Map texture drawing replaced by an adaptive drawing below, as mod worlds sometimes aren't regular sizes.
 				Microsoft.Xna.Framework.Rectangle destinationRectangle = new Microsoft.Xna.Framework.Rectangle((int)num27, (int)num28, (int)num29, (int)num30);
 				spriteBatch.Draw(TextureAssets.Map.Value, destinationRectangle, Microsoft.Xna.Framework.Color.White);
+				*/
+				int x = (int)(num + mapFullscreenScale * 10);
+				int y = (int)(num2 + mapFullscreenScale * 10);
+				int width = (int)((maxTilesX - 40) * mapFullscreenScale);
+				int height = (int)((maxTilesY - 40) * mapFullscreenScale);
+				var destinationRectangle = new Rectangle(x, y, width, height);
+				spriteBatch.Draw(TextureAssets.Map.Value, destinationRectangle, new Rectangle(40, 4, 848, 240), Color.White);
+				int edgeWidth = (int)(40 * mapFullscreenScale * 5);
+				int edgeHeight = (int)(4 * mapFullscreenScale * 5);
+				destinationRectangle = new Rectangle(x - edgeWidth, y - edgeHeight, edgeWidth, height + 2 * edgeHeight);
+				spriteBatch.Draw(TextureAssets.Map.Value, destinationRectangle, new Rectangle(0, 0, 40, 248), Color.White);
+				destinationRectangle = new Rectangle(x + width, y - edgeHeight, edgeWidth, height + 2 * edgeHeight);
+				spriteBatch.Draw(TextureAssets.Map.Value, destinationRectangle, new Rectangle(888, 0, 40, 248), Color.White);
 				if (mouseLeft && mouseLeftRelease) {
 					double totalSeconds = gameTime.TotalGameTime.TotalSeconds;
 					if (totalSeconds - _lastPingMouseDownTime < 0.5 && Vector2.Distance(MouseScreen, _lastPingMousePosition) < 2f)
@@ -42278,7 +_,7 @@
 			float num40 = (float)textureMaxHeight * num5;
 			float num41 = num;
 			float num42 = 0f;
-			for (int k = 0; k <= 4; k++) {
+			for (int k = 0; k <= mapTargetX - 1; k++) {
 				if (!((float)((k + 1) * textureMaxWidth) > num7) || !((float)(k * textureMaxWidth) < num7 + num9))
 					continue;
 
@@ -42667,6 +_,7 @@
 						}
 					}
 					else if (type >= num99 && type < num99 + num100) {
+						//patch file: num91, num92
 						Tile tile5 = Main.tile[num91, num92];
 						if (tile5 != null) {
 							int num109 = num92;
@@ -42680,6 +_,7 @@
 					}
 					else {
 						text = Lang.GetMapObjectName(type);
+						text = Lang._mapLegendCache.FromTile(Map[num91, num92], num91, num92);
 					}
 				}
 
@@ -42845,6 +_,7 @@
 				}
 
 				spriteBatch.Draw(TextureAssets.MapIcon[num138].Value, new Vector2(num136, num137), new Microsoft.Xna.Framework.Rectangle(0, 0, TextureAssets.MapIcon[num138].Width(), TextureAssets.MapIcon[num138].Height()), new Microsoft.Xna.Framework.Color(num139, num139, num139, num139), 0f, default(Vector2), 1f, SpriteEffects.None, 0f);
+				SystemLoader.PostDrawFullscreenMap(ref text);
 				DrawCursor(DrawThickCursor());
 			}
 
@@ -42877,6 +_,11 @@
 		}
 
 		private static void DrawMapFullscreenBackground(Vector2 screenPosition, int screenWidth, int screenHeight) {
+			Texture2D modTexture = PlayerLoader.GetMapBackgroundImage(LocalPlayer);
+			if (modTexture != null) {
+				spriteBatch.Draw(modTexture, new Microsoft.Xna.Framework.Rectangle(0, 0, screenWidth, screenHeight), Microsoft.Xna.Framework.Color.White);
+				return;
+			}
 			Asset<Texture2D> asset = TextureAssets.MapBGs[0];
 			int num = -1;
 			Microsoft.Xna.Framework.Color color = Microsoft.Xna.Framework.Color.White;
@@ -43581,6 +_,10 @@
 						return 12;
 					return 6;
 				default:
+					LoaderManager.Get<WaterStylesLoader>().ChooseStyle(out var waterStyle, out var priority);
+					if (priority >= SceneEffectPriority.BiomeLow) {
+						return waterStyle;
+					}
 					if ((double)(screenPosition.Y / 16f) > rockLayer + 40.0) {
 						if (player[myPlayer].ZoneGlowshroom)
 							return 7;
@@ -43612,6 +_,7 @@
 							liquidAlpha[i] = Math.Min(liquidAlpha[i] + 0.2f, 1f);
 					}
 				}
+				LoaderManager.Get<WaterStylesLoader>().UpdateLiquidAlphas();
 			}
 
 			if (!drawToScreen && !isBackground) {
@@ -43637,9 +_,12 @@
 			}
 
 			DrawWater(isBackground, waterStyle, flag ? liquidAlpha[waterStyle] : 1f);
+			
+		postWaterDraw:
+			LoaderManager.Get<WaterStylesLoader>().DrawWatersToScreen(isBackground);
 		}
 
-		protected void DrawWater(bool bg = false, int Style = 0, float Alpha = 1f) {
+		protected internal void DrawWater(bool bg = false, int Style = 0, float Alpha = 1f) {
 			if (!Lighting.NotRetro) {
 				oldDrawWater(bg, Style, Alpha);
 				return;
@@ -44801,7 +_,7 @@
 						float num5 = rand.Next((int)num3, (int)num4);
 						num5 *= (1f - maxRaining + 1f) / 2f;
 						num5 *= (1f - windSpeedTarget + 1f) / 2f;
-						num5 *= (float)dayRate;
+						num5 *= (float)desiredWorldEventsUpdateRate;
 						if (rand.Next((int)num5) == 0)
 							NewLightning();
 					}
@@ -44954,7 +_,9 @@
 		}
 
 		public void LoadBackground(int i) {
-			if (i >= 0 && TextureAssets.Background[i].State == AssetState.NotLoaded) {
+			// sometimes when updating GraphicsProfile from Reach to HiDef, the device is re-created rather than reset
+			// This happens early, and the background loading texture may be disposed
+			if (i >= 0 && (TextureAssets.Background[i].State == AssetState.NotLoaded || TextureAssets.Background[i].IsDisposed)) {
 				Assets.Request<Texture2D>(TextureAssets.Background[i].Name);
 				backgroundWidth[i] = TextureAssets.Background[i].Width();
 				backgroundHeight[i] = TextureAssets.Background[i].Height();
@@ -45167,12 +_,12 @@
 			if (!WorldGen.drunkWorldGen && !mapFullscreen && (double)(screenPosition.Y / 16f) <= worldSurface + 10.0) {
 				if (BackgroundEnabled) {
 					if (cloudBGActive > 0f) {
-						cloudBGAlpha += 0.0005f * (float)dayRate;
+						cloudBGAlpha += 0.0005f * (float)desiredWorldEventsUpdateRate;
 						if (cloudBGAlpha > 1f)
 							cloudBGAlpha = 1f;
 					}
 					else {
-						cloudBGAlpha -= 0.0005f * (float)dayRate;
+						cloudBGAlpha -= 0.0005f * (float)desiredWorldEventsUpdateRate;
 						if (cloudBGAlpha < 0f)
 							cloudBGAlpha = 0f;
 					}
@@ -45187,7 +_,7 @@
 						bgScale = 1.65f;
 						bgParallax = 0.09000000357627869;
 						if (base.IsActive && !gamePaused)
-							cloudBGX[0] += windSpeedCurrent * (float)bgParallax * 9f * (float)dayRate;
+							cloudBGX[0] += windSpeedCurrent * (float)bgParallax * 9f * (float)desiredWorldEventsUpdateRate;
 
 						if (cloudBGX[0] > (float)backgroundWidth[cloudBG[0]] * bgScale)
 							cloudBGX[0] -= (float)backgroundWidth[cloudBG[0]] * bgScale;
@@ -45217,7 +_,7 @@
 						bgScale = 1.85f;
 						bgParallax = 0.12;
 						if (base.IsActive && !gamePaused)
-							cloudBGX[1] += windSpeedCurrent * (float)bgParallax * 9f * (float)dayRate;
+							cloudBGX[1] += windSpeedCurrent * (float)bgParallax * 9f * (float)desiredWorldEventsUpdateRate;
 
 						if (cloudBGX[1] > (float)backgroundWidth[cloudBG[1]] * bgScale)
 							cloudBGX[1] -= (float)backgroundWidth[cloudBG[1]] * bgScale;
@@ -45424,6 +_,10 @@
 							DrawSurfaceBG_Mushroom(num4, num5, num6, bgTexIndexes7);
 							DrawSurfaceBG_DrawChangeOverlay(11);
 						}
+
+						if (num20 >= BG_STYLES_COUNT) {
+							LoaderManager.Get<SurfaceBackgroundStylesLoader>().DrawCloseBackground(num20);
+						}
 					}
 				}
 			}
@@ -45588,6 +_,7 @@
 				DrawSurfaceBG_DrawBackMountainsLayer(246);
 			}
 
+			LoaderManager.Get<SurfaceBackgroundStylesLoader>().DrawFarTexture();
 			SkyManager.Instance.DrawToDepth(spriteBatch, 5f);
 		}
 
@@ -45658,6 +_,8 @@
 				if (treeMntBGSet4[1] > -1)
 					DrawSurfaceBG_DrawBackMountainsLayer(treeMntBGSet4[1]);
 			}
+
+			LoaderManager.Get<SurfaceBackgroundStylesLoader>().DrawMiddleTexture();
 		}
 
 		private void UpdateOceanWaterLineForAmbience() {
@@ -46848,7 +_,7 @@
 
 				bool flag2 = false;
 				bool flag3 = false;
-				if (tile[x, y].type == 10) {
+				if (TileLoader.IsClosedDoor(tile[x, y])) {
 					flag2 = false;
 				}
 				else if (tileSolid[tile[x, y].type] && !tileSolidTop[tile[x, y].type]) {
@@ -46913,6 +_,7 @@
 		}
 
 		protected override void Draw(GameTime gameTime) {
+			try {
 			if (!_isDrawingOrUpdating && IsGraphicsDeviceAvailable) {
 				_isDrawingOrUpdating = true;
 				EnsureRenderTargetContent();
@@ -46921,7 +_,13 @@
 					Main.OnPostDraw(gameTime);
 
 				Assets.TransferCompletedAssets();
+				ModContent.TransferCompletedAssets();
 				_isDrawingOrUpdating = false;
+			}
+			}
+			catch (Exception e) {
+				Logging.Terraria.Error(e);
+				throw;
 			}
 		}
 
<<<<<<< HEAD
 		private void DoDraw(GameTime gameTime) {
@@ -47157,10 +_,12 @@
 			if (gameMenu || netMode == 2)
 				bgTopY = -200;
 
+			/*
 			int num3 = dayRate;
 			if (num3 < 1)
 				num3 = 1;
-
+			*/
+			double num3 = desiredWorldEventsUpdateRate;
 			float num4 = 0.0005f * (float)num3;
 			if (gameMenu)
 				num4 *= 20f;
=======
>>>>>>> 5c1b67db
@@ -47227,8 +_,8 @@
 			UpdateAtmosphereTransparencyToSkyColor();
 			base.GraphicsDevice.Clear(Microsoft.Xna.Framework.Color.Black);
 			base.Draw(gameTime);
-			float val = (float)screenWidth / MinimumZoomComparerX;
-			float val2 = (float)screenHeight / MinimumZoomComparerY;
+			float val = screenWidth / (ModLoader.ModLoader.removeForcedMinimumZoom ? MinimumZoomComparerX : 8192f);
+			float val2 = screenHeight / (ModLoader.ModLoader.removeForcedMinimumZoom ? MinimumZoomComparerY : 8192f);
 			ForcedMinimumZoom = Math.Max(Math.Max(1f, val), val2);
 			GameViewMatrix.Effects = ((!gameMenu && player[myPlayer].gravDir != 1f) ? SpriteEffects.FlipVertically : SpriteEffects.None);
 			BackgroundViewMatrix.Effects = GameViewMatrix.Effects;
@@ -47239,6 +_,7 @@
 			else
 				Rasterizer = RasterizerState.CullClockwise;
 
+			SystemLoader.ModifyTransformMatrix(ref GameViewMatrix);
 			bool flag = !drawToScreen && netMode != 2 && !gameMenu && !mapFullscreen && Lighting.NotRetro && Terraria.Graphics.Effects.Filters.Scene.CanCapture();
 			if (flag)
 				Terraria.Graphics.Effects.Filters.Scene.BeginCapture(screenTarget, Microsoft.Xna.Framework.Color.Black);
@@ -47298,7 +_,7 @@
 			spriteBatch.Begin(SpriteSortMode.Deferred, BlendState.AlphaBlend, SamplerState.LinearClamp, DepthStencilState.None, Rasterizer, null, GameViewMatrix.TransformationMatrix);
 			DrawBackgroundBlackFill();
 			spriteBatch.End();
-			Overlays.Scene.Draw(spriteBatch, RenderLayers.Landscape);
+			Overlays.Scene.Draw(spriteBatch, RenderLayers.Landscape, true);
 			spriteBatch.Begin(SpriteSortMode.Deferred, BlendState.AlphaBlend, SamplerState.LinearClamp, DepthStencilState.None, Rasterizer, null, UIScaleMatrix);
 			if (gameMenu || netMode == 2) {
 				spriteBatch.End();
@@ -47394,6 +_,7 @@
 
 			TimeLogger.DetailedDrawReset();
 			spriteBatch.End();
+			SystemLoader.PostDrawTiles();
 			TimeLogger.DetailedDrawTime(35);
 			HasInteractibleObjectThatIsNotATile = false;
 			SortDrawCacheWorms();
@@ -47465,7 +_,7 @@
 			ScreenObstruction.Draw(spriteBatch);
 			TimeLogger.DetailedDrawReset();
 			spriteBatch.End();
-			Overlays.Scene.Draw(spriteBatch, RenderLayers.All);
+			Overlays.Scene.Draw(spriteBatch, RenderLayers.All, true);
 			if (flag)
 				Terraria.Graphics.Effects.Filters.Scene.EndCapture(null, screenTarget, screenTargetSwap, Microsoft.Xna.Framework.Color.Black);
 
@@ -47688,6 +_,21 @@
 			else
 				mouseRightRelease = true;
 
+			if (mouseMiddle)
+				mouseMiddleRelease = false;
+			else
+				mouseMiddleRelease = true;
+
+			if (mouseXButton1)
+				mouseXButton1Release = false;
+			else
+				mouseXButton1Release = true;
+
+			if (mouseXButton2)
+				mouseXButton2Release = false;
+			else
+				mouseXButton2Release = true;
+
 			if (!PlayerInput.Triggers.Current.MouseRight && !PlayerInput.Triggers.Current.MouseLeft && !preventStackSplitReset)
 				stackSplit = 0;
 
@@ -47764,6 +_,7 @@
 						else if (player.scope)
 							num5 = 0.5f;
 
+						PlayerLoader.ModifyZoom(LocalPlayer, ref num5);
 						Vector2 vector3 = (MouseScreen - new Vector2(screenWidth, screenHeight) / 2f) / (new Vector2(screenWidth, screenHeight) / 2f);
 						num4 = 48f;
 						if (vector3 != Vector2.Zero && num5 != -1f) {
@@ -47789,8 +_,10 @@
 					if (num7 < 0)
 						num7 = 0;
 
-					vector2.X = (float)(num6 - screenWidth / 2) / 1.25f;
-					vector2.Y = (float)(num7 - screenHeight / 2) / 1.25f;
+					float zoom = 0.8f;
+					PlayerLoader.ModifyZoom(LocalPlayer, ref zoom);
+					vector2.X = (num6 - screenWidth / 2) * zoom;
+					vector2.Y = (num7 - screenHeight / 2) * zoom;
 					flag = true;
 				}
 				else if (Main.player[myPlayer].inventory[Main.player[myPlayer].selectedItem].type == 1254 && mouseRight) {
@@ -47808,8 +_,10 @@
 					if (num9 < 0)
 						num9 = 0;
 
-					vector2.X = (float)(num8 - screenWidth / 2) / 1.5f;
-					vector2.Y = (float)(num9 - screenHeight / 2) / 1.5f;
+					float zoom = 3f/2f;
+					PlayerLoader.ModifyZoom(LocalPlayer, ref zoom);
+					vector2.X = (num8 - screenWidth / 2) * zoom;
+					vector2.Y = (num9 - screenHeight / 2) * zoom;
 					flag = true;
 				}
 				else if (Main.player[myPlayer].inventory[Main.player[myPlayer].selectedItem].type == 1299 && Main.player[myPlayer].selectedItem != 58) {
@@ -47827,8 +_,10 @@
 					if (num11 < 0)
 						num11 = 0;
 
-					vector2.X = (float)(num10 - screenWidth / 2) / 1.5f;
-					vector2.Y = (float)(num11 - screenHeight / 2) / 1.5f;
+					float zoom = 3f/2f;
+					PlayerLoader.ModifyZoom(LocalPlayer, ref zoom);
+					vector2.X = (num10 - screenWidth / 2) * zoom;
+					vector2.Y = (num11 - screenHeight / 2) * zoom;
 					flag = true;
 				}
 				else if (Main.player[myPlayer].scope && mouseRight) {
@@ -47846,8 +_,32 @@
 					if (num13 < 0)
 						num13 = 0;
 
+					float zoom = 0.5f;
+					PlayerLoader.ModifyZoom(player[myPlayer], ref zoom);
-					vector2.X = (float)(num12 - screenWidth / 2) / 2f;
+					vector2.X = (num12 - screenWidth / 2) * zoom;
-					vector2.Y = (float)(num13 - screenHeight / 2) / 2f;
+					vector2.Y = (num13 - screenHeight / 2) * zoom;
+				}
+				else {
+					int mouseXClamped = mouseX;
+					int mouseYClamped = mouseY;
+					if (mouseXClamped > screenWidth)
+						mouseXClamped = screenWidth;
+
+					if (mouseXClamped < 0)
+						mouseXClamped = 0;
+
+					if (mouseYClamped > screenHeight)
+						mouseYClamped = screenHeight;
+
+					if (mouseYClamped < 0)
+						mouseYClamped = 0;
+
+					float zoom = -1f;
+					PlayerLoader.ModifyZoom(LocalPlayer, ref zoom);
+					if (zoom != -1f) {
+						vector2.X = (mouseXClamped - screenWidth / 2) * zoom;
+						vector2.Y = (mouseYClamped - screenHeight / 2) * zoom;
+					}
 					flag = true;
 				}
 			}
@@ -47893,16 +_,26 @@
 
 			screenPosition.X = (int)screenPosition.X;
 			screenPosition.Y = (int)screenPosition.Y;
+			PlayerLoader.ModifyScreenPosition(LocalPlayer);
+			SystemLoader.ModifyScreenPosition();
 			ClampScreenPositionToWorld();
 		}
 
 		private void DrawSunAndMoon(SceneArea sceneArea, Microsoft.Xna.Framework.Color moonColor, Microsoft.Xna.Framework.Color sunColor, float tempMushroomInfluence) {
-			Texture2D value = TextureAssets.Sun.Value;
+			Texture2D value;
+			Texture2D value2;
+			ModMenu menu = MenuLoader.CurrentMenu;
 			int num = moonType;
+			if (gameMenu) {
+				value = menu.SunTexture?.Value ?? TextureAssets.Sun.Value;
+				value2 = menu.MoonTexture?.Value ?? TextureAssets.Moon[Utils.Clamp(num, 0, 8)].Value;
+				goto SkipVanillaTextures;
+			}
+			value = TextureAssets.Sun.Value;
 			if (!TextureAssets.Moon.IndexInRange(num))
 				num = Utils.Clamp(num, 0, 8);
-
-			Texture2D value2 = TextureAssets.Moon[num].Value;
+			value2 = TextureAssets.Moon[num].Value;
+			SkipVanillaTextures:
 			int num2 = sceneArea.bgTopY;
 			int num3 = (int)(time / 54000.0 * (double)(sceneArea.totalWidth + (float)(value.Width * 2))) - value.Width;
 			int num4 = 0;
@@ -47976,7 +_,11 @@
 
 				moonColor *= num13;
 				Vector2 position2 = new Vector2(num6, num7 + moonModY) + sceneArea.SceneLocalScreenPositionOffset;
+				if (menu != null) {
+					bool needsVanillaFraming = value2 == TextureAssets.Moon[num].Value;
+					spriteBatch.Draw(value2, position2, new Rectangle(0, needsVanillaFraming ? TextureAssets.Moon[num].Width() * moonPhase : 0, needsVanillaFraming ? TextureAssets.Moon[num].Width() : value2.Width, needsVanillaFraming ? TextureAssets.Moon[num].Width() : value2.Width), moonColor, num9, new Vector2(needsVanillaFraming ? TextureAssets.Moon[num].Width() / 2 : value2.Width / 2), num8, SpriteEffects.None, 0f);
+				}
-				if (WorldGen.drunkWorldGen)
+				else if (WorldGen.drunkWorldGen)
 					spriteBatch.Draw(TextureAssets.SmileyMoon.Value, position2, new Microsoft.Xna.Framework.Rectangle(0, 0, TextureAssets.SmileyMoon.Width(), TextureAssets.SmileyMoon.Height()), moonColor, num9 / 2f + (float)Math.PI, new Vector2(TextureAssets.SmileyMoon.Width() / 2, TextureAssets.SmileyMoon.Width() / 2), num8, SpriteEffects.None, 0f);
 				else if (pumpkinMoon)
 					spriteBatch.Draw(TextureAssets.PumpkinMoon.Value, position2, new Microsoft.Xna.Framework.Rectangle(0, TextureAssets.PumpkinMoon.Width() * moonPhase, TextureAssets.PumpkinMoon.Width(), TextureAssets.PumpkinMoon.Width()), moonColor, num9, new Vector2(TextureAssets.PumpkinMoon.Width() / 2, TextureAssets.PumpkinMoon.Width() / 2), num8, SpriteEffects.None, 0f);
@@ -47985,7 +_,6 @@
 				else
 					spriteBatch.Draw(TextureAssets.Moon[num].Value, position2, new Microsoft.Xna.Framework.Rectangle(0, TextureAssets.Moon[num].Width() * moonPhase, TextureAssets.Moon[num].Width(), TextureAssets.Moon[num].Width()), moonColor, num9, new Vector2(TextureAssets.Moon[num].Width() / 2, TextureAssets.Moon[num].Width() / 2), num8, SpriteEffects.None, 0f);
 			}
-
 			Microsoft.Xna.Framework.Rectangle value3 = dayTime ? new Microsoft.Xna.Framework.Rectangle((int)((double)num3 - (double)TextureAssets.Sun.Width() * 0.5 * (double)num5), (int)((double)num4 - (double)TextureAssets.Sun.Height() * 0.5 * (double)num5 + (double)sunModY), (int)((float)TextureAssets.Sun.Width() * num5), (int)((float)TextureAssets.Sun.Width() * num5)) : new Microsoft.Xna.Framework.Rectangle((int)((double)num6 - (double)TextureAssets.Moon[num].Width() * 0.5 * (double)num8), (int)((double)num7 - (double)TextureAssets.Moon[num].Width() * 0.5 * (double)num8 + (double)moonModY), (int)((float)TextureAssets.Moon[num].Width() * num8), (int)((float)TextureAssets.Moon[num].Width() * num8));
 			value3.Offset((int)sceneArea.SceneLocalScreenPositionOffset.X, (int)sceneArea.SceneLocalScreenPositionOffset.Y);
 			Microsoft.Xna.Framework.Rectangle rectangle = new Microsoft.Xna.Framework.Rectangle(mouseX, mouseY, 1, 1);
@@ -48070,7 +_,7 @@
 				Vector2 origin = value.Size() / 2f;
 				if (star.falling) {
 					star.fadeIn = 0f;
-					int num7 = star.fallTime;
+					double num7 = star.fallTime;
 					float num8 = 30f;
 					if ((float)num7 > num8)
 						num7 = (int)num8;
@@ -48096,6 +_,8 @@
 			tileColor.G = (byte)((colorOfTheSkies.R + colorOfTheSkies.G + colorOfTheSkies.B + colorOfTheSkies.G * 7) / 10);
 			tileColor.B = (byte)((colorOfTheSkies.R + colorOfTheSkies.G + colorOfTheSkies.B + colorOfTheSkies.B * 7) / 10);
 			tileColor = SkyManager.Instance.ProcessTileColor(tileColor);
+			// TODO: Add in white and white2 as sunColor and moonColor
+			SystemLoader.ModifySunLightColor(ref tileColor, ref colorOfTheSkies);
 		}
 
 		private static void UpdateAtmosphereTransparencyToSkyColor() {
@@ -48838,6 +_,8 @@
 
 			UpdateBGVisibility_BackLayer(null, null);
 			UpdateBGVisibility_FrontLayer(null, null);
+
+			LoaderManager.Get<SurfaceBackgroundStylesLoader>().ModifyFarFades(bgStyle, bgAlphaFrontLayer, backgroundLayerTransitionSpeed);
 			try {
 				DrawSurfaceBG();
 				if (BackgroundEnabled)
@@ -48923,6 +_,10 @@
 					DrawBG_ModifyBGFarBackLayerAlpha(value, null, transitionAmountOverride);
 					break;
 				default:
+					if (value >= BG_STYLES_COUNT) {
+						DrawBG_ModifyBGFarBackLayerAlpha(value, null, transitionAmountOverride);
+						break;
+					}
 					DrawBG_ModifyBGFarBackLayerAlpha(0, null, transitionAmountOverride);
 					break;
 			}
@@ -48931,7 +_,12 @@
 		public static int GetPreferredBGStyleForPlayer() {
 			int num = bgStyle;
 			int num2 = (int)((screenPosition.X + (float)(screenWidth / 2)) / 16f);
+			LoaderManager.Get<SurfaceBackgroundStylesLoader>().ChooseStyle(out var modBG, out var priority);
+
+			if (priority >= SceneEffectPriority.BiomeHigh) {
+				num = modBG;
+			}
-			if (WorldGen.oceanDepths((int)(screenPosition.X + (float)(screenWidth / 2)) / 16, (int)(screenPosition.Y + (float)(screenHeight / 2)) / 16)) {
+			else if (WorldGen.oceanDepths((int)(screenPosition.X + (float)(screenWidth / 2)) / 16, (int)(screenPosition.Y + (float)(screenHeight / 2)) / 16)) {
 				num = (player[myPlayer].ZoneHallow ? 6 : (player[myPlayer].ZoneCorrupt ? ((SceneMetrics.BloodTileCount <= SceneMetrics.EvilTileCount) ? 1 : 8) : (player[myPlayer].ZoneCrimson ? 8 : ((SceneMetrics.HoneyBlockCount <= 400) ? 4 : 3))));
 			}
 			else if (player[myPlayer].ZoneGlowshroom) {
@@ -48949,12 +_,18 @@
 			else if (player[myPlayer].ZoneCrimson) {
 				num = 8;
 			}
+			else if (priority >= SceneEffectPriority.BiomeMedium) {
+				num = modBG;
+			}
 			else if (player[myPlayer].ZoneJungle) {
 				num = 3;
 			}
 			else if (player[myPlayer].ZoneSnow) {
 				num = 7;
 			}
+			else if (priority >= SceneEffectPriority.BiomeLow) {
+				num = modBG;
+			}
 			else {
 				num = 0;
 				if (num2 >= treeX[0]) {
@@ -48964,6 +_,12 @@
 						num = 11;
 					else if (WorldGen.treeBG1 != WorldGen.treeBG4)
 						num = 12;
+				} // Patch context
+			}
+
+			if (GlobalBackgroundStyleLoader.loaded) {
+				foreach (var hook in GlobalBackgroundStyleLoader.HookChooseSurfaceBackgroundStyle) {
+					hook(ref num);
 				}
 			}
 
@@ -49023,6 +_,13 @@
 		}
 
 		private static void UpdateInvasion() {
+			SystemLoader.PreUpdateInvasions();
+
+			UpdateInvasion_Inner();
+
+			SystemLoader.PostUpdateInvasions();
+		}
+		private static void UpdateInvasion_Inner() {
 			if (invasionType <= 0)
 				return;
 
@@ -49055,9 +_,14 @@
 			if (invasionX == (double)spawnTileX)
 				return;
 
+			/*
 			float num = dayRate;
 			if (num < 1f)
 				num = 1f;
+			*/
+			double num = desiredWorldEventsUpdateRate;
+			if (num < 0)
+				num = 0;
 
 			if (invasionX > (double)spawnTileX) {
 				invasionX -= num;
@@ -49263,6 +_,11 @@
 			}
 		}
 
+		public static void NewText(object o, Color? color = null) {
+			if (color == null) color = Color.White;
+			NewText(o.ToString(), color.Value.R, color.Value.G, color.Value.B);
+		}
+
 		public static void NewText(string newText, byte R = byte.MaxValue, byte G = byte.MaxValue, byte B = byte.MaxValue) {
 			chatMonitor.NewText(newText, R, G, B);
 			SoundEngine.PlaySound(12);
@@ -49390,7 +_,7 @@
 			}
 
 			if (ladyBugRainBoost > 0)
-				ladyBugRainBoost -= dayRate;
+				ladyBugRainBoost -= desiredWorldEventsUpdateRate;
 
 			if (pumpkinMoon) {
 				bloodMoon = false;
@@ -49402,12 +_,12 @@
 
 			if ((netMode != 1 && !gameMenu) || netMode == 2) {
 				if (slimeRainTime > 0.0) {
-					slimeRainTime -= dayRate;
+					slimeRainTime -= desiredWorldEventsUpdateRate;
 					if (slimeRainTime <= 0.0)
 						StopSlimeRain();
 				}
 				else if (slimeRainTime < 0.0) {
-					slimeRainTime += dayRate;
+					slimeRainTime += desiredWorldEventsUpdateRate;
 					if (slimeRainTime > 0.0)
 						slimeRainTime = 0.0;
 				}
@@ -49418,31 +_,31 @@
 							StopRain();
 						}
 						else {
-							rainTime -= dayRate;
+							rainTime -= desiredWorldEventsUpdateRate;
-							if (dayRate > 0) {
+							if (desiredWorldEventsUpdateRate > 0) {
-								int num = 86400 / dayRate / 24;
+								double num = 86400 / desiredWorldEventsUpdateRate / 24;
 								if (rainTime <= 0)
 									StopRain();
-								else if (rand.Next(num * 2) == 0)
+								else if (rand.Next((int)(num * 2)) == 0)
 									ChangeRain();
 							}
 						}
 					}
 				}
 				else if (!slimeRain && !LanternNight.LanternsUp && !LanternNight.NextNightIsLanternNight) {
-					int num2 = 86400;
+					double num2 = 86400;
-					num2 /= ((dayRate == 0) ? 1 : dayRate);
+					num2 /= ((desiredWorldEventsUpdateRate == 0) ? 1 : desiredWorldEventsUpdateRate);
-					if (!CreativePowerManager.Instance.GetPower<CreativePowers.FreezeRainPower>().Enabled && dayRate != 0) {
+					if (!CreativePowerManager.Instance.GetPower<CreativePowers.FreezeRainPower>().Enabled && desiredWorldEventsUpdateRate != 0) {
 						if (rand.Next((int)((double)num2 * 5.75)) == 0)
 							StartRain();
 						else if (cloudBGActive >= 1f && rand.Next((int)((double)num2 * 4.25)) == 0)
 							StartRain();
-						else if (ladyBugRainBoost > 0 && rand.Next(num2) == 0)
+						else if (ladyBugRainBoost > 0 && rand.Next((int)num2) == 0)
 							StartRain();
 					}
 
-					if (!raining && !NPC.BusyWithAnyInvasionOfSorts() && dayRate > 0) {
+					if (!raining && !NPC.BusyWithAnyInvasionOfSorts() && desiredWorldEventsUpdateRate > 0) {
-						int num3 = (int)(1728000.0 / (double)dayRate);
+						int num3 = (int)(1728000.0 / (double)((desiredWorldEventsUpdateRate == 0) ? 1 : desiredWorldEventsUpdateRate));
 						if (!NPC.downedSlimeKing)
 							num3 /= 2;
 
@@ -49522,10 +_,15 @@
 						WorldGen.UnspawnTravelNPC();
 				}
 				else if (!fastForwardTime && dayTime && time < 27000.0) {
+					/*
 					int num5 = dayRate;
 					if (num5 < 1)
 						num5 = 1;
-
+					*/
+					double num5 = dayRate;
+					if (num5 < 0)
+						num5 = 0;
+					
 					int num6 = (int)(27000.0 / (double)num5);
 					num6 *= 4;
 					if (rand.Next(num6) == 0) {
@@ -49871,6 +_,11 @@
 		}
 
 		public static BestiaryUnlockProgressReport GetBestiaryProgressReport() {
+			List<BestiaryEntry> terEntries = BestiaryDB.GetBestiaryEntriesByMod(null);
+			return new BestiaryUnlockProgressReport() {
+				EntriesTotal = terEntries.Count,
+				CompletionAmountTotal = terEntries.Count(e => e.UIInfoProvider.GetEntryUICollectionInfo().UnlockState > BestiaryEntryUnlockState.NotKnownAtAll_0)
+			};
 			float num = 0f;
 			int num2 = 0;
 			List<BestiaryEntry> entries = BestiaryDB.Entries;
@@ -49887,7 +_,7 @@
 		}
 
 		private static void UpdateTime_SpawnTownNPCs() {
-			int worldUpdateRate = WorldGen.GetWorldUpdateRate();
+			double worldUpdateRate = WorldGen.GetWorldUpdateRate();
 			if (netMode == 1 || worldUpdateRate <= 0)
 				return;
 
@@ -49902,7 +_,7 @@
 					num++;
 			}
 
-			for (int j = 0; j < 668; j++) {
+			for (int j = 0; j < townNPCCanSpawn.Length; j++) {
 				townNPCCanSpawn[j] = false;
 			}
 
@@ -50033,6 +_,7 @@
 					if (npc[k].type == 663)
 						num31++;
 
+					//Patch context: this is the amount of NPCs.
 					num32++;
 				}
 			}
@@ -50056,6 +_,7 @@
 						continue;
 
 					if (num33 < 2000000000) {
+						//Patch context: this is the amount of money.
 						if (player[l].inventory[m].type == 71)
 							num33 += player[l].inventory[m].stack;
 
@@ -50284,6 +_,9 @@
 				num37 = 663;
 
 			WorldGen.prioritizedTownNPCType = num37;
+
+			// TODO, see what changed and see if we need to do anything to integrate mod npc
+			NPCLoader.CanTownNPCSpawn(num32, num33);
 		}
 
 		public static int DamageVar(float dmg, float luck = 0f) {
@@ -50438,7 +_,9 @@
 					width = (int)(num2 * (float)height);
 				}
 
+				if (!Platform.IsWindows)
-				PlayerInput.RawMouseScale = new Vector2((float)width / (float)instance.Window.ClientBounds.Width, (float)height / (float)instance.Window.ClientBounds.Height);
+					PlayerInput.RawMouseScale = new Vector2((float)width / (float)instance.Window.ClientBounds.Width, (float)height / (float)instance.Window.ClientBounds.Height);
+				
 				if (!graphics.IsFullScreen) {
 					num3 = Math.Max(graphics.PreferredBackBufferWidth, graphics.GraphicsDevice.Viewport.Width);
 					num4 = Math.Max(graphics.PreferredBackBufferHeight, graphics.GraphicsDevice.Viewport.Height);
@@ -50492,6 +_,7 @@
 				graphics.ToggleFullScreen();
 			}
 
+			// Runs if Graphics Device needs a reset to match backBuffer to Viewport, or if target resolution is diff than current
 			if (width != num3 || height != num4 || flag2) {
 				mapTime = 0;
 				if (gamePaused)
@@ -50501,7 +_,9 @@
 				screenHeight = height;
 				graphics.PreferredBackBufferWidth = screenWidth;
 				graphics.PreferredBackBufferHeight = screenHeight;
+				if (width != num3 || height != num4)
-				graphics.ApplyChanges();
+					graphics.ApplyChanges();
+
 				PlayerInput.CacheOriginalScreenDimensions();
 				FixUIScale();
 				if (Main.OnResolutionChanged != null)<|MERGE_RESOLUTION|>--- conflicted
+++ resolved
@@ -3757,25 +3757,6 @@
 +				throw;
  			}
  		}
- 
-<<<<<<< HEAD
- 		private void DoDraw(GameTime gameTime) {
-@@ -47157,10 +_,12 @@
- 			if (gameMenu || netMode == 2)
- 				bgTopY = -200;
- 
-+			/*
- 			int num3 = dayRate;
- 			if (num3 < 1)
- 				num3 = 1;
--
-+			*/
-+			double num3 = desiredWorldEventsUpdateRate;
- 			float num4 = 0.0005f * (float)num3;
- 			if (gameMenu)
- 				num4 *= 20f;
-=======
->>>>>>> 5c1b67db
 @@ -47227,8 +_,8 @@
  			UpdateAtmosphereTransparencyToSkyColor();
  			base.GraphicsDevice.Clear(Microsoft.Xna.Framework.Color.Black);
