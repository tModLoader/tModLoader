--- src/Terraria/Terraria/Main.cs
+++ src/tModLoader/Terraria/Main.cs
@@ -19,7 +_,7 @@
 using System.Collections.Generic;
 using System.Diagnostics;
 #if WINDOWS
-using System.Drawing;
+using Size = System.Drawing.Size;
 #endif
 using System.IO;
 using System.Linq;
@@ -34,6 +_,7 @@
 #if WINDOWS
 using System.Windows.Forms;
 #endif
+using Steamworks;
 using Terraria.Achievements;
 using Terraria.Audio;
 using Terraria.Chat;
@@ -68,6 +_,13 @@
 using Terraria.IO;
 using Terraria.Localization;
 using Terraria.Map;
+using Terraria.ModLoader;
+using Terraria.ModLoader.Audio;
+using Terraria.ModLoader.Core;
+using Terraria.ModLoader.Default;
+using Terraria.ModLoader.Engine;
+using Terraria.ModLoader.IO;
+using Terraria.ModLoader.UI;
 using Terraria.Net;
 using Terraria.ObjectData;
 using Terraria.Social;
@@ -83,9 +_,9 @@
 namespace Terraria
 {
 #if CLIENT
-	public class Main : Game
+	public partial class Main : Game
 #else
-	public class Main : Terraria.Server.Game
+	public partial class Main : Terraria.Server.Game
 #endif
 	{
 		public delegate void OnPlayerSelected(PlayerFileData player);
@@ -241,7 +_,7 @@
 		public static NPCHeadRenderer BossNPCHeadRenderer = null;
 		public static string versionNumber = "v1.4.1.2";
 		public static string versionNumber2 = "v1.4.1.2";
-		public static string SavePath = Program.LaunchParameters.ContainsKey("-savedirectory") ? Program.LaunchParameters["-savedirectory"] : Platform.Get<IPathService>().GetStoragePath("Terraria");
+		public static string SavePath = Program.SavePath;
 		public static bool AnnouncementBoxDisabled;
 		public static int AnnouncementBoxRange = -1;
 		public static string AutogenSeedName;
@@ -257,7 +_,7 @@
 		public static bool getGoodWorld = false;
 		public static Vector2 destroyerHB = new Vector2(0f, 0f);
 		public static FavoritesFile LocalFavoriteData = new FavoritesFile(SavePath + "/favorites.json", isCloud: false);
-		public static FavoritesFile CloudFavoritesData = new FavoritesFile("/favorites.json", isCloud: true);
+		public static FavoritesFile CloudFavoritesData = new FavoritesFile("/ModLoader/favorites.json", true);
 		public static FileMetadata WorldFileMetadata;
 		public static FileMetadata MapFileMetadata;
 		public static PingMapLayer Pings = new PingMapLayer();
@@ -544,7 +_,7 @@
 		public static int instantBGTransitionCounter = 2;
 		public static int bgDelay;
 		public static int bgStyle;
-		private const int BG_STYLES_COUNT = 14;
+		internal const int BG_STYLES_COUNT = 14;
 		public static float[] bgAlphaFrontLayer = new float[14];
 		public static float[] bgAlphaFarBackLayer = new float[14];
 		public static int[] bgFrame = new int[14];
@@ -558,13 +_,13 @@
 		public static int wofDrawAreaBottom;
 		public static int wofDrawFrameIndex;
 		public static int offScreenRange = 200;
-		private RenderTarget2D backWaterTarget;
+		public RenderTarget2D backWaterTarget;
 		public static RenderTarget2D waterTarget;
-		private RenderTarget2D tileTarget;
+		public RenderTarget2D tileTarget;
-		private RenderTarget2D blackTarget;
+		public RenderTarget2D blackTarget;
-		private RenderTarget2D tile2Target;
+		public RenderTarget2D tile2Target;
-		private RenderTarget2D wallTarget;
+		public RenderTarget2D wallTarget;
-		private RenderTarget2D backgroundTarget;
+		public RenderTarget2D backgroundTarget;
 		public static RenderTarget2D screenTarget;
 		public static RenderTarget2D screenTargetSwap;
 		public static int maxMapUpdates = 250000;
@@ -585,8 +_,8 @@
 		public static bool clearMap;
 		public static int mapTargetX = 5;
 		public static int mapTargetY = 2;
-		private RenderTarget2D[,] mapTarget = new RenderTarget2D[mapTargetX, mapTargetY];
+		public RenderTarget2D[,] mapTarget = new RenderTarget2D[mapTargetX, mapTargetY];
-		private RenderTarget2D mapSectionTexture;
+		public RenderTarget2D mapSectionTexture;
 		public static bool[,] initMap = new bool[mapTargetX, mapTargetY];
 		public static bool[,] mapWasContentLost = new bool[mapTargetX, mapTargetY];
 		public const int numInfoIcons = 13;
@@ -617,12 +_,12 @@
 		private int lastTileX;
 		private int firstTileY;
 		private int lastTileY;
-		private double bgParallax;
+		internal double bgParallax;
-		private int bgStartX;
+		internal int bgStartX;
-		private int bgLoops;
+		internal int bgLoops;
 		private int bgStartY;
 		private int bgLoopsY;
-		private int bgTopY;
+		internal int bgTopY;
 		public static int renderCount = 99;
 		private const int MF_BYPOSITION = 1024;
 		public static GraphicsDeviceManager graphics;
@@ -707,7 +_,7 @@
 		public const int maxItems = 400;
 		public const int maxProjectiles = 1000;
 		public const int maxNPCs = 200;
-		private static UICharacterSelect _characterSelectMenu = new UICharacterSelect();
+		internal static UICharacterSelect _characterSelectMenu = new UICharacterSelect();
 		private static UIWorldSelect _worldSelectMenu = new UIWorldSelect();
 		public static UIManageControls ManageControlsMenu = new UIManageControls();
 		public static UIAchievementsMenu AchievementsMenu = new UIAchievementsMenu();
@@ -762,7 +_,15 @@
 		public static int LogoA = 255;
 		public static int LogoB;
 		public static bool LogoT;
-		public static string statusText = "";
+		private static string _statusText = "";
+		public static string statusText {
+			get => _statusText;
+			set {
+				Logging.LogStatusChange(_statusText, value);
+
+				_statusText = value;
+			}
+		}
 		public static string worldName = "";
 		public static int worldID;
 		public static int background;
@@ -828,7 +_,11 @@
 		public static float invAlpha = 1f;
 		public static float invDir = 1f;
 		[ThreadStatic]
-		public static UnifiedRandom rand;
+		public static UnifiedRandom _rand;
+		public static UnifiedRandom rand {
+			get => _rand ??= new UnifiedRandom();
+			set => _rand = value;
+		}
 		public static bool allChestStackHover;
 		public static bool inventorySortMouseOver;
 		public static float GraveyardVisualIntensity;
@@ -1158,9 +_,9 @@
 		public static List<WorldFileData> WorldList = new List<WorldFileData>();
 		public static WorldFileData ActiveWorldFileData = new WorldFileData();
 		public static string WorldPath = Path.Combine(SavePath, "Worlds");
-		public static string CloudWorldPath = "worlds";
+		public static string CloudWorldPath = "ModLoader/worlds";
 		public static string PlayerPath = Path.Combine(SavePath, "Players");
-		public static string CloudPlayerPath = "players";
+		public static string CloudPlayerPath = "ModLoader/players";
 		public static Preferences Configuration = new Preferences(SavePath + Path.DirectorySeparatorChar + "config.json");
 		public static Preferences InputProfiles = new Preferences(SavePath + Path.DirectorySeparatorChar + "input profiles.json");
 		public static KeyboardState inputText;
@@ -1856,7 +_,7 @@
 		public static float exitScale = 0.8f;
 		public static bool mouseReforge;
 		public static float reforgeScale = 0.8f;
-		public static Player clientPlayer = new Player();
+		public static Player clientPlayer = new Player(); // setup inventory is unnecessary
 		public static string getIP = defaultIP;
 		public static string getPort = Convert.ToString(Netplay.ListenPort);
 		public static bool menuMultiplayer;
@@ -1958,7 +_,7 @@
 		public static bool _shouldUseWindyDayMusic = false;
 		public static bool _shouldUseStormMusic = false;
 		private int lastMusicPlayed = -1;
-		private bool playOldTile;
+		public bool playOldTile;
 		private static float _minWind = 0.34f;
 		private static float _maxWind = 0.4f;
 		private static float _minRain = 0.4f;
@@ -1995,16 +_,16 @@
 		private int selectedMenu2 = -1;
 		public static int selectedPlayer = 0;
 		public static int selectedWorld;
-		public static int menuMode;
+		public static int menuMode = Interface.loadModsID;
 		public static int menuSkip;
 		private static bool _needsLanguageSelect = true;
-		private static Item tooltipPrefixComparisonItem = new Item();
+		public static Item tooltipPrefixComparisonItem = new Item();
 		private MouseTextCache _mouseTextCache;
 		public int textBlinkerCount;
 		public int textBlinkerState;
 		public static string newWorldName = "";
-		private static int[] specX = new int[1000];
+		public static int[] specX = new int[1000];
-		private static int[] specY = new int[1000];
+		public static int[] specY = new int[1000];
 		public TilePaintSystemV2 TilePaintSystem;
 		public TileDrawing TilesRenderer;
 		public WallDrawing WallsRenderer;
@@ -2019,7 +_,7 @@
 		private List<int> _npcsWithBannersToDraw = new List<int>();
 		private bool _imeToggle;
 		private List<int> _npcTypesThatAlreadyDrewAHead = new List<int>();
-		private int[] _npcIndexWhoHoldsHeadIndex = new int[46];
+		internal int[] _npcIndexWhoHoldsHeadIndex = new int[46];
 		private static List<string> _requiredObjecsForCraftingText = new List<string>();
 		private static bool _preventCraftingBecauseClickWasUsedToChangeFocusedRecipe;
 		private static int _currentRecipeBeingCrafted = -1;
@@ -2029,7 +_,7 @@
 		public static Microsoft.Xna.Framework.Color inventoryBack = new Microsoft.Xna.Framework.Color(220, 220, 220, 220);
 		public static bool mouseText;
 		private static int mH;
-		private static int rare;
+		public static int rare;
 		public static int hairStart;
 		private static int oldHairStyle;
 		private static Microsoft.Xna.Framework.Color oldHairColor;
@@ -2041,7 +_,7 @@
 		public static Player dresserInterfaceDummy;
 		private bool _needToSetupDrawInterfaceLayers = true;
 		private List<GameInterfaceLayer> _gameInterfaceLayers;
-		private static GameTime _drawInterfaceGameTime;
+		public static GameTime _drawInterfaceGameTime;
 		private static bool _settingsButtonIsPushedToSide;
 		private static bool _MouseOversCanClear;
 		private static Vector2 _itemIconCacheScreenPosition;
@@ -2096,13 +_,13 @@
 		};
 		private static float backgroundLayerTransitionSpeed = 0.05f;
 		public static float atmo;
-		private static float bgScale = 1f;
+		internal static float bgScale = 1f;
-		private static int bgWidthScaled = (int)(1024f * bgScale);
+		internal static int bgWidthScaled = (int)(1024f * bgScale);
 		public static Microsoft.Xna.Framework.Color ColorOfTheSkies;
-		private static Microsoft.Xna.Framework.Color ColorOfSurfaceBackgroundsBase = Microsoft.Xna.Framework.Color.White;
+		internal static Microsoft.Xna.Framework.Color ColorOfSurfaceBackgroundsBase = Microsoft.Xna.Framework.Color.White;
-		private static Microsoft.Xna.Framework.Color ColorOfSurfaceBackgroundsModified = Microsoft.Xna.Framework.Color.White;
+		internal static Microsoft.Xna.Framework.Color ColorOfSurfaceBackgroundsModified = Microsoft.Xna.Framework.Color.White;
-		private float screenOff;
+		internal float screenOff;
-		private float scAdj;
+		internal float scAdj;
 		private float cTop;
 		private bool _isDrawingOrUpdating;
 		public static List<INeedRenderTargetContent> ContentThatNeedsRenderTargets = new List<INeedRenderTargetContent>();
@@ -2260,7 +_,7 @@
 
 		public static int npcShop {
 			get;
-			private set;
+			internal set;
 		}
 
 		public static string playerPathName => ActivePlayerFileData.Path;
@@ -2736,6 +_,7 @@
 			}
 
 			result.X = num;
+			ItemLoader.HoldoutOffset(gravdir, itemtype, ref result);
 			return result;
 		}
 
@@ -2752,6 +_,8 @@
 				itemAnimationsRegistered.Add(index);
 
 			itemAnimations[index] = animation;
+			if (ItemLoader.IsModItem(index))
+				ItemLoader.animations.Add(index);
 		}
 
 		public static void InitializeItemAnimations() {
@@ -2793,11 +_,13 @@
 			}
 		}
 
-		public static void SetGraphicsProfile(GraphicsProfile profile, bool forceSet) {
+		private static bool SetGraphicsProfile(GraphicsProfile profile, bool forceSet) {
 			if (_currentGraphicsProfile != profile || forceSet) {
 				_selectedGraphicsProfile = profile;
 				SetGraphicsProfileInternal();
+				return graphics.GraphicsDevice.GraphicsProfile == profile;
 			}
+			return false;
 		}
 
 		private static void SetGraphicsProfileInternal() {
@@ -2805,10 +_,14 @@
 			graphics.GraphicsProfile = _selectedGraphicsProfile;
 			switch (_selectedGraphicsProfile) {
 				case GraphicsProfile.HiDef:
+					// update resolution related variables alongside TrySupporting8K
+					Configuration.Get("Support8K", ref Support8K);
+					int hiRes = Support8K ? 8192 : 4096;
-					maxScreenW = 4096;
+					maxScreenW = hiRes;
-					maxScreenH = 4096;
+					maxScreenH = hiRes;
-					_renderTargetMaxSize = 4096;
+					_renderTargetMaxSize = hiRes;
+					if (Support8K)
-					TrySupporting8K();
+						TrySupporting8K();
 					break;
 				case GraphicsProfile.Reach:
 					maxScreenW = 1920;
@@ -2826,8 +_,8 @@
 					SetGraphicsProfileInternal();
 				}
 			}
-
-			instance.EnsureRenderTargetContent();
+			// Seems unnecessary as graphics profile is only changed very early on, before the first frame is rendered
+			// Main.instance.EnsureRenderTargetContent();
 		}
 
 		private static void TrySupporting8K() {
@@ -2856,6 +_,7 @@
 				flag2 = false;
 				anglerQuest = rand.Next(anglerQuestItemNetIDs.Length);
 				int num = anglerQuestItemNetIDs[anglerQuest];
+				//patch file: num, flag2
 				if (num == 2454 && (!hardMode || WorldGen.crimson))
 					flag2 = true;
 
@@ -2897,6 +_,8 @@
 
 				if ((num == 2476 || num == 2453 || num == 2473) && !flag)
 					flag2 = true;
+
+				ItemLoader.IsAnglerQuestAvailable(num, ref flag2);
 			}
 
 			NetMessage.SendAnglerQuest(-1);
@@ -3024,7 +_,8 @@
 		public static void SaveRecent() {
 			Utils.TryCreatingDirectory(SavePath);
 			try {
+				if (File.Exists(SavePath + Path.DirectorySeparatorChar + "servers.dat"))
-				File.SetAttributes(SavePath + Path.DirectorySeparatorChar + "servers.dat", FileAttributes.Normal);
+					File.SetAttributes(SavePath + Path.DirectorySeparatorChar + "servers.dat", FileAttributes.Normal);
 			}
 			catch {
 			}
@@ -3098,6 +_,7 @@
 			Configuration.Put("UseHeatDistortion", UseHeatDistortion);
 			Configuration.Put("WaveQuality", WaveQuality);
 			Configuration.Put("Support4K", Support4K);
+			Configuration.Put("Support8K", Support8K);
 			Configuration.Put("MouseColor", new Dictionary<string, byte> {
 				{ "R", mouseColor.R },
 				{ "G", mouseColor.G },
@@ -3124,6 +_,7 @@
 			Configuration.Put("HoverControlMode", Player.Settings.HoverControl);
 			Configuration.Put("WaterfallDrawLimit", instance.waterfallManager.maxWaterfallCount);
 			Configuration.Put("DisableIntenseVisualEffects", DisableIntenseVisualEffects);
+			ModLoader.ModLoader.SaveConfiguration();
 			if (Configuration.Save())
 				return PlayerInput.Save();
 
@@ -3205,6 +_,10 @@
 				TryPickingDefaultUIScale(currentValue3);
 			}
 
+#if SERVER
+			ModLoader.ModLoader.LoadConfiguration();
+			return;
+#endif
 			Configuration.Get("SmartCursorToggle", ref cSmartCursorModeIsToggleAndNotHold);
 			Configuration.Get("MapEnabled", ref mapEnabled);
 			Configuration.Get("InvasionBarMode", ref invasionProgressMode);
@@ -3489,6 +_,7 @@
 				};
 			}
 
+			ModLoader.ModLoader.LoadConfiguration();
 			PlayerInput.Load();
 			if (currentValue < 165) {
 				try {
@@ -3501,8 +_,10 @@
 			mouseColorSlider.SetHSL(mouseColor);
 			mouseBorderColorSlider.SetHSL(MouseBorderColor);
 			mouseBorderColorSlider.Alpha = (float)(int)MouseBorderColor.A / 255f;
-			if (currentValue != 234)
+			if (currentValue != 234 || ModLoader.ModLoader.LastLaunchedTModLoaderVersion != BuildInfo.tMLVersion) {
+				ModLoader.ModLoader.MigrateSettings();
 				SaveSettings();
+			}
 		}
 
 		protected void OpenLegacySettings() {
@@ -3627,9 +_,11 @@
 				FileUtilities.Delete(PlayerList[i].Path, PlayerList[i].IsCloudSave);
 				FileUtilities.Delete(PlayerList[i].Path + ".bak", PlayerList[i].IsCloudSave);
 			}
+			//patch context
 			catch {
 			}
 
+			PlayerIO.ErasePlayer(PlayerList[i].Path, PlayerList[i].IsCloudSave);
 			try {
 				string text = PlayerList[i].Path.Substring(0, PlayerList[i].Path.Length - 4);
 				if (text.Substring(text.Length - 1) != "." && text.Substring(text.Length - 1) != "\\" && Directory.Exists(text))
@@ -3659,6 +_,7 @@
 					SocialAPI.Cloud.Delete(WorldList[i].Path);
 				}
 
+				WorldIO.EraseWorld(WorldList[i].Path, WorldList[i].IsCloudSave);
 				LoadWorlds();
 			}
 			catch {
@@ -3847,6 +_,12 @@
 						if (text.Length >= 10 && text.Substring(0, 10).ToLower() == "worldname=")
 							worldName = text.Substring(10);
 
+						if (text.Length >= 8 && text.Substring(0, 8).ToLower() == "modpath=")
+							ModOrganizer.modPath = text.Substring(8);
+
+						if (text.Length >= 8 && text.Substring(0, 8).ToLower() == "modpack=")
+							ModOrganizer.commandLineModPack = text.Substring(8);
+
 						if (text.Length >= 5 && text.Substring(0, 5).ToLower() == "seed=")
 							AutogenSeedName = text.Substring(5);
 
@@ -3956,6 +_,10 @@
 		}
 
 		public void YouCanSleepNow() {
+#if CLIENT
+			if (audioSystem == null) //supress extra exceptions from audio engine failing to load
+				return;
+#endif
 #if WINDOWS
 			if (previousExecutionState != 0)
 				NativeMethods.SetThreadExecutionState(previousExecutionState);
@@ -3966,7 +_,7 @@
 		public void DedServ() {
 			NeverSleep();
 			rand = new UnifiedRandom();
-			if (autoShutdown) {
+			if (autoShutdown && !showServerConsole) {
 				string lpWindowName = Console.Title = "terraria" + rand.Next(int.MaxValue);
 #if WINDOWS
 				IntPtr intPtr = FindWindow(null, lpWindowName);
@@ -3975,17 +_,18 @@
 #endif
 			}
 			else {
-				Console.Title = "Terraria Server " + versionNumber2;
+				Console.Title = "Terraria Server " + versionNumber2 + " - " + ModLoader.ModLoader.versionedName;
 			}
 
 			dedServ = true;
 			showSplash = false;
 			Initialize();
+			ModLoader.ModLoader.Reload();
 			while (worldPathName == null || worldPathName == "") {
 				bool flag = true;
 				while (flag) {
 					LoadWorlds();
-					Console.WriteLine(Language.GetTextValue("CLI.Server", versionNumber2));
+					Console.WriteLine(Language.GetTextValue("CLI.Server", versionNumber2) + " - " + ModLoader.ModLoader.versionedName);
 					Console.WriteLine("");
 					for (int i = 0; i < WorldList.Count; i++) {
 						Console.WriteLine(i + 1 + "\t\t" + WorldList[i].Name);
@@ -3998,6 +_,8 @@
 					textValue2 = textValue2 + new string('\t', num - textValue2.Length / 8) + Language.GetTextValue("CLI.DeleteWorld_Description");
 					Console.WriteLine(textValue);
 					Console.WriteLine(textValue2);
+					Console.WriteLine("m\t\tMods Menu");
+					Console.WriteLine("b\t\tMod Browser");
 					Console.WriteLine("");
 					Console.Write(Language.GetTextValue("CLI.ChooseWorld"));
 					string text2 = Console.ReadLine();
@@ -4015,7 +_,7 @@
 							int length = Language.GetTextValue("CLI.DeleteWorld_Command").Length;
 							int num2 = Convert.ToInt32(text2.Substring(length + 1)) - 1;
 							if (num2 < WorldList.Count) {
-								Console.WriteLine(Language.GetTextValue("CLI.Server", versionNumber2));
+								Console.WriteLine(Language.GetTextValue("CLI.Server", versionNumber2) + " - " + ModLoader.ModLoader.versionedName);
 								Console.WriteLine("");
 								Console.WriteLine(Language.GetTextValue("CLI.DeleteConfirmation", WorldList[num2].Name));
 								Console.Write("({0}/{1}): ", Language.GetTextValue("CLI.ShortYes"), Language.GetTextValue("CLI.ShortNo"));
@@ -4038,7 +_,7 @@
 					if (text2 == "n" || text2 == "N") {
 						bool flag2 = true;
 						while (flag2) {
-							Console.WriteLine(Language.GetTextValue("CLI.Server", versionNumber2));
+							Console.WriteLine(Language.GetTextValue("CLI.Server", versionNumber2) + " - " + ModLoader.ModLoader.versionedName);
 							Console.WriteLine("");
 							Console.WriteLine("1\t" + Language.GetTextValue("UI.WorldSizeSmall"));
 							Console.WriteLine("2\t" + Language.GetTextValue("UI.WorldSizeMedium"));
@@ -4077,7 +_,7 @@
 
 						flag2 = true;
 						while (flag2) {
-							Console.WriteLine(Language.GetTextValue("CLI.Server", versionNumber2));
+							Console.WriteLine(Language.GetTextValue("CLI.Server", versionNumber2) + " - " + ModLoader.ModLoader.versionedName);
 							Console.WriteLine("");
 							Console.WriteLine("1\t" + Language.GetTextValue("UI.Normal"));
 							Console.WriteLine("2\t" + Language.GetTextValue("UI.Expert"));
@@ -4119,7 +_,7 @@
 						if (SettingsUnlock_WorldEvil) {
 							flag2 = true;
 							while (flag2) {
-								Console.WriteLine(Language.GetTextValue("CLI.Server", versionNumber2));
+								Console.WriteLine(Language.GetTextValue("CLI.Server", versionNumber2) + " - " + ModLoader.ModLoader.versionedName);
 								Console.WriteLine("");
 								Console.WriteLine("1\t" + Language.GetTextValue("CLI.Random"));
 								Console.WriteLine("2\t" + Language.GetTextValue("CLI.Corrupt"));
@@ -4155,7 +_,7 @@
 						}
 
 						flag2 = true;
-						Console.WriteLine(Language.GetTextValue("CLI.Server", versionNumber2));
+						Console.WriteLine(Language.GetTextValue("CLI.Server", versionNumber2) + " - " + ModLoader.ModLoader.versionedName);
 						while (flag2) {
 							Console.WriteLine("");
 							Console.Write(Language.GetTextValue("CLI.EnterWorldName"));
@@ -4187,7 +_,7 @@
 
 						string text3 = "";
 						flag2 = true;
-						Console.WriteLine(Language.GetTextValue("CLI.Server", versionNumber2));
+						Console.WriteLine(Language.GetTextValue("CLI.Server", versionNumber2) + " - " + ModLoader.ModLoader.versionedName);
 						while (flag2) {
 							Console.WriteLine("");
 							Console.Write(Language.GetTextValue("CLI.EnterSeed"));
@@ -4251,6 +_,14 @@
 
 						continue;
 					}
+					else if (text2 == "m" || text2 == "M") {
+						Interface.ServerModMenu();
+						continue;
+					}
+					else if (text2 == "b" || text2 == "b") {
+						Interface.ServerModBrowserMenu();
+						continue;
+					}
 
 					try {
 						int num3 = Convert.ToInt32(text2);
@@ -4260,7 +_,7 @@
 
 						bool flag3 = true;
 						while (flag3) {
-							Console.WriteLine(Language.GetTextValue("CLI.Server", versionNumber2));
+							Console.WriteLine(Language.GetTextValue("CLI.Server", versionNumber2) + " - " + ModLoader.ModLoader.versionedName);
 							Console.WriteLine("");
 							Console.Write(Language.GetTextValue("CLI.SetInitialMaxPlayers"));
 							string text4 = Console.ReadLine();
@@ -4288,7 +_,7 @@
 
 						flag3 = true;
 						while (flag3) {
-							Console.WriteLine(Language.GetTextValue("CLI.Server", versionNumber2));
+							Console.WriteLine(Language.GetTextValue("CLI.Server", versionNumber2) + " - " + ModLoader.ModLoader.versionedName);
 							Console.WriteLine("");
 							Console.Write(Language.GetTextValue("CLI.SetInitialPort"));
 							string text5 = Console.ReadLine();
@@ -4314,7 +_,7 @@
 
 						flag3 = true;
 						while (flag3) {
-							Console.WriteLine(Language.GetTextValue("CLI.Server", versionNumber2));
+							Console.WriteLine(Language.GetTextValue("CLI.Server", versionNumber2) + " - " + ModLoader.ModLoader.versionedName);
 							Console.WriteLine("");
 							Console.Write(Language.GetTextValue("CLI.AutomaticPortForward", Language.GetTextValue("CLI.ShortYes"), Language.GetTextValue("CLI.ShortNo")));
 							string text6 = Console.ReadLine();
@@ -4338,7 +_,7 @@
 							}
 						}
 
-						Console.WriteLine(Language.GetTextValue("CLI.Server", versionNumber2));
+						Console.WriteLine(Language.GetTextValue("CLI.Server", versionNumber2) + " - " + ModLoader.ModLoader.versionedName);
 						Console.WriteLine("");
 						Console.Write(Language.GetTextValue("CLI.EnterServerPassword"));
 						Netplay.ServerPassword = Console.ReadLine();
@@ -4361,6 +_,7 @@
 			catch {
 			}
 
+			myPlayer = 255;
 			Task task2 = WorldGen.serverLoadWorld();
 			Console.WriteLine(Language.GetTextValue("CLI.Server", versionNumber));
 			Console.WriteLine("");
@@ -4383,39 +_,38 @@
 			catch {
 			}
 
+			//run one tick to JIT all the game content now rather than when a player connects
+			Logging.ServerConsoleLine("Running one update...");
+			Logging.tML.Info($"Server starting with AllowVanillaClients set to {ModNet.AllowVanillaClients}");
+			Update(new GameTime());
 			if (WorldGen.loadFailed || !WorldGen.loadSuccess) {
 				WriteFancyWorldLoadErrorToConsole();
 				if (!autoShutdown)
 					Console.ReadKey();
 
+				Logging.ResetPastExceptions(); // "Running one update..." above.
 				YouCanSleepNow();
 				return;
 			}
 
 			Console.WriteLine(Language.GetTextValue("CLI.Server", versionNumber));
 			Console.WriteLine("");
-			Console.WriteLine(Language.GetTextValue("CLI.ListeningOnPort", Netplay.ListenPort));
+			Logging.ServerConsoleLine(Language.GetTextValue("CLI.ListeningOnPort", Netplay.ListenPort));
 			Console.WriteLine(Language.GetTextValue("CLI.HelpHint"));
 			Console.WriteLine("");
 			Console.Title = "Terraria Server: " + worldName;
 			Stopwatch stopwatch = new Stopwatch();
-			if (!autoShutdown)
+			if (!autoShutdown || showServerConsole)
 				startDedInput();
 
 			stopwatch.Start();
-			double num6 = 16.666666666666668;
-			double num7 = 0.0;
-			int num8 = 0;
-			new Stopwatch().Start();
 			Netplay.StartServer();
 			gameMenu = false;
+			double delta = 1000 / 60D;
+			double target = delta;
 			while (!Netplay.Disconnect) {
-				double totalMilliseconds = stopwatch.Elapsed.TotalMilliseconds;
-				if (totalMilliseconds + num7 >= num6) {
-					num8++;
-					num7 += totalMilliseconds - num6;
-					stopwatch.Reset();
-					stopwatch.Start();
+				ServerHangWatchdog.Checkin();
+				{
 					if (oldStatusText != statusText) {
 						oldStatusText = statusText;
 						Console.WriteLine(statusText);
@@ -4425,24 +_,20 @@
 						Update(new GameTime());
 					else if (saveTime.IsRunning)
 						saveTime.Stop();
+					else
+						Netplay.OnUpdate();
 
 					if (Main.OnTickForThirdPartySoftwareOnly != null)
 						Main.OnTickForThirdPartySoftwareOnly();
 
-					double num9 = stopwatch.Elapsed.TotalMilliseconds + num7;
-					if (num9 < num6) {
-						int num10 = (int)(num6 - num9) - 1;
-						if (num10 > 1) {
-							Thread.Sleep(num10 - 1);
-							if (!Netplay.HasClients) {
-								num7 = 0.0;
-								Thread.Sleep(10);
-							}
-						}
-					}
-				}
+					double now = stopwatch.ElapsedMilliseconds;
+					double remaining = target - now;
+					target += delta; //new target
+					if (target < now) //can't catch up, reset target
+						target = now + delta;
 
-				Thread.Sleep(0);
+					Thread.Sleep(Math.Max((int)remaining, 0));
+				}
 			}
 
 			YouCanSleepNow();
@@ -4462,8 +_,14 @@
 
 		public static void startDedInputCallBack() {
 			while (!Netplay.Disconnect) {
-				Console.Write(": ");
 				string text = Console.ReadLine();
+				ExecuteCommand(text, new ConsoleCommandCaller());
+			}
+		}
+
+		public static void ExecuteCommand(string text, CommandCaller commandCaller) {
+			do { // use a do {...} while (false); loop so we don't have to change all the continue; statements to return; when moving the loop body into a separate function
+				Console.Write(": ");
 				string text2 = text;
 				text = text.ToLower();
 				try {
@@ -4503,12 +_,21 @@
 								num = text3.Length;
 						}
 
+						var modHelpList = CommandManager.GetHelp(CommandType.Console);
+						foreach (var entry in modHelpList)
+							if (entry.Item1.Length > num)
+								num = entry.Item1.Length;
+
 						int num2 = (num + 1) / 8;
 						for (int j = 0; j < list.Count; j++) {
 							string text4 = Language.Exists("CLI." + list[j] + "_Example") ? Language.GetTextValue("CLI." + list[j] + "_Example") : Language.GetTextValue("CLI." + list[j] + "_Command");
 							Console.WriteLine(text4 + new string('\t', num2 - text4.Length / 8) + Language.GetTextValue("CLI." + list[j] + "_Description"));
 						}
+
+						foreach (var entry in modHelpList)
+							Console.WriteLine(entry.Item1 + new string('\t', num2 - entry.Item1.Length / 8) + entry.Item2);
 					}
+					else if (CommandManager.HandleCommand(text, commandCaller)) { }
 					else if (text == Language.GetTextValue("CLI.Settle_Command")) {
 						if (!Liquid.panicMode)
 							Liquid.StartPanic();
<<<<<<< HEAD
@@ -4593,11 +_,12 @@
=======
@@ -4534,6 +_,7 @@
 					}
 					else if (text == Language.GetTextValue("CLI.Exit_Command")) {
 						WorldFile.SaveWorld();
+						TileIO.PostExitWorldCleanup();
 						Netplay.Disconnect = true;
 						SocialAPI.Shutdown();
 					}
@@ -4587,11 +_,12 @@
>>>>>>> 8b105022
 						Console.WriteLine(Language.GetTextValue("CLI.Port", Netplay.ListenPort));
 					}
 					else if (text == Language.GetTextValue("CLI.Version_Command")) {
-						Console.WriteLine(Language.GetTextValue("CLI.Server", versionNumber));
+						Console.WriteLine(Language.GetTextValue("CLI.Server", versionNumber) + " - " + ModLoader.ModLoader.versionedName);
 					}
 					else if (text == Language.GetTextValue("CLI.Clear_Command")) {
 						try {
 							Console.Clear();
+							Logging.ResetPastExceptions(); // "CLI.Clear_Command" above.
 						}
 						catch {
 						}
@@ -4719,7 +_,7 @@
 				catch {
 					Console.WriteLine(Language.GetTextValue("CLI.InvalidCommand"));
 				}
-			}
+			} while (false);
 		}
 
 		public static void Sundialing() {
@@ -4739,7 +_,7 @@
 			if (fastForwardTime) {
 				dayRate = 60;
 				desiredWorldTilesUpdateRate = 1;
-				return;
+				goto endVanillaMethod;
 			}
 
 			bool enabled = CreativePowerManager.Instance.GetPower<CreativePowers.FreezeTime>().Enabled;
@@ -4758,6 +_,9 @@
 				dayRate = 1;
 				desiredWorldTilesUpdateRate = 1;
 			}
+
+			endVanillaMethod:
+			SystemHooks.ModifyTimeRate(ref dayRate, ref desiredWorldTilesUpdateRate);
 		}
 
 		public Main() {
@@ -4767,7 +_,48 @@
 #if CLIENT
 			Configuration.Load();
 			graphics = new GraphicsDeviceManager(this as Game);
-			base.Content.RootDirectory = "Content";
+#endif
+		}
+
+		internal void PostSocialInitialize() {
+#if CLIENT
+			string vanillaContentFolder = "../Terraria/Content"; // Side-by-Side Manual Install
+
+			if (!Directory.Exists(vanillaContentFolder)) {
+				vanillaContentFolder = "../Content"; // Nested Manual Install
+			}
+
+#if MAC
+			vanillaContentFolder = "../../../../Terraria/Terraria.app/Contents/Resources/Content";
+#endif
+
+			if (SocialAPI.Mode == SocialMode.Steam && Steamworks.SteamAPI.Init()) {
+				var appID = ModLoader.Engine.Steam.TerrariaAppId_t;
+				bool appInstalled = Steamworks.SteamApps.BIsAppInstalled(appID);
+
+				if (appInstalled) {
+					Steamworks.SteamApps.GetAppInstallDir(appID, out var steamInstallFolder, 1000);
+					Logging.Terraria.Info("Found Terraria steamapp install at: " + steamInstallFolder);
+
+					vanillaContentFolder = Path.Combine(steamInstallFolder, "Content");
+
+					if (!Directory.Exists(vanillaContentFolder))
+						vanillaContentFolder = Path.Combine(steamInstallFolder, "Terraria.app/Contents/Resources/Content");
+				}
+
+				ModLoader.Engine.Steam.RecalculateAvailableSteamCloudStorage();
+				Logging.Terraria.Info($"Steam Cloud Quota: {UIMemoryBar.SizeSuffix((long)ModLoader.Engine.Steam.lastAvailableSteamCloudStorage)} available");
+			}
+
+			if (!Directory.Exists(vanillaContentFolder)) {
+				Interface.MessageBoxShow(Language.GetTextValue("tModLoader.ContentFolderNotFound"));
+				Environment.Exit(1);
+			}
+
+			if (Directory.Exists(InstallVerifier.TmlContentDirectory))
+				AlternateContentManager = new TMLContentManager(Content.ServiceProvider, InstallVerifier.TmlContentDirectory, null);
+
+			base.Content = new TMLContentManager(Content.ServiceProvider, vanillaContentFolder, AlternateContentManager);
 #endif
 		}
 
@@ -4842,6 +_,13 @@
 		}
 
 		protected override void Initialize() {
+			DateTime date = DateTime.Now;
+			if (date.Month == 5 && date.Day == 17 || date.Month == 7 && date.Day == 8 || date.Month == 10 && date.Day == 24
+				|| date.Month == 6 && date.Day == 1 || date.Month == 4 || date.Day == 1 || new Random().Next(100) == 0) {
+				OurFavoriteColor.R = OurFavoriteColor.B;
+				OurFavoriteColor.B = 255;
+			}
+
 #if SERVER
 			netMode = 2;
 #endif
@@ -5043,7 +_,7 @@
 			}
 
 			for (int m = 0; m < 256; m++) {
-				player[m] = new Player();
+				player[m] = new Player(); // setup inventory is unnecessary
 			}
 
 			for (int n = 0; n < 1001; n++) {
@@ -8311,7 +_,7 @@
 			GameViewMatrix = new SpriteViewMatrix(base.GraphicsDevice);
 			BackgroundViewMatrix = new SpriteViewMatrix(base.GraphicsDevice);
 			AssetSourceController = new AssetSourceController(Assets, new IContentSource[1] {
-				new XnaContentSource(base.Content.RootDirectory)
+				new XnaDirectContentSource(base.Content.RootDirectory)
 			});
 
 			VanillaContentValidator.Instance = new VanillaContentValidator("Terraria.IO.Data.ResourcePacksDefaultInfo.tsv");
@@ -8319,6 +_,8 @@
 			AssetInitializer.LoadSplashAssets(asyncLoadForSounds: true);
 			ChromaInitializer.Load();
 			_gameContentLoadProcess = LoadContent_Deferred();
+
+			ModLoader.ModLoader.PrepareAssets();
 		}
 
 		private void LoadContent_TryEnteringHiDef() {
@@ -8386,6 +_,8 @@
 			numClouds = rand.Next(200);
 			Mount.Initialize();
 			Minecart.Initialize();
+			// move instance creation from class constructor to main thread to avoid deadlocks from content loading on JIT thread with FNA
+			CaptureManager.Instance = new CaptureManager();
 			CacheSupportedDisplaySizes();
 			ContentSamples.RebuildItemCreativeSortingIDsAfterRecipesAreSetUp();
 			ContentSamples.CommonlyUsedContentSamples.PrepareAfterEverythingElseLoaded();
@@ -8794,6 +_,8 @@
 
 					if (SceneMetrics.ActiveMusicBox == 85)
 						newMusic = 89;
+					if (SceneMetrics.ActiveMusicBox >= maxMusic)
+						newMusic = SceneMetrics.ActiveMusicBox;
 				}
 
 				if (gameMenu || musicVolume == 0f) {
@@ -8818,12 +_,12 @@
 						curMusic = 0;
 					}
 
-					if (NPC.MoonLordCountdown == 1 && curMusic >= 1 && curMusic < 90)
+					if (NPC.MoonLordCountdown == 1 && curMusic >= 1 && curMusic < musicFade.Length)
 						musicFade[curMusic] = 0f;
 				}
 
 				bool isMainTrackAudible = musicFade[curMusic] > 0.25f;
-				for (int i = 1; i < 90; i++) {
+				for (int i = 1; i < musicFade.Length; i++) {
 					float num2 = musicFade[i] * musicVolume * num;
 					if (i >= 62 && i <= 88) {
 						num2 *= 0.9f;
@@ -9026,17 +_,22 @@
 							break;
 					}
 
-					if (NPCID.Sets.BelongsToInvasionOldOnesArmy[npc[i].type])
+					if (npc[i].type < NPCID.Sets.BelongsToInvasionOldOnesArmy.Length && NPCID.Sets.BelongsToInvasionOldOnesArmy[npc[i].type])
 						num2 = 12;
 
 					if (num2 == 0 && npc[i].boss)
 						num2 = 1;
 
-					if (num2 == 0)
+					if (num2 == 0 && (npc[i].ModNPC == null || npc[i].ModNPC.Music < 0))
 						continue;
 
 					Microsoft.Xna.Framework.Rectangle value = new Microsoft.Xna.Framework.Rectangle((int)(npc[i].position.X + (float)(npc[i].width / 2)) - num, (int)(npc[i].position.Y + (float)(npc[i].height / 2)) - num, num * 2, num * 2);
 					if (rectangle.Intersects(value)) {
+						//TODO: Implement modMusic and modPriority
+						//if (npc[i].modNPC != null && npc[i].modNPC.music >= 0 && (modMusic < 0 || npc[i].modNPC.musicPriority > modPriority)) {
+						//	modMusic = npc[i].modNPC.music;
+						//	modPriority = npc[i].modNPC.musicPriority;
+						//}
 						switch (num2) {
 							case 1:
 								flag = true;
@@ -9287,6 +_,9 @@
 			if (lastMusicPlayed == 50)
 				musicNoCrossFade[51] = true;
 
+			int modMusic = -1;
+			ModLoader.MusicPriority modPriority = ModLoader.MusicPriority.None;
+
 			if (!showSplash) {
 				Microsoft.Xna.Framework.Rectangle rectangle = new Microsoft.Xna.Framework.Rectangle((int)screenPosition.X, (int)screenPosition.Y, screenWidth, screenHeight);
 				int num2 = 5000;
@@ -9395,6 +_,10 @@
 
 					Microsoft.Xna.Framework.Rectangle value = new Microsoft.Xna.Framework.Rectangle((int)(npc[j].position.X + (float)(npc[j].width / 2)) - num2, (int)(npc[j].position.Y + (float)(npc[j].height / 2)) - num2, num2 * 2, num2 * 2);
 					if (rectangle.Intersects(value)) {
+						if (npc[j].ModNPC != null && npc[j].ModNPC.Music >= 0 && (modMusic < 0 || npc[j].ModNPC.MusicPriority > modPriority)) {
+							modMusic = npc[j].ModNPC.Music;
+							modPriority = npc[j].ModNPC.MusicPriority;
+						}
 						switch (num3) {
 							case 1:
 								flag = true;
@@ -9446,6 +_,8 @@
 						break;
 					}
 				}
+
+				SystemHooks.UpdateMusic(ref modMusic, ref modPriority);
 			}
 
 			_ = (screenPosition.X + (float)(screenWidth / 2)) / 16f;
@@ -9462,13 +_,11 @@
 					else if (menuMode == 3000) {
 						newMusic = 89;
 					}
-					else if (playOldTile) {
-						newMusic = 6;
-					}
-					else if (!_isAsyncLoadComplete) {
-						newMusic = 50;
-					}
-					else if (!audioSystem.IsTrackPlaying(50)) {
+					else {
+						newMusic = MenuLoader.CurrentMenu.Music; // TODO: Music loader to make music function properly.
+					}
+
+					if (_isAsyncLoadComplete && newMusic == 50 && !audioSystem.IsTrackPlaying(50)) {
 						newMusic = 51;
 						if (musicNoCrossFade[51])
 							musicFade[51] = 1f;
@@ -9487,12 +_,18 @@
 			if (CreditsRollEvent.IsEventOngoing) {
 				newMusic = 89;
 			}
+			else if (modPriority >= MusicPriority.BossHigh) { //Should this be before credits or nah?
+				newMusic = modMusic;
+			}
 			else if (player[myPlayer].happyFunTorchTime) {
 				newMusic = 13;
 			}
 			else if (flag7) {
 				newMusic = 38;
 			}
+			else if (modPriority >= MusicPriority.BossMedium) {
+				newMusic = modMusic;
+			}
 			else if (flag9) {
 				newMusic = 37;
 			}
@@ -9502,6 +_,9 @@
 			else if (flag6) {
 				newMusic = 24;
 			}
+			else if (modPriority >= MusicPriority.BossLow) {
+				newMusic = modMusic;
+			}
 			else if (flag14) {
 				newMusic = 57;
 			}
@@ -9523,6 +_,9 @@
 			else if (flag5) {
 				newMusic = 25;
 			}
+			else if (modPriority >= MusicPriority.Event) {
+				newMusic = modMusic;
+			}
 			else if (flag13) {
 				newMusic = 56;
 			}
@@ -9535,6 +_,9 @@
 			else if (flag12) {
 				newMusic = 41;
 			}
+			else if (modPriority >= MusicPriority.Environment) {
+				newMusic = modMusic;
+			}
 			else if (eclipse && (double)player[myPlayer].position.Y < worldSurface * 16.0 + (double)(screenHeight / 2)) {
 				newMusic = 27;
 			}
@@ -9556,6 +_,9 @@
 			else if (num5 < 1f) {
 				newMusic = (dayTime ? 42 : 15);
 			}
+			else if (modPriority >= MusicPriority.BiomeHigh) {
+				newMusic = modMusic;
+			}
 			else if (tile[(int)(player[myPlayer].Center.X / 16f), (int)(player[myPlayer].Center.Y / 16f)].wall == 87) {
 				newMusic = 26;
 			}
@@ -9585,6 +_,9 @@
 				else
 					newMusic = 16;
 			}
+			else if (modPriority >= MusicPriority.BiomeMedium) {
+				newMusic = modMusic;
+			}
 			else if (player[myPlayer].ZoneMeteor) {
 				newMusic = 2;
 			}
@@ -9609,6 +_,9 @@
 				else
 					newMusic = 14;
 			}
+			else if (modPriority >= MusicPriority.BiomeLow) {
+				newMusic = modMusic;
+			}
 			else if ((double)player[myPlayer].position.Y >= worldSurface * 16.0 + (double)(screenHeight / 2) && !WorldGen.oceanDepths((int)(screenPosition.X + (float)(screenWidth / 2)) / 16, (int)(screenPosition.Y + (float)(screenHeight / 2)) / 16)) {
 				if (player[myPlayer].ZoneHallow) {
 					newMusic = 11;
@@ -12227,11 +_,16 @@
 		}
 
 		public static void DoUpdate_AnimateItemIcons() {
+			//Lock the collection to avoid race conditions during mod loading & unloading.
+			Monitor.Enter(itemAnimationsRegistered);
+
 			for (int i = 0; i < itemAnimationsRegistered.Count; i++) {
 				int num = itemAnimationsRegistered[i];
 				if (itemAnimations[num] != null)
 					itemAnimations[num].Update();
 			}
+
+			Monitor.Exit(itemAnimationsRegistered);
 		}
 
 		public static void QueueMainThreadAction(Action action) {
@@ -12252,6 +_,17 @@
 					Main.OnEnginePreload();
 			}
 
+			try {
+				Update_Inner(gameTime);
+				
+				base.Update(gameTime); //Vanilla bug, moved from DoUpdate. Early returns fail to call base.Update, and prevent streaming audio from playing
+			}
+			catch (Exception e) {
+				Logging.Terraria.Error(e);
+			}
+		}
+		
+		private void Update_Inner(GameTime gameTime) {
 			if (!_isDrawingOrUpdating) {
 				_isDrawingOrUpdating = true;
 				DoUpdate(gameTime);
@@ -12350,6 +_,7 @@
 				_hasPendingNetmodeChange = false;
 			}
 
+			Netplay.OnUpdate(); // TODO, why do we add this?
 			if (CaptureManager.Instance.IsCapturing)
 				return;
 
@@ -12566,6 +_,9 @@
 
 					mouseLeftRelease = false;
 					mouseRightRelease = false;
+					mouseMiddleRelease = false;
+					mouseXButton1Release = false;
+					mouseXButton2Release = false;
 					if (gameMenu)
 						UpdateMenu();
 
@@ -12621,6 +_,8 @@
 
 			if (CanPauseGame()) {
 				DoUpdate_WhilePaused();
+				PlayerHooks.UpdateAutopause(player[myPlayer]);
+
 				gamePaused = true;
 				return;
 			}
@@ -12667,6 +_,7 @@
 				Sandstorm.EmitDust();
 			}
 
+			SystemHooks.PreUpdateEntities();
 			if (!dedServ && (double)screenPosition.Y < worldSurface * 16.0 + 16.0 && netMode != 2) {
 				Star.UpdateStars();
 				Cloud.UpdateClouds();
@@ -12812,8 +_,14 @@
 			if (InGameUI != null)
 				InGameUI.Update(gameTime);
 
+			SystemHooks.UpdateUI(gameTime);
+			PlayerInput.ScrollWheelDeltaForUI = 0; //TODO: Should this be before PlayerInput.ResetInputsOnActiveStateChange()?
 			CreativeMenu.Update(gameTime);
+
+			BossBarLoader.HandleStyle(); //Has to be outside of the !gameMenu check because it deals with switching and saving the boss style in menus, including the main menu
+
+			if (!gameMenu) //Don't update IBigProgressBars in the main menu to avoid IOOB during unload when modded NPCs were alive --direwolf420
-			BigBossProgressBar.Update();
+				BigBossProgressBar.Update();
 		}
 
 		private void DoDebugFunctions() {
@@ -12931,6 +_,9 @@
 			if ((byte)Main.player[myPlayer].zone4 != (byte)player.zone4)
 				flag2 = true;
 
+			if (!PlayerHooks.CustomBiomesMatch(Main.player[myPlayer], player))
+				flag2 = true;
+
 			if (flag2)
 				NetMessage.SendData(36, -1, -1, null, myPlayer);
 
@@ -12959,7 +_,7 @@
 			}
 
 			bool flag3 = false;
-			for (int num4 = 0; num4 < 22; num4++) {
+			for (int num4 = 0; num4 < Player.MaxBuffs; num4++) {
 				if (Main.player[myPlayer].buffType[num4] != player.buffType[num4])
 					flag3 = true;
 			}
@@ -12989,6 +_,8 @@
 			if (flag)
 				NetMessage.SendData(138);
 
+			PlayerHooks.SendClientChanges(Main.player[myPlayer], clientPlayer);
+
 			clientPlayer = (Player)Main.player[myPlayer].clientClone();
 		}
 
@@ -12997,6 +_,9 @@
 		private void DoUpdateInWorld(Stopwatch sw) {
 			UpdateParticleSystems();
 			tileSolid[379] = false;
+
+			SystemHooks.PreUpdatePlayers();
+
 			int num = 0;
 			int num2 = 0;
 			sittingManager.ClearPlayerAnchors();
@@ -13030,7 +_,12 @@
 				}
 			}
 
+			SystemHooks.PostUpdatePlayers();
+
 			_gameUpdateCount++;
+
+			SystemHooks.PreUpdateNPCs();
+
 			NPC.RevengeManager.Update();
 			if (netMode != 1) {
 				try {
@@ -13079,6 +_,10 @@
 			}
 
 			CurrentFrameFlags.AnyActiveBossNPC = anyActiveBossNPC;
+
+			SystemHooks.PostUpdateNPCs();
+			SystemHooks.PreUpdateGores();
+
 			for (int l = 0; l < 600; l++) {
 				if (ignoreErrors) {
 					try {
@@ -13093,6 +_,9 @@
 				}
 			}
 
+			SystemHooks.PostUpdateGores();
+			SystemHooks.PreUpdateProjectiles();
+
 			LockOnHelper.SetUP();
 			CurrentFrameFlags.HadAnActiveInteractibleProjectile = false;
 			PreUpdateAllProjectiles();
@@ -13114,6 +_,10 @@
 			ProjectileUpdateLoopIndex = -1;
 			PostUpdateAllProjectiles();
 			LockOnHelper.SetDOWN();
+
+			SystemHooks.PostUpdateProjectiles();
+			SystemHooks.PreUpdateItems();
+
 			Item.numberOfNewItems = 0;
 			for (int n = 0; n < 400; n++) {
 				if (ignoreErrors) {
@@ -13129,6 +_,9 @@
 				}
 			}
 
+			SystemHooks.PostUpdateItems();
+			SystemHooks.PreUpdateDusts();
+
 			if (ignoreErrors) {
 				try {
 					Dust.UpdateDust();
@@ -13144,11 +_,15 @@
 				Dust.UpdateDust();
 			}
 
+			SystemHooks.PostUpdateDusts();
+
 			if (netMode != 2) {
 				CombatText.UpdateCombatText();
 				PopupText.UpdateItemText();
 			}
 
+			SystemHooks.PreUpdateTime();
+
 			if (ignoreErrors) {
 				try {
 					UpdateTime();
@@ -13161,6 +_,8 @@
 				UpdateTime();
 			}
 
+			SystemHooks.PostUpdateTime();
+
 			tileSolid[379] = true;
 			if (gameMenu && netMode != 2)
 				return;
@@ -13201,6 +_,7 @@
 					UpdateClient();
 			}
 
+			SystemHooks.PostUpdateEverything();
 			chatMonitor.Update();
 			upTimer = (float)sw.Elapsed.TotalMilliseconds;
 			if (upTimerMaxDelay > 0f)
@@ -13381,7 +_,8 @@
 			if (!inputTextEnter || !chatRelease)
 				return;
 
-			if (chatText != "") {
+			var handled = chatText.Length > 0 && chatText[0] == '/' && CommandManager.HandleCommand(chatText, new ChatCommandCaller());
+			if (chatText != "" && !handled) {
 				ChatMessage message = ChatManager.Commands.CreateOutgoingMessage(chatText);
 				if (netMode == 1)
 					ChatHelper.SendChatMessageFromClient(message);
@@ -13397,6 +_,7 @@
 
 		private void DoUpdate_HandleInput() {
 			PlayerInput.UpdateInput();
+			SystemHooks.PostUpdateInput();
 			UpdateViewZoomKeys();
 			PlayerInput.SetZoom_Unscaled();
 			UILinkPointNavigator.Update();
@@ -14045,6 +_,7 @@
 			if (tileFrameCounter[493] < 0)
 				tileFrameCounter[493] += 120;
 
+			TileLoader.AnimateTiles();
 			AnimateTiles_CritterCages();
 		}
 
@@ -14229,6 +_,8 @@
 			wallFrame[144] = 0;
 			if (wallFrameCounter[144] > num3 * (16 + num4 * 2))
 				wallFrameCounter[144] = 0;
+
+			WallLoader.AnimateWalls();
 		}
 
 		private void DoUpdate_AnimateWaterfalls() {
@@ -14718,15 +_,15 @@
 				X += 34;
 
 			new Microsoft.Xna.Framework.Color(mouseTextColor, mouseTextColor, mouseTextColor, mouseTextColor);
+			Vector2 vector = FontAssets.MouseText.Value.MeasureString(cursorText);
 			if (HoverItem.type > 0) {
 				MouseText_DrawItemTooltip(info, num, diff, X, Y);
 				return;
 			}
 
 			if (info.buffTooltip != null && info.buffTooltip != "")
-				MouseText_DrawBuffTooltip(info.buffTooltip, ref X, ref Y);
+				MouseText_DrawBuffTooltip(info.buffTooltip, ref X, ref Y, (int)vector.Y);
 
-			Vector2 vector = FontAssets.MouseText.Value.MeasureString(cursorText);
 			if (hackedScreenHeight != -1 && hackedScreenWidth != -1) {
 				if ((float)X + vector.X + 4f > (float)hackedScreenWidth)
 					X = (int)((float)hackedScreenWidth - vector.X - 4f);
@@ -14744,9 +_,6 @@
 
 			float num2 = (float)(int)mouseTextColor / 255f;
 			Microsoft.Xna.Framework.Color baseColor = new Microsoft.Xna.Framework.Color(mouseTextColor, mouseTextColor, mouseTextColor, mouseTextColor);
-			if (num == -13)
-				baseColor = new Microsoft.Xna.Framework.Color((byte)(255f * num2), (byte)(masterColor * 200f * num2), 0, mouseTextColor);
-
 			if (num == -11)
 				baseColor = new Microsoft.Xna.Framework.Color((byte)(255f * num2), (byte)(175f * num2), (byte)(0f * num2), mouseTextColor);
 
@@ -14786,12 +_,18 @@
 			if (num == 10)
 				baseColor = new Microsoft.Xna.Framework.Color((byte)(255f * num2), (byte)(40f * num2), (byte)(100f * num2), mouseTextColor);
 
-			if (num >= 11)
+			if (num == 11)
 				baseColor = new Microsoft.Xna.Framework.Color((byte)(180f * num2), (byte)(40f * num2), (byte)(255f * num2), mouseTextColor);
 
+			if (num > 11)
+				baseColor = RarityLoader.GetRarity(num).RarityColor * num2;
+
-			if (HoverItem.expert || num == -12)
+			if (HoverItem.expert || num == ItemRarityID.Expert)
 				baseColor = new Microsoft.Xna.Framework.Color((byte)((float)DiscoR * num2), (byte)((float)DiscoG * num2), (byte)((float)DiscoB * num2), mouseTextColor);
 
+			if (HoverItem.master || num == ItemRarityID.Master)
+				baseColor = new Microsoft.Xna.Framework.Color((byte)(255f * num2), (byte)(masterColor * 200f * num2), 0, mouseTextColor);
+
 			if (diff == 1)
 				baseColor = new Microsoft.Xna.Framework.Color((byte)((float)(int)mcColor.R * num2), (byte)((float)(int)mcColor.G * num2), (byte)((float)(int)mcColor.B * num2), mouseTextColor);
 
@@ -14831,8 +_,9 @@
 				array2[i] = false;
 				array3[i] = false;
 			}
+			string[] tooltipNames = new string[num2];
 
-			MouseText_DrawItemTooltip_GetLinesInfo(HoverItem, ref yoyoLogo, ref researchLine, knockBack, ref numLines, array, array2, array3);
+			MouseText_DrawItemTooltip_GetLinesInfo(HoverItem, ref yoyoLogo, ref researchLine, knockBack, ref numLines, array, array2, array3, tooltipNames);
 			float num3 = (float)(int)mouseTextColor / 255f;
 			float num4 = num3;
 			int a = mouseTextColor;
@@ -14840,6 +_,7 @@
 				LocalPlayer.GetItemExpectedPrice(hoverItem, out int calcForSelling, out int calcForBuying);
 				int num5 = (hoverItem.isAShopItem || hoverItem.buyOnce) ? calcForBuying : calcForSelling;
 				if (hoverItem.shopSpecialCurrency != -1) {
+					tooltipNames[numLines] = "SpecialPrice";
 					CustomCurrencyManager.GetPriceText(hoverItem.shopSpecialCurrency, array, ref numLines, num5);
 					color = new Microsoft.Xna.Framework.Color((byte)(255f * num4), (byte)(255f * num4), (byte)(255f * num4), a);
 				}
@@ -14900,6 +_,7 @@
 					else
 						array[numLines] = Lang.tip[50].Value + " " + text;
 
+					tooltipNames[numLines] = "Price";
 					numLines++;
 					if (num6 > 0)
 						color = new Microsoft.Xna.Framework.Color((byte)(220f * num4), (byte)(220f * num4), (byte)(198f * num4), a);
@@ -14912,12 +_,15 @@
 				}
 				else if (hoverItem.type != 3817) {
 					array[numLines] = Lang.tip[51].Value;
+					tooltipNames[numLines] = "Price";
 					numLines++;
 					color = new Microsoft.Xna.Framework.Color((byte)(120f * num4), (byte)(120f * num4), (byte)(120f * num4), a);
 				}
 			}
 
 			Vector2 zero = Vector2.Zero;
+			List<TooltipLine> lines = ItemLoader.ModifyTooltips(HoverItem, ref numLines, tooltipNames, ref array, ref array2, ref array3, ref yoyoLogo, out Color?[] overrideColor);
+			List<DrawableTooltipLine> drawableLines = lines.Select((TooltipLine x, int i) => new DrawableTooltipLine(x, i, 0, 0, Color.White)).ToList();
 			int num12 = 0;
 			for (int j = 0; j < numLines; j++) {
 				Vector2 stringSize = ChatManager.GetStringSize(FontAssets.MouseText.Value, array[j], Vector2.One);
@@ -14956,11 +_,17 @@
 				Utils.DrawInvBG(spriteBatch, new Microsoft.Xna.Framework.Rectangle(X - num17, Y - num18, (int)zero.X + num17 * 2, (int)zero.Y + num18 + num18 / 2), new Microsoft.Xna.Framework.Color(23, 25, 81, 255) * 0.925f);
 			}
 
+			bool globalCanDraw = ItemLoader.PreDrawTooltip(HoverItem, lines.AsReadOnly(), ref X, ref Y);
 			for (int k = 0; k < numLines; k++) {
-				if (k == yoyoLogo) {
-					float num19 = 1f;
-					int num20 = (int)((float)(int)mouseTextColor * num19);
-					Microsoft.Xna.Framework.Color color2 = Microsoft.Xna.Framework.Color.Black;
+				drawableLines[k].OriginalX = X;
+				drawableLines[k].OriginalY = Y;
+				if (drawableLines[k].mod == "Terraria" && drawableLines[k].Name == "OneDropLogo") {
+					int num20 = (int)((float)(int)mouseTextColor * 1f);
+					Color color2 = Color.Black;
+					drawableLines[k].Color = new Color(num20, num20, num20, num20);
+					if (!ItemLoader.PreDrawTooltipLine(HoverItem, drawableLines[k], ref num12) || !globalCanDraw)
+						goto PostDraw;
+
 					for (int l = 0; l < 5; l++) {
 						int num21 = X;
 						int num22 = Y + num16;
@@ -14981,17 +_,14 @@
 								num22++;
 								break;
 						}
-
-						spriteBatch.Draw(TextureAssets.OneDropLogo.Value, new Vector2(num21, num22), null, color2, 0f, default(Vector2), 1f, SpriteEffects.None, 0f);
+						Color drawColor2 = drawableLines[k].overrideColor ?? drawableLines[k].Color;
+						spriteBatch.Draw(TextureAssets.OneDropLogo.Value, new Vector2(num21, num22), null, (l != 4) ? color2 : drawColor2, drawableLines[k].rotation, drawableLines[k].origin, (drawableLines[k].baseScale.X + drawableLines[k].baseScale.Y) / 2f, SpriteEffects.None, 0f);
 					}
 				}
 				else {
 					Microsoft.Xna.Framework.Color black = Microsoft.Xna.Framework.Color.Black;
 					black = new Microsoft.Xna.Framework.Color(num4, num4, num4, num4);
-					if (k == 0) {
-						if (rare == -13)
-							black = new Microsoft.Xna.Framework.Color((byte)(255f * num4), (byte)(masterColor * 200f * num4), 0, a);
-
+					if (drawableLines[k].mod == "Terraria" && drawableLines[k].Name == "ItemName") {
 						if (rare == -11)
 							black = new Microsoft.Xna.Framework.Color((byte)(255f * num4), (byte)(175f * num4), (byte)(0f * num4), a);
 
@@ -15028,9 +_,12 @@
 						if (rare == 10)
 							black = new Microsoft.Xna.Framework.Color((byte)(255f * num4), (byte)(40f * num4), (byte)(100f * num4), a);
 
-						if (rare >= 11)
+						if (rare == 11)
 							black = new Microsoft.Xna.Framework.Color((byte)(180f * num4), (byte)(40f * num4), (byte)(255f * num4), a);
 
+						if (rare > 11)
+							black = RarityLoader.GetRarity(rare).RarityColor * num4;
+
 						if (diff == 1)
 							black = new Microsoft.Xna.Framework.Color((byte)((float)(int)mcColor.R * num4), (byte)((float)(int)mcColor.G * num4), (byte)((float)(int)mcColor.B * num4), a);
 
@@ -15039,82 +_,82 @@
 
 						if (hoverItem.expert || rare == -12)
 							black = new Microsoft.Xna.Framework.Color((byte)((float)DiscoR * num4), (byte)((float)DiscoG * num4), (byte)((float)DiscoB * num4), a);
+
+						if (hoverItem.master || rare == -13)
+							black = new Microsoft.Xna.Framework.Color((byte)(255f * num4), (byte)(masterColor * 200f * num4), 0, a);
 					}
 					else if (array2[k]) {
 						black = (array3[k] ? new Microsoft.Xna.Framework.Color((byte)(190f * num4), (byte)(120f * num4), (byte)(120f * num4), a) : new Microsoft.Xna.Framework.Color((byte)(120f * num4), (byte)(190f * num4), (byte)(120f * num4), a));
 					}
-					else if (k == numLines - 1) {
+					else if (drawableLines[k].mod == "Terraria" && drawableLines[k].Name == "Price") {
 						black = color;
 					}
 
-					if (k == researchLine)
+					if (drawableLines[k].mod == "Terraria" && drawableLines[k].Name == "JourneyResearch")
 						black = Colors.JourneyMode;
 
+					drawableLines[k].Color = black;
+					Color realLineColor = black;
+
+					if (overrideColor[k].HasValue) {
+						realLineColor = overrideColor[k].Value * num4;
+						drawableLines[k].overrideColor = realLineColor;
+					}
+
+					if (!ItemLoader.PreDrawTooltipLine(HoverItem, drawableLines[k], ref num12) || !globalCanDraw)
+						goto PostDraw;
+
-					ChatManager.DrawColorCodedStringWithShadow(spriteBatch, FontAssets.MouseText.Value, array[k], new Vector2(X, Y + num16), black, 0f, Vector2.Zero, Vector2.One);
+					ChatManager.DrawColorCodedStringWithShadow(spriteBatch, FontAssets.MouseText.Value, array[k], new Vector2(X, Y + num16), realLineColor, 0f, Vector2.Zero, Vector2.One);
 				}
+
+				PostDraw:
+				ItemLoader.PostDrawTooltipLine(HoverItem, drawableLines[k]);
 
 				num16 += (int)(FontAssets.MouseText.Value.MeasureString(array[k]).Y + (float)num12);
 			}
 		}
 
-		public static void MouseText_DrawItemTooltip_GetLinesInfo(Item item, ref int yoyoLogo, ref int researchLine, float oldKB, ref int numLines, string[] toolTipLine, bool[] preFixLine, bool[] badPreFixLine) {
+		public static void MouseText_DrawItemTooltip_GetLinesInfo(Item item, ref int yoyoLogo, ref int researchLine, float oldKB, ref int numLines, string[] toolTipLine, bool[] preFixLine, bool[] badPreFixLine, string[] toolTipNames) {
 			toolTipLine[0] = item.HoverName;
+			toolTipNames[0] = "ItemName";
 			if (item.favorited) {
 				toolTipLine[numLines++] = Lang.tip[56].Value;
+				toolTipNames[numLines - 1] = "Favorite";
 				toolTipLine[numLines++] = Lang.tip[57].Value;
+				toolTipNames[numLines - 1] = "FavoriteDesc";
 				if (LocalPlayer.chest != -1) {
 					ChestUI.GetContainerUsageInfo(out bool _, out Item[] chestinv);
-					if (ChestUI.IsBlockedFromTransferIntoChest(item, chestinv))
+					if (ChestUI.IsBlockedFromTransferIntoChest(item, chestinv)) {
 						toolTipLine[numLines++] = Language.GetTextValue("UI.ItemCannotBePlacedInsideItself");
+						toolTipNames[numLines - 1] = "NoTransfer";
+					}
 				}
 			}
 
 			if (item.social) {
 				toolTipLine[numLines] = Lang.tip[0].Value;
+				toolTipNames[numLines] = "Social";
 				numLines++;
 				toolTipLine[numLines] = Lang.tip[1].Value;
+				toolTipNames[numLines] = "SocialDesc";
 				numLines++;
 			}
 			else {
 				if (item.damage > 0 && (!item.notAmmo || item.useStyle != 0) && (item.type < 71 || item.type > 74 || player[myPlayer].HasItem(905))) {
-					float num = 5E-06f;
-					int damage = item.damage;
+					LocalizedText tip;
+					if (item.DamageType != null) {
+						tip = new LocalizedText("", " "+item.DamageType.DisplayName);
+					}
+					else {
+						tip = Lang.tip[55]; // No damage class
+					}
+					int damage = player[myPlayer].GetWeaponDamage(item);
 					damage = (int)((float)damage * ItemID.Sets.ToolTipDamageMultiplier[item.type]);
-					if (item.melee) {
-						toolTipLine[numLines] = string.Concat((int)(player[myPlayer].meleeDamage * (float)damage + num));
-						toolTipLine[numLines] += Lang.tip[2].Value;
-					}
-					else if (item.ranged) {
-						float num2 = (float)damage * player[myPlayer].rangedDamage;
-						if (item.useAmmo == AmmoID.Arrow || item.useAmmo == AmmoID.Stake) {
-							num2 *= player[myPlayer].arrowDamage;
-							if (player[myPlayer].archery)
-								num2 *= 1.2f;
-						}
-
-						if (item.useAmmo == AmmoID.Bullet || item.useAmmo == AmmoID.CandyCorn)
-							num2 *= player[myPlayer].bulletDamage;
-
-						if (item.useAmmo == AmmoID.Rocket || item.useAmmo == AmmoID.StyngerBolt || item.useAmmo == AmmoID.JackOLantern || item.useAmmo == AmmoID.NailFriendly)
-							num2 *= player[myPlayer].rocketDamage;
-
-						toolTipLine[numLines] = string.Concat((int)(num2 + num));
-						toolTipLine[numLines] += Lang.tip[3].Value;
-					}
-					else if (item.magic) {
-						toolTipLine[numLines] = string.Concat((int)(player[myPlayer].magicDamage * (float)damage + num));
-						toolTipLine[numLines] += Lang.tip[4].Value;
-					}
-					else if (item.summon) {
-						toolTipLine[numLines] = string.Concat((int)(player[myPlayer].minionDamage * (float)damage + num));
-						toolTipLine[numLines] += Lang.tip[53].Value;
-					}
-					else {
-						toolTipLine[numLines] = string.Concat(damage);
-						toolTipLine[numLines] += Lang.tip[55].Value;
-					}
+					toolTipLine[numLines] = damage + tip.Value;
+					toolTipNames[numLines] = "Damage";
 
 					numLines++;
+					/*
 					if (item.melee) {
 						int num3 = player[myPlayer].meleeCrit - player[myPlayer].inventory[player[myPlayer].selectedItem].crit + item.crit;
 						toolTipLine[numLines] = num3 + Lang.tip[5].Value;
@@ -15130,6 +_,14 @@
 						toolTipLine[numLines] = num5 + Lang.tip[5].Value;
 						numLines++;
 					}
+					*/
+					// TODO: make this not inherently exclude summons. minions should be allowed to crit in the right circumstances, too
+					if (!item.summon) {
+						int crit = player[myPlayer].GetWeaponCrit(item);
+						toolTipLine[numLines] = crit + Lang.tip[5].Value;
+						toolTipNames[numLines] = "CritChance";
+						numLines++;
+					}
 
 					if (item.useStyle != 0 && !item.summon) {
 						if (item.useAnimation <= 8)
@@ -15149,10 +_,13 @@
 						else
 							toolTipLine[numLines] = Lang.tip[13].Value;
 
+						toolTipNames[numLines] = "Speed";
 						numLines++;
 					}
 
 					float num6 = item.knockBack;
+					num6 = player[myPlayer].GetWeaponKnockback(item, num6);
+					/*
 					if (item.summon)
 						num6 += player[myPlayer].minionKB;
 
@@ -15162,6 +_,9 @@
 					if (player[myPlayer].inventory[player[myPlayer].selectedItem].type == 3106 && item.type == 3106)
 						num6 += num6 * (1f - player[myPlayer].stealth);
 
+					ItemLoader.GetWeaponKnockback(item, player[myPlayer], ref num6);
+					PlayerHooks.GetWeaponKnockback(player[myPlayer], item, ref num6);
+					*/
 					if (num6 == 0f)
 						toolTipLine[numLines] = Lang.tip[14].Value;
 					else if ((double)num6 <= 1.5)
@@ -15181,67 +_,80 @@
 					else
 						toolTipLine[numLines] = Lang.tip[22].Value;
 
+					toolTipNames[numLines] = "Knockback";
 					numLines++;
 				}
 
 				if (item.fishingPole > 0) {
 					toolTipLine[numLines] = Language.GetTextValue("GameUI.PrecentFishingPower", item.fishingPole);
+					toolTipNames[numLines] = "FishingPower";
 					numLines++;
 					toolTipLine[numLines] = Language.GetTextValue("GameUI.BaitRequired");
+					toolTipNames[numLines] = "NeedsBait";
 					numLines++;
 				}
 
 				if (item.bait > 0) {
 					toolTipLine[numLines] = Language.GetTextValue("GameUI.BaitPower", item.bait);
+					toolTipNames[numLines] = "BaitPower";
 					numLines++;
 				}
 
 				if (item.headSlot > 0 || item.bodySlot > 0 || item.legSlot > 0 || item.accessory || projHook[item.shoot] || item.mountType != -1 || (item.buffType > 0 && (lightPet[item.buffType] || vanityPet[item.buffType]))) {
 					if ((item.type == 854 || item.type == 3035) && npcShop > 0)
 						toolTipLine[numLines] = Lang.tip[60].Value;
-					else
+					else {
 						toolTipLine[numLines] = Lang.tip[23].Value;
-
+						toolTipNames[numLines] = "Equipable";
+					}
 					numLines++;
 				}
 
 				if (item.tileWand > 0) {
 					toolTipLine[numLines] = Lang.tip[52].Value + Lang.GetItemNameValue(item.tileWand);
+					toolTipNames[numLines] = "WandConsumes";
 					numLines++;
 				}
 
 				if (item.questItem) {
 					toolTipLine[numLines] = Lang.inter[65].Value;
+					toolTipNames[numLines] = "Quest";
 					numLines++;
 				}
 
 				if (item.vanity) {
 					toolTipLine[numLines] = Lang.tip[24].Value;
+					toolTipNames[numLines] = "Vanity";
 					numLines++;
 				}
 
 				if (!item.vanity && item.FitsAccessoryVanitySlot) {
 					toolTipLine[numLines] = Language.GetText("Misc.CanBePlacedInVanity").Value;
+					toolTipNames[numLines] = "VanityLegal";
 					numLines++;
 				}
 
 				if (item.defense > 0) {
 					toolTipLine[numLines] = item.defense + Lang.tip[25].Value;
+					toolTipNames[numLines] = "Defense";
 					numLines++;
 				}
 
 				if (item.pick > 0) {
 					toolTipLine[numLines] = item.pick + Lang.tip[26].Value;
+					toolTipNames[numLines] = "PickPower";
 					numLines++;
 				}
 
 				if (item.axe > 0) {
 					toolTipLine[numLines] = item.axe * 5 + Lang.tip[27].Value;
+					toolTipNames[numLines] = "AxePower";
 					numLines++;
 				}
 
 				if (item.hammer > 0) {
 					toolTipLine[numLines] = item.hammer + Lang.tip[28].Value;
+					toolTipNames[numLines] = "HammerPower";
 					numLines++;
 				}
 
@@ -15252,41 +_,49 @@
 					else
 						toolTipLine[numLines] = tileBoost + Lang.tip[54].Value;
 
+					toolTipNames[numLines] = "TileBoost";
 					numLines++;
 				}
 
 				if (item.healLife > 0) {
 					toolTipLine[numLines] = Language.GetTextValue("CommonItemTooltip.RestoresLife", item.healLife);
+					toolTipNames[numLines] = "HealLife";
 					numLines++;
 				}
 
 				if (item.healMana > 0) {
 					toolTipLine[numLines] = Language.GetTextValue("CommonItemTooltip.RestoresMana", item.healMana);
+					toolTipNames[numLines] = "HealMana";
 					numLines++;
 				}
 
 				if (item.mana > 0 && (item.type != 127 || !player[myPlayer].spaceGun)) {
 					toolTipLine[numLines] = Language.GetTextValue("CommonItemTooltip.UsesMana", (int)((float)item.mana * player[myPlayer].manaCost));
+					toolTipNames[numLines] = "UseMana";
 					numLines++;
 				}
 
 				if (item.createWall > 0 || item.createTile > -1) {
 					if (item.type != 213 && item.tileWand < 1) {
 						toolTipLine[numLines] = Lang.tip[33].Value;
+						toolTipNames[numLines] = "Placeable";
 						numLines++;
 					}
 				}
 				else if (item.ammo > 0 && !item.notAmmo) {
 					toolTipLine[numLines] = Lang.tip[34].Value;
+					toolTipNames[numLines] = "Ammo";
 					numLines++;
 				}
 				else if (item.consumable) {
 					toolTipLine[numLines] = Lang.tip[35].Value;
+					toolTipNames[numLines] = "Consumable";
 					numLines++;
 				}
 
 				if (item.material) {
 					toolTipLine[numLines] = Lang.tip[36].Value;
+					toolTipNames[numLines] = "Material";
 					numLines++;
 				}
 
@@ -15294,10 +_,12 @@
 					for (int i = 0; i < item.ToolTip.Lines; i++) {
 						if (i == 0 && ItemID.Sets.UsesCursedByPlanteraTooltip[item.type] && !NPC.downedPlantBoss) {
 							toolTipLine[numLines] = Lang.tip[59].Value;
+							toolTipNames[numLines] = "Tooltip" + i.ToString();
 							numLines++;
 						}
 						else {
 							toolTipLine[numLines] = item.ToolTip.GetLine(i);
+							toolTipNames[numLines] = "Tooltip" + i.ToString();
 							numLines++;
 						}
 					}
@@ -15305,16 +_,19 @@
 
 				if ((item.type == 3818 || item.type == 3819 || item.type == 3820 || item.type == 3824 || item.type == 3825 || item.type == 3826 || item.type == 3829 || item.type == 3830 || item.type == 3831 || item.type == 3832 || item.type == 3833 || item.type == 3834) && !player[myPlayer].downedDD2EventAnyDifficulty) {
 					toolTipLine[numLines] = Lang.misc[104].Value;
+					toolTipNames[numLines] = "EtherianManaWarning";
 					numLines++;
 				}
 
 				if (item.buffType > 0 && BuffID.Sets.IsWellFed[item.buffType] && expertMode) {
 					toolTipLine[numLines] = Lang.misc[40].Value;
+					toolTipNames[numLines] = "WellFedExpert";
 					numLines++;
 				}
 
 				if (item.buffTime > 0) {
 					string text = (item.buffTime / 60 < 60) ? Language.GetTextValue("CommonItemTooltip.SecondDuration", Math.Round((double)item.buffTime / 60.0)) : Language.GetTextValue("CommonItemTooltip.MinuteDuration", Math.Round((double)(item.buffTime / 60) / 60.0));
+					toolTipNames[numLines] = "BuffTime";
 					toolTipLine[numLines] = text;
 					numLines++;
 				}
@@ -15322,6 +_,7 @@
 				if (item.type == 3262 || item.type == 3282 || item.type == 3283 || item.type == 3284 || item.type == 3285 || item.type == 3286 || item.type == 3316 || item.type == 3315 || item.type == 3317 || item.type == 3291 || item.type == 3389) {
 					toolTipLine[numLines] = " ";
 					yoyoLogo = numLines;
+					toolTipNames[numLines] = "OneDropLogo";
 					numLines++;
 				}
 
@@ -15345,6 +_,7 @@
 							badPreFixLine[numLines] = true;
 
 						preFixLine[numLines] = true;
+						toolTipNames[numLines] = "PrefixDamage";
 						numLines++;
 					}
 
@@ -15362,6 +_,7 @@
 							badPreFixLine[numLines] = true;
 
 						preFixLine[numLines] = true;
+						toolTipNames[numLines] = "PrefixSpeed";
 						numLines++;
 					}
 
@@ -15376,6 +_,7 @@
 							badPreFixLine[numLines] = true;
 
 						preFixLine[numLines] = true;
+						toolTipNames[numLines] = "PrefixCritChance";
 						numLines++;
 					}
 
@@ -15392,6 +_,7 @@
 							badPreFixLine[numLines] = true;
 
 						preFixLine[numLines] = true;
+						toolTipNames[numLines] = "PrefixUseMana";
 						numLines++;
 					}
 
@@ -15408,6 +_,7 @@
 							badPreFixLine[numLines] = true;
 
 						preFixLine[numLines] = true;
+						toolTipNames[numLines] = "PrefixSize";
 						numLines++;
 					}
 
@@ -15424,6 +_,7 @@
 							badPreFixLine[numLines] = true;
 
 						preFixLine[numLines] = true;
+						toolTipNames[numLines] = "PrefixShootSpeed";
 						numLines++;
 					}
 
@@ -15440,137 +_,160 @@
 							badPreFixLine[numLines] = true;
 
 						preFixLine[numLines] = true;
+						toolTipNames[numLines] = "PrefixKnockback";
 						numLines++;
 					}
 
 					if (item.prefix == 62) {
 						toolTipLine[numLines] = "+1" + Lang.tip[25].Value;
 						preFixLine[numLines] = true;
+						toolTipNames[numLines] = "PrefixAccDefense";
 						numLines++;
 					}
 
 					if (item.prefix == 63) {
 						toolTipLine[numLines] = "+2" + Lang.tip[25].Value;
 						preFixLine[numLines] = true;
+						toolTipNames[numLines] = "PrefixAccDefense";
 						numLines++;
 					}
 
 					if (item.prefix == 64) {
 						toolTipLine[numLines] = "+3" + Lang.tip[25].Value;
 						preFixLine[numLines] = true;
+						toolTipNames[numLines] = "PrefixAccDefense";
 						numLines++;
 					}
 
 					if (item.prefix == 65) {
 						toolTipLine[numLines] = "+4" + Lang.tip[25].Value;
 						preFixLine[numLines] = true;
+						toolTipNames[numLines] = "PrefixAccDefense";
 						numLines++;
 					}
 
 					if (item.prefix == 66) {
 						toolTipLine[numLines] = "+20 " + Lang.tip[31].Value;
 						preFixLine[numLines] = true;
+						toolTipNames[numLines] = "PrefixAccMaxMana";
 						numLines++;
 					}
 
 					if (item.prefix == 67) {
 						toolTipLine[numLines] = "+2" + Lang.tip[5].Value;
 						preFixLine[numLines] = true;
+						toolTipNames[numLines] = "PrefixAccCritChance";
 						numLines++;
 					}
 
 					if (item.prefix == 68) {
 						toolTipLine[numLines] = "+4" + Lang.tip[5].Value;
 						preFixLine[numLines] = true;
+						toolTipNames[numLines] = "PrefixAccCritChance";
 						numLines++;
 					}
 
 					if (item.prefix == 69) {
 						toolTipLine[numLines] = "+1" + Lang.tip[39].Value;
 						preFixLine[numLines] = true;
+						toolTipNames[numLines] = "PrefixAccDamage";
 						numLines++;
 					}
 
 					if (item.prefix == 70) {
 						toolTipLine[numLines] = "+2" + Lang.tip[39].Value;
 						preFixLine[numLines] = true;
+						toolTipNames[numLines] = "PrefixAccDamage";
 						numLines++;
 					}
 
 					if (item.prefix == 71) {
 						toolTipLine[numLines] = "+3" + Lang.tip[39].Value;
 						preFixLine[numLines] = true;
+						toolTipNames[numLines] = "PrefixAccDamage";
 						numLines++;
 					}
 
 					if (item.prefix == 72) {
 						toolTipLine[numLines] = "+4" + Lang.tip[39].Value;
 						preFixLine[numLines] = true;
+						toolTipNames[numLines] = "PrefixAccDamage";
 						numLines++;
 					}
 
 					if (item.prefix == 73) {
 						toolTipLine[numLines] = "+1" + Lang.tip[46].Value;
 						preFixLine[numLines] = true;
+						toolTipNames[numLines] = "PrefixAccMoveSpeed";
 						numLines++;
 					}
 
 					if (item.prefix == 74) {
 						toolTipLine[numLines] = "+2" + Lang.tip[46].Value;
 						preFixLine[numLines] = true;
+						toolTipNames[numLines] = "PrefixAccMoveSpeed";
 						numLines++;
 					}
 
 					if (item.prefix == 75) {
 						toolTipLine[numLines] = "+3" + Lang.tip[46].Value;
 						preFixLine[numLines] = true;
+						toolTipNames[numLines] = "PrefixAccMoveSpeed";
 						numLines++;
 					}
 
 					if (item.prefix == 76) {
 						toolTipLine[numLines] = "+4" + Lang.tip[46].Value;
 						preFixLine[numLines] = true;
+						toolTipNames[numLines] = "PrefixAccMoveSpeed";
 						numLines++;
 					}
 
 					if (item.prefix == 77) {
 						toolTipLine[numLines] = "+1" + Lang.tip[47].Value;
 						preFixLine[numLines] = true;
+						toolTipNames[numLines] = "PrefixAccMeleeSpeed";
 						numLines++;
 					}
 
 					if (item.prefix == 78) {
 						toolTipLine[numLines] = "+2" + Lang.tip[47].Value;
 						preFixLine[numLines] = true;
+						toolTipNames[numLines] = "PrefixAccMeleeSpeed";
 						numLines++;
 					}
 
 					if (item.prefix == 79) {
 						toolTipLine[numLines] = "+3" + Lang.tip[47].Value;
 						preFixLine[numLines] = true;
+						toolTipNames[numLines] = "PrefixAccMeleeSpeed";
 						numLines++;
 					}
 
 					if (item.prefix == 80) {
 						toolTipLine[numLines] = "+4" + Lang.tip[47].Value;
 						preFixLine[numLines] = true;
+						toolTipNames[numLines] = "PrefixAccMeleeSpeed";
 						numLines++;
 					}
 				}
 
 				if (item.wornArmor && player[myPlayer].setBonus != "") {
 					toolTipLine[numLines] = Lang.tip[48].Value + " " + player[myPlayer].setBonus;
+					toolTipNames[numLines] = "SetBonus";
 					numLines++;
 				}
 			}
 
 			if (item.expert) {
 				toolTipLine[numLines] = Language.GetTextValue("GameUI.Expert");
+				toolTipNames[numLines] = "Expert";
 				numLines++;
 			}
 
-			if (item.rare == -13) {
+			if (item.master) {
 				toolTipLine[numLines] = Language.GetTextValue("GameUI.Master");
+				toolTipNames[numLines] = "Master";
 				numLines++;
 			}
 
@@ -15579,6 +_,7 @@
 				if (amountNeeded - sacrificeCount > 0) {
 					toolTipLine[numLines] = Language.GetTextValue("CommonItemTooltip.CreativeSacrificeNeeded", amountNeeded - sacrificeCount);
 					researchLine = numLines;
+					toolTipNames[numLines] = "JourneyResearch";
 					numLines++;
 				}
 			}
@@ -15588,11 +_,12 @@
 				string[] array = bestiaryNotes.Split('\n');
 				foreach (string text2 in array) {
 					toolTipLine[numLines++] = text2;
+					toolTipNames[numLines - 1] = "BestiaryNotes";
 				}
 			}
 		}
 
-		private void MouseText_DrawBuffTooltip(string buffString, ref int X, ref int Y) {
+		private void MouseText_DrawBuffTooltip(string buffString, ref int X, ref int Y, int buffNameHeight) {
 			Microsoft.Xna.Framework.Point p = new Microsoft.Xna.Framework.Point(X, Y);
 			int num = 220;
 			int num2 = 72;
@@ -15607,7 +_,7 @@
 
 			if (bannerMouseOver) {
 				int num6 = 0;
-				for (int i = 0; i < 289; i++) {
+				for (int i = 0; i < NPCLoader.NPCCount; i++) {
 					if (Item.BannerToNPC(i) != 0 && player[myPlayer].HasNPCBannerBuff(i)) {
 						num6++;
 						string nPCNameValue = Lang.GetNPCNameValue(Item.BannerToNPC(i));
@@ -15632,6 +_,7 @@
 				}
 			}
 
+			BuffLoader.CustomBuffTipSize(buffString, list);
 			Vector2 zero = Vector2.Zero;
 			foreach (Vector2 item2 in list) {
 				if (zero.X < item2.X)
@@ -15649,7 +_,7 @@
 
 			for (int k = 0; k < 5; k++) {
 				int num11 = X;
-				int num12 = Y + (int)FontAssets.MouseText.Value.MeasureString(buffString).Y;
+				int num12 = Y + buffNameHeight;
 				Microsoft.Xna.Framework.Color color = Microsoft.Xna.Framework.Color.Black;
 				switch (k) {
 					case 0:
@@ -15676,7 +_,7 @@
 				return;
 
 			int num13 = 0;
-			for (int l = 0; l < 289; l++) {
+			for (int l = 0; l < NPCLoader.NPCCount; l++) {
 				if (Item.BannerToNPC(l) == 0 || !player[myPlayer].HasNPCBannerBuff(l))
 					continue;
 
@@ -15718,9 +_,12 @@
 					spriteBatch.DrawString(FontAssets.MouseText.Value, text, new Vector2(num14, num15), color2, 0f, default(Vector2), 1f, SpriteEffects.None, 0f);
 				}
 
+				// TODO: BuffLoader.DrawCustomBuffTip here? This is new to fix too many banner buffs I think.
 				if (flag)
 					break;
 			}
+
+			BuffLoader.DrawCustomBuffTip(buffString, spriteBatch, X, Y + (int)FontAssets.MouseText.Value.MeasureString(buffString).Y);
 		}
 
 		protected void DrawFPS() {
@@ -15955,7 +_,7 @@
 					continue;
 
 				bool flag = false;
-				if (((gore[i].type >= 706 && gore[i].type <= 717) || gore[i].type == 943 || gore[i].type == 1147 || (gore[i].type >= 1160 && gore[i].type <= 1162)) && (gore[i].frame < 7 || gore[i].frame > 9))
+				if (GoreLoader.DrawBackGore(gore[i]))
 					flag = true;
 
 				if (flag) {
@@ -15963,11 +_,11 @@
 					if (gore[i].Frame.ColumnCount > 1 || gore[i].Frame.RowCount > 1) {
 						Microsoft.Xna.Framework.Rectangle sourceRectangle = gore[i].Frame.GetSourceRectangle(TextureAssets.Gore[gore[i].type].Value);
 						Microsoft.Xna.Framework.Color alpha = gore[i].GetAlpha(Lighting.GetColor((int)((double)gore[i].position.X + (double)sourceRectangle.Width * 0.5) / 16, (int)(((double)gore[i].position.Y + (double)sourceRectangle.Height * 0.5) / 16.0)));
-						spriteBatch.Draw(TextureAssets.Gore[gore[i].type].Value, new Vector2(gore[i].position.X - screenPosition.X + (float)(sourceRectangle.Width / 2), gore[i].position.Y - screenPosition.Y + (float)(sourceRectangle.Height / 2) - 2f), sourceRectangle, alpha, gore[i].rotation, new Vector2(sourceRectangle.Width / 2, sourceRectangle.Height / 2), gore[i].scale, SpriteEffects.None, 0f);
+						spriteBatch.Draw(TextureAssets.Gore[gore[i].type].Value, new Vector2(gore[i].position.X + gore[i].drawOffset.X - screenPosition.X + (float)(sourceRectangle.Width / 2), gore[i].position.Y + gore[i].drawOffset.Y - screenPosition.Y + (float)(sourceRectangle.Height / 2) - 2f), sourceRectangle, alpha, gore[i].rotation, new Vector2(sourceRectangle.Width / 2, sourceRectangle.Height / 2), gore[i].scale, SpriteEffects.None, 0f);
 					}
 					else {
 						Microsoft.Xna.Framework.Color alpha2 = gore[i].GetAlpha(Lighting.GetColor((int)((double)gore[i].position.X + (double)TextureAssets.Gore[gore[i].type].Width() * 0.5) / 16, (int)(((double)gore[i].position.Y + (double)TextureAssets.Gore[gore[i].type].Height() * 0.5) / 16.0)));
-						spriteBatch.Draw(TextureAssets.Gore[gore[i].type].Value, new Vector2(gore[i].position.X - screenPosition.X + (float)(TextureAssets.Gore[gore[i].type].Width() / 2), gore[i].position.Y - screenPosition.Y + (float)(TextureAssets.Gore[gore[i].type].Height() / 2)), new Microsoft.Xna.Framework.Rectangle(0, 0, TextureAssets.Gore[gore[i].type].Width(), TextureAssets.Gore[gore[i].type].Height()), alpha2, gore[i].rotation, new Vector2(TextureAssets.Gore[gore[i].type].Width() / 2, TextureAssets.Gore[gore[i].type].Height() / 2), gore[i].scale, SpriteEffects.None, 0f);
+						spriteBatch.Draw(TextureAssets.Gore[gore[i].type].Value, new Vector2(gore[i].position.X + gore[i].drawOffset.X - screenPosition.X + (float)(TextureAssets.Gore[gore[i].type].Width() / 2), gore[i].position.Y + gore[i].drawOffset.Y - screenPosition.Y + (float)(TextureAssets.Gore[gore[i].type].Height() / 2)), new Microsoft.Xna.Framework.Rectangle(0, 0, TextureAssets.Gore[gore[i].type].Width(), TextureAssets.Gore[gore[i].type].Height()), alpha2, gore[i].rotation, new Vector2(TextureAssets.Gore[gore[i].type].Width() / 2, TextureAssets.Gore[gore[i].type].Height() / 2), gore[i].scale, SpriteEffects.None, 0f);
 					}
 				}
 			}
@@ -15979,7 +_,7 @@
 				if (!gore[i].active || gore[i].type <= 0)
 					continue;
 
-				if (((gore[i].type >= 706 && gore[i].type <= 717) || gore[i].type == 943 || gore[i].type == 1147 || (gore[i].type >= 1160 && gore[i].type <= 1162)) && (gore[i].frame < 7 || gore[i].frame > 9)) {
+				if (GoreLoader.DrawBackGore(gore[i])) {
 					drawBackGore = true;
 					continue;
 				}
@@ -15992,11 +_,11 @@
 						value.Y += 4f;
 
 					Microsoft.Xna.Framework.Color alpha = gore[i].GetAlpha(Lighting.GetColor((int)((double)gore[i].position.X + (double)sourceRectangle.Width * 0.5) / 16, (int)(((double)gore[i].position.Y + (double)sourceRectangle.Height * 0.5) / 16.0)));
-					spriteBatch.Draw(TextureAssets.Gore[gore[i].type].Value, new Vector2(gore[i].position.X - screenPosition.X + (float)(sourceRectangle.Width / 2), gore[i].position.Y - screenPosition.Y + (float)(sourceRectangle.Height / 2) - 2f) + value, sourceRectangle, alpha, gore[i].rotation, new Vector2(sourceRectangle.Width / 2, sourceRectangle.Height / 2), gore[i].scale, SpriteEffects.None, 0f);
+					spriteBatch.Draw(TextureAssets.Gore[gore[i].type].Value, new Vector2(gore[i].position.X + gore[i].drawOffset.X - screenPosition.X + (float)(sourceRectangle.Width / 2), gore[i].position.Y + gore[i].drawOffset.Y - screenPosition.Y + (float)(sourceRectangle.Height / 2) - 2f) + value, sourceRectangle, alpha, gore[i].rotation, new Vector2(sourceRectangle.Width / 2, sourceRectangle.Height / 2), gore[i].scale, SpriteEffects.None, 0f);
 				}
 				else {
 					Microsoft.Xna.Framework.Color alpha2 = gore[i].GetAlpha(Lighting.GetColor((int)((double)gore[i].position.X + (double)TextureAssets.Gore[gore[i].type].Width() * 0.5) / 16, (int)(((double)gore[i].position.Y + (double)TextureAssets.Gore[gore[i].type].Height() * 0.5) / 16.0)));
-					spriteBatch.Draw(TextureAssets.Gore[gore[i].type].Value, new Vector2(gore[i].position.X - screenPosition.X + (float)(TextureAssets.Gore[gore[i].type].Width() / 2), gore[i].position.Y - screenPosition.Y + (float)(TextureAssets.Gore[gore[i].type].Height() / 2)), new Microsoft.Xna.Framework.Rectangle(0, 0, TextureAssets.Gore[gore[i].type].Width(), TextureAssets.Gore[gore[i].type].Height()), alpha2, gore[i].rotation, new Vector2(TextureAssets.Gore[gore[i].type].Width() / 2, TextureAssets.Gore[gore[i].type].Height() / 2), gore[i].scale, SpriteEffects.None, 0f);
+					spriteBatch.Draw(TextureAssets.Gore[gore[i].type].Value, new Vector2(gore[i].position.X + gore[i].drawOffset.X - screenPosition.X + (float)(TextureAssets.Gore[gore[i].type].Width() / 2), gore[i].position.Y + gore[i].drawOffset.Y - screenPosition.Y + (float)(TextureAssets.Gore[gore[i].type].Height() / 2)), new Microsoft.Xna.Framework.Rectangle(0, 0, TextureAssets.Gore[gore[i].type].Width(), TextureAssets.Gore[gore[i].type].Height()), alpha2, gore[i].rotation, new Vector2(TextureAssets.Gore[gore[i].type].Width() / 2, TextureAssets.Gore[gore[i].type].Height() / 2), gore[i].scale, SpriteEffects.None, 0f);
 				}
 			}
 
@@ -16083,6 +_,8 @@
 			float num = 0f;
 			if (theNPC.type == 125)
 				num = 30f;
+			else if (theNPC.ModNPC != null)
+				num = theNPC.ModNPC.DrawOffsetY;
 			else if (theNPC.type == 54)
 				num = 2f;
 			else if (theNPC.type == 205)
@@ -16283,7 +_,7 @@
 			Microsoft.Xna.Framework.Rectangle rectangle = new Microsoft.Xna.Framework.Rectangle((int)screenPosition.X - 800, (int)screenPosition.Y - 800, screenWidth + 1600, screenHeight + 1600);
 			for (int num = 199; num >= 0; num--) {
 				try {
-					if (npc[num].active && npc[num].type > 0 && npc[num].type < 665 && !npc[num].hide) {
+					if (npc[num].active && npc[num].type > 0 && !npc[num].hide) {
 						npc[num].position += npc[num].netOffset;
 						if (npc[num].behindTiles == behindTiles) {
 							if (npc[num].type == 125 || npc[num].type == 126) {
@@ -16396,12 +_,12 @@
 			}
 		}
 
-		protected void DrawNPCCheckAlt(NPC n) {
+		public void DrawNPCCheckAlt(NPC n) {
 			if (TownNPCProfiles.Instance.GetProfile(n.type, out ITownNPCProfile profile))
 				TextureAssets.Npc[n.type] = profile.GetTextureNPCShouldUse(n);
 		}
 
-		protected void DrawNPC(int iNPCIndex, bool behindTiles) {
+		public void DrawNPC(int iNPCIndex, bool behindTiles) {
 			NPC rCurrentNPC = npc[iNPCIndex];
 			Vector2 screenPos = screenPosition;
 			DrawNPCDirect(spriteBatch, rCurrentNPC, behindTiles, screenPos);
@@ -16797,6 +_,17 @@
 				}
 			}
 
+			NPCLoader.DrawEffects(rCurrentNPC, ref npcColor); //TODO: Effects were previously done before drawing, here, but 1.4 moved them to updates in UpdateNPC_BuffApplyVFX(). Should this hook be moved and renamed? --Mirsario
+			
+			if (NPCLoader.PreDraw(rCurrentNPC, spriteBatch, npcColor)) {
+				DrawNPCDirect_Inner(spriteBatch, rCurrentNPC, behindTiles, screenPos, ref npcColor);
+			}
+
+			NPCLoader.PostDraw(rCurrentNPC, spriteBatch, npcColor);
+		}
+
+		private void DrawNPCDirect_Inner(SpriteBatch mySpriteBatch, NPC rCurrentNPC, bool behindTiles, Vector2 screenPos, ref Color npcColor) {
+			int type = rCurrentNPC.type;
 			npcColor = rCurrentNPC.GetNPCColorTintedByBuffs(npcColor);
 			if (type == 50) {
 				Vector2 zero = Vector2.Zero;
@@ -20121,12 +_,14 @@
 				}
 
 				instance.LoadItem(num8);
+				NPCLoader.DrawTownAttackGun(n, ref num7, ref num8, ref num9);
 				Texture2D value3 = TextureAssets.Item[num8].Value;
 				int num10 = (int)DrawPlayerItemPos(1f, num8).X - num9;
 				Vector2 origin2 = new Vector2(-num10, value3.Height / 2);
 				if (n.spriteDirection == -1)
 					origin2 = new Vector2(value3.Width + num10, value3.Height / 2);
 
+				//patch context
 				spriteBatch.Draw(value3, new Vector2((int)(vector2.X - screenPosition.X), (int)(vector2.Y - screenPosition.Y)), null, npcColor, rotation, origin2, n.scale * num7, npcSpriteEffect ^ SpriteEffects.FlipHorizontally, 0f);
 				if (n.type == 22 && n.frame.Y / (TextureAssets.Npc[n.type].Height() / npcFrameCount[n.type]) >= 21) {
 					Texture2D value4 = TextureAssets.Extra[52].Value;
@@ -20186,6 +_,7 @@
 						zero.Y = 12f;
 				}
 
+				NPCLoader.DrawTownAttackSwing(n, ref value9, ref num11, ref scaleFactor, ref zero);
 				Tuple<Vector2, float> swingStats = n.GetSwingStats(NPCID.Sets.AttackTime[n.type] * 2, (int)n.ai[1], n.spriteDirection, num11, num11);
 				Vector2 vector4 = swingStats.Item1 + (swingStats.Item1 - n.Center) * scaleFactor + zero;
 				Vector2 origin4 = value9.Size() * new Vector2((n.spriteDirection != 1) ? 1 : 0, 1f);
@@ -21650,6 +_,11 @@
 			if (projectile.type == 14)
 				color31 = Microsoft.Xna.Framework.Color.White;
 
+			if (!ProjectileLoader.PreDraw(projectile, spriteBatch, color31)) {
+				ProjectileLoader.PostDraw(projectile, spriteBatch, color31);
+				return;
+			}
+
 			int num136 = 0;
 			int num137 = 0;
 			if (projectile.type == 175)
@@ -21991,6 +_,7 @@
 				num137 = 3;
 			}
 
+			//patch details
 			if (projectile.type == 397) {
 				num138 -= 1f;
 				num136 = -2;
@@ -22000,6 +_,7 @@
 			if (projectile.type == 398)
 				num136 = 8;
 
+			ProjectileLoader.DrawOffset(projectile, ref num137, ref num136, ref num138);
 			SpriteEffects spriteEffects = SpriteEffects.None;
 			if (projectile.spriteDirection == -1)
 				spriteEffects = SpriteEffects.FlipHorizontally;
@@ -25203,7 +_,7 @@
 				}
 
 				if (projectile.bobber) {
-					if (projectile.ai[1] > 0f && projectile.ai[1] < 5088f && projectile.ai[0] == 1f) {
+					if (projectile.ai[1] > 0f && projectile.ai[0] == 1f) {
 						int num386 = (int)projectile.ai[1];
 						Vector2 center5 = projectile.Center;
 						float rotation30 = projectile.rotation;
@@ -25248,6 +_,10 @@
 					if (projectile.type == 473)
 						EntitySpriteDraw(TextureAssets.Projectile[projectile.type].Value, new Vector2(projectile.position.X - screenPosition.X + num138 + (float)num137, projectile.position.Y - screenPosition.Y + (float)(projectile.height / 2) + projectile.gfxOffY), new Microsoft.Xna.Framework.Rectangle(0, 0, TextureAssets.Projectile[projectile.type].Width(), TextureAssets.Projectile[projectile.type].Height()), new Microsoft.Xna.Framework.Color(255, 255, 0, 0), projectile.rotation, new Vector2(num138, projectile.height / 2 + num136), projectile.scale, spriteEffects, 0);
 
+					ModProjectile modProjectile = projectile.ModProjectile;
+					if (modProjectile != null && ModContent.TryGetTexture(modProjectile.GlowTexture, out var glowTexture))
+						spriteBatch.Draw(glowTexture.Value, new Vector2(projectile.position.X - screenPosition.X + num138 + num137, projectile.position.Y - screenPosition.Y + projectile.height / 2 + projectile.gfxOffY), new Microsoft.Xna.Framework.Rectangle?(new Microsoft.Xna.Framework.Rectangle(0, 0, TextureAssets.Projectile[projectile.type].Width(), TextureAssets.Projectile[projectile.type].Height())), new Microsoft.Xna.Framework.Color(250, 250, 250, projectile.alpha), projectile.rotation, new Vector2(num138, projectile.height / 2 + num136), projectile.scale, spriteEffects, 0f);
+
 					if (projectile.type == 312) {
 						ulong seed3 = TileFrameSeed;
 						for (int num389 = 0; num389 < 4; num389++) {
@@ -27403,10 +_,13 @@
 				}
 				else if (npc[i].type == 516 || npc[i].type == 519) {
 					DrawCacheNPCProjectiles.Add(i);
+					//Extra patch context.
 				}
 				else if (npc[i].type == 548) {
 					DrawCacheNPCsBehindNonSolidTiles.Add(i);
 				}
+				
+				NPCLoader.DrawBehind(Main.npc[i], i);
 			}
 		}
 
@@ -27440,7 +_,7 @@
 					DrawCacheProjsBehindNPCs.Add(i);
 
 				if (projectile[i].type != 636 && projectile[i].type != 598)
-					continue;
+					goto PostProjDrawCache;
 
 				bool flag = true;
 				if (projectile[i].ai[0] == 1f) {
@@ -27457,6 +_,9 @@
 
 				if (flag)
 					DrawCacheProjsBehindProjectiles.Add(i);
+				
+				PostProjDrawCache:
+				ProjectileLoader.DrawBehind(projectile[i], i, DrawCacheProjsBehindNPCsAndTiles, DrawCacheProjsBehindNPCs, DrawCacheProjsBehindProjectiles, DrawCacheProjsOverWiresUI);
 			}
 		}
 
@@ -27806,10 +_,14 @@
 			Vector2 value = new Vector2((float)(item.width / 2) - vector.X, item.height - frame.Height);
 			Vector2 vector2 = item.position - screenPosition + vector + value;
 			float num = item.velocity.X * 0.2f;
+			// patch context.
 			float scale = 1f;
 			Microsoft.Xna.Framework.Color color = Lighting.GetColor(item.Center.ToTileCoordinates());
 			Microsoft.Xna.Framework.Color currentColor = item.GetAlpha(color);
 			ItemSlot.GetItemLight(ref currentColor, ref scale, item);
+			if (!ItemLoader.PreDrawInWorld(item, spriteBatch, color, currentColor, ref num, ref scale, whoami)) {
+				goto PostDraw;
+			}
 			int num2 = item.glowMask;
 			if (!gamePaused && base.IsActive && (item.IsACoin || item.type == 58 || item.type == 109) && color.R > 60 && (float)rand.Next(500) - (Math.Abs(item.velocity.X) + Math.Abs(item.velocity.Y)) * 10f < (float)((int)color.R / 50)) {
 				int type = 43;
@@ -27903,6 +_,11 @@
 			if (item.type == 3779)
 				num2 = -1;
 
+			if (ItemLoader.animations.Contains(item.type)) {
+				ItemLoader.DrawAnimatedItem(item, whoami, color, currentColor, num, scale);
+				goto PostDraw;
+			}
+
 			spriteBatch.Draw(texture, vector2, frame, currentColor, num, vector, scale, SpriteEffects.None, 0f);
 			if (item.color != Microsoft.Xna.Framework.Color.Transparent)
 				spriteBatch.Draw(texture, vector2, frame, item.GetColor(color), num, vector, scale, SpriteEffects.None, 0f);
@@ -27910,11 +_,15 @@
 			if (num2 != -1)
 				spriteBatch.Draw(TextureAssets.GlowMask[num2].Value, vector2, frame, new Microsoft.Xna.Framework.Color(250, 250, 250, item.alpha), num, vector, scale, SpriteEffects.None, 0f);
 
+			//Extra context.
 			if (ItemID.Sets.TrapSigned[item.type])
 				spriteBatch.Draw(TextureAssets.Wire.Value, vector2 + frame.Size().RotatedBy(num) * 0.45f * item.scale, new Microsoft.Xna.Framework.Rectangle(4, 58, 8, 8), currentColor, 0f, new Vector2(4f), 1f, SpriteEffects.None, 0f);
 
 			if (item.type == 3858)
 				spriteBatch.Draw(TextureAssets.GlowMask[233].Value, vector2, glowmaskFrame, new Microsoft.Xna.Framework.Color(255, 255, 255, 63) * 0.75f, num, glowmaskFrame.Size() / 2f, scale, SpriteEffects.None, 0f);
+
+			PostDraw:
+			ItemLoader.PostDrawInWorld(item, spriteBatch, color, currentColor, num, scale, whoami);
 		}
 
 		public void DrawItems() {
@@ -28060,6 +_,12 @@
 					if (dust.type == 213)
 						scale = 1f;
 
+					ModDust modDust = ModDust.GetDust(dust.type);
+					if (modDust != null) {
+						modDust.Draw(dust, newColor, scale);
+						continue;
+					}
+
 					spriteBatch.Draw(TextureAssets.Dust.Value, dust.position - screenPosition, dust.frame, newColor, dust.GetVisualRotation(), new Vector2(4f, 4f), scale, SpriteEffects.None, 0f);
 					if (dust.color.PackedValue != 0) {
 						Microsoft.Xna.Framework.Color color6 = dust.GetColor(newColor);
@@ -28843,12 +_,16 @@
 			string focusText = "";
 			string focusText2 = "";
 			int num4 = player[myPlayer].statLifeMax2 - player[myPlayer].statLife;
-			for (int j = 0; j < 22; j++) {
+			for (int j = 0; j < Player.MaxBuffs; j++) {
 				int num5 = player[myPlayer].buffType[j];
-				if (debuff[num5] && player[myPlayer].buffTime[j] > 60 && num5 != 28 && num5 != 34 && num5 != 87 && num5 != 89 && num5 != 21 && num5 != 86 && num5 != 199)
+				if (debuff[num5] && player[myPlayer].buffTime[j] > 60 && BuffLoader.CanBeCleared(num5))
 					num4 += 100;
 			}
 
+			int health = LocalPlayer.statLifeMax2 - LocalPlayer.statLife;
+			bool removeDebuffs = true;
+			string reason = "";
+			bool canHeal = true;
 			if (NPC.downedGolemBoss)
 				num4 *= 200;
 			else if (NPC.downedPlantBoss)
@@ -29013,6 +_,10 @@
 				if (num15 > 0 && num15 < 1)
 					num15 = 1;
 
+				reason = Language.GetTextValue("tModLoader.DefaultNurseCantHealChat");
+				canHeal = PlayerHooks.ModifyNurseHeal(player[myPlayer], npc[player[myPlayer].talkNPC], ref health, ref removeDebuffs, ref reason);
+				PlayerHooks.ModifyNursePrice(player[myPlayer], npc[player[myPlayer].talkNPC], health, removeDebuffs, ref num15);
+
 				if (num15 < 0)
 					num15 = 0;
 
@@ -29063,9 +_,12 @@
 				else {
 					text5 = text5.Substring(0, text5.Length - 1);
 					focusText = Lang.inter[54].Value + " (" + text5 + ")";
+					//Patch context.
 				}
 			}
 
+			NPCLoader.SetChatButtons(ref focusText, ref focusText2);
+			
 			if (!flag) {
 				DrawNPCChatButtons(num, textColor, amountOfLines, focusText, focusText2);
 				if (text2 != null) {
@@ -29100,11 +_,19 @@
 						SubmitSignText();
 					else
 						IngameFancyUI.OpenVirtualKeyboard(1);
+					return;
 				}
 				else if (NPCID.Sets.IsTownPet[npc[player[myPlayer].talkNPC].type]) {
 					player[myPlayer].PetAnimal(player[myPlayer].talkNPC);
+					return;
 				}
+
+				if (!NPCLoader.PreChatButtonClicked(true))
+					return;
+
+				NPCLoader.OnChatButtonClicked(true);
+				
-				else if (npc[player[myPlayer].talkNPC].type == 369) {
+				if (npc[player[myPlayer].talkNPC].type == 369) {
 					npcChatCornerItem = 0;
 					SoundEngine.PlaySound(12);
 					bool flag3 = false;
@@ -29275,10 +_,15 @@
 
 					SoundEngine.PlaySound(12);
 					if (num4 > 0) {
+						if (!canHeal) {
+							npcChatText = reason;
+							return;
+						}
+						
 						if (player[myPlayer].BuyItem(num4)) {
 							AchievementsHelper.HandleNurseService(num4);
 							SoundEngine.PlaySound(SoundID.Item4);
-							player[myPlayer].HealEffect(player[myPlayer].statLifeMax2 - player[myPlayer].statLife);
+							player[myPlayer].HealEffect(health, true);
 							if ((double)player[myPlayer].statLife < (double)player[myPlayer].statLifeMax2 * 0.25)
 								npcChatText = Lang.dialog(227);
 							else if ((double)player[myPlayer].statLife < (double)player[myPlayer].statLifeMax2 * 0.5)
@@ -29288,14 +_,21 @@
 							else
 								npcChatText = Lang.dialog(230);
 
-							player[myPlayer].statLife = player[myPlayer].statLifeMax2;
-							for (int l = 0; l < 22; l++) {
+							player[myPlayer].statLife += health;
+							
+							if (!removeDebuffs) // no indent for better patching
+								goto SkipDebuffRemoval;
+								
+							for (int l = 0; l < Player.MaxBuffs; l++) {
 								int num24 = player[myPlayer].buffType[l];
-								if (debuff[num24] && player[myPlayer].buffTime[l] > 0 && num24 != 28 && num24 != 34 && num24 != 87 && num24 != 89 && num24 != 21 && num24 != 86 && num24 != 199) {
+								if (debuff[num24] && player[myPlayer].buffTime[l] > 0 && BuffLoader.CanBeCleared(num24)) {
 									player[myPlayer].DelBuff(l);
 									l = -1;
 								}
 							}
+							
+							SkipDebuffRemoval:
+							PlayerHooks.PostNurseHeal(LocalPlayer, npc[LocalPlayer.talkNPC], health, removeDebuffs, num4);
 						}
 						else {
 							int num25 = rand.Next(3);
@@ -29337,6 +_,10 @@
 				if (!npcChatFocus3 || player[myPlayer].talkNPC < 0)
 					return;
 
+				if (!NPCLoader.PreChatButtonClicked(false))
+					return;
+
+				NPCLoader.OnChatButtonClicked(false);
 				if (npc[player[myPlayer].talkNPC].type == 20) {
 					SoundEngine.PlaySound(12);
 					npcChatText = Lang.GetDryadWorldStatusDialog();
@@ -30064,7 +_,7 @@
 					num29++;
 
 				int num31 = 46;
-				for (int n = 0; n < 22; n++) {
+				for (int n = 0; n < Player.MaxBuffs; n++) {
 					if (player[myPlayer].buffType[n] != 0) {
 						int num32 = num28 / num29;
 						int num33 = num28 % num29;
@@ -30087,10 +_,12 @@
 						if (num34 == 147)
 							bannerMouseOver = true;
 
+						int rare = 0;
 						if (meleeBuff[num34])
-							MouseTextHackZoom(buffName, -10, 0, buffTooltip);
-						else
-							MouseTextHackZoom(buffName, buffTooltip);
+							rare = -10;
+
+						BuffLoader.ModifyBuffTip(num34, ref buffTooltip, ref rare);
+						MouseTextHackZoom(buffName, rare, 0);
 					}
 				}
 			}
@@ -30310,11 +_,17 @@
 					string text = Lang.inter[46].Value + ": ";
 					if (reforgeItem.type > 0) {
 						int num58 = reforgeItem.value;
-						if (player[myPlayer].discount)
+						bool canApplyDiscount = true;
+						if (!ItemLoader.ReforgePrice(reforgeItem, ref num58, ref canApplyDiscount))
+							goto skipVanillaPricing;
+						
+						if (canApplyDiscount && LocalPlayer.discount)
 							num58 = (int)((double)num58 * 0.8);
 
 						num58 = (int)((double)num58 * player[myPlayer].currentShoppingSettings.PriceAdjustment);
 						num58 /= 3;
+						
+						skipVanillaPricing:
 						string text2 = "";
 						int num59 = 0;
 						int num60 = 0;
@@ -30372,13 +_,23 @@
 
 							mouseReforge = true;
 							player[myPlayer].mouseInterface = true;
-							if (mouseLeftRelease && mouseLeft && player[myPlayer].BuyItem(num58)) {
+							if (mouseLeftRelease && mouseLeft && player[myPlayer].CanBuyItem(num58) && ItemLoader.PreReforge(reforgeItem)) {
+								player[myPlayer].BuyItem(num58);
 								bool favorited = reforgeItem.favorited;
-								reforgeItem.netDefaults(reforgeItem.netID);
-								reforgeItem.Prefix(-2);
+								int stack = reforgeItem.stack;	//keep the stack, stacked weps support (i.e. light discs)
+																//vanilla doesn't have a good way of resetting prefixes, so it creates a new item entirely
+																//before we roll the prefix, we simply copy over the old mod data before doing so
+								Item r = new Item();
+								r.netDefaults(reforgeItem.netID);
+								//TODO: Delet this. //CB: method only used here, probably a poor implementation
+								r = r.CloneWithModdedDataFrom(reforgeItem);
+								r.Prefix(-2);
+								reforgeItem = r.Clone();
 								reforgeItem.position.X = player[myPlayer].position.X + (float)(player[myPlayer].width / 2) - (float)(reforgeItem.width / 2);
 								reforgeItem.position.Y = player[myPlayer].position.Y + (float)(player[myPlayer].height / 2) - (float)(reforgeItem.height / 2);
 								reforgeItem.favorited = favorited;
+								reforgeItem.stack = stack;
+								ItemLoader.PostReforge(reforgeItem);
 								PopupText.NewText(PopupTextContext.ItemReforge, reforgeItem, reforgeItem.stack, noStack: true);
 								SoundEngine.PlaySound(SoundID.Item37);
 							}
@@ -30427,13 +_,15 @@
 						ItemSlot.MouseHover(ref guideItem, 7);
 					}
 
+					//Extra patch context.
 					ItemSlot.Draw(spriteBatch, ref guideItem, 7, new Vector2(inventoryX, inventoryY));
 				}
 			}
 
+			hidePlayerCraftingMenu = false;
 			CreativeMenu.Draw(spriteBatch);
 			bool flag9 = CreativeMenu.Enabled && !CreativeMenu.Blocked;
-			if (!InReforgeMenu && !LocalPlayer.tileEntityAnchor.InUse && !flag9) {
+			if (!InReforgeMenu && !hidePlayerCraftingMenu && !LocalPlayer.tileEntityAnchor.InUse && !flag9) {
 				UILinkPointNavigator.Shortcuts.CRAFT_CurrentRecipeBig = -1;
 				UILinkPointNavigator.Shortcuts.CRAFT_CurrentRecipeSmall = -1;
 				if (numAvailableRecipes > 0)
@@ -30515,7 +_,7 @@
 				if (numAvailableRecipes > 0) {
 					UILinkPointNavigator.Shortcuts.CRAFT_CurrentRecipeBig = -1;
 					UILinkPointNavigator.Shortcuts.CRAFT_CurrentRecipeSmall = -1;
-					for (int num72 = 0; num72 < Recipe.maxRequirements; num72++) {
+					for (int num72 = 0; num72 < recipe[availableRecipe[focusRecipe]].requiredItem.Count; num72++) {
 						if (recipe[availableRecipe[focusRecipe]].requiredItem[num72].type == 0) {
 							UILinkPointNavigator.Shortcuts.CRAFT_CurrentIngridientsCount = num72 + 1;
 							break;
@@ -30560,7 +_,8 @@
 						UILinkPointNavigator.Shortcuts.CRAFT_CurrentRecipeSmall = 1 + num72;
 						Microsoft.Xna.Framework.Color color5 = inventoryBack;
 						inventoryBack = new Microsoft.Xna.Framework.Color((byte)num75, (byte)num75, (byte)num75, (byte)num75);
-						ItemSlot.Draw(spriteBatch, ref recipe[availableRecipe[focusRecipe]].requiredItem[num72], 22, new Vector2(num73, num74));
+						Item tempItem = recipe[availableRecipe[focusRecipe]].requiredItem[num72];
+						ItemSlot.Draw(spriteBatch, ref tempItem, 22, new Vector2(num73, num74));
 						inventoryBack = color5;
 					}
 				}
@@ -30981,7 +_,7 @@
 			else {
 				text = Lang.inter[21].Value + " " + guideItem.Name;
 				Recipe recipe = Main.recipe[availableRecipe[focusRecipe]];
-				for (int i = 0; i < Recipe.maxRequirements; i++) {
+				for (int i = 0; i < recipe.requiredTile.Count; i++) {
 					int num = recipe.requiredTile[i];
 					if (num == -1)
 						break;
@@ -31006,6 +_,8 @@
 				if (recipe.needGraveyardBiome)
 					_requiredObjecsForCraftingText.Add(Lang.inter[124].Value);
 
+				_requiredObjecsForCraftingText.AddRange(recipe.Conditions.Select(x => x.Description));
+
 				if (_requiredObjecsForCraftingText.Count == 0) {
 					string value = Lang.inter[23].Value;
 					_requiredObjecsForCraftingText.Add(value);
@@ -31042,7 +_,7 @@
 				spriteBatch.DrawString(FontAssets.MouseText.Value, Lang.inter[22].Value, new Vector2(inventoryX, inventoryY + 118), craftingTipColor, 0f, default(Vector2), 1f, SpriteEffects.None, 0f);
 				int num3 = focusRecipe;
 				int num4 = 0;
-				for (int i = 0; i < Recipe.maxRequirements; i++) {
+				for (int i = 0; i < recipe[availableRecipe[num3]].requiredTile.Count; i++) {
 					int num5 = (i + 1) * 26;
 					if (recipe[availableRecipe[num3]].requiredTile[i] == -1) {
 						if (i == 0 && !recipe[availableRecipe[num3]].needWater && !recipe[availableRecipe[num3]].needHoney && !recipe[availableRecipe[num3]].needLava && !recipe[availableRecipe[num3]].needSnowBiome && !recipe[availableRecipe[num3]].needGraveyardBiome)
@@ -31171,6 +_,11 @@
 				inventoryScale = 0.755f;
 				num += 5;
 			}
+			else if ((player[myPlayer].chest == -1 || npcShop == -1) && trashSlotOffset != Point16.Zero) {
+				num += trashSlotOffset.X;
+				num2 += trashSlotOffset.Y;
+				inventoryScale = 0.755f;
+			}
 
 			new Microsoft.Xna.Framework.Color(150, 150, 150, 150);
 			if (mouseX >= num && (float)mouseX <= (float)num + (float)TextureAssets.InventoryBack.Width() * inventoryScale && mouseY >= num2 && (float)mouseY <= (float)num2 + (float)TextureAssets.InventoryBack.Height() * inventoryScale && !PlayerInput.IgnoreMouseInterface) {
@@ -31407,8 +_,11 @@
 			mouseItem.position.Y = player[myPlayer].position.Y + (float)(player[myPlayer].height / 2) - (float)(mouseItem.height / 2);
 			PopupText.NewText(PopupTextContext.ItemCraft, mouseItem, r.createItem.stack);
 			r.Create();
-			if (mouseItem.type > 0 || r.createItem.type > 0)
+			if (mouseItem.type > 0 || r.createItem.type > 0) {
+				ItemLoader.OnCreate(mouseItem, new RecipeCreationContext {recipe = r});
+				RecipeHooks.OnCraft(mouseItem, r);
 				SoundEngine.PlaySound(7);
+			}
 		}
 
 		private static void DrawPVPIcons() {
@@ -31586,6 +_,8 @@
 						rare = item[i].rare;
 						if (item[i].expert)
 							rare = -12;
+						if (item[i].master)
+							rare = -13;
 
 						MouseTextHackZoom(text, rare, 0);
 						mouseText = true;
@@ -31631,7 +_,7 @@
 					bool flag2 = flag || (SmartInteractShowingGenuine && SmartInteractNPC == k);
 					if (flag2 && ((npc[k].type != 85 && npc[k].type != 341 && npc[k].type != 629 && npc[k].aiStyle != 87) || npc[k].ai[0] != 0f) && npc[k].type != 488) {
 						bool flag3 = SmartInteractShowingGenuine && SmartInteractNPC == k;
-						if (npc[k].townNPC || npc[k].type == 105 || npc[k].type == 106 || npc[k].type == 123 || npc[k].type == 354 || npc[k].type == 376 || npc[k].type == 579 || npc[k].type == 453 || npc[k].type == 589) {
+						if (NPCLoader.CanChat(npc[k], npc[k].townNPC || npc[k].type == 105 || npc[k].type == 106 || npc[k].type == 123 || npc[k].type == 354 || npc[k].type == 376 || npc[k].type == 579 || npc[k].type == 453 || npc[k].type == 589)) {
 							Microsoft.Xna.Framework.Rectangle rectangle2 = new Microsoft.Xna.Framework.Rectangle((int)(player[myPlayer].position.X + (float)(player[myPlayer].width / 2) - (float)(Player.tileRangeX * 16)), (int)(player[myPlayer].position.Y + (float)(player[myPlayer].height / 2) - (float)(Player.tileRangeY * 16)), Player.tileRangeX * 16 * 2, Player.tileRangeY * 16 * 2);
 							Microsoft.Xna.Framework.Rectangle value4 = new Microsoft.Xna.Framework.Rectangle((int)npc[k].position.X, (int)npc[k].position.Y, npc[k].width, npc[k].height);
 							if (rectangle2.Intersects(value4))
@@ -31807,14 +_,14 @@
 			recBigList = false;
 			int num = -1;
 			int num2 = 11;
-			for (int i = 0; i < 22; i++) {
+			for (int i = 0; i < Player.MaxBuffs; i++) {
 				if (player[myPlayer].buffType[i] > 0) {
 					_ = player[myPlayer].buffType[i];
 					int x = 32 + i * 38;
 					int num3 = 76;
 					if (i >= num2) {
-						x = 32 + (i - num2) * 38;
-						num3 += 50;
+						x = 32 + Math.Abs(i % 11) * 38;
+						num3 += 50 * (i / 11);
 					}
 
 					num = DrawBuffIcon(num, i, x, num3);
@@ -31834,10 +_,11 @@
 				if (num4 == 147)
 					bannerMouseOver = true;
 
+				int rare = 0;
 				if (meleeBuff[num4])
-					MouseTextHackZoom(buffName, -10, 0, buffTooltip);
-				else
-					MouseTextHackZoom(buffName, buffTooltip);
+					rare = -10;
+				BuffLoader.ModifyBuffTip(num4, ref buffTooltip, ref rare);
+				MouseTextHackZoom(buffName, rare, 0, buffTooltip);
 			}
 		}
 
@@ -33175,7 +_,9 @@
 				SetupDrawInterfaceLayers();
 
 			PlayerInput.SetZoom_UI();
+			List<GameInterfaceLayer> interfaceLayers = new List<GameInterfaceLayer>(_gameInterfaceLayers);
+			SystemHooks.ModifyInterfaceLayers(interfaceLayers);
-			using (List<GameInterfaceLayer>.Enumerator enumerator = _gameInterfaceLayers.GetEnumerator()) {
+			using (List<GameInterfaceLayer>.Enumerator enumerator = interfaceLayers.GetEnumerator()) {
 				while (enumerator.MoveNext() && enumerator.Current.Draw()) {
 				}
 			}
@@ -33480,6 +_,8 @@
 		}
 
 		private void DrawInterface_33_MouseText() {
+			// TODO - UI Sorting and selective disable support -  move this to new one between 32 and 33
+			SystemHooks.PostDrawInterface(spriteBatch);
 			if (mouseItem.stack <= 0)
 				mouseItem.type = 0;
 
@@ -33961,6 +_,11 @@
 						if (type == 439 || type == 370)
 							scale = 1.5f;
 
+						if (!NPCLoader.DrawHealthBar(npc[num2], ref scale)) {
+							npc[num2].position -= npc[num2].netOffset;
+							continue;
+						}
+
 						if ((!expertMode || type != 266) && ((type != 439 && type != 440) || npc[num2].ai[0] != 5f)) {
 							if (type >= 134 && type <= 136) {
 								scale = 1.5f;
@@ -35989,8 +_,10 @@
 			screenLastPosition = screenPosition;
 			screenPosition.Y = (float)(worldSurface * 16.0 - (double)screenHeight);
 			MenuXMovement = 4f;
-			if (alreadyGrabbingSunOrMoon)
+			if (alreadyGrabbingSunOrMoon && !playOldTile) {
 				playOldTile = true;
+				MenuLoader.ActivateOldVanillaMenu();
+			}
 
 			screenPosition.X += MenuXMovement;
 			if (screenPosition.X > 2.1474835E+09f)
@@ -36040,13 +_,14 @@
 					logoScaleSpeed -= 1f;
 			}
 
+			MenuLoader.UpdateAndDrawModMenu(spriteBatch, gameTime, color, logoRotation, logoScale);
 			Microsoft.Xna.Framework.Color color2 = new Microsoft.Xna.Framework.Color((byte)((float)(int)color.R * ((float)LogoA / 255f)), (byte)((float)(int)color.G * ((float)LogoA / 255f)), (byte)((float)(int)color.B * ((float)LogoA / 255f)), (byte)((float)(int)color.A * ((float)LogoA / 255f)));
 			Microsoft.Xna.Framework.Color color3 = new Microsoft.Xna.Framework.Color((byte)((float)(int)color.R * ((float)LogoB / 255f)), (byte)((float)(int)color.G * ((float)LogoB / 255f)), (byte)((float)(int)color.B * ((float)LogoB / 255f)), (byte)((float)(int)color.A * ((float)LogoB / 255f)));
-			if (playOldTile) {
+			if (MenuLoader.MenuOldVanilla.IsSelected) {
 				spriteBatch.Draw(TextureAssets.Logo3.Value, new Vector2(screenWidth / 2, 100f), new Microsoft.Xna.Framework.Rectangle(0, 0, TextureAssets.Logo.Width(), TextureAssets.Logo.Height()), color2, logoRotation, new Vector2(TextureAssets.Logo.Width() / 2, TextureAssets.Logo.Height() / 2), logoScale, SpriteEffects.None, 0f);
 				spriteBatch.Draw(TextureAssets.Logo4.Value, new Vector2(screenWidth / 2, 100f), new Microsoft.Xna.Framework.Rectangle(0, 0, TextureAssets.Logo.Width(), TextureAssets.Logo.Height()), color3, logoRotation, new Vector2(TextureAssets.Logo.Width() / 2, TextureAssets.Logo.Height() / 2), logoScale, SpriteEffects.None, 0f);
 			}
-			else {
+			else if (MenuLoader.MenuJourneysEnd.IsSelected) {
 				spriteBatch.Draw(TextureAssets.Logo.Value, new Vector2(screenWidth / 2, 100f), new Microsoft.Xna.Framework.Rectangle(0, 0, TextureAssets.Logo.Width(), TextureAssets.Logo.Height()), color2, logoRotation, new Vector2(TextureAssets.Logo.Width() / 2, TextureAssets.Logo.Height() / 2), logoScale, SpriteEffects.None, 0f);
 				spriteBatch.Draw(TextureAssets.Logo2.Value, new Vector2(screenWidth / 2, 100f), new Microsoft.Xna.Framework.Rectangle(0, 0, TextureAssets.Logo.Width(), TextureAssets.Logo.Height()), color3, logoRotation, new Vector2(TextureAssets.Logo.Width() / 2, TextureAssets.Logo.Height() / 2), logoScale, SpriteEffects.None, 0f);
 			}
@@ -36105,8 +_,21 @@
 			if (menuMode == -1)
 				menuMode = 0;
 
-			if (Program.LoadedEverything)
+			if (Program.LoadedEverything) {
 				GamepadMainMenuHandler.CanRun = true;
+			} else {
+				array9[0] = string.Format("{0}  {1}", Language.GetTextValue("UI.LoadingCode"), Program.LoadedPercentage.ToString("P0"));
+				if (!ModLoader.ModLoader.skipLoad) {
+					array9[1] = "Click to skip loading mods";
+					array7[1] = 0.5f;
+					num5 = 2;
+					if(selectedMenu == 1) {
+						ModLoader.ModLoader.skipLoad = true;
+					}
+				}
+				
+				goto SkipMenuEnumeration; //Put the label somewhere after the following if-else chain.
+			}
 
 			if (menuMode == 1212) {
 				array9[0] = Lang.menu[102].Value;
@@ -36143,7 +_,7 @@
 				if (selectedMenu >= 1) {
 					changeTheTitle = true;
 					LanguageManager.Instance.SetLanguage(selectedMenu);
-					menuMode = 0;
+					menuMode = Interface.loadModsID;
 					SoundEngine.PlaySound(10);
 					SaveSettings();
 				}
@@ -36281,7 +_,7 @@
 					menuMode = 14;
 				}
 			}
-			else if (netMode == 1 || menuMode == 14) {
+			else if (netMode == 1 && menuMode < 10000 && menuMode != 888 || menuMode == 14) {
 				num5 = 2;
 				array9[0] = statusText;
 				array[0] = true;
@@ -36385,11 +_,15 @@
 #endif
 					str = ((!ActiveWorldFileData.IsCloudSave) ? (str + " -world \"" + worldPathName + "\"") : (str + " -cloudworld \"" + worldPathName + "\""));
 					str = str + " -worldrollbackstokeep " + WorldRollingBackupsCountToKeep;
+					str += $@" -modpath ""{ModOrganizer.modPath}""";
+					if (showServerConsole)
+						str += " -showserverconsole";
+
 					tServer = new Process();
 #if WINDOWS
-					tServer.StartInfo.FileName = "TerrariaServer.exe";
+					tServer.StartInfo.FileName = "tModLoaderServer.exe";
 #else
-					tServer.StartInfo.FileName = "TerrariaServer";
+					tServer.StartInfo.FileName = "tModLoaderServer";
 #endif
 					tServer.StartInfo.Arguments = str;
 					if (libPath != "") {
@@ -36398,7 +_,7 @@
 					}
 
 					tServer.StartInfo.UseShellExecute = false;
-					tServer.StartInfo.CreateNoWindow = true;
+					tServer.StartInfo.CreateNoWindow = !showServerConsole;
 					if (SocialAPI.Network != null)
 						SocialAPI.Network.LaunchLocalServer(tServer, MenuServerMode);
 					else
@@ -36419,7 +_,10 @@
 				array4[3] = 30;
 				array4[4] = 70;
 				array4[5] = 70;
+				array4[6] = 70;
-				num5 = 6;
+				num5 = 7;
+				array9[6] = Language.GetTextValue(showServerConsole ? "tModLoader.MPShowServerConsoleYes" : "tModLoader.MPShowServerConsoleNo");
+				array7[6] = 0.5f;
 				array9[0] = Lang.menu[135].Value;
 				array9[4] = Lang.menu[144].Value;
 				array9[5] = Lang.menu[5].Value;
@@ -36480,6 +_,10 @@
 						menuMode = 6;
 						SoundEngine.PlaySound(11);
 						break;
+					case 6:
+						showServerConsole = !showServerConsole;
+						SoundEngine.PlaySound(12, -1, -1, 1, 1f, 0f);
+						break;
 				}
 			}
 			else if (menuMode == 15) {
@@ -36500,16 +_,23 @@
 			else if (menuMode == 200) {
 				num5 = 3;
 				array9[0] = Lang.menu[9].Value;
+				if (WorldIO.customDataFail != null)
+					array9[0] = WorldIO.customDataFail.modName + ": " + array9[0];
+
 				array[0] = true;
 				num2 -= 30;
 				array4[1] = 70;
 				array4[2] = 50;
 				array9[1] = Lang.menu[10].Value;
 				array9[2] = Lang.menu[6].Value;
+				if (WorldIO.customDataFail != null)
+					array9[2] = Language.GetTextValue("tModLoader.OpenLogs");
+
 				if (selectedMenu == 1) {
 					if (FileUtilities.Exists(worldPathName + ".bak", ActiveWorldFileData.IsCloudSave)) {
 						FileUtilities.Move(worldPathName, worldPathName + ".bad", ActiveWorldFileData.IsCloudSave);
 						FileUtilities.Move(worldPathName + ".bak", worldPathName, ActiveWorldFileData.IsCloudSave);
+						WorldIO.LoadBackup(worldPathName, ActiveWorldFileData.IsCloudSave);
 						SoundEngine.PlaySound(10);
 						WorldGen.playWorld();
 						menuMode = 10;
@@ -36524,13 +_,23 @@
 				if (selectedMenu == 2 || flag5) {
 					flag5 = false;
 					SoundEngine.PlaySound(11);
+					if (WorldIO.customDataFail == null)
-					menuMode = 0;
+						menuMode = 0;
+					else {
+						Logging.tML.Error(Language.GetTextValue("tModLoader.WorldIODataException"), WorldIO.customDataFail.InnerException);
+						SoundEngine.PlaySound(SoundID.MenuOpen);
+						Utils.OpenFolder(Logging.LogDir);
+					}
+
 					netMode = 0;
 				}
 			}
 			else if (menuMode == 201) {
 				num5 = 3;
 				array9[0] = Lang.menu[9].Value;
+				if (WorldIO.customDataFail != null)
+					array9[0] = WorldIO.customDataFail.modName + ": " + array9[0];
+
 				array[0] = true;
 				array[1] = true;
 				num2 -= 30;
@@ -36538,9 +_,21 @@
 				array4[2] = 50;
 				array9[1] = Lang.menu[11].Value;
 				array9[2] = Lang.menu[5].Value;
+				if (WorldIO.customDataFail != null)
+					array9[2] = Language.GetTextValue("tModLoader.OpenLogs");
+
 				if (selectedMenu == 2 || flag5) {
 					flag5 = false;
 					SoundEngine.PlaySound(11);
+					if (WorldIO.customDataFail == null) {
+						menuMode = 0;
+					}
+					else {
+						Logging.tML.Error(Language.GetTextValue("tModLoader.WorldIODataException"), WorldIO.customDataFail.InnerException);
+						SoundEngine.PlaySound(SoundID.MenuOpen);
+						Utils.OpenFolder(Logging.LogDir);
+					}
+
 					menuMode = 0;
 					netMode = 0;
 				}
@@ -36589,6 +_,9 @@
 					menuMode = 12;
 				}
 
+				if(Steam.IsSteamApp)
+					goto SkipAchievements;
+
 				num11++;
 				array9[num11] = Lang.menu[131].Value;
 				if (selectedMenu == num11) {
@@ -36597,6 +_,8 @@
 					menuMode = 888;
 				}
 
+				SkipAchievements:
+
 				num11++;
 				array9[num11] = Language.GetText("UI.ResourcePacks").Value;
 				if (selectedMenu == num11) {
@@ -36606,6 +_,7 @@
 				}
 
 				num11++;
+				Interface.AddMenuButtons(this, selectedMenu, array9, array7, ref num2, ref num4, ref num11, ref num5);
 				array9[num11] = Lang.menu[14].Value;
 				if (selectedMenu == num11) {
 					SoundEngine.PlaySound(10);
@@ -37234,6 +_,7 @@
 					num2 = 210;
 					num4 = 37;
 					num5 = 8;
+					num5++; // Room for tModLoader settings option.
 					array4[num5 - 1] = 8;
 					for (int num19 = 0; num19 < num5; num19++) {
 						array7[num19] = 0.75f;
@@ -37289,6 +_,13 @@
 					}
 
 					num20++;
+					array9[num20] = Language.GetTextValue("tModLoader.tModLoaderSettings");
+					if (selectedMenu == num20) {
+						SoundEngine.PlaySound(SoundID.MenuOpen);
+						menuMode = Interface.tModLoaderSettingsID;
+					}
+
+					num20++;
 					array9[num20] = Lang.menu[5].Value;
 					if (selectedMenu == num20 || flag5) {
 						flag5 = false;
@@ -37367,6 +_,7 @@
 					num2 = 210;
 					num4 = 36;
 					num5 = 9;
+					num5++; // Room for tModLoader BossBarStyle option.
 					array4[num5 - 1] = 18;
 					for (int num23 = 0; num23 < num5; num23++) {
 						array7[num23] = 0.75f;
@@ -37464,6 +_,11 @@
 						ActivePlayerResourcesSet = playerResourcesDisplaySet;
 
 					num24++;
+					array9[num24] = BossBarLoader.InsertMenu(out Action onClick);
+					if (selectedMenu == num24)
+						onClick();
+
+					num24++;
 					array9[num24] = Lang.menu[5].Value;
 					if (selectedMenu == num24 || flag5) {
 						flag5 = false;
@@ -38322,7 +_,12 @@
 						netMode = 0;
 					}
 				}
+				else {
+					Interface.ModLoaderMenus(this, selectedMenu, array9, array7, array4, ref num2, ref num4, ref num5, ref flag5);
+				}
 			}
+
+			SkipMenuEnumeration:
 
 			if (menuMode == 888) {
 				if (!_blockFancyUIWhileLoading)
@@ -38845,6 +_,7 @@
 
 			bool flag11 = false;
 			for (int num95 = 0; num95 < num5; num95++) {
+				//patch file: num5, array9, num95
 				if (array9[num95] == null)
 					continue;
 
@@ -38942,6 +_,7 @@
 
 					num104 *= array7[num95];
 					if (!array8[num95])
+						//patch file: array9, array7, array4, num2, num4
 						spriteBatch.DrawString(FontAssets.DeathText.Value, array9[num95], new Vector2(num3 + num102 + array5[num95], (float)(num2 + num4 * num95 + num103) + origin.Y * array7[num95] + (float)array4[num95]), color11, 0f, origin, num104, SpriteEffects.None, 0f);
 					else
 						spriteBatch.DrawString(FontAssets.DeathText.Value, array9[num95], new Vector2(num3 + num102 + array5[num95], (float)(num2 + num4 * num95 + num103) + origin.Y * array7[num95] + (float)array4[num95]), color11, 0f, new Vector2(0f, origin.Y), num104, SpriteEffects.None, 0f);
@@ -39053,10 +_,51 @@
 					if (num107 == 3)
 						num109 = 2;
 
+					string supportMessage = Language.GetTextValue("tModLoader.PatreonSupport");
+					string patreonShortURL = @"patreon.com/tModLoader";
+					bool showPatreon = !Steam.IsSteamApp;
+					string drawVersion = versionNumber + Environment.NewLine + ModLoader.ModLoader.versionedName + (showPatreon ? Environment.NewLine + supportMessage : "");
-					Vector2 origin2 = FontAssets.MouseText.Value.MeasureString(versionNumber);
+					Vector2 origin2 = FontAssets.MouseText.Value.MeasureString(drawVersion);
 					origin2.X *= 0.5f;
 					origin2.Y *= 0.5f;
+
+					if (menuMode == 0 && !ModCompile.DeveloperMode) {
+						const string text = "Enable Developer Mode";
+						// measure and draw text from bottom right
+						var textSize = FontAssets.MouseText.Value.MeasureString(text);
+						var pos = new Vector2(screenWidth - 10f + num108, screenHeight - 2f + num109);
+						var d_color = color12;
+						if (num107 == 4) // final draw
+						{
+							var rect = new Rectangle((int)(pos.X - textSize.X), (int)(pos.Y - textSize.Y), (int)textSize.X, (int)textSize.Y);
+							bool mouseover = rect.Contains(mouseX, mouseY);
+							d_color = mouseover ? highVersionColor : new Color(120, 120, 120, 76);
+							if (mouseover && mouseLeftRelease && mouseLeft) {
+								SoundEngine.PlaySound(SoundID.MenuOpen);
+								menuMode = Interface.modSourcesID;
+							}
+						}
+						spriteBatch.DrawString(FontAssets.MouseText.Value, text, pos, d_color, 0f, textSize, 1f, SpriteEffects.None, 0f);
+					}
+
-					spriteBatch.DrawString(FontAssets.MouseText.Value, versionNumber, new Vector2(origin2.X + (float)num108 + 10f, (float)screenHeight - origin2.Y + (float)num109 - 2f), color12, 0f, origin2, 1f, SpriteEffects.None, 0f);
+					spriteBatch.DrawString(FontAssets.MouseText.Value, drawVersion, new Vector2(origin2.X + num108 + 10f, screenHeight - origin2.Y + num109 - 2f), color12, 0f, origin2, 1f, SpriteEffects.None, 0f);
+					if (num107 == 4)
+						color12 = new Microsoft.Xna.Framework.Color(127, 191, 191, 76);
+
+					if (showPatreon) {
+						var font = FontAssets.MouseText.Value;
+						origin2 = font.MeasureString(supportMessage);
+						Vector2 urlSize = font.MeasureString(patreonShortURL);
+						spriteBatch.DrawString(font, patreonShortURL, new Vector2(origin2.X + num108 + 10f, screenHeight - origin2.Y + num109 - 2f), color12, 0f, Vector2.Zero, 1f, SpriteEffects.None, 0f);
+						if (num107 == 4 && mouseLeftRelease && mouseLeft && new Microsoft.Xna.Framework.Rectangle((int)origin2.X + 10, screenHeight - (int)urlSize.Y - 2, (int)urlSize.X, (int)origin2.Y).Contains(new Microsoft.Xna.Framework.Point(mouseX, mouseY)) && hasFocus) {
+							SoundEngine.PlaySound(SoundID.MenuOpen);
+							var ps = new ProcessStartInfo("https://www.patreon.com/tModLoader") {
+								UseShellExecute = true,
+								Verb = "open"
+							};
+							Process.Start(ps);
+						}
+					}
 				}
 			}
 
@@ -39088,6 +_,21 @@
 			else
 				mouseRightRelease = true;
 
+			if (mouseMiddle)
+				mouseMiddleRelease = false;
+			else
+				mouseMiddleRelease = true;
+
+			if (mouseXButton1)
+				mouseXButton1Release = false;
+			else
+				mouseXButton1Release = true;
+
+			if (mouseXButton2)
+				mouseXButton2Release = false;
+			else
+				mouseXButton2Release = true;
+
 			if (menuMode == num)
 				GamepadMainMenuHandler.LastDrew = num;
 		}
@@ -39183,6 +_,10 @@
 			CreditsRollEvent.Reset();
 			maxRaining = 0f;
 			raining = false;
+
+			//Added by tML.
+			Graphics.Effects.Filters.Scene.DeactivateAll();
+			SkyManager.Instance.DeactivateAll();
 		}
 
 		private static void PostDrawMenu(Microsoft.Xna.Framework.Point screenSizeCache, Microsoft.Xna.Framework.Point screenSizeCacheAfterScaling) {
@@ -39678,6 +_,7 @@
 			if (SceneMetrics.MushroomTileCount > SceneMetrics.MushroomTileMax)
 				num8 = 2;
 
+			UgBgStyleLoader.ChooseStyle(ref num8);
 			if (num8 != undergroundBackground) {
 				oldUndergroundBackground = undergroundBackground;
 				undergroundBackground = num8;
@@ -39883,6 +_,7 @@
 					array3[5] = 127;
 
 				array3[6] = 185 + hellBackStyle;
+				UgBgStyleLoader.FillTextureArray(num9, array3);
 				LoadBackground(array3[0]);
 				LoadBackground(array3[1]);
 				LoadBackground(array3[2]);
@@ -42104,8 +_,22 @@
 				spriteBatch.Begin(SpriteSortMode.Deferred, BlendState.AlphaBlend, SamplerState.PointClamp, DepthStencilState.None, RasterizerState.CullCounterClockwise);
 				flag = true;
 				DrawMapFullscreenBackground(screenPosition, screenWidth, screenHeight);
+				/* Map texture drawing replaced by an adaptive drawing below, as mod worlds sometimes aren't regular sizes.
 				Microsoft.Xna.Framework.Rectangle destinationRectangle = new Microsoft.Xna.Framework.Rectangle((int)num27, (int)num28, (int)num29, (int)num30);
 				spriteBatch.Draw(TextureAssets.Map.Value, destinationRectangle, Microsoft.Xna.Framework.Color.White);
+				*/
+				int x = (int)(num + mapFullscreenScale * 10);
+				int y = (int)(num2 + mapFullscreenScale * 10);
+				int width = (int)((maxTilesX - 40) * mapFullscreenScale);
+				int height = (int)((maxTilesY - 40) * mapFullscreenScale);
+				var destinationRectangle = new Rectangle(x, y, width, height);
+				spriteBatch.Draw(TextureAssets.Map.Value, destinationRectangle, new Rectangle(40, 4, 848, 240), Color.White);
+				int edgeWidth = (int)(40 * mapFullscreenScale * 5);
+				int edgeHeight = (int)(4 * mapFullscreenScale * 5);
+				destinationRectangle = new Rectangle(x - edgeWidth, y - edgeHeight, edgeWidth, height + 2 * edgeHeight);
+				spriteBatch.Draw(TextureAssets.Map.Value, destinationRectangle, new Rectangle(0, 0, 40, 248), Color.White);
+				destinationRectangle = new Rectangle(x + width, y - edgeHeight, edgeWidth, height + 2 * edgeHeight);
+				spriteBatch.Draw(TextureAssets.Map.Value, destinationRectangle, new Rectangle(888, 0, 40, 248), Color.White);
 				if (mouseLeft && mouseLeftRelease) {
 					double totalSeconds = gameTime.TotalGameTime.TotalSeconds;
 					if (totalSeconds - _lastPingMouseDownTime < 0.5 && Vector2.Distance(MouseScreen, _lastPingMousePosition) < 2f)
@@ -42219,7 +_,7 @@
 			float num40 = (float)textureMaxHeight * num5;
 			float num41 = num;
 			float num42 = 0f;
-			for (int k = 0; k <= 4; k++) {
+			for (int k = 0; k <= mapTargetX - 1; k++) {
 				if (!((float)((k + 1) * textureMaxWidth) > num7) || !((float)(k * textureMaxWidth) < num7 + num9))
 					continue;
 
@@ -42608,6 +_,7 @@
 						}
 					}
 					else if (type >= num99 && type < num99 + num100) {
+						//patch file: num91, num92
 						Tile tile5 = Main.tile[num91, num92];
 						if (tile5 != null) {
 							int num109 = num92;
@@ -42621,6 +_,7 @@
 					}
 					else {
 						text = Lang.GetMapObjectName(type);
+						text = Lang._mapLegendCache.FromTile(Map[num91, num92], num91, num92);
 					}
 				}
 
@@ -42786,6 +_,7 @@
 				}
 
 				spriteBatch.Draw(TextureAssets.MapIcon[num138].Value, new Vector2(num136, num137), new Microsoft.Xna.Framework.Rectangle(0, 0, TextureAssets.MapIcon[num138].Width(), TextureAssets.MapIcon[num138].Height()), new Microsoft.Xna.Framework.Color(num139, num139, num139, num139), 0f, default(Vector2), 1f, SpriteEffects.None, 0f);
+				SystemHooks.PostDrawFullscreenMap(ref text);
 				DrawCursor(DrawThickCursor());
 			}
 
@@ -42818,6 +_,11 @@
 		}
 
 		private static void DrawMapFullscreenBackground(Vector2 screenPosition, int screenWidth, int screenHeight) {
+			Texture2D modTexture = PlayerHooks.GetMapBackgroundImage(LocalPlayer);
+			if (modTexture != null) {
+				spriteBatch.Draw(modTexture, new Microsoft.Xna.Framework.Rectangle(0, 0, screenWidth, screenHeight), Microsoft.Xna.Framework.Color.White);
+				return;
+			}
 			Asset<Texture2D> asset = TextureAssets.MapBGs[0];
 			int num = -1;
 			Microsoft.Xna.Framework.Color color = Microsoft.Xna.Framework.Color.White;
@@ -43545,6 +_,7 @@
 			drewLava = false;
 			if (!isBackground) {
 				waterStyle = CalculateWaterStyle();
+				WaterStyleLoader.ChooseWaterStyle(ref waterStyle);
 				for (int i = 0; i < 13; i++) {
 					if (IsLiquidStyleWater(waterStyle)) {
 						if (waterStyle != i)
@@ -43553,6 +_,7 @@
 							liquidAlpha[i] = Math.Min(liquidAlpha[i] + 0.2f, 1f);
 					}
 				}
+				WaterStyleLoader.UpdateLiquidAlphas();
 			}
 
 			if (!drawToScreen && !isBackground) {
@@ -43578,9 +_,12 @@
 			}
 
 			DrawWater(isBackground, waterStyle, flag ? liquidAlpha[waterStyle] : 1f);
+			
+		postWaterDraw:
+			WaterStyleLoader.DrawWatersToScreen(isBackground);
 		}
 
-		protected void DrawWater(bool bg = false, int Style = 0, float Alpha = 1f) {
+		protected internal void DrawWater(bool bg = false, int Style = 0, float Alpha = 1f) {
 			if (!Lighting.NotRetro) {
 				oldDrawWater(bg, Style, Alpha);
 				return;
@@ -44899,7 +_,9 @@
 		}
 
 		public void LoadBackground(int i) {
-			if (i >= 0 && TextureAssets.Background[i].State == AssetState.NotLoaded) {
+			// sometimes when updating GraphicsProfile from Reach to HiDef, the device is re-created rather than reset
+			// This happens early, and the background loading texture may be disposed
+			if (i >= 0 && (TextureAssets.Background[i].State == AssetState.NotLoaded || TextureAssets.Background[i].IsDisposed)) {
 				Assets.Request<Texture2D>(TextureAssets.Background[i].Name);
 				backgroundWidth[i] = TextureAssets.Background[i].Width();
 				backgroundHeight[i] = TextureAssets.Background[i].Height();
@@ -45533,6 +_,7 @@
 				DrawSurfaceBG_DrawBackMountainsLayer(246);
 			}
 
+			SurfaceBgStyleLoader.DrawFarTexture();
 			SkyManager.Instance.DrawToDepth(spriteBatch, 5f);
 		}
 
@@ -46794,7 +_,7 @@
 
 				bool flag2 = false;
 				bool flag3 = false;
-				if (tile[x, y].type == 10) {
+				if (TileLoader.IsClosedDoor(tile[x, y])) {
 					flag2 = false;
 				}
 				else if (tileSolid[tile[x, y].type] && !tileSolidTop[tile[x, y].type]) {
@@ -46859,6 +_,7 @@
 		}
 
 		protected override void Draw(GameTime gameTime) {
+			try {
 			if (!_isDrawingOrUpdating && IsGraphicsDeviceAvailable) {
 				_isDrawingOrUpdating = true;
 				EnsureRenderTargetContent();
@@ -46869,6 +_,11 @@
 				Assets.TransferCompletedAssets();
 				_isDrawingOrUpdating = false;
 			}
+			}
+			catch (Exception e) {
+				Logging.Terraria.Error(e);
+				throw;
+			}
 		}
 
 		private void DoDraw(GameTime gameTime) {
@@ -47173,8 +_,8 @@
 			UpdateAtmosphereTransparencyToSkyColor();
 			base.GraphicsDevice.Clear(Microsoft.Xna.Framework.Color.Black);
 			base.Draw(gameTime);
-			float val = (float)screenWidth / MinimumZoomComparerX;
-			float val2 = (float)screenHeight / MinimumZoomComparerY;
+			float val = screenWidth / (ModLoader.ModLoader.removeForcedMinimumZoom ? MinimumZoomComparerX : 8192f);
+			float val2 = screenHeight / (ModLoader.ModLoader.removeForcedMinimumZoom ? MinimumZoomComparerY : 8192f);
 			ForcedMinimumZoom = Math.Max(Math.Max(1f, val), val2);
 			GameViewMatrix.Effects = ((!gameMenu && player[myPlayer].gravDir != 1f) ? SpriteEffects.FlipVertically : SpriteEffects.None);
 			BackgroundViewMatrix.Effects = GameViewMatrix.Effects;
@@ -47185,6 +_,7 @@
 			else
 				Rasterizer = RasterizerState.CullClockwise;
 
+			SystemHooks.ModifyTransformMatrix(ref GameViewMatrix);
 			bool flag = !drawToScreen && netMode != 2 && !gameMenu && !mapFullscreen && Lighting.NotRetro && Terraria.Graphics.Effects.Filters.Scene.CanCapture();
 			if (flag)
 				Terraria.Graphics.Effects.Filters.Scene.BeginCapture(screenTarget, Microsoft.Xna.Framework.Color.Black);
@@ -47244,7 +_,7 @@
 			spriteBatch.Begin(SpriteSortMode.Deferred, BlendState.AlphaBlend, SamplerState.LinearClamp, DepthStencilState.None, Rasterizer, null, GameViewMatrix.TransformationMatrix);
 			DrawBackgroundBlackFill();
 			spriteBatch.End();
-			Overlays.Scene.Draw(spriteBatch, RenderLayers.Landscape);
+			Overlays.Scene.Draw(spriteBatch, RenderLayers.Landscape, true);
 			spriteBatch.Begin(SpriteSortMode.Deferred, BlendState.AlphaBlend, SamplerState.LinearClamp, DepthStencilState.None, Rasterizer, null, UIScaleMatrix);
 			if (gameMenu || netMode == 2) {
 				spriteBatch.End();
@@ -47340,6 +_,7 @@
 
 			TimeLogger.DetailedDrawReset();
 			spriteBatch.End();
+			SystemHooks.PostDrawTiles();
 			TimeLogger.DetailedDrawTime(35);
 			HasInteractibleObjectThatIsNotATile = false;
 			SortDrawCacheWorms();
@@ -47411,7 +_,7 @@
 			ScreenObstruction.Draw(spriteBatch);
 			TimeLogger.DetailedDrawReset();
 			spriteBatch.End();
-			Overlays.Scene.Draw(spriteBatch, RenderLayers.All);
+			Overlays.Scene.Draw(spriteBatch, RenderLayers.All, true);
 			if (flag)
 				Terraria.Graphics.Effects.Filters.Scene.EndCapture(null, screenTarget, screenTargetSwap, Microsoft.Xna.Framework.Color.Black);
 
@@ -47634,6 +_,21 @@
 			else
 				mouseRightRelease = true;
 
+			if (mouseMiddle)
+				mouseMiddleRelease = false;
+			else
+				mouseMiddleRelease = true;
+
+			if (mouseXButton1)
+				mouseXButton1Release = false;
+			else
+				mouseXButton1Release = true;
+
+			if (mouseXButton2)
+				mouseXButton2Release = false;
+			else
+				mouseXButton2Release = true;
+
 			if (!PlayerInput.Triggers.Current.MouseRight && !PlayerInput.Triggers.Current.MouseLeft && !preventStackSplitReset)
 				stackSplit = 0;
 
@@ -47710,6 +_,7 @@
 						else if (player.scope)
 							num5 = 0.5f;
 
+						PlayerHooks.ModifyZoom(LocalPlayer, ref num5);
 						Vector2 vector3 = (MouseScreen - new Vector2(screenWidth, screenHeight) / 2f) / (new Vector2(screenWidth, screenHeight) / 2f);
 						num4 = 48f;
 						if (vector3 != Vector2.Zero && num5 != -1f) {
@@ -47735,8 +_,10 @@
 					if (num7 < 0)
 						num7 = 0;
 
-					vector2.X = (float)(num6 - screenWidth / 2) / 1.25f;
-					vector2.Y = (float)(num7 - screenHeight / 2) / 1.25f;
+					float zoom = 0.8f;
+					PlayerHooks.ModifyZoom(LocalPlayer, ref zoom);
+					vector2.X = (num6 - screenWidth / 2) * zoom;
+					vector2.Y = (num7 - screenHeight / 2) * zoom;
 					flag = true;
 				}
 				else if (Main.player[myPlayer].inventory[Main.player[myPlayer].selectedItem].type == 1254 && mouseRight) {
@@ -47754,8 +_,10 @@
 					if (num9 < 0)
 						num9 = 0;
 
-					vector2.X = (float)(num8 - screenWidth / 2) / 1.5f;
-					vector2.Y = (float)(num9 - screenHeight / 2) / 1.5f;
+					float zoom = 3f/2f;
+					PlayerHooks.ModifyZoom(LocalPlayer, ref zoom);
+					vector2.X = (num8 - screenWidth / 2) * zoom;
+					vector2.Y = (num9 - screenHeight / 2) * zoom;
 					flag = true;
 				}
 				else if (Main.player[myPlayer].inventory[Main.player[myPlayer].selectedItem].type == 1299 && Main.player[myPlayer].selectedItem != 58) {
@@ -47773,8 +_,10 @@
 					if (num11 < 0)
 						num11 = 0;
 
-					vector2.X = (float)(num10 - screenWidth / 2) / 1.5f;
-					vector2.Y = (float)(num11 - screenHeight / 2) / 1.5f;
+					float zoom = 3f/2f;
+					PlayerHooks.ModifyZoom(LocalPlayer, ref zoom);
+					vector2.X = (num10 - screenWidth / 2) * zoom;
+					vector2.Y = (num11 - screenHeight / 2) * zoom;
 					flag = true;
 				}
 				else if (Main.player[myPlayer].scope && mouseRight) {
@@ -47792,8 +_,32 @@
 					if (num13 < 0)
 						num13 = 0;
 
+					float zoom = 0.5f;
+					PlayerHooks.ModifyZoom(player[myPlayer], ref zoom);
-					vector2.X = (float)(num12 - screenWidth / 2) / 2f;
+					vector2.X = (num12 - screenWidth / 2) * zoom;
-					vector2.Y = (float)(num13 - screenHeight / 2) / 2f;
+					vector2.Y = (num13 - screenHeight / 2) * zoom;
+				}
+				else {
+					int mouseXClamped = mouseX;
+					int mouseYClamped = mouseY;
+					if (mouseXClamped > screenWidth)
+						mouseXClamped = screenWidth;
+
+					if (mouseXClamped < 0)
+						mouseXClamped = 0;
+
+					if (mouseYClamped > screenHeight)
+						mouseYClamped = screenHeight;
+
+					if (mouseYClamped < 0)
+						mouseYClamped = 0;
+
+					float zoom = -1f;
+					PlayerHooks.ModifyZoom(LocalPlayer, ref zoom);
+					if (zoom != -1f) {
+						vector2.X = (mouseXClamped - screenWidth / 2) * zoom;
+						vector2.Y = (mouseYClamped - screenHeight / 2) * zoom;
+					}
 					flag = true;
 				}
 			}
@@ -47839,16 +_,26 @@
 
 			screenPosition.X = (int)screenPosition.X;
 			screenPosition.Y = (int)screenPosition.Y;
+			PlayerHooks.ModifyScreenPosition(LocalPlayer);
+			SystemHooks.ModifyScreenPosition();
 			ClampScreenPositionToWorld();
 		}
 
 		private void DrawSunAndMoon(SceneArea sceneArea, Microsoft.Xna.Framework.Color moonColor, Microsoft.Xna.Framework.Color sunColor, float tempMushroomInfluence) {
-			Texture2D value = TextureAssets.Sun.Value;
+			Texture2D value;
+			Texture2D value2;
+			ModMenu menu = MenuLoader.CurrentMenu;
 			int num = moonType;
+			if (gameMenu) {
+				value = menu.SunTexture?.Value ?? TextureAssets.Sun.Value;
+				value2 = menu.MoonTexture?.Value ?? TextureAssets.Moon[Utils.Clamp(num, 0, 8)].Value;
+				goto SkipVanillaTextures;
+			}
+			value = TextureAssets.Sun.Value;
 			if (!TextureAssets.Moon.IndexInRange(num))
 				num = Utils.Clamp(num, 0, 8);
-
-			Texture2D value2 = TextureAssets.Moon[num].Value;
+			value2 = TextureAssets.Moon[num].Value;
+			SkipVanillaTextures:
 			int num2 = sceneArea.bgTopY;
 			int num3 = (int)(time / 54000.0 * (double)(sceneArea.totalWidth + (float)(value.Width * 2))) - value.Width;
 			int num4 = 0;
@@ -47922,7 +_,11 @@
 
 				moonColor *= num13;
 				Vector2 position2 = new Vector2(num6, num7 + moonModY) + sceneArea.SceneLocalScreenPositionOffset;
+				if (menu != null) {
+					bool needsVanillaFraming = value2 == TextureAssets.Moon[num].Value;
+					spriteBatch.Draw(value2, position2, new Rectangle(0, needsVanillaFraming ? TextureAssets.Moon[num].Width() * moonPhase : 0, needsVanillaFraming ? TextureAssets.Moon[num].Width() : value2.Width, needsVanillaFraming ? TextureAssets.Moon[num].Width() : value2.Width), moonColor, num9, new Vector2(needsVanillaFraming ? TextureAssets.Moon[num].Width() / 2 : value2.Width / 2), num8, SpriteEffects.None, 0f);
+				}
-				if (WorldGen.drunkWorldGen)
+				else if (WorldGen.drunkWorldGen)
 					spriteBatch.Draw(TextureAssets.SmileyMoon.Value, position2, new Microsoft.Xna.Framework.Rectangle(0, 0, TextureAssets.SmileyMoon.Width(), TextureAssets.SmileyMoon.Height()), moonColor, num9 / 2f + (float)Math.PI, new Vector2(TextureAssets.SmileyMoon.Width() / 2, TextureAssets.SmileyMoon.Width() / 2), num8, SpriteEffects.None, 0f);
 				else if (pumpkinMoon)
 					spriteBatch.Draw(TextureAssets.PumpkinMoon.Value, position2, new Microsoft.Xna.Framework.Rectangle(0, TextureAssets.PumpkinMoon.Width() * moonPhase, TextureAssets.PumpkinMoon.Width(), TextureAssets.PumpkinMoon.Width()), moonColor, num9, new Vector2(TextureAssets.PumpkinMoon.Width() / 2, TextureAssets.PumpkinMoon.Width() / 2), num8, SpriteEffects.None, 0f);
@@ -47931,7 +_,6 @@
 				else
 					spriteBatch.Draw(TextureAssets.Moon[num].Value, position2, new Microsoft.Xna.Framework.Rectangle(0, TextureAssets.Moon[num].Width() * moonPhase, TextureAssets.Moon[num].Width(), TextureAssets.Moon[num].Width()), moonColor, num9, new Vector2(TextureAssets.Moon[num].Width() / 2, TextureAssets.Moon[num].Width() / 2), num8, SpriteEffects.None, 0f);
 			}
-
 			Microsoft.Xna.Framework.Rectangle value3 = dayTime ? new Microsoft.Xna.Framework.Rectangle((int)((double)num3 - (double)TextureAssets.Sun.Width() * 0.5 * (double)num5), (int)((double)num4 - (double)TextureAssets.Sun.Height() * 0.5 * (double)num5 + (double)sunModY), (int)((float)TextureAssets.Sun.Width() * num5), (int)((float)TextureAssets.Sun.Width() * num5)) : new Microsoft.Xna.Framework.Rectangle((int)((double)num6 - (double)TextureAssets.Moon[num].Width() * 0.5 * (double)num8), (int)((double)num7 - (double)TextureAssets.Moon[num].Width() * 0.5 * (double)num8 + (double)moonModY), (int)((float)TextureAssets.Moon[num].Width() * num8), (int)((float)TextureAssets.Moon[num].Width() * num8));
 			value3.Offset((int)sceneArea.SceneLocalScreenPositionOffset.X, (int)sceneArea.SceneLocalScreenPositionOffset.Y);
 			Microsoft.Xna.Framework.Rectangle rectangle = new Microsoft.Xna.Framework.Rectangle(mouseX, mouseY, 1, 1);
@@ -48042,6 +_,8 @@
 			tileColor.G = (byte)((colorOfTheSkies.R + colorOfTheSkies.G + colorOfTheSkies.B + colorOfTheSkies.G * 7) / 10);
 			tileColor.B = (byte)((colorOfTheSkies.R + colorOfTheSkies.G + colorOfTheSkies.B + colorOfTheSkies.B * 7) / 10);
 			tileColor = SkyManager.Instance.ProcessTileColor(tileColor);
+			// TODO: Add in white and white2 as sunColor and moonColor
+			SystemHooks.ModifySunLightColor(ref tileColor, ref colorOfTheSkies);
 		}
 
 		private static void UpdateAtmosphereTransparencyToSkyColor() {
@@ -48780,6 +_,15 @@
 
 			UpdateBGVisibility_BackLayer(null, null);
 			UpdateBGVisibility_FrontLayer(null, null);
+			if (bgStyle < SurfaceBgStyleLoader.VanillaSurfaceBgStyleCount) {
+				for (int i = SurfaceBgStyleLoader.VanillaSurfaceBgStyleCount; i < bgAlphaFrontLayer.Length /*SurfaceBackgroundStyleLoader.SurfaceStyleCount*/; i++) {
+					bgAlphaFrontLayer[i] -= backgroundLayerTransitionSpeed;
+					if (bgAlphaFrontLayer[i] < 0f)
+						bgAlphaFrontLayer[i] = 0f;
+				}
+			}
+
+			SurfaceBgStyleLoader.ModifyFarFades(bgStyle, bgAlphaFrontLayer, backgroundLayerTransitionSpeed);
 			try {
 				DrawSurfaceBG();
 				if (BackgroundEnabled)
@@ -48906,9 +_,11 @@
 						num = 11;
 					else if (WorldGen.treeBG1 != WorldGen.treeBG4)
 						num = 12;
+					//Patch context.
 				}
 			}
 
+			SurfaceBgStyleLoader.ChooseStyle(ref num);
 			return num;
 		}
 
@@ -48965,6 +_,13 @@
 		}
 
 		private static void UpdateInvasion() {
+			SystemHooks.PreUpdateInvasions();
+
+			UpdateInvasion_Inner();
+
+			SystemHooks.PostUpdateInvasions();
+		}
+		private static void UpdateInvasion_Inner() {
 			if (invasionType <= 0)
 				return;
 
@@ -49205,6 +_,11 @@
 			}
 		}
 
+		public static void NewText(object o, Color? color = null) {
+			if (color == null) color = Color.White;
+			NewText(o.ToString(), color.Value.R, color.Value.G, color.Value.B);
+		}
+
 		public static void NewText(string newText, byte R = byte.MaxValue, byte G = byte.MaxValue, byte B = byte.MaxValue) {
 			chatMonitor.NewText(newText, R, G, B);
 			SoundEngine.PlaySound(12);
@@ -49805,6 +_,11 @@
 		}
 
 		public static BestiaryUnlockProgressReport GetBestiaryProgressReport() {
+			List<BestiaryEntry> terEntries = BestiaryDB.GetBestiaryEntriesByMod(null);
+			return new BestiaryUnlockProgressReport() {
+				EntriesTotal = terEntries.Count,
+				CompletionAmountTotal = terEntries.Count(e => e.UIInfoProvider.GetEntryUICollectionInfo().UnlockState > BestiaryEntryUnlockState.NotKnownAtAll_0)
+			};
 			float num = 0f;
 			int num2 = 0;
 			List<BestiaryEntry> entries = BestiaryDB.Entries;
@@ -49836,7 +_,7 @@
 					num++;
 			}
 
-			for (int j = 0; j < 665; j++) {
+			for (int j = 0; j < townNPCCanSpawn.Length; j++) {
 				townNPCCanSpawn[j] = false;
 			}
 
@@ -49967,6 +_,7 @@
 					if (npc[k].type == 663)
 						num31++;
 
+					//Patch context: this is the amount of NPCs.
 					num32++;
 				}
 			}
@@ -49990,6 +_,7 @@
 						continue;
 
 					if (num33 < 2000000000) {
+						//Patch context: this is the amount of money.
 						if (player[l].inventory[m].type == 71)
 							num33 += player[l].inventory[m].stack;
 
@@ -50215,6 +_,9 @@
 				num37 = 663;
 
 			WorldGen.prioritizedTownNPCType = num37;
+
+			// TODO, see what changed and see if we need to do anything to integrate mod npc
+			NPCLoader.CanTownNPCSpawn(num32, num33);
 		}
 
 		public static int DamageVar(float dmg, float luck = 0f) {
@@ -50332,8 +_,9 @@
 		}
 
 		public static void SetDisplayMode(int width, int height, bool fullscreen) {
-			bool flag = false;
+			//bool flag = false;
 #if WINDOWS
+			bool flag = false;
 			Form form = (Form)Control.FromHandle(instance.Window.Handle);
 			screenMaximized = (form.WindowState == FormWindowState.Maximized);
 			if (screenBorderless && screenMaximized && !graphics.IsFullScreen) {
@@ -50341,13 +_,14 @@
 				form.WindowState = FormWindowState.Normal;
 			}
 #else
-			Main.screenMaximized = false;
+			screenMaximized = false;
+			screenBorderless = PendingBorderlessState = fullscreen;
 #endif
 
 #if WINDOWS
 			flag = (form.FormBorderStyle == FormBorderStyle.None);
 #endif
-			bool flag2 = false;
+			//bool flag2 = false;
 			int num3;
 			int num4;
 			if (screenBorderless || screenMaximized || graphics.IsFullScreen || fullscreen) {
@@ -50356,7 +_,6 @@
 				if (!fullscreen)
 					SetDisplayModeAsBorderless(ref width, ref height, form);
 #endif
-
 				if(width > maxScreenW) {
 					float num = (float)height / (float)width;
 					width = maxScreenW;
@@ -50371,10 +_,12 @@
 
 				PlayerInput.RawMouseScale = new Vector2((float)width / (float)instance.Window.ClientBounds.Width, (float)height / (float)instance.Window.ClientBounds.Height);
 				if (!graphics.IsFullScreen) {
-					num3 = Math.Max(graphics.PreferredBackBufferWidth, graphics.GraphicsDevice.Viewport.Width);
+					//num3 = Math.Max(graphics.PreferredBackBufferWidth, graphics.GraphicsDevice.Viewport.Width);
-					num4 = Math.Max(graphics.PreferredBackBufferHeight, graphics.GraphicsDevice.Viewport.Height);
+					//num4 = Math.Max(graphics.PreferredBackBufferHeight, graphics.GraphicsDevice.Viewport.Height);
-					if (num3 != graphics.PreferredBackBufferWidth || num4 != graphics.PreferredBackBufferHeight)
+					//if (num3 != graphics.PreferredBackBufferWidth || num4 != graphics.PreferredBackBufferHeight)
-						flag2 = true;
+					//	flag2 = true;
+					num3 = graphics.GraphicsDevice.Viewport.Width;
+					num4 = graphics.GraphicsDevice.Viewport.Height;
 				}
 				else {
 					num3 = graphics.PreferredBackBufferWidth;
@@ -50390,16 +_,17 @@
 					height = displayHeight[0];
 				}
 #endif
-
 				width = Math.Min(width, maxScreenW);
 				height = Math.Min(height, maxScreenH);
 				num3 = graphics.GraphicsDevice.Viewport.Width;
 				num4 = graphics.GraphicsDevice.Viewport.Height;
-				flag2 = (graphics.PreferredBackBufferWidth != graphics.GraphicsDevice.Viewport.Width || graphics.PreferredBackBufferHeight != graphics.GraphicsDevice.Viewport.Height);
+				//flag2 = (graphics.PreferredBackBufferWidth != graphics.GraphicsDevice.Viewport.Width || graphics.PreferredBackBufferHeight != graphics.GraphicsDevice.Viewport.Height);
 			}
-
+			bool flag2 = (graphics.PreferredBackBufferWidth != num3 || graphics.PreferredBackBufferHeight != num4);
 #if XNA
+			// appears redundant. Just causes the window to fight the user when attempting to resize too small
+			// with this disabled, the window will just snap back to minimum size when released
-			if (!fullscreen && !flag2) {
+			/*if (!fullscreen && !flag2) {
 				if (form.ClientSize.Width < graphics.PreferredBackBufferWidth) {
 					width = form.ClientSize.Width;
 					flag2 = true;
@@ -50409,11 +_,12 @@
 					height = form.ClientSize.Height;
 					flag2 = true;
 				}
-			}
+			}*/
 #endif
 
-			width &= 0x7FFFFFFE;
-			height &= 0x7FFFFFFE;
+			// unknown justification for preventing odd window sizes. Causes excessive device resets.
+			// width &= 2147483646;
+			// height &= 2147483646;
 			width = Math.Max(width, minScreenW);
 			height = Math.Max(height, minScreenH);
 			if (graphics.IsFullScreen != fullscreen) {
@@ -50423,6 +_,7 @@
 				graphics.ToggleFullScreen();
 			}
 
+			// Runs if Graphics Device needs a reset to match backBuffer to Viewport, or if target resolution is diff than current
 			if (width != num3 || height != num4 || flag2) {
 				mapTime = 0;
 				if (gamePaused)
@@ -50432,7 +_,9 @@
 				screenHeight = height;
 				graphics.PreferredBackBufferWidth = screenWidth;
 				graphics.PreferredBackBufferHeight = screenHeight;
+				//if (width != num3 || height != num4) //avoid resetting the device when it doesn't need resizing
 				graphics.ApplyChanges();
+
 				PlayerInput.CacheOriginalScreenDimensions();
 				FixUIScale();
 				if (Main.OnResolutionChanged != null)<|MERGE_RESOLUTION|>--- conflicted
+++ resolved
@@ -719,10 +719,7 @@
  					else if (text == Language.GetTextValue("CLI.Settle_Command")) {
  						if (!Liquid.panicMode)
  							Liquid.StartPanic();
-<<<<<<< HEAD
-@@ -4593,11 +_,12 @@
-=======
-@@ -4534,6 +_,7 @@
+@@ -4540,6 +_,7 @@
  					}
  					else if (text == Language.GetTextValue("CLI.Exit_Command")) {
  						WorldFile.SaveWorld();
@@ -730,8 +727,7 @@
  						Netplay.Disconnect = true;
  						SocialAPI.Shutdown();
  					}
-@@ -4587,11 +_,12 @@
->>>>>>> 8b105022
+@@ -4593,11 +_,12 @@
  						Console.WriteLine(Language.GetTextValue("CLI.Port", Netplay.ListenPort));
  					}
  					else if (text == Language.GetTextValue("CLI.Version_Command")) {
