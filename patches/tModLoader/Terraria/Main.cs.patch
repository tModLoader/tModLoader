--- conflicted
+++ resolved
@@ -6114,11 +6114,7 @@
  				num40++;
  			}
  		}
-<<<<<<< HEAD
-@@ -54517,20 +_,28 @@
-=======
-@@ -54517,8 +_,20 @@
->>>>>>> 76c9d6da
+@@ -54517,20 +_,38 @@
  
  			WorldGen.prioritizedTownNPCType = num42;
  		}
@@ -6126,8 +6122,17 @@
 +		NPCLoader.CanTownNPCSpawn(num40);
  	}
  
-<<<<<<< HEAD
 +	public static int DefaultDamageVariationPercent = 15;
++	/// <summary>
++	/// Multiplies the input damage by a random value between <c>0.85f</c> and <c>1.15f</c>.
++	/// </summary>
++	/// <param name="dmg">The damage to vary.</param>
++	/// <param name="luck">
++	/// How lucky the damager is, in the range [-1f, 1f].
++	/// <br/> If <c><paramref name="luck"/> &gt; 0f</c>, there is a <c><paramref name="luck"/></c>% chance that damage variation is rerolled, with the higher value being used.
++	/// <br/> If <c><paramref name="luck"/> &lt; 0f</c>, there is a <c>-<paramref name="luck"/></c>% chance that damage variation is rerolled, with the lower value being used.
++	/// </param>
++	/// <returns>The varied damage value, rounded to the nearest integer.</returns>
  	public static int DamageVar(float dmg, float luck = 0f)
  	{
 +		return DamageVar(dmg, DefaultDamageVariationPercent, luck);
@@ -6169,21 +6174,6 @@
  
  	public void OnTileChangeEvent(int x, int y, int count, TileChangeType eventType)
  	{
-=======
-+	/// <summary>
-+	/// Multiplies the input damage by a random value between <c>0.85f</c> and <c>1.15f</c>.
-+	/// </summary>
-+	/// <param name="dmg">The damage to vary.</param>
-+	/// <param name="luck">
-+	/// How lucky the damager is, in the range [-1f, 1f].
-+	/// <br/> If <c><paramref name="luck"/> &gt; 0f</c>, there is a <c><paramref name="luck"/></c>% chance that damage variation is rerolled, with the higher value being used.
-+	/// <br/> If <c><paramref name="luck"/> &lt; 0f</c>, there is a <c>-<paramref name="luck"/></c>% chance that damage variation is rerolled, with the lower value being used.
-+	/// </param>
-+	/// <returns>The varied damage value, rounded to the nearest integer.</returns>
- 	public static int DamageVar(float dmg, float luck = 0f)
- 	{
- 		float num = dmg * (1f + (float)rand.Next(-15, 16) * 0.01f);
->>>>>>> 76c9d6da
 @@ -54625,7 +_,11 @@
  
  	public static void SetFullScreen(bool fullscreen)
