--- conflicted
+++ resolved
@@ -3020,7 +3020,6 @@
  
  			new Microsoft.Xna.Framework.Color(150, 150, 150, 150);
  			if (mouseX >= num && (float)mouseX <= (float)num + (float)TextureAssets.InventoryBack.Width() * inventoryScale && mouseY >= num2 && (float)mouseY <= (float)num2 + (float)TextureAssets.InventoryBack.Height() * inventoryScale && !PlayerInput.IgnoreMouseInterface) {
-<<<<<<< HEAD
 @@ -31758,6 +_,8 @@
  				spriteBatch.Draw(value, new Vector2(pivotTopLeftX, num), value.Frame(2, 1, 1), OurFavoriteColor, 0f, default(Vector2), num2, SpriteEffects.None, 0f);
  		}
@@ -3037,13 +3036,11 @@
 +		*/
  
  		public static void CraftItem(Recipe r) {
-=======
 @@ -31758,7 +_,7 @@
  				spriteBatch.Draw(value, new Vector2(pivotTopLeftX, num), value.Frame(2, 1, 1), OurFavoriteColor, 0f, default(Vector2), num2, SpriteEffects.None, 0f);
  		}
  
--		private void DrawBlockReplacementIcon(int pivotTopLeftX, int pivotTopLeftY, bool pushSideToolsUp, int gamepadPointOffset) {
-+		private void DrawBlockReplacementIcon(int pivotTopLeftX, int pivotTopLeftY, bool pushSideToolsUp, int gamepadPointOffset, ref string text) {
+		private void DrawBlockReplacementIcon(int pivotTopLeftX, int pivotTopLeftY, bool pushSideToolsUp, int gamepadPointOffset) {
  			if (!playerInventory)
  				return;
  
@@ -3051,8 +3048,7 @@
  			if (mouseX > pivotTopLeftX && (float)mouseX < (float)pivotTopLeftX + (float)rectangle.Width * num2 && mouseY > num && (float)mouseY < (float)num + (float)rectangle.Height * num2) {
  				flag2 = true;
  				player[myPlayer].mouseInterface = true;
--				MouseText(flag ? Language.GetTextValue("GameUI.BlockReplacerOn") : Language.GetTextValue("GameUI.BlockReplacerOff"), 0, 0);
-+				text = flag ? Language.GetTextValue("GameUI.BlockReplacerOn") : Language.GetTextValue("GameUI.BlockReplacerOff");
+				MouseText(flag ? Language.GetTextValue("GameUI.BlockReplacerOn") : Language.GetTextValue("GameUI.BlockReplacerOff"), 0, 0);
  				mouseText = true;
  				if (mouseLeft && mouseLeftRelease) {
  					SoundEngine.PlaySound(22);
@@ -3060,8 +3056,7 @@
  			UILinkPointNavigator.SetPosition(6000 + gamepadPointOffset, vector + rectangle.Size() * 0.65f);
  		}
  
--		private void DrawTorchBiomeSwapIcon(int pivotTopLeftX, int pivotTopLeftY, bool pushSideToolsUp, int gamepadPointOffset) {
-+		private void DrawTorchBiomeSwapIcon(int pivotTopLeftX, int pivotTopLeftY, bool pushSideToolsUp, int gamepadPointOffset, ref string text) {
+		private void DrawTorchBiomeSwapIcon(int pivotTopLeftX, int pivotTopLeftY, bool pushSideToolsUp, int gamepadPointOffset) {
  			if (!playerInventory)
  				return;
  
@@ -3069,13 +3064,11 @@
  			if (mouseX > pivotTopLeftX && (float)mouseX < (float)pivotTopLeftX + (float)rectangle.Width * num2 && mouseY > num && (float)mouseY < (float)num + (float)rectangle.Height * num2) {
  				flag2 = true;
  				player[myPlayer].mouseInterface = true;
--				MouseText(flag ? Language.GetTextValue("GameUI.TorchTypeSwapperOn") : Language.GetTextValue("GameUI.TorchTypeSwapperOff"), 0, 0);
-+				text = flag ? Language.GetTextValue("GameUI.TorchTypeSwapperOn") : Language.GetTextValue("GameUI.TorchTypeSwapperOff");
+				MouseText(flag ? Language.GetTextValue("GameUI.TorchTypeSwapperOn") : Language.GetTextValue("GameUI.TorchTypeSwapperOff"), 0, 0);
  				mouseText = true;
  				if (mouseLeft && mouseLeftRelease) {
  					SoundEngine.PlaySound(22);
 @@ -31830,15 +_,19 @@
->>>>>>> 16898497
  			int stack = mouseItem.stack;
  			mouseItem = r.createItem.Clone();
  			mouseItem.stack += stack;
@@ -3565,7 +3558,6 @@
  				if (mapStyle == 1 && mapEnabled)
  					Y += 261;
  			}
-<<<<<<< HEAD
 @@ -35536,7 +_,7 @@
  			string.IsNullOrEmpty(npcChatText);
  			if (false || Main.player[myPlayer].sign >= 0)
@@ -3657,197 +3649,6 @@
  		}
  
  		private static void GetBuilderAccsCountToShow(Player plr, out int blockReplaceIcons, out int torchGodIcons, out int totalDrawnIcons) {
-=======
-@@ -35543,9 +_,10 @@
- 			GetBuilderAccsCountToShow(player, out int blockReplaceIcons, out int torchGodIcons, out int totalDrawnIcons);
- 			start.Y += 24 * torchGodIcons;
- 			bool flag = totalDrawnIcons >= 10;
--			int num2 = 10;
-+			int num2 = builderAccStatus.Length;
- 			for (int i = 0; i < num2; i++) {
--				int num3 = i - 2;
-+				int num3 = i;
-+				/*
- 				switch (i) {
- 					case 0:
- 						num3 = 8;
-@@ -35556,6 +_,13 @@
- 				}
- 
- 				Texture2D value = TextureAssets.BuilderAcc.Value;
-+				*/
-+
-+				BuilderToggle builderToggle = BuilderToggleLoader.BuilderToggles[num3];
-+				if (!BuilderToggleLoader.Active(builderToggle))
-+					continue;
-+
-+                Texture2D value = ModContent.Request<Texture2D>(builderToggle.Texture).Value;
- 				Microsoft.Xna.Framework.Rectangle rectangle = new Microsoft.Xna.Framework.Rectangle(0, 16, 14, 14);
- 				Microsoft.Xna.Framework.Color color = Microsoft.Xna.Framework.Color.White;
- 				Microsoft.Xna.Framework.Color color2 = new Microsoft.Xna.Framework.Color(127, 127, 127);
-@@ -35563,17 +_,18 @@
- 				if (flag)
- 					vector.Y -= 24f;
- 
-+				string text = "";
- 				bool flag2 = Utils.CenteredRectangle(vector, new Vector2(14f)).Contains(MouseScreen.ToPoint()) && !PlayerInput.IgnoreMouseInterface;
- 				bool flag3 = flag2 && mouseLeft && mouseLeftRelease;
- 				switch (num3) {
- 					case 8:
--						if (!player.InfoAccMechShowWires)
--							continue;
-+						// if (!player.InfoAccMechShowWires)
-+						// 	continue;
- 						rectangle.X = num3 * 16;
- 						color = ((builderAccStatus[num3] == 0) ? color : color2);
- 						if (flag2) {
- 							player.mouseInterface = true;
--							MouseText((builderAccStatus[num3] == 0) ? Language.GetTextValue("GameUI.WireModeForced") : Language.GetTextValue("GameUI.WireModeNormal"), 0, 0);
-+							text = builderAccStatus[num3] == 0 ? Language.GetTextValue("GameUI.WireModeForced") : Language.GetTextValue("GameUI.WireModeNormal");
- 							mouseText = true;
- 						}
- 						if (flag3) {
-@@ -35583,13 +_,13 @@
- 						}
- 						break;
- 					case 0:
--						if (!player.rulerLine)
--							continue;
-+						// if (!player.rulerLine)
-+						// 	continue;
- 						rectangle.X = num3 * 16;
- 						color = ((builderAccStatus[num3] == 0) ? color : color2);
- 						if (flag2) {
- 							player.mouseInterface = true;
--							MouseText((builderAccStatus[num3] == 0) ? Language.GetTextValue("GameUI.RulerOn") : Language.GetTextValue("GameUI.RulerOff"), 0, 0);
-+							text = builderAccStatus[num3] == 0 ? Language.GetTextValue("GameUI.RulerOn") : Language.GetTextValue("GameUI.RulerOff");
- 							mouseText = true;
- 						}
- 						if (flag3) {
-@@ -35599,13 +_,13 @@
- 						}
- 						break;
- 					case 1:
--						if (!player.rulerGrid)
--							continue;
-+						// if (!player.rulerGrid)
-+						// 	continue;
- 						rectangle.X = num3 * 16;
- 						color = ((builderAccStatus[num3] == 0) ? color : color2);
- 						if (flag2) {
- 							player.mouseInterface = true;
--							MouseText((builderAccStatus[num3] == 0) ? Language.GetTextValue("GameUI.MechanicalRulerOn") : Language.GetTextValue("GameUI.MechanicalRulerOff"), 0, 0);
-+							text = builderAccStatus[num3] == 0 ? Language.GetTextValue("GameUI.MechanicalRulerOn") : Language.GetTextValue("GameUI.MechanicalRulerOff");
- 							mouseText = true;
- 						}
- 						if (flag3) {
-@@ -35615,13 +_,13 @@
- 						}
- 						break;
- 					case 3:
--						if (!player.autoPaint)
--							continue;
-+						// if (!player.autoPaint)
-+						// 	continue;
- 						rectangle.X = num3 * 16;
- 						color = ((builderAccStatus[num3] == 0) ? color : color2);
- 						if (flag2) {
- 							player.mouseInterface = true;
--							MouseText((builderAccStatus[num3] == 0) ? Language.GetTextValue("GameUI.PaintSprayerOn") : Language.GetTextValue("GameUI.PaintSprayerOff"), 0, 0);
-+							text = builderAccStatus[num3] == 0 ? Language.GetTextValue("GameUI.PaintSprayerOn") : Language.GetTextValue("GameUI.PaintSprayerOff");
- 							mouseText = true;
- 						}
- 						if (flag3) {
-@@ -35631,13 +_,13 @@
- 						}
- 						break;
- 					case 2:
--						if (!player.autoActuator)
--							continue;
-+						// if (!player.autoActuator)
-+						// 	continue;
- 						rectangle.X = num3 * 16;
- 						color = ((builderAccStatus[num3] == 0) ? color : color2);
- 						if (flag2) {
- 							player.mouseInterface = true;
--							MouseText((builderAccStatus[num3] == 0) ? Language.GetTextValue("GameUI.ActuationDeviceOn") : Language.GetTextValue("GameUI.ActuationDeviceOff"), 0, 0);
-+							text = builderAccStatus[num3] == 0 ? Language.GetTextValue("GameUI.ActuationDeviceOn") : Language.GetTextValue("GameUI.ActuationDeviceOff");
- 							mouseText = true;
- 						}
- 						if (flag3) {
-@@ -35651,8 +_,8 @@
- 					case 6:
- 					case 7:
- 					case 9:
--						if (!player.InfoAccMechShowWires)
--							continue;
-+						// if (!player.InfoAccMechShowWires)
-+						// 	continue;
- 						rectangle.X = num3 * 16;
- 						color = ((builderAccStatus[num3] == 0) ? color : ((builderAccStatus[num3] == 1) ? color2 : ((builderAccStatus[num3] == 2) ? color2.MultiplyRGBA(new Microsoft.Xna.Framework.Color(0.66f, 0.66f, 0.66f, 0.66f)) : color2.MultiplyRGBA(new Microsoft.Xna.Framework.Color(0.33f, 0.33f, 0.33f, 0.33f)))));
- 						if (flag2) {
-@@ -35692,7 +_,7 @@
- 									break;
- 							}
- 
--							MouseText($"{arg}: {arg2}", 0, 0);
-+							text = $"{arg}: {arg2}";
- 							mouseText = true;
- 						}
- 						if (flag3) {
-@@ -35704,8 +_,27 @@
- 							mouseLeftRelease = false;
- 						}
- 						break;
-+					case 10:
-+						DrawBlockReplacementIcon(0, 0, flag, 0, ref text);
-+						num++;
-+						goto drawHoverText;
- 					case 11:
--						continue;
-+						DrawTorchBiomeSwapIcon(0, 0, flag, 1, ref text);
-+						num++;
-+						goto drawHoverText;
-+					default:
-+						num = builderToggle.Type;
-+						if (flag2) {
-+							player.mouseInterface = true;
-+							text = builderToggle.DisplayValue();
-+							mouseText = true;
-+						}
-+						if (flag3) {
-+							builderAccStatus[num] = builderToggle.IncreaseCurrentState();
-+							SoundEngine.PlaySound(12);
-+							mouseLeftRelease = false;
-+						}
-+						break;
- 				}
- 
- 				spriteBatch.Draw(value, vector, rectangle, color, 0f, rectangle.Size() / 2f, 1f, SpriteEffects.None, 0f);
-@@ -35714,14 +_,22 @@
- 
- 				UILinkPointNavigator.SetPosition(6000 + num + blockReplaceIcons + torchGodIcons, vector + rectangle.Size() * 0.15f);
- 				num++;
-+
-+				drawHoverText:
-+				BuilderToggleLoader.ModifyDisplayValue(builderToggle, ref text);
-+
-+				if (mouseText && Main.HoverItem.type <= 0 && text != "")
-+					ChatManager.DrawColorCodedStringWithShadow(spriteBatch, FontAssets.MouseText.Value, text, new Vector2(mouseX + 14, mouseY + 14), new Color(255, 255, 255), 0f, Vector2.Zero, Vector2.One);
- 			}
- 
-+			/*
- 			DrawBlockReplacementIcon(0, 0, flag, 0);
- 			num++;
- 			if (player.unlockedBiomeTorches) {
- 				DrawTorchBiomeSwapIcon(0, 0, flag, 1);
- 				num++;
- 			}
-+			*/
- 
- 			UILinkPointNavigator.Shortcuts.BUILDERACCCOUNT = num;
- 		}
->>>>>>> 16898497
 @@ -36142,6 +_,10 @@
  
  		private static void TryDisposingEverything() {
