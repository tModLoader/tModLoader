--- src/Terraria/Terraria/Main.cs
+++ src/tModLoader/Terraria/Main.cs
@@ -32,6 +_,7 @@
 #if XNA
 using System.Windows.Forms;
 #endif
+using Steamworks;
 using Terraria.Achievements;
 using Terraria.Audio;
 using Terraria.Chat;
@@ -66,6 +_,13 @@
 using Terraria.IO;
 using Terraria.Localization;
 using Terraria.Map;
+using Terraria.ModLoader;
+using Terraria.ModLoader.Audio;
+using Terraria.ModLoader.Core;
+using Terraria.ModLoader.Default;
+using Terraria.ModLoader.Engine;
+using Terraria.ModLoader.IO;
+using Terraria.ModLoader.UI;
 using Terraria.Net;
 using Terraria.ObjectData;
 using Terraria.Social;
@@ -81,9 +_,9 @@
 namespace Terraria
 {
 #if CLIENT
-	public class Main : Game
+	public partial class Main : Game
 #else
-	public class Main : Terraria.Server.Game
+	public partial class Main : Terraria.Server.Game
 #endif
 	{
 		public delegate void OnPlayerSelected(PlayerFileData player);
@@ -239,7 +_,7 @@
 		public static NPCHeadRenderer BossNPCHeadRenderer = null;
 		public static string versionNumber = "v1.4.1.1";
 		public static string versionNumber2 = "v1.4.1.1";
-		public static string SavePath = Program.LaunchParameters.ContainsKey("-savedirectory") ? Program.LaunchParameters["-savedirectory"] : Platform.Get<IPathService>().GetStoragePath("Terraria");
+		public static string SavePath = Program.SavePath;
 		public static bool AnnouncementBoxDisabled;
 		public static int AnnouncementBoxRange = -1;
 		public static string AutogenSeedName;
@@ -255,7 +_,7 @@
 		public static bool getGoodWorld = false;
 		public static Vector2 destroyerHB = new Vector2(0f, 0f);
 		public static FavoritesFile LocalFavoriteData = new FavoritesFile(SavePath + "/favorites.json", isCloud: false);
-		public static FavoritesFile CloudFavoritesData = new FavoritesFile("/favorites.json", isCloud: true);
+		public static FavoritesFile CloudFavoritesData = new FavoritesFile("/ModLoader/favorites.json", true);
 		public static FileMetadata WorldFileMetadata;
 		public static FileMetadata MapFileMetadata;
 		public static PingMapLayer Pings = new PingMapLayer();
@@ -542,7 +_,7 @@
 		public static int instantBGTransitionCounter = 2;
 		public static int bgDelay;
 		public static int bgStyle;
-		private const int BG_STYLES_COUNT = 14;
+		internal const int BG_STYLES_COUNT = 14;
 		public static float[] bgAlphaFrontLayer = new float[14];
 		public static float[] bgAlphaFarBackLayer = new float[14];
 		public static int[] bgFrame = new int[14];
@@ -556,13 +_,13 @@
 		public static int wofDrawAreaBottom;
 		public static int wofDrawFrameIndex;
 		public static int offScreenRange = 200;
-		private RenderTarget2D backWaterTarget;
+		public RenderTarget2D backWaterTarget;
 		public static RenderTarget2D waterTarget;
-		private RenderTarget2D tileTarget;
+		public RenderTarget2D tileTarget;
-		private RenderTarget2D blackTarget;
+		public RenderTarget2D blackTarget;
-		private RenderTarget2D tile2Target;
+		public RenderTarget2D tile2Target;
-		private RenderTarget2D wallTarget;
+		public RenderTarget2D wallTarget;
-		private RenderTarget2D backgroundTarget;
+		public RenderTarget2D backgroundTarget;
 		public static RenderTarget2D screenTarget;
 		public static RenderTarget2D screenTargetSwap;
 		public static int maxMapUpdates = 250000;
@@ -583,8 +_,8 @@
 		public static bool clearMap;
 		public static int mapTargetX = 5;
 		public static int mapTargetY = 2;
-		private RenderTarget2D[,] mapTarget = new RenderTarget2D[mapTargetX, mapTargetY];
+		public RenderTarget2D[,] mapTarget = new RenderTarget2D[mapTargetX, mapTargetY];
-		private RenderTarget2D mapSectionTexture;
+		public RenderTarget2D mapSectionTexture;
 		public static bool[,] initMap = new bool[mapTargetX, mapTargetY];
 		public static bool[,] mapWasContentLost = new bool[mapTargetX, mapTargetY];
 		public const int numInfoIcons = 13;
@@ -615,12 +_,12 @@
 		private int lastTileX;
 		private int firstTileY;
 		private int lastTileY;
-		private double bgParallax;
+		internal double bgParallax;
-		private int bgStartX;
+		internal int bgStartX;
-		private int bgLoops;
+		internal int bgLoops;
 		private int bgStartY;
 		private int bgLoopsY;
-		private int bgTopY;
+		internal int bgTopY;
 		public static int renderCount = 99;
 		private const int MF_BYPOSITION = 1024;
 		public static GraphicsDeviceManager graphics;
@@ -705,7 +_,7 @@
 		public const int maxItems = 400;
 		public const int maxProjectiles = 1000;
 		public const int maxNPCs = 200;
-		private static UICharacterSelect _characterSelectMenu = new UICharacterSelect();
+		internal static UICharacterSelect _characterSelectMenu = new UICharacterSelect();
 		private static UIWorldSelect _worldSelectMenu = new UIWorldSelect();
 		public static UIManageControls ManageControlsMenu = new UIManageControls();
 		public static UIAchievementsMenu AchievementsMenu = new UIAchievementsMenu();
@@ -760,7 +_,15 @@
 		public static int LogoA = 255;
 		public static int LogoB;
 		public static bool LogoT;
-		public static string statusText = "";
+		private static string _statusText = "";
+		public static string statusText {
+			get => _statusText;
+			set {
+				Logging.LogStatusChange(_statusText, value);
+
+				_statusText = value;
+			}
+		}
 		public static string worldName = "";
 		public static int worldID;
 		public static int background;
@@ -826,7 +_,11 @@
 		public static float invAlpha = 1f;
 		public static float invDir = 1f;
 		[ThreadStatic]
-		public static UnifiedRandom rand;
+		public static UnifiedRandom _rand;
+		public static UnifiedRandom rand {
+			get => _rand ??= new UnifiedRandom();
+			set => _rand = value;
+		}
 		public static bool allChestStackHover;
 		public static bool inventorySortMouseOver;
 		public static float GraveyardVisualIntensity;
@@ -843,7 +_,7 @@
 		public static AudioEngine engine;
 		public static SoundBank soundBank;
 		public static WaveBank waveBank;
-		public static Cue[] music = new Cue[90];
+		public static Music[] music = new Music[90];
 		public static bool[] musicNoCrossFade = new bool[90];
 		public static float[] musicFade = new float[90];
 		public static float musicVolume = 1f;
@@ -1159,9 +_,9 @@
 		public static List<WorldFileData> WorldList = new List<WorldFileData>();
 		public static WorldFileData ActiveWorldFileData = new WorldFileData();
 		public static string WorldPath = Path.Combine(SavePath, "Worlds");
-		public static string CloudWorldPath = "worlds";
+		public static string CloudWorldPath = "ModLoader/worlds";
 		public static string PlayerPath = Path.Combine(SavePath, "Players");
-		public static string CloudPlayerPath = "players";
+		public static string CloudPlayerPath = "ModLoader/players";
 		public static Preferences Configuration = new Preferences(SavePath + Path.DirectorySeparatorChar + "config.json");
 		public static Preferences InputProfiles = new Preferences(SavePath + Path.DirectorySeparatorChar + "input profiles.json");
 		public static KeyboardState inputText;
@@ -1857,7 +_,7 @@
 		public static float exitScale = 0.8f;
 		public static bool mouseReforge;
 		public static float reforgeScale = 0.8f;
-		public static Player clientPlayer = new Player();
+		public static Player clientPlayer = new Player(); // setup inventory is unnecessary
 		public static string getIP = defaultIP;
 		public static string getPort = Convert.ToString(Netplay.ListenPort);
 		public static bool menuMultiplayer;
@@ -1960,7 +_,7 @@
 		public static bool _shouldUseWindyDayMusic = false;
 		public static bool _shouldUseStormMusic = false;
 		private int lastMusicPlayed = -1;
-		private bool playOldTile;
+		public bool playOldTile;
 		private static float _minWind = 0.34f;
 		private static float _maxWind = 0.4f;
 		private static float _minRain = 0.4f;
@@ -1997,16 +_,16 @@
 		private int selectedMenu2 = -1;
 		public static int selectedPlayer = 0;
 		public static int selectedWorld;
-		public static int menuMode;
+		public static int menuMode = Interface.loadModsID;
 		public static int menuSkip;
 		private static bool _needsLanguageSelect = true;
-		private static Item tooltipPrefixComparisonItem = new Item();
+		public static Item tooltipPrefixComparisonItem = new Item();
 		private MouseTextCache _mouseTextCache;
 		public int textBlinkerCount;
 		public int textBlinkerState;
 		public static string newWorldName = "";
-		private static int[] specX = new int[1000];
+		public static int[] specX = new int[1000];
-		private static int[] specY = new int[1000];
+		public static int[] specY = new int[1000];
 		public TilePaintSystemV2 TilePaintSystem;
 		public TileDrawing TilesRenderer;
 		public WallDrawing WallsRenderer;
@@ -2021,7 +_,7 @@
 		private List<int> _npcsWithBannersToDraw = new List<int>();
 		private bool _imeToggle;
 		private List<int> _npcTypesThatAlreadyDrewAHead = new List<int>();
-		private int[] _npcIndexWhoHoldsHeadIndex = new int[46];
+		internal int[] _npcIndexWhoHoldsHeadIndex = new int[46];
 		private static List<string> _requiredObjecsForCraftingText = new List<string>();
 		private static bool _preventCraftingBecauseClickWasUsedToChangeFocusedRecipe;
 		private static int _currentRecipeBeingCrafted = -1;
@@ -2031,7 +_,7 @@
 		public static Microsoft.Xna.Framework.Color inventoryBack = new Microsoft.Xna.Framework.Color(220, 220, 220, 220);
 		public static bool mouseText;
 		private static int mH;
-		private static int rare;
+		public static int rare;
 		public static int hairStart;
 		private static int oldHairStyle;
 		private static Microsoft.Xna.Framework.Color oldHairColor;
@@ -2043,7 +_,7 @@
 		public static Player dresserInterfaceDummy;
 		private bool _needToSetupDrawInterfaceLayers = true;
 		private List<GameInterfaceLayer> _gameInterfaceLayers;
-		private static GameTime _drawInterfaceGameTime;
+		public static GameTime _drawInterfaceGameTime;
 		private static bool _settingsButtonIsPushedToSide;
 		private static bool _MouseOversCanClear;
 		private static Vector2 _itemIconCacheScreenPosition;
@@ -2098,13 +_,13 @@
 		};
 		private static float backgroundLayerTransitionSpeed = 0.05f;
 		public static float atmo;
-		private static float bgScale = 1f;
+		internal static float bgScale = 1f;
-		private static int bgWidthScaled = (int)(1024f * bgScale);
+		internal static int bgWidthScaled = (int)(1024f * bgScale);
 		public static Microsoft.Xna.Framework.Color ColorOfTheSkies;
-		private static Microsoft.Xna.Framework.Color ColorOfSurfaceBackgroundsBase = Microsoft.Xna.Framework.Color.White;
+		internal static Microsoft.Xna.Framework.Color ColorOfSurfaceBackgroundsBase = Microsoft.Xna.Framework.Color.White;
-		private static Microsoft.Xna.Framework.Color ColorOfSurfaceBackgroundsModified = Microsoft.Xna.Framework.Color.White;
+		internal static Microsoft.Xna.Framework.Color ColorOfSurfaceBackgroundsModified = Microsoft.Xna.Framework.Color.White;
-		private float screenOff;
+		internal float screenOff;
-		private float scAdj;
+		internal float scAdj;
 		private float cTop;
 		private bool _isDrawingOrUpdating;
 		public static List<INeedRenderTargetContent> ContentThatNeedsRenderTargets = new List<INeedRenderTargetContent>();
@@ -2262,7 +_,7 @@
 
 		public static int npcShop {
 			get;
-			private set;
+			internal set;
 		}
 
 		public static string playerPathName => ActivePlayerFileData.Path;
@@ -2738,6 +_,7 @@
 			}
 
 			result.X = num;
+			ItemLoader.HoldoutOffset(gravdir, itemtype, ref result);
 			return result;
 		}
 
@@ -2754,6 +_,8 @@
 				itemAnimationsRegistered.Add(index);
 
 			itemAnimations[index] = animation;
+			if (ItemLoader.IsModItem(index))
+				ItemLoader.animations.Add(index);
 		}
 
 		public static void InitializeItemAnimations() {
@@ -2795,11 +_,13 @@
 			}
 		}
 
-		public static void SetGraphicsProfile(GraphicsProfile profile, bool forceSet) {
+		private static bool SetGraphicsProfile(GraphicsProfile profile, bool forceSet) {
 			if (_currentGraphicsProfile != profile || forceSet) {
 				_selectedGraphicsProfile = profile;
 				SetGraphicsProfileInternal();
+				return graphics.GraphicsDevice.GraphicsProfile == profile;
 			}
+			return false;
 		}
 
 		private static void SetGraphicsProfileInternal() {
@@ -2807,10 +_,14 @@
 			graphics.GraphicsProfile = _selectedGraphicsProfile;
 			switch (_selectedGraphicsProfile) {
 				case GraphicsProfile.HiDef:
+					// update resolution related variables alongside TrySupporting8K
+					Configuration.Get("Support8K", ref Support8K);
+					int hiRes = Support8K ? 8192 : 4096;
-					maxScreenW = 4096;
+					maxScreenW = hiRes;
-					maxScreenH = 4096;
+					maxScreenH = hiRes;
-					_renderTargetMaxSize = 4096;
+					_renderTargetMaxSize = hiRes;
+					if (Support8K)
-					TrySupporting8K();
+						TrySupporting8K();
 					break;
 				case GraphicsProfile.Reach:
 					maxScreenW = 1920;
@@ -2828,8 +_,8 @@
 					SetGraphicsProfileInternal();
 				}
 			}
-
-			instance.EnsureRenderTargetContent();
+			// Seems unnecessary as graphics profile is only changed very early on, before the first frame is rendered
+			// Main.instance.EnsureRenderTargetContent();
 		}
 
 		private static void TrySupporting8K() {
@@ -2858,6 +_,7 @@
 				flag2 = false;
 				anglerQuest = rand.Next(anglerQuestItemNetIDs.Length);
 				int num = anglerQuestItemNetIDs[anglerQuest];
+				//patch file: num, flag2
 				if (num == 2454 && (!hardMode || WorldGen.crimson))
 					flag2 = true;
 
@@ -2899,6 +_,8 @@
 
 				if ((num == 2476 || num == 2453 || num == 2473) && !flag)
 					flag2 = true;
+
+				ItemLoader.IsAnglerQuestAvailable(num, ref flag2);
 			}
 
 			NetMessage.SendAnglerQuest(-1);
@@ -3026,7 +_,8 @@
 		public static void SaveRecent() {
 			Utils.TryCreatingDirectory(SavePath);
 			try {
+				if (File.Exists(SavePath + Path.DirectorySeparatorChar + "servers.dat"))
-				File.SetAttributes(SavePath + Path.DirectorySeparatorChar + "servers.dat", FileAttributes.Normal);
+					File.SetAttributes(SavePath + Path.DirectorySeparatorChar + "servers.dat", FileAttributes.Normal);
 			}
 			catch {
 			}
@@ -3100,6 +_,7 @@
 			Configuration.Put("UseHeatDistortion", UseHeatDistortion);
 			Configuration.Put("WaveQuality", WaveQuality);
 			Configuration.Put("Support4K", Support4K);
+			Configuration.Put("Support8K", Support8K);
 			Configuration.Put("MouseColor", new Dictionary<string, byte> {
 				{ "R", mouseColor.R },
 				{ "G", mouseColor.G },
@@ -3126,6 +_,7 @@
 			Configuration.Put("HoverControlMode", Player.Settings.HoverControl);
 			Configuration.Put("WaterfallDrawLimit", instance.waterfallManager.maxWaterfallCount);
 			Configuration.Put("DisableIntenseVisualEffects", DisableIntenseVisualEffects);
+			ModLoader.ModLoader.SaveConfiguration();
 			if (Configuration.Save())
 				return PlayerInput.Save();
 
@@ -3205,6 +_,10 @@
 				TryPickingDefaultUIScale(currentValue3);
 			}
 
+#if SERVER
+			ModLoader.ModLoader.LoadConfiguration();
+			return;
+#endif
 			Configuration.Get("SmartCursorToggle", ref cSmartCursorModeIsToggleAndNotHold);
 			Configuration.Get("MapEnabled", ref mapEnabled);
 			Configuration.Get("InvasionBarMode", ref invasionProgressMode);
@@ -3489,6 +_,7 @@
 				};
 			}
 
+			ModLoader.ModLoader.LoadConfiguration();
 			PlayerInput.Load();
 			if (currentValue < 165) {
 				try {
@@ -3501,7 +_,7 @@
 			mouseColorSlider.SetHSL(mouseColor);
 			mouseBorderColorSlider.SetHSL(MouseBorderColor);
 			mouseBorderColorSlider.Alpha = (float)(int)MouseBorderColor.A / 255f;
-			if (currentValue != 233)
+			if (currentValue != 233 || ModLoader.ModLoader.LastLaunchedTModLoaderVersion != ModLoader.ModLoader.version)
 				SaveSettings();
 		}
 
@@ -3627,9 +_,11 @@
 				FileUtilities.Delete(PlayerList[i].Path, PlayerList[i].IsCloudSave);
 				FileUtilities.Delete(PlayerList[i].Path + ".bak", PlayerList[i].IsCloudSave);
 			}
+			//patch context
 			catch {
 			}
 
+			PlayerIO.ErasePlayer(PlayerList[i].Path, PlayerList[i].IsCloudSave);
 			try {
 				string text = PlayerList[i].Path.Substring(0, PlayerList[i].Path.Length - 4);
 				if (text.Substring(text.Length - 1) != "." && text.Substring(text.Length - 1) != "\\" && Directory.Exists(text))
@@ -3659,6 +_,7 @@
 					SocialAPI.Cloud.Delete(WorldList[i].Path);
 				}
 
+				WorldIO.EraseWorld(WorldList[i].Path, WorldList[i].IsCloudSave);
 				LoadWorlds();
 			}
 			catch {
@@ -3847,6 +_,12 @@
 						if (text.Length >= 10 && text.Substring(0, 10).ToLower() == "worldname=")
 							worldName = text.Substring(10);
 
+						if (text.Length >= 8 && text.Substring(0, 8).ToLower() == "modpath=")
+							ModOrganizer.modPath = text.Substring(8);
+
+						if (text.Length >= 8 && text.Substring(0, 8).ToLower() == "modpack=")
+							ModOrganizer.commandLineModPack = text.Substring(8);
+
 						if (text.Length >= 5 && text.Substring(0, 5).ToLower() == "seed=")
 							AutogenSeedName = text.Substring(5);
 
@@ -3956,6 +_,10 @@
 		}
 
 		public void YouCanSleepNow() {
+#if CLIENT
+			if (waveBank == null) //supress extra exceptions from audio engine failing to load
+				return;
+#endif
 #if WINDOWS
 			if (previousExecutionState != 0)
 				NativeMethods.SetThreadExecutionState(previousExecutionState);
@@ -3965,7 +_,7 @@
 		public void DedServ() {
 			NeverSleep();
 			rand = new UnifiedRandom();
-			if (autoShutdown) {
+			if (autoShutdown && !showServerConsole) {
 				string lpWindowName = Console.Title = "terraria" + rand.Next(int.MaxValue);
 #if XNA
 				IntPtr intPtr = FindWindow(null, lpWindowName);
@@ -3974,17 +_,18 @@
 #endif
 			}
 			else {
-				Console.Title = "Terraria Server " + versionNumber2;
+				Console.Title = "Terraria Server " + versionNumber2 + " - " + ModLoader.ModLoader.versionedName;
 			}
 
 			dedServ = true;
 			showSplash = false;
 			Initialize();
+			ModLoader.ModLoader.Reload();
 			while (worldPathName == null || worldPathName == "") {
 				bool flag = true;
 				while (flag) {
 					LoadWorlds();
-					Console.WriteLine(Language.GetTextValue("CLI.Server", versionNumber2));
+					Console.WriteLine(Language.GetTextValue("CLI.Server", versionNumber2) + " - " + ModLoader.ModLoader.versionedName);
 					Console.WriteLine("");
 					for (int i = 0; i < WorldList.Count; i++) {
 						Console.WriteLine(i + 1 + "\t\t" + WorldList[i].Name);
@@ -3997,6 +_,8 @@
 					textValue2 = textValue2 + new string('\t', num - textValue2.Length / 8) + Language.GetTextValue("CLI.DeleteWorld_Description");
 					Console.WriteLine(textValue);
 					Console.WriteLine(textValue2);
+					Console.WriteLine("m\t\tMods Menu");
+					Console.WriteLine("b\t\tMod Browser");
 					Console.WriteLine("");
 					Console.Write(Language.GetTextValue("CLI.ChooseWorld"));
 					string text2 = Console.ReadLine();
@@ -4014,7 +_,7 @@
 							int length = Language.GetTextValue("CLI.DeleteWorld_Command").Length;
 							int num2 = Convert.ToInt32(text2.Substring(length + 1)) - 1;
 							if (num2 < WorldList.Count) {
-								Console.WriteLine(Language.GetTextValue("CLI.Server", versionNumber2));
+								Console.WriteLine(Language.GetTextValue("CLI.Server", versionNumber2) + " - " + ModLoader.ModLoader.versionedName);
 								Console.WriteLine("");
 								Console.WriteLine(Language.GetTextValue("CLI.DeleteConfirmation", WorldList[num2].Name));
 								Console.Write("({0}/{1}): ", Language.GetTextValue("CLI.ShortYes"), Language.GetTextValue("CLI.ShortNo"));
@@ -4037,7 +_,7 @@
 					if (text2 == "n" || text2 == "N") {
 						bool flag2 = true;
 						while (flag2) {
-							Console.WriteLine(Language.GetTextValue("CLI.Server", versionNumber2));
+							Console.WriteLine(Language.GetTextValue("CLI.Server", versionNumber2) + " - " + ModLoader.ModLoader.versionedName);
 							Console.WriteLine("");
 							Console.WriteLine("1\t" + Language.GetTextValue("UI.WorldSizeSmall"));
 							Console.WriteLine("2\t" + Language.GetTextValue("UI.WorldSizeMedium"));
@@ -4076,7 +_,7 @@
 
 						flag2 = true;
 						while (flag2) {
-							Console.WriteLine(Language.GetTextValue("CLI.Server", versionNumber2));
+							Console.WriteLine(Language.GetTextValue("CLI.Server", versionNumber2) + " - " + ModLoader.ModLoader.versionedName);
 							Console.WriteLine("");
 							Console.WriteLine("1\t" + Language.GetTextValue("UI.Normal"));
 							Console.WriteLine("2\t" + Language.GetTextValue("UI.Expert"));
@@ -4118,7 +_,7 @@
 						if (SettingsUnlock_WorldEvil) {
 							flag2 = true;
 							while (flag2) {
-								Console.WriteLine(Language.GetTextValue("CLI.Server", versionNumber2));
+								Console.WriteLine(Language.GetTextValue("CLI.Server", versionNumber2) + " - " + ModLoader.ModLoader.versionedName);
 								Console.WriteLine("");
 								Console.WriteLine("1\t" + Language.GetTextValue("CLI.Random"));
 								Console.WriteLine("2\t" + Language.GetTextValue("CLI.Corrupt"));
@@ -4154,7 +_,7 @@
 						}
 
 						flag2 = true;
-						Console.WriteLine(Language.GetTextValue("CLI.Server", versionNumber2));
+						Console.WriteLine(Language.GetTextValue("CLI.Server", versionNumber2) + " - " + ModLoader.ModLoader.versionedName);
 						while (flag2) {
 							Console.WriteLine("");
 							Console.Write(Language.GetTextValue("CLI.EnterWorldName"));
@@ -4186,7 +_,7 @@
 
 						string text3 = "";
 						flag2 = true;
-						Console.WriteLine(Language.GetTextValue("CLI.Server", versionNumber2));
+						Console.WriteLine(Language.GetTextValue("CLI.Server", versionNumber2) + " - " + ModLoader.ModLoader.versionedName);
 						while (flag2) {
 							Console.WriteLine("");
 							Console.Write(Language.GetTextValue("CLI.EnterSeed"));
@@ -4250,6 +_,14 @@
 
 						continue;
 					}
+					else if (text2 == "m" || text2 == "M") {
+						Interface.ServerModMenu();
+						continue;
+					}
+					else if (text2 == "b" || text2 == "b") {
+						Interface.ServerModBrowserMenu();
+						continue;
+					}
 
 					try {
 						int num3 = Convert.ToInt32(text2);
@@ -4259,7 +_,7 @@
 
 						bool flag3 = true;
 						while (flag3) {
-							Console.WriteLine(Language.GetTextValue("CLI.Server", versionNumber2));
+							Console.WriteLine(Language.GetTextValue("CLI.Server", versionNumber2) + " - " + ModLoader.ModLoader.versionedName);
 							Console.WriteLine("");
 							Console.Write(Language.GetTextValue("CLI.SetInitialMaxPlayers"));
 							string text4 = Console.ReadLine();
@@ -4287,7 +_,7 @@
 
 						flag3 = true;
 						while (flag3) {
-							Console.WriteLine(Language.GetTextValue("CLI.Server", versionNumber2));
+							Console.WriteLine(Language.GetTextValue("CLI.Server", versionNumber2) + " - " + ModLoader.ModLoader.versionedName);
 							Console.WriteLine("");
 							Console.Write(Language.GetTextValue("CLI.SetInitialPort"));
 							string text5 = Console.ReadLine();
@@ -4313,7 +_,7 @@
 
 						flag3 = true;
 						while (flag3) {
-							Console.WriteLine(Language.GetTextValue("CLI.Server", versionNumber2));
+							Console.WriteLine(Language.GetTextValue("CLI.Server", versionNumber2) + " - " + ModLoader.ModLoader.versionedName);
 							Console.WriteLine("");
 							Console.Write(Language.GetTextValue("CLI.AutomaticPortForward", Language.GetTextValue("CLI.ShortYes"), Language.GetTextValue("CLI.ShortNo")));
 							string text6 = Console.ReadLine();
@@ -4337,7 +_,7 @@
 							}
 						}
 
-						Console.WriteLine(Language.GetTextValue("CLI.Server", versionNumber2));
+						Console.WriteLine(Language.GetTextValue("CLI.Server", versionNumber2) + " - " + ModLoader.ModLoader.versionedName);
 						Console.WriteLine("");
 						Console.Write(Language.GetTextValue("CLI.EnterServerPassword"));
 						Netplay.ServerPassword = Console.ReadLine();
@@ -4360,6 +_,7 @@
 			catch {
 			}
 
+			myPlayer = 255;
 			Task task2 = WorldGen.serverLoadWorld();
 			Console.WriteLine(Language.GetTextValue("CLI.Server", versionNumber));
 			Console.WriteLine("");
@@ -4382,39 +_,38 @@
 			catch {
 			}
 
+			//run one tick to JIT all the game content now rather than when a player connects
+			Logging.ServerConsoleLine("Running one update...");
+			Logging.tML.Info($"Server starting with AllowVanillaClients set to {ModNet.AllowVanillaClients}");
+			Update(new GameTime());
 			if (WorldGen.loadFailed || !WorldGen.loadSuccess) {
 				WriteFancyWorldLoadErrorToConsole();
 				if (!autoShutdown)
 					Console.ReadKey();
 
+				Logging.ResetPastExceptions(); // "Running one update..." above.
 				YouCanSleepNow();
 				return;
 			}
 
 			Console.WriteLine(Language.GetTextValue("CLI.Server", versionNumber));
 			Console.WriteLine("");
-			Console.WriteLine(Language.GetTextValue("CLI.ListeningOnPort", Netplay.ListenPort));
+			Logging.ServerConsoleLine(Language.GetTextValue("CLI.ListeningOnPort", Netplay.ListenPort));
 			Console.WriteLine(Language.GetTextValue("CLI.HelpHint"));
 			Console.WriteLine("");
 			Console.Title = "Terraria Server: " + worldName;
 			Stopwatch stopwatch = new Stopwatch();
-			if (!autoShutdown)
+			if (!autoShutdown || showServerConsole)
 				startDedInput();
 
 			stopwatch.Start();
-			double num6 = 16.666666666666668;
-			double num7 = 0.0;
-			int num8 = 0;
-			new Stopwatch().Start();
 			Netplay.StartServer();
 			gameMenu = false;
+			double delta = 1000 / 60D;
+			double target = delta;
 			while (!Netplay.Disconnect) {
-				double totalMilliseconds = stopwatch.Elapsed.TotalMilliseconds;
-				if (totalMilliseconds + num7 >= num6) {
-					num8++;
-					num7 += totalMilliseconds - num6;
-					stopwatch.Reset();
-					stopwatch.Start();
+				ServerHangWatchdog.Checkin();
+				{
 					if (oldStatusText != statusText) {
 						oldStatusText = statusText;
 						Console.WriteLine(statusText);
@@ -4424,24 +_,20 @@
 						Update(new GameTime());
 					else if (saveTime.IsRunning)
 						saveTime.Stop();
+					else
+						Netplay.OnUpdate();
 
 					if (Main.OnTickForThirdPartySoftwareOnly != null)
 						Main.OnTickForThirdPartySoftwareOnly();
 
-					double num9 = stopwatch.Elapsed.TotalMilliseconds + num7;
-					if (num9 < num6) {
-						int num10 = (int)(num6 - num9) - 1;
-						if (num10 > 1) {
-							Thread.Sleep(num10 - 1);
-							if (!Netplay.HasClients) {
-								num7 = 0.0;
-								Thread.Sleep(10);
-							}
-						}
-					}
-				}
+					double now = stopwatch.ElapsedMilliseconds;
+					double remaining = target - now;
+					target += delta; //new target
+					if (target < now) //can't catch up, reset target
+						target = now + delta;
 
-				Thread.Sleep(0);
+					Thread.Sleep(Math.Max((int)remaining, 0));
+				}
 			}
 
 			YouCanSleepNow();
@@ -4461,8 +_,14 @@
 
 		public static void startDedInputCallBack() {
 			while (!Netplay.Disconnect) {
-				Console.Write(": ");
 				string text = Console.ReadLine();
+				ExecuteCommand(text, new ConsoleCommandCaller());
+			}
+		}
+
+		public static void ExecuteCommand(string text, CommandCaller commandCaller) {
+			do { // use a do {...} while (false); loop so we don't have to change all the continue; statements to return; when moving the loop body into a separate function
+				Console.Write(": ");
 				string text2 = text;
 				text = text.ToLower();
 				try {
@@ -4502,12 +_,21 @@
 								num = text3.Length;
 						}
 
+						var modHelpList = CommandManager.GetHelp(CommandType.Console);
+						foreach (var entry in modHelpList)
+							if (entry.Item1.Length > num)
+								num = entry.Item1.Length;
+
 						int num2 = (num + 1) / 8;
 						for (int j = 0; j < list.Count; j++) {
 							string text4 = Language.Exists("CLI." + list[j] + "_Example") ? Language.GetTextValue("CLI." + list[j] + "_Example") : Language.GetTextValue("CLI." + list[j] + "_Command");
 							Console.WriteLine(text4 + new string('\t', num2 - text4.Length / 8) + Language.GetTextValue("CLI." + list[j] + "_Description"));
 						}
+
+						foreach (var entry in modHelpList)
+							Console.WriteLine(entry.Item1 + new string('\t', num2 - entry.Item1.Length / 8) + entry.Item2);
 					}
+					else if (CommandManager.HandleCommand(text, commandCaller)) { }
 					else if (text == Language.GetTextValue("CLI.Settle_Command")) {
 						if (!Liquid.panicMode)
 							Liquid.StartPanic();
@@ -4592,11 +_,12 @@
 						Console.WriteLine(Language.GetTextValue("CLI.Port", Netplay.ListenPort));
 					}
 					else if (text == Language.GetTextValue("CLI.Version_Command")) {
-						Console.WriteLine(Language.GetTextValue("CLI.Server", versionNumber));
+						Console.WriteLine(Language.GetTextValue("CLI.Server", versionNumber) + " - " + ModLoader.ModLoader.versionedName);
 					}
 					else if (text == Language.GetTextValue("CLI.Clear_Command")) {
 						try {
 							Console.Clear();
+							Logging.ResetPastExceptions(); // "CLI.Clear_Command" above.
 						}
 						catch {
 						}
@@ -4718,7 +_,7 @@
 				catch {
 					Console.WriteLine(Language.GetTextValue("CLI.InvalidCommand"));
 				}
-			}
+			} while (false);
 		}
 
 		public static void Sundialing() {
@@ -4762,7 +_,41 @@
 #if CLIENT
 			Configuration.Load();
 			graphics = new GraphicsDeviceManager(this as Game);
-			base.Content.RootDirectory = "Content";
+#endif
+		}
+
+		internal void PostSocialInitialize()
+		{
+#if CLIENT
+			//Make tML use assets from the vanilla game's folder, instead of expecting them all to be in its Content folder.
+
+			string vanillaContentFolder = "../Terraria/Content"; // Side-by-Side Manual Install
+
+			if (!Directory.Exists(vanillaContentFolder)) {
+				vanillaContentFolder = "../Content"; // Nested Manual Install
+			}
+
+			if (SocialAPI.Mode == SocialMode.Steam && SteamAPI.Init()) {
+				var appID = new AppId_t(105600u);
+				bool appInstalled = SteamApps.BIsAppInstalled(appID);
+
+				if (appInstalled) { 
+					SteamApps.GetAppInstallDir(appID, out string steamInstallFolder, 1000);
+					Logging.Terraria.Info($"Found Terraria steamapp install at: {steamInstallFolder}");
+
+					vanillaContentFolder = Path.Combine(steamInstallFolder, "Content");
+					if (!Directory.Exists(vanillaContentFolder))
+						vanillaContentFolder = Path.Combine(steamInstallFolder, "Terraria.app/Contents/MacOS/Content");
+				}
+			}
+
+			if (!Directory.Exists(vanillaContentFolder)) {
+				Interface.MessageBoxShow("Terraria Content folder not found. If you installed tModLoader through Steam, make sure that Terraria is installed. If not, make sure to install tModLoader in a folder nested within the Terraria install directory or a folder next to the Terraria install directory.");
+				Environment.Exit(1);
+			}
+
+			AlternateContentManager = new TMLContentManager(Content.ServiceProvider, "Content", null);
+			base.Content = new TMLContentManager(Content.ServiceProvider, vanillaContentFolder, AlternateContentManager);
 #endif
 		}
 
@@ -4831,6 +_,13 @@
 		}
 
 		protected override void Initialize() {
+			DateTime date = DateTime.Now;
+			if (date.Month == 5 && date.Day == 17 || date.Month == 7 && date.Day == 8 || date.Month == 10 && date.Day == 24
+				|| date.Month == 6 && date.Day == 1 || date.Month == 4 || date.Day == 1 || new Random().Next(100) == 0) {
+				OurFavoriteColor.R = OurFavoriteColor.B;
+				OurFavoriteColor.B = 255;
+			}
+
 #if SERVER
 			netMode = 2;
 #endif
@@ -5032,7 +_,7 @@
 			}
 
 			for (int m = 0; m < 256; m++) {
-				player[m] = new Player();
+				player[m] = new Player(); // setup inventory is unnecessary
 			}
 
 			for (int n = 0; n < 1001; n++) {
<<<<<<< HEAD
@@ -8244,7 +_,7 @@
 			GameViewMatrix = new SpriteViewMatrix(base.GraphicsDevice);
 			BackgroundViewMatrix = new SpriteViewMatrix(base.GraphicsDevice);
 			AssetSourceController = new AssetSourceController(Assets, new IContentSource[1] {
-				new XnaContentSource(base.Content.RootDirectory)
+				new XnaDirectContentSource(base.Content.RootDirectory)
 			});
 
 			VanillaContentValidator.Instance = new VanillaContentValidator("Terraria.IO.Data.ResourcePacksDefaultInfo.tsv");
@@ -8252,6 +_,8 @@
=======
@@ -8308,6 +_,8 @@
>>>>>>> cd639b7e
 			AssetInitializer.LoadSplashAssets(asyncLoadForSounds: true);
 			ChromaInitializer.Load();
 			_gameContentLoadProcess = LoadContent_Deferred();
+
+			ModLoader.ModLoader.PrepareAssets();
 		}
 
 		private void LoadContent_TryEnteringHiDef() {
@@ -8390,6 +_,8 @@
 			numClouds = rand.Next(200);
 			Mount.Initialize();
 			Minecart.Initialize();
+			// move instance creation from class constructor to main thread to avoid deadlocks from content loading on JIT thread with FNA
+			CaptureManager.Instance = new CaptureManager();
 			CacheSupportedDisplaySizes();
 			ContentSamples.RebuildItemCreativeSortingIDsAfterRecipesAreSetUp();
 			ContentSamples.CommonlyUsedContentSamples.PrepareAfterEverythingElseLoaded();
@@ -8397,9 +_,9 @@
 
 		private void LoadMusic() {
 			if (SoundEngine.IsAudioSupported) {
-				engine = new AudioEngine("Content\\TerrariaMusic.xgs");
-				soundBank = new SoundBank(engine, "Content\\Sound Bank.xsb");
-				waveBank = new WaveBank(engine, "Content\\Wave Bank.xwb");
+				engine = new AudioEngine(Path.Combine(Main.instance.Content.RootDirectory, "TerrariaMusic.xgs"));
+				soundBank = new SoundBank(engine, Path.Combine(Main.instance.Content.RootDirectory, "Sound Bank.xsb"));
+				waveBank = new WaveBank(engine, Path.Combine(Main.instance.Content.RootDirectory, "Wave Bank.xwb"));
 				for (int i = 1; i < 90; i++) {
 					music[i] = soundBank.GetCue("Music_" + i);
 				}
@@ -8407,9 +_,9 @@
 		}
 
 		private IEnumerator LoadMusic_InSteps() {
-			engine = new AudioEngine("Content\\TerrariaMusic.xgs");
-			soundBank = new SoundBank(engine, "Content\\Sound Bank.xsb");
-			waveBank = new WaveBank(engine, "Content\\Wave Bank.xwb");
+			engine = new AudioEngine(Path.Combine(Main.instance.Content.RootDirectory, "TerrariaMusic.xgs"));
+			soundBank = new SoundBank(engine, Path.Combine(Main.instance.Content.RootDirectory, "Sound Bank.xsb"));
+			waveBank = new WaveBank(engine, Path.Combine(Main.instance.Content.RootDirectory, "Wave Bank.xwb"));
 			yield return null;
 			for (int i = 1; i < 90; i++) {
 				music[i] = soundBank.GetCue("Music_" + i);
@@ -8823,6 +_,8 @@
 
 					if (SceneMetrics.ActiveMusicBox == 85)
 						newMusic = 89;
+					if (SceneMetrics.ActiveMusicBox >= maxMusic)
+						newMusic = SceneMetrics.ActiveMusicBox;
 				}
 
 				if (gameMenu || musicVolume == 0f) {
@@ -8852,11 +_,13 @@
 						curMusic = 0;
 					}
 
-					if (NPC.MoonLordCountdown == 1 && curMusic >= 1 && curMusic < 90)
+					if (NPC.MoonLordCountdown == 1 && curMusic >= 1 && curMusic < music.Length)
 						musicFade[curMusic] = 0f;
 				}
 
-				for (int k = 1; k < 90; k++) {
+				for (int k = 1; k < music.Length; k++) {
+					if (music[k] == null)
+						continue; // Race condition, Music is resized during load.
 					float num2 = musicFade[k] * musicVolume * num;
 					if (k >= 62 && k <= 88) {
 						num2 *= 0.9f;
@@ -8887,7 +_,7 @@
 									}
 
 									if (!music[k].IsPlaying) {
-										music[k] = soundBank.GetCue("Music_" + k);
+										music[k].Reset();
 										music[k].Play();
 										music[k].SetVariable("Volume", musicFade[k] * ambientVolume * num7);
 										continue;
@@ -8940,7 +_,7 @@
 									}
 
 									if (!music[k].IsPlaying) {
-										music[k] = soundBank.GetCue("Music_" + k);
+										music[k].Reset();
 										music[k].Play();
 										music[k].SetVariable("Volume", musicFade[k] * ambientVolume * num4);
 										continue;
@@ -8996,8 +_,10 @@
 
 							music[k].SetVariable("Volume", num2);
 						}
+						music[k].CheckBuffer();
 					}
-					else if (music[k].IsPlaying || !music[k].IsStopped) {
+					else if (music[k].IsPlaying) {
+						music[k].CheckBuffer();
 						if (musicFade[curMusic] > 0.25f)
 							musicFade[k] -= 0.005f;
 						else if (curMusic == 0)
@@ -9149,17 +_,22 @@
 							break;
 					}
 
-					if (NPCID.Sets.BelongsToInvasionOldOnesArmy[npc[i].type])
+					if (npc[i].type < NPCID.Sets.BelongsToInvasionOldOnesArmy.Length && NPCID.Sets.BelongsToInvasionOldOnesArmy[npc[i].type])
 						num2 = 12;
 
 					if (num2 == 0 && npc[i].boss)
 						num2 = 1;
 
-					if (num2 == 0)
+					if (num2 == 0 && (npc[i].modNPC == null || npc[i].modNPC.music < 0))
 						continue;
 
 					Microsoft.Xna.Framework.Rectangle value = new Microsoft.Xna.Framework.Rectangle((int)(npc[i].position.X + (float)(npc[i].width / 2)) - num, (int)(npc[i].position.Y + (float)(npc[i].height / 2)) - num, num * 2, num * 2);
 					if (rectangle.Intersects(value)) {
+						//TODO: Implement modMusic and modPriority
+						//if (npc[i].modNPC != null && npc[i].modNPC.music >= 0 && (modMusic < 0 || npc[i].modNPC.musicPriority > modPriority)) {
+						//	modMusic = npc[i].modNPC.music;
+						//	modPriority = npc[i].modNPC.musicPriority;
+						//}
 						switch (num2) {
 							case 1:
 								flag = true;
@@ -9410,6 +_,9 @@
 			if (lastMusicPlayed == 50)
 				musicNoCrossFade[51] = true;
 
+			int modMusic = -1;
+			ModLoader.MusicPriority modPriority = ModLoader.MusicPriority.None;
+
 			if (!showSplash) {
 				Microsoft.Xna.Framework.Rectangle rectangle = new Microsoft.Xna.Framework.Rectangle((int)screenPosition.X, (int)screenPosition.Y, screenWidth, screenHeight);
 				int num2 = 5000;
@@ -9518,6 +_,10 @@
 
 					Microsoft.Xna.Framework.Rectangle value = new Microsoft.Xna.Framework.Rectangle((int)(npc[j].position.X + (float)(npc[j].width / 2)) - num2, (int)(npc[j].position.Y + (float)(npc[j].height / 2)) - num2, num2 * 2, num2 * 2);
 					if (rectangle.Intersects(value)) {
+						if (npc[j].modNPC != null && npc[j].modNPC.music >= 0 && (modMusic < 0 || npc[j].modNPC.musicPriority > modPriority)) {
+							modMusic = npc[j].modNPC.music;
+							modPriority = npc[j].modNPC.musicPriority;
+						}
 						switch (num3) {
 							case 1:
 								flag = true;
@@ -9569,6 +_,8 @@
 						break;
 					}
 				}
+
+				ModHooks.UpdateMusic(ref modMusic, ref modPriority);
 			}
 
 			_ = (screenPosition.X + (float)(screenWidth / 2)) / 16f;
@@ -9585,13 +_,11 @@
 					else if (menuMode == 3000) {
 						newMusic = 89;
 					}
-					else if (playOldTile) {
-						newMusic = 6;
-					}
-					else if (!_isAsyncLoadComplete) {
-						newMusic = 50;
-					}
-					else if (!music[50].IsPlaying) {
+					else {
+						newMusic = MenuLoader.CurrentMenu.Music; // TODO: Music loader to make music function properly.
+					}
+
+					if (_isAsyncLoadComplete && newMusic == 50 && !music[50].IsPlaying) {
 						newMusic = 51;
 						if (musicNoCrossFade[51])
 							musicFade[51] = 1f;
@@ -9610,12 +_,18 @@
 			if (CreditsRollEvent.IsEventOngoing) {
 				newMusic = 89;
 			}
+			else if (modPriority >= MusicPriority.BossHigh) { //Should this be before credits or nah?
+				newMusic = modMusic;
+			}
 			else if (player[myPlayer].happyFunTorchTime) {
 				newMusic = 13;
 			}
 			else if (flag7) {
 				newMusic = 38;
 			}
+			else if (modPriority >= MusicPriority.BossMedium) {
+				newMusic = modMusic;
+			}
 			else if (flag9) {
 				newMusic = 37;
 			}
@@ -9625,6 +_,9 @@
 			else if (flag6) {
 				newMusic = 24;
 			}
+			else if (modPriority >= MusicPriority.BossLow) {
+				newMusic = modMusic;
+			}
 			else if (flag14) {
 				newMusic = 57;
 			}
@@ -9646,6 +_,9 @@
 			else if (flag5) {
 				newMusic = 25;
 			}
+			else if (modPriority >= MusicPriority.Event) {
+				newMusic = modMusic;
+			}
 			else if (flag13) {
 				newMusic = 56;
 			}
@@ -9658,6 +_,9 @@
 			else if (flag12) {
 				newMusic = 41;
 			}
+			else if (modPriority >= MusicPriority.Environment) {
+				newMusic = modMusic;
+			}
 			else if (eclipse && (double)player[myPlayer].position.Y < worldSurface * 16.0 + (double)(screenHeight / 2)) {
 				newMusic = 27;
 			}
@@ -9679,6 +_,9 @@
 			else if (num5 < 1f) {
 				newMusic = (dayTime ? 42 : 15);
 			}
+			else if (modPriority >= MusicPriority.BiomeHigh) {
+				newMusic = modMusic;
+			}
 			else if (tile[(int)(player[myPlayer].Center.X / 16f), (int)(player[myPlayer].Center.Y / 16f)].wall == 87) {
 				newMusic = 26;
 			}
@@ -9708,6 +_,9 @@
 				else
 					newMusic = 16;
 			}
+			else if (modPriority >= MusicPriority.BiomeMedium) {
+				newMusic = modMusic;
+			}
 			else if (player[myPlayer].ZoneMeteor) {
 				newMusic = 2;
 			}
@@ -9732,6 +_,9 @@
 				else
 					newMusic = 14;
 			}
+			else if (modPriority >= MusicPriority.BiomeLow) {
+				newMusic = modMusic;
+			}
 			else if ((double)player[myPlayer].position.Y >= worldSurface * 16.0 + (double)(screenHeight / 2) && !WorldGen.oceanDepths((int)(screenPosition.X + (float)(screenWidth / 2)) / 16, (int)(screenPosition.Y + (float)(screenHeight / 2)) / 16)) {
 				if (player[myPlayer].ZoneHallow) {
 					newMusic = 11;
@@ -12375,6 +_,17 @@
 					Main.OnEnginePreload();
 			}
 
+			try {
+				Update_Inner(gameTime);
+				
+				base.Update(gameTime); //Vanilla bug, moved from DoUpdate. Early returns fail to call base.Update, and prevent streaming audio from playing
+			}
+			catch (Exception e) {
+				Logging.Terraria.Error(e);
+			}
+		}
+		
+		private void Update_Inner(GameTime gameTime) {
 			if (!_isDrawingOrUpdating) {
 				_isDrawingOrUpdating = true;
 				DoUpdate(gameTime);
@@ -12473,6 +_,7 @@
 				_hasPendingNetmodeChange = false;
 			}
 
+			Netplay.OnUpdate(); // TODO, why do we add this?
 			if (CaptureManager.Instance.IsCapturing)
 				return;
 
@@ -12689,6 +_,9 @@
 
 					mouseLeftRelease = false;
 					mouseRightRelease = false;
+					mouseMiddleRelease = false;
+					mouseXButton1Release = false;
+					mouseXButton2Release = false;
 					if (gameMenu)
 						UpdateMenu();
 
@@ -12790,6 +_,7 @@
 				Sandstorm.EmitDust();
 			}
 
+			ModHooks.PreUpdateEntities();
 			if (!dedServ && (double)screenPosition.Y < worldSurface * 16.0 + 16.0 && netMode != 2) {
 				Star.UpdateStars();
 				Cloud.UpdateClouds();
@@ -12935,6 +_,8 @@
 			if (InGameUI != null)
 				InGameUI.Update(gameTime);
 
+			ModHooks.UpdateUI(gameTime);
+			PlayerInput.ScrollWheelDeltaForUI = 0; //TODO: Should this be before PlayerInput.ResetInputsOnActiveStateChange()?
 			CreativeMenu.Update(gameTime);
 			BigBossProgressBar.Update();
 		}
@@ -13054,6 +_,9 @@
 			if ((byte)Main.player[myPlayer].zone4 != (byte)player.zone4)
 				flag2 = true;
 
+			if (!PlayerHooks.CustomBiomesMatch(Main.player[myPlayer], player))
+				flag2 = true;
+
 			if (flag2)
 				NetMessage.SendData(36, -1, -1, null, myPlayer);
 
@@ -13082,7 +_,7 @@
 			}
 
 			bool flag3 = false;
-			for (int num4 = 0; num4 < 22; num4++) {
+			for (int num4 = 0; num4 < Player.MaxBuffs; num4++) {
 				if (Main.player[myPlayer].buffType[num4] != player.buffType[num4])
 					flag3 = true;
 			}
@@ -13154,6 +_,7 @@
 			}
 
 			_gameUpdateCount++;
+			ModHooks.MidUpdatePlayerNPC();
 			NPC.RevengeManager.Update();
 			if (netMode != 1) {
 				try {
@@ -13202,6 +_,7 @@
 			}
 
 			CurrentFrameFlags.AnyActiveBossNPC = anyActiveBossNPC;
+			ModHooks.MidUpdateNPCGore();
 			for (int l = 0; l < 600; l++) {
 				if (ignoreErrors) {
 					try {
@@ -13216,6 +_,7 @@
 				}
 			}
 
+			ModHooks.MidUpdateGoreProjectile();
 			LockOnHelper.SetUP();
 			CurrentFrameFlags.HadAnActiveInteractibleProjectile = false;
 			PreUpdateAllProjectiles();
@@ -13267,11 +_,13 @@
 				Dust.UpdateDust();
 			}
 
+			ModHooks.MidUpdateDustTime();
 			if (netMode != 2) {
 				CombatText.UpdateCombatText();
 				PopupText.UpdateItemText();
 			}
 
+			ModHooks.MidUpdateItemDust();
 			if (ignoreErrors) {
 				try {
 					UpdateTime();
@@ -13284,6 +_,7 @@
 				UpdateTime();
 			}
 
+			ModHooks.MidUpdateTimeWorld();
 			tileSolid[379] = true;
 			if (gameMenu && netMode != 2)
 				return;
@@ -13324,6 +_,7 @@
 					UpdateClient();
 			}
 
+			ModHooks.PostUpdateEverything();
 			chatMonitor.Update();
 			upTimer = (float)sw.Elapsed.TotalMilliseconds;
 			if (upTimerMaxDelay > 0f)
@@ -13504,7 +_,8 @@
 			if (!inputTextEnter || !chatRelease)
 				return;
 
-			if (chatText != "") {
+			var handled = chatText.Length > 0 && chatText[0] == '/' && CommandManager.HandleCommand(chatText, new ChatCommandCaller());
+			if (chatText != "" && !handled) {
 				ChatMessage message = ChatManager.Commands.CreateOutgoingMessage(chatText);
 				if (netMode == 1)
 					ChatHelper.SendChatMessageFromClient(message);
@@ -13520,6 +_,7 @@
 
 		private void DoUpdate_HandleInput() {
 			PlayerInput.UpdateInput();
+			ModHooks.PostUpdateInput();
 			UpdateViewZoomKeys();
 			PlayerInput.SetZoom_Unscaled();
 			UILinkPointNavigator.Update();
@@ -14168,6 +_,7 @@
 			if (tileFrameCounter[493] < 0)
 				tileFrameCounter[493] += 120;
 
+			TileLoader.AnimateTiles();
 			AnimateTiles_CritterCages();
 		}
 
@@ -14352,6 +_,8 @@
 			wallFrame[144] = 0;
 			if (wallFrameCounter[144] > num3 * (16 + num4 * 2))
 				wallFrameCounter[144] = 0;
+
+			WallLoader.AnimateWalls();
 		}
 
 		private void DoUpdate_AnimateWaterfalls() {
@@ -14841,15 +_,15 @@
 				X += 34;
 
 			new Microsoft.Xna.Framework.Color(mouseTextColor, mouseTextColor, mouseTextColor, mouseTextColor);
+			Vector2 vector = FontAssets.MouseText.Value.MeasureString(cursorText);
 			if (HoverItem.type > 0) {
 				MouseText_DrawItemTooltip(info, num, diff, X, Y);
 				return;
 			}
 
 			if (info.buffTooltip != null && info.buffTooltip != "")
-				MouseText_DrawBuffTooltip(info.buffTooltip, ref X, ref Y);
+				MouseText_DrawBuffTooltip(info.buffTooltip, ref X, ref Y, (int)vector.Y);
 
-			Vector2 vector = FontAssets.MouseText.Value.MeasureString(cursorText);
 			if (hackedScreenHeight != -1 && hackedScreenWidth != -1) {
 				if ((float)X + vector.X + 4f > (float)hackedScreenWidth)
 					X = (int)((float)hackedScreenWidth - vector.X - 4f);
@@ -14867,9 +_,6 @@
 
 			float num2 = (float)(int)mouseTextColor / 255f;
 			Microsoft.Xna.Framework.Color baseColor = new Microsoft.Xna.Framework.Color(mouseTextColor, mouseTextColor, mouseTextColor, mouseTextColor);
-			if (num == -13)
-				baseColor = new Microsoft.Xna.Framework.Color((byte)(255f * num2), (byte)(masterColor * 200f * num2), 0, mouseTextColor);
-
 			if (num == -11)
 				baseColor = new Microsoft.Xna.Framework.Color((byte)(255f * num2), (byte)(175f * num2), (byte)(0f * num2), mouseTextColor);
 
@@ -14909,12 +_,18 @@
 			if (num == 10)
 				baseColor = new Microsoft.Xna.Framework.Color((byte)(255f * num2), (byte)(40f * num2), (byte)(100f * num2), mouseTextColor);
 
-			if (num >= 11)
+			if (num == 11)
 				baseColor = new Microsoft.Xna.Framework.Color((byte)(180f * num2), (byte)(40f * num2), (byte)(255f * num2), mouseTextColor);
 
+			if (num > 11)
+				baseColor = RarityLoader.GetRarity(num).RarityColor * num2;
+
-			if (HoverItem.expert || num == -12)
+			if (HoverItem.expert || num == ItemRarityID.Expert)
 				baseColor = new Microsoft.Xna.Framework.Color((byte)((float)DiscoR * num2), (byte)((float)DiscoG * num2), (byte)((float)DiscoB * num2), mouseTextColor);
 
+			if (HoverItem.master || num == ItemRarityID.Master)
+				baseColor = new Microsoft.Xna.Framework.Color((byte)(255f * num2), (byte)(masterColor * 200f * num2), 0, mouseTextColor);
+
 			if (diff == 1)
 				baseColor = new Microsoft.Xna.Framework.Color((byte)((float)(int)mcColor.R * num2), (byte)((float)(int)mcColor.G * num2), (byte)((float)(int)mcColor.B * num2), mouseTextColor);
 
@@ -14954,8 +_,9 @@
 				array2[i] = false;
 				array3[i] = false;
 			}
+			string[] tooltipNames = new string[num2];
 
-			MouseText_DrawItemTooltip_GetLinesInfo(HoverItem, ref yoyoLogo, ref researchLine, knockBack, ref numLines, array, array2, array3);
+			MouseText_DrawItemTooltip_GetLinesInfo(HoverItem, ref yoyoLogo, ref researchLine, knockBack, ref numLines, array, array2, array3, tooltipNames);
 			float num3 = (float)(int)mouseTextColor / 255f;
 			float num4 = num3;
 			int a = mouseTextColor;
@@ -14963,6 +_,7 @@
 				LocalPlayer.GetItemExpectedPrice(hoverItem, out int calcForSelling, out int calcForBuying);
 				int num5 = (hoverItem.isAShopItem || hoverItem.buyOnce) ? calcForBuying : calcForSelling;
 				if (hoverItem.shopSpecialCurrency != -1) {
+					tooltipNames[numLines] = "SpecialPrice";
 					CustomCurrencyManager.GetPriceText(hoverItem.shopSpecialCurrency, array, ref numLines, num5);
 					color = new Microsoft.Xna.Framework.Color((byte)(255f * num4), (byte)(255f * num4), (byte)(255f * num4), a);
 				}
@@ -15023,6 +_,7 @@
 					else
 						array[numLines] = Lang.tip[50].Value + " " + text;
 
+					tooltipNames[numLines] = "Price";
 					numLines++;
 					if (num6 > 0)
 						color = new Microsoft.Xna.Framework.Color((byte)(220f * num4), (byte)(220f * num4), (byte)(198f * num4), a);
@@ -15035,12 +_,15 @@
 				}
 				else if (hoverItem.type != 3817) {
 					array[numLines] = Lang.tip[51].Value;
+					tooltipNames[numLines] = "Price";
 					numLines++;
 					color = new Microsoft.Xna.Framework.Color((byte)(120f * num4), (byte)(120f * num4), (byte)(120f * num4), a);
 				}
 			}
 
 			Vector2 zero = Vector2.Zero;
+			List<TooltipLine> lines = ItemLoader.ModifyTooltips(HoverItem, ref numLines, tooltipNames, ref array, ref array2, ref array3, ref yoyoLogo, out Color?[] overrideColor);
+			List<DrawableTooltipLine> drawableLines = lines.Select((TooltipLine x, int i) => new DrawableTooltipLine(x, i, 0, 0, Color.White)).ToList();
 			int num12 = 0;
 			for (int j = 0; j < numLines; j++) {
 				Vector2 stringSize = ChatManager.GetStringSize(FontAssets.MouseText.Value, array[j], Vector2.One);
@@ -15079,11 +_,17 @@
 				Utils.DrawInvBG(spriteBatch, new Microsoft.Xna.Framework.Rectangle(X - num17, Y - num18, (int)zero.X + num17 * 2, (int)zero.Y + num18 + num18 / 2), new Microsoft.Xna.Framework.Color(23, 25, 81, 255) * 0.925f);
 			}
 
+			bool globalCanDraw = ItemLoader.PreDrawTooltip(HoverItem, lines.AsReadOnly(), ref X, ref Y);
 			for (int k = 0; k < numLines; k++) {
-				if (k == yoyoLogo) {
-					float num19 = 1f;
-					int num20 = (int)((float)(int)mouseTextColor * num19);
-					Microsoft.Xna.Framework.Color color2 = Microsoft.Xna.Framework.Color.Black;
+				drawableLines[k].OriginalX = X;
+				drawableLines[k].OriginalY = Y;
+				if (drawableLines[k].mod == "Terraria" && drawableLines[k].Name == "OneDropLogo") {
+					int num20 = (int)((float)(int)mouseTextColor * 1f);
+					Color color2 = Color.Black;
+					drawableLines[k].color = new Color(num20, num20, num20, num20);
+					if (!ItemLoader.PreDrawTooltipLine(HoverItem, drawableLines[k], ref num12) || !globalCanDraw)
+						goto PostDraw;
+
 					for (int l = 0; l < 5; l++) {
 						int num21 = X;
 						int num22 = Y + num16;
@@ -15104,17 +_,14 @@
 								num22++;
 								break;
 						}
-
-						spriteBatch.Draw(TextureAssets.OneDropLogo.Value, new Vector2(num21, num22), null, color2, 0f, default(Vector2), 1f, SpriteEffects.None, 0f);
+						Color drawColor2 = drawableLines[k].overrideColor ?? drawableLines[k].color;
+						spriteBatch.Draw(TextureAssets.OneDropLogo.Value, new Vector2(num21, num22), null, (l != 4) ? color2 : drawColor2, drawableLines[k].rotation, drawableLines[k].origin, (drawableLines[k].baseScale.X + drawableLines[k].baseScale.Y) / 2f, SpriteEffects.None, 0f);
 					}
 				}
 				else {
 					Microsoft.Xna.Framework.Color black = Microsoft.Xna.Framework.Color.Black;
 					black = new Microsoft.Xna.Framework.Color(num4, num4, num4, num4);
-					if (k == 0) {
-						if (rare == -13)
-							black = new Microsoft.Xna.Framework.Color((byte)(255f * num4), (byte)(masterColor * 200f * num4), 0, a);
-
+					if (drawableLines[k].mod == "Terraria" && drawableLines[k].Name == "ItemName") {
 						if (rare == -11)
 							black = new Microsoft.Xna.Framework.Color((byte)(255f * num4), (byte)(175f * num4), (byte)(0f * num4), a);
 
@@ -15151,9 +_,12 @@
 						if (rare == 10)
 							black = new Microsoft.Xna.Framework.Color((byte)(255f * num4), (byte)(40f * num4), (byte)(100f * num4), a);
 
-						if (rare >= 11)
+						if (rare == 11)
 							black = new Microsoft.Xna.Framework.Color((byte)(180f * num4), (byte)(40f * num4), (byte)(255f * num4), a);
 
+						if (rare > 11)
+							black = RarityLoader.GetRarity(rare).RarityColor * num4;
+
 						if (diff == 1)
 							black = new Microsoft.Xna.Framework.Color((byte)((float)(int)mcColor.R * num4), (byte)((float)(int)mcColor.G * num4), (byte)((float)(int)mcColor.B * num4), a);
 
@@ -15162,95 +_,113 @@
 
 						if (hoverItem.expert || rare == -12)
 							black = new Microsoft.Xna.Framework.Color((byte)((float)DiscoR * num4), (byte)((float)DiscoG * num4), (byte)((float)DiscoB * num4), a);
+
+						if (hoverItem.master || rare == -13)
+							black = new Microsoft.Xna.Framework.Color((byte)(255f * num4), (byte)(masterColor * 200f * num4), 0, a);
 					}
 					else if (array2[k]) {
 						black = (array3[k] ? new Microsoft.Xna.Framework.Color((byte)(190f * num4), (byte)(120f * num4), (byte)(120f * num4), a) : new Microsoft.Xna.Framework.Color((byte)(120f * num4), (byte)(190f * num4), (byte)(120f * num4), a));
 					}
-					else if (k == numLines - 1) {
+					else if (drawableLines[k].mod == "Terraria" && drawableLines[k].Name == "Price") {
 						black = color;
 					}
 
-					if (k == researchLine)
+					if (drawableLines[k].mod == "Terraria" && drawableLines[k].Name == "JourneyResearch")
 						black = Colors.JourneyMode;
 
+					drawableLines[k].color = black;
+					Color realLineColor = black;
+
+					if (overrideColor[k].HasValue) {
+						realLineColor = overrideColor[k].Value * num4;
+						drawableLines[k].overrideColor = realLineColor;
+					}
+
+					if (!ItemLoader.PreDrawTooltipLine(HoverItem, drawableLines[k], ref num12) || !globalCanDraw)
+						goto PostDraw;
+
-					ChatManager.DrawColorCodedStringWithShadow(spriteBatch, FontAssets.MouseText.Value, array[k], new Vector2(X, Y + num16), black, 0f, Vector2.Zero, Vector2.One);
+					ChatManager.DrawColorCodedStringWithShadow(spriteBatch, FontAssets.MouseText.Value, array[k], new Vector2(X, Y + num16), realLineColor, 0f, Vector2.Zero, Vector2.One);
 				}
+
+				PostDraw:
+				ItemLoader.PostDrawTooltipLine(HoverItem, drawableLines[k]);
 
 				num16 += (int)(FontAssets.MouseText.Value.MeasureString(array[k]).Y + (float)num12);
 			}
 		}
 
-		public static void MouseText_DrawItemTooltip_GetLinesInfo(Item item, ref int yoyoLogo, ref int researchLine, float oldKB, ref int numLines, string[] toolTipLine, bool[] preFixLine, bool[] badPreFixLine) {
+		public static void MouseText_DrawItemTooltip_GetLinesInfo(Item item, ref int yoyoLogo, ref int researchLine, float oldKB, ref int numLines, string[] toolTipLine, bool[] preFixLine, bool[] badPreFixLine, string[] toolTipNames) {
 			toolTipLine[0] = item.HoverName;
+			toolTipNames[0] = "ItemName";
 			if (item.favorited) {
 				toolTipLine[numLines++] = Lang.tip[56].Value;
+				toolTipNames[numLines - 1] = "Favorite";
 				toolTipLine[numLines++] = Lang.tip[57].Value;
+				toolTipNames[numLines - 1] = "FavoriteDesc";
 				if (LocalPlayer.chest != -1) {
 					ChestUI.GetContainerUsageInfo(out bool _, out Item[] chestinv);
-					if (ChestUI.IsBlockedFromTransferIntoChest(item, chestinv))
+					if (ChestUI.IsBlockedFromTransferIntoChest(item, chestinv)) {
 						toolTipLine[numLines++] = Language.GetTextValue("UI.ItemCannotBePlacedInsideItself");
+						toolTipNames[numLines - 1] = "NoTransfer";
+					}
 				}
 			}
 
 			if (item.social) {
 				toolTipLine[numLines] = Lang.tip[0].Value;
+				toolTipNames[numLines] = "Social";
 				numLines++;
 				toolTipLine[numLines] = Lang.tip[1].Value;
+				toolTipNames[numLines] = "SocialDesc";
 				numLines++;
 			}
 			else {
 				if (item.damage > 0 && (!item.notAmmo || item.useStyle != 0) && (item.type < 71 || item.type > 74 || player[myPlayer].HasItem(905))) {
-					float num = 5E-06f;
-					int damage = item.damage;
+					LocalizedText tip;
+					if (item.DamageType != null) {
+						bool classIsVanilla = item.DamageType.index < DamageClassLoader.DefaultDamageClassCount;
+						//'damage' portion is still required on modded ClassNames for the sake of possibility of accurate translations, but the space isn't.
+						tip = new LocalizedText("", $"{(classIsVanilla ? string.Empty : " ")}{item.DamageType.DisplayName}");
+					}
+					else {
+						tip = Lang.tip[55]; // No damage class
+					}
+					int damage = player[myPlayer].GetWeaponDamage(item);
 					damage = (int)((float)damage * ItemID.Sets.ToolTipDamageMultiplier[item.type]);
-					if (item.melee) {
-						toolTipLine[numLines] = string.Concat((int)(player[myPlayer].meleeDamage * (float)damage + num));
-						toolTipLine[numLines] += Lang.tip[2].Value;
-					}
-					else if (item.ranged) {
-						float num2 = (float)damage * player[myPlayer].rangedDamage;
-						if (item.useAmmo == AmmoID.Arrow || item.useAmmo == AmmoID.Stake) {
-							num2 *= player[myPlayer].arrowDamage;
-							if (player[myPlayer].archery)
-								num2 *= 1.2f;
-						}
-
-						if (item.useAmmo == AmmoID.Bullet || item.useAmmo == AmmoID.CandyCorn)
-							num2 *= player[myPlayer].bulletDamage;
-
-						if (item.useAmmo == AmmoID.Rocket || item.useAmmo == AmmoID.StyngerBolt || item.useAmmo == AmmoID.JackOLantern || item.useAmmo == AmmoID.NailFriendly)
-							num2 *= player[myPlayer].rocketDamage;
-
-						toolTipLine[numLines] = string.Concat((int)(num2 + num));
-						toolTipLine[numLines] += Lang.tip[3].Value;
-					}
-					else if (item.magic) {
-						toolTipLine[numLines] = string.Concat((int)(player[myPlayer].magicDamage * (float)damage + num));
-						toolTipLine[numLines] += Lang.tip[4].Value;
-					}
-					else if (item.summon) {
-						toolTipLine[numLines] = string.Concat((int)(player[myPlayer].minionDamage * (float)damage + num));
-						toolTipLine[numLines] += Lang.tip[53].Value;
-					}
-					else {
-						toolTipLine[numLines] = string.Concat(damage);
-						toolTipLine[numLines] += Lang.tip[55].Value;
-					}
+					toolTipLine[numLines] = damage + tip.Value;
+					toolTipNames[numLines] = "Damage";
 
 					numLines++;
 					if (item.melee) {
-						int num3 = player[myPlayer].meleeCrit - player[myPlayer].inventory[player[myPlayer].selectedItem].crit + item.crit;
-						toolTipLine[numLines] = num3 + Lang.tip[5].Value;
+						int crit = player[myPlayer].meleeCrit - player[myPlayer].inventory[player[myPlayer].selectedItem].crit + item.crit;
+						ItemLoader.GetWeaponCrit(item, player[myPlayer], ref crit);
+						PlayerHooks.GetWeaponCrit(player[myPlayer], item, ref crit);
+						toolTipLine[numLines] = crit + Lang.tip[5].Value;
+						toolTipNames[numLines] = "CritChance";
 						numLines++;
 					}
 					else if (item.ranged) {
-						int num4 = player[myPlayer].rangedCrit - player[myPlayer].inventory[player[myPlayer].selectedItem].crit + item.crit;
-						toolTipLine[numLines] = num4 + Lang.tip[5].Value;
+						int crit = player[myPlayer].rangedCrit - player[myPlayer].inventory[player[myPlayer].selectedItem].crit + item.crit;
+						ItemLoader.GetWeaponCrit(item, player[myPlayer], ref crit);
+						PlayerHooks.GetWeaponCrit(player[myPlayer], item, ref crit);
+						toolTipLine[numLines] = crit + Lang.tip[5].Value;
+						toolTipNames[numLines] = "CritChance";
 						numLines++;
 					}
 					else if (item.magic) {
-						int num5 = player[myPlayer].magicCrit - player[myPlayer].inventory[player[myPlayer].selectedItem].crit + item.crit;
-						toolTipLine[numLines] = num5 + Lang.tip[5].Value;
+						int crit = player[myPlayer].magicCrit - player[myPlayer].inventory[player[myPlayer].selectedItem].crit + item.crit;
+						ItemLoader.GetWeaponCrit(item, player[myPlayer], ref crit);
+						PlayerHooks.GetWeaponCrit(player[myPlayer], item, ref crit);
+						toolTipLine[numLines] = crit + Lang.tip[5].Value;
+						toolTipNames[numLines] = "CritChance";
+						numLines++;
+					}
+					else if (!item.summon) {
+						int crit = item.crit;
+						ItemLoader.GetWeaponCrit(item, player[myPlayer], ref crit);
+						PlayerHooks.GetWeaponCrit(player[myPlayer], item, ref crit);
+						toolTipLine[numLines] = crit + Lang.tip[5].Value;
+						toolTipNames[numLines] = "CritChance";
 						numLines++;
 					}
 
@@ -15272,6 +_,7 @@
 						else
 							toolTipLine[numLines] = Lang.tip[13].Value;
 
+						toolTipNames[numLines] = "Speed";
 						numLines++;
 					}
 
@@ -15285,6 +_,8 @@
 					if (player[myPlayer].inventory[player[myPlayer].selectedItem].type == 3106 && item.type == 3106)
 						num6 += num6 * (1f - player[myPlayer].stealth);
 
+					ItemLoader.GetWeaponKnockback(item, player[myPlayer], ref num6);
+					PlayerHooks.GetWeaponKnockback(player[myPlayer], item, ref num6);
 					if (num6 == 0f)
 						toolTipLine[numLines] = Lang.tip[14].Value;
 					else if ((double)num6 <= 1.5)
@@ -15304,67 +_,80 @@
 					else
 						toolTipLine[numLines] = Lang.tip[22].Value;
 
+					toolTipNames[numLines] = "Knockback";
 					numLines++;
 				}
 
 				if (item.fishingPole > 0) {
 					toolTipLine[numLines] = Language.GetTextValue("GameUI.PrecentFishingPower", item.fishingPole);
+					toolTipNames[numLines] = "FishingPower";
 					numLines++;
 					toolTipLine[numLines] = Language.GetTextValue("GameUI.BaitRequired");
+					toolTipNames[numLines] = "NeedsBait";
 					numLines++;
 				}
 
 				if (item.bait > 0) {
 					toolTipLine[numLines] = Language.GetTextValue("GameUI.BaitPower", item.bait);
+					toolTipNames[numLines] = "BaitPower";
 					numLines++;
 				}
 
 				if (item.headSlot > 0 || item.bodySlot > 0 || item.legSlot > 0 || item.accessory || projHook[item.shoot] || item.mountType != -1 || (item.buffType > 0 && (lightPet[item.buffType] || vanityPet[item.buffType]))) {
 					if ((item.type == 854 || item.type == 3035) && npcShop > 0)
 						toolTipLine[numLines] = Lang.tip[60].Value;
-					else
+					else {
 						toolTipLine[numLines] = Lang.tip[23].Value;
-
+						toolTipNames[numLines] = "Equipable";
+					}
 					numLines++;
 				}
 
 				if (item.tileWand > 0) {
 					toolTipLine[numLines] = Lang.tip[52].Value + Lang.GetItemNameValue(item.tileWand);
+					toolTipNames[numLines] = "WandConsumes";
 					numLines++;
 				}
 
 				if (item.questItem) {
 					toolTipLine[numLines] = Lang.inter[65].Value;
+					toolTipNames[numLines] = "Quest";
 					numLines++;
 				}
 
 				if (item.vanity) {
 					toolTipLine[numLines] = Lang.tip[24].Value;
+					toolTipNames[numLines] = "Vanity";
 					numLines++;
 				}
 
 				if (!item.vanity && item.FitsAccessoryVanitySlot) {
 					toolTipLine[numLines] = Language.GetText("Misc.CanBePlacedInVanity").Value;
+					toolTipNames[numLines] = "VanityLegal";
 					numLines++;
 				}
 
 				if (item.defense > 0) {
 					toolTipLine[numLines] = item.defense + Lang.tip[25].Value;
+					toolTipNames[numLines] = "Defense";
 					numLines++;
 				}
 
 				if (item.pick > 0) {
 					toolTipLine[numLines] = item.pick + Lang.tip[26].Value;
+					toolTipNames[numLines] = "PickPower";
 					numLines++;
 				}
 
 				if (item.axe > 0) {
 					toolTipLine[numLines] = item.axe * 5 + Lang.tip[27].Value;
+					toolTipNames[numLines] = "AxePower";
 					numLines++;
 				}
 
 				if (item.hammer > 0) {
 					toolTipLine[numLines] = item.hammer + Lang.tip[28].Value;
+					toolTipNames[numLines] = "HammerPower";
 					numLines++;
 				}
 
@@ -15375,41 +_,49 @@
 					else
 						toolTipLine[numLines] = tileBoost + Lang.tip[54].Value;
 
+					toolTipNames[numLines] = "TileBoost";
 					numLines++;
 				}
 
 				if (item.healLife > 0) {
 					toolTipLine[numLines] = Language.GetTextValue("CommonItemTooltip.RestoresLife", item.healLife);
+					toolTipNames[numLines] = "HealLife";
 					numLines++;
 				}
 
 				if (item.healMana > 0) {
 					toolTipLine[numLines] = Language.GetTextValue("CommonItemTooltip.RestoresMana", item.healMana);
+					toolTipNames[numLines] = "HealMana";
 					numLines++;
 				}
 
 				if (item.mana > 0 && (item.type != 127 || !player[myPlayer].spaceGun)) {
 					toolTipLine[numLines] = Language.GetTextValue("CommonItemTooltip.UsesMana", (int)((float)item.mana * player[myPlayer].manaCost));
+					toolTipNames[numLines] = "UseMana";
 					numLines++;
 				}
 
 				if (item.createWall > 0 || item.createTile > -1) {
 					if (item.type != 213 && item.tileWand < 1) {
 						toolTipLine[numLines] = Lang.tip[33].Value;
+						toolTipNames[numLines] = "Placeable";
 						numLines++;
 					}
 				}
 				else if (item.ammo > 0 && !item.notAmmo) {
 					toolTipLine[numLines] = Lang.tip[34].Value;
+					toolTipNames[numLines] = "Ammo";
 					numLines++;
 				}
 				else if (item.consumable) {
 					toolTipLine[numLines] = Lang.tip[35].Value;
+					toolTipNames[numLines] = "Consumable";
 					numLines++;
 				}
 
 				if (item.material) {
 					toolTipLine[numLines] = Lang.tip[36].Value;
+					toolTipNames[numLines] = "Material";
 					numLines++;
 				}
 
@@ -15417,10 +_,12 @@
 					for (int i = 0; i < item.ToolTip.Lines; i++) {
 						if (i == 0 && ItemID.Sets.UsesCursedByPlanteraTooltip[item.type] && !NPC.downedPlantBoss) {
 							toolTipLine[numLines] = Lang.tip[59].Value;
+							toolTipNames[numLines] = "Tooltip" + i.ToString();
 							numLines++;
 						}
 						else {
 							toolTipLine[numLines] = item.ToolTip.GetLine(i);
+							toolTipNames[numLines] = "Tooltip" + i.ToString();
 							numLines++;
 						}
 					}
@@ -15428,16 +_,19 @@
 
 				if ((item.type == 3818 || item.type == 3819 || item.type == 3820 || item.type == 3824 || item.type == 3825 || item.type == 3826 || item.type == 3829 || item.type == 3830 || item.type == 3831 || item.type == 3832 || item.type == 3833 || item.type == 3834) && !player[myPlayer].downedDD2EventAnyDifficulty) {
 					toolTipLine[numLines] = Lang.misc[104].Value;
+					toolTipNames[numLines] = "EtherianManaWarning";
 					numLines++;
 				}
 
 				if (item.buffType > 0 && BuffID.Sets.IsWellFed[item.buffType] && expertMode) {
 					toolTipLine[numLines] = Lang.misc[40].Value;
+					toolTipNames[numLines] = "WellFedExpert";
 					numLines++;
 				}
 
 				if (item.buffTime > 0) {
 					string text = (item.buffTime / 60 < 60) ? Language.GetTextValue("CommonItemTooltip.SecondDuration", Math.Round((double)item.buffTime / 60.0)) : Language.GetTextValue("CommonItemTooltip.MinuteDuration", Math.Round((double)(item.buffTime / 60) / 60.0));
+					toolTipNames[numLines] = "BuffTime";
 					toolTipLine[numLines] = text;
 					numLines++;
 				}
@@ -15445,6 +_,7 @@
 				if (item.type == 3262 || item.type == 3282 || item.type == 3283 || item.type == 3284 || item.type == 3285 || item.type == 3286 || item.type == 3316 || item.type == 3315 || item.type == 3317 || item.type == 3291 || item.type == 3389) {
 					toolTipLine[numLines] = " ";
 					yoyoLogo = numLines;
+					toolTipNames[numLines] = "OneDropLogo";
 					numLines++;
 				}
 
@@ -15468,6 +_,7 @@
 							badPreFixLine[numLines] = true;
 
 						preFixLine[numLines] = true;
+						toolTipNames[numLines] = "PrefixDamage";
 						numLines++;
 					}
 
@@ -15485,6 +_,7 @@
 							badPreFixLine[numLines] = true;
 
 						preFixLine[numLines] = true;
+						toolTipNames[numLines] = "PrefixSpeed";
 						numLines++;
 					}
 
@@ -15499,6 +_,7 @@
 							badPreFixLine[numLines] = true;
 
 						preFixLine[numLines] = true;
+						toolTipNames[numLines] = "PrefixCritChance";
 						numLines++;
 					}
 
@@ -15515,6 +_,7 @@
 							badPreFixLine[numLines] = true;
 
 						preFixLine[numLines] = true;
+						toolTipNames[numLines] = "PrefixUseMana";
 						numLines++;
 					}
 
@@ -15531,6 +_,7 @@
 							badPreFixLine[numLines] = true;
 
 						preFixLine[numLines] = true;
+						toolTipNames[numLines] = "PrefixSize";
 						numLines++;
 					}
 
@@ -15547,6 +_,7 @@
 							badPreFixLine[numLines] = true;
 
 						preFixLine[numLines] = true;
+						toolTipNames[numLines] = "PrefixShootSpeed";
 						numLines++;
 					}
 
@@ -15563,137 +_,160 @@
 							badPreFixLine[numLines] = true;
 
 						preFixLine[numLines] = true;
+						toolTipNames[numLines] = "PrefixKnockback";
 						numLines++;
 					}
 
 					if (item.prefix == 62) {
 						toolTipLine[numLines] = "+1" + Lang.tip[25].Value;
 						preFixLine[numLines] = true;
+						toolTipNames[numLines] = "PrefixAccDefense";
 						numLines++;
 					}
 
 					if (item.prefix == 63) {
 						toolTipLine[numLines] = "+2" + Lang.tip[25].Value;
 						preFixLine[numLines] = true;
+						toolTipNames[numLines] = "PrefixAccDefense";
 						numLines++;
 					}
 
 					if (item.prefix == 64) {
 						toolTipLine[numLines] = "+3" + Lang.tip[25].Value;
 						preFixLine[numLines] = true;
+						toolTipNames[numLines] = "PrefixAccDefense";
 						numLines++;
 					}
 
 					if (item.prefix == 65) {
 						toolTipLine[numLines] = "+4" + Lang.tip[25].Value;
 						preFixLine[numLines] = true;
+						toolTipNames[numLines] = "PrefixAccDefense";
 						numLines++;
 					}
 
 					if (item.prefix == 66) {
 						toolTipLine[numLines] = "+20 " + Lang.tip[31].Value;
 						preFixLine[numLines] = true;
+						toolTipNames[numLines] = "PrefixAccMaxMana";
 						numLines++;
 					}
 
 					if (item.prefix == 67) {
 						toolTipLine[numLines] = "+2" + Lang.tip[5].Value;
 						preFixLine[numLines] = true;
+						toolTipNames[numLines] = "PrefixAccCritChance";
 						numLines++;
 					}
 
 					if (item.prefix == 68) {
 						toolTipLine[numLines] = "+4" + Lang.tip[5].Value;
 						preFixLine[numLines] = true;
+						toolTipNames[numLines] = "PrefixAccCritChance";
 						numLines++;
 					}
 
 					if (item.prefix == 69) {
 						toolTipLine[numLines] = "+1" + Lang.tip[39].Value;
 						preFixLine[numLines] = true;
+						toolTipNames[numLines] = "PrefixAccDamage";
 						numLines++;
 					}
 
 					if (item.prefix == 70) {
 						toolTipLine[numLines] = "+2" + Lang.tip[39].Value;
 						preFixLine[numLines] = true;
+						toolTipNames[numLines] = "PrefixAccDamage";
 						numLines++;
 					}
 
 					if (item.prefix == 71) {
 						toolTipLine[numLines] = "+3" + Lang.tip[39].Value;
 						preFixLine[numLines] = true;
+						toolTipNames[numLines] = "PrefixAccDamage";
 						numLines++;
 					}
 
 					if (item.prefix == 72) {
 						toolTipLine[numLines] = "+4" + Lang.tip[39].Value;
 						preFixLine[numLines] = true;
+						toolTipNames[numLines] = "PrefixAccDamage";
 						numLines++;
 					}
 
 					if (item.prefix == 73) {
 						toolTipLine[numLines] = "+1" + Lang.tip[46].Value;
 						preFixLine[numLines] = true;
+						toolTipNames[numLines] = "PrefixAccMoveSpeed";
 						numLines++;
 					}
 
 					if (item.prefix == 74) {
 						toolTipLine[numLines] = "+2" + Lang.tip[46].Value;
 						preFixLine[numLines] = true;
+						toolTipNames[numLines] = "PrefixAccMoveSpeed";
 						numLines++;
 					}
 
 					if (item.prefix == 75) {
 						toolTipLine[numLines] = "+3" + Lang.tip[46].Value;
 						preFixLine[numLines] = true;
+						toolTipNames[numLines] = "PrefixAccMoveSpeed";
 						numLines++;
 					}
 
 					if (item.prefix == 76) {
 						toolTipLine[numLines] = "+4" + Lang.tip[46].Value;
 						preFixLine[numLines] = true;
+						toolTipNames[numLines] = "PrefixAccMoveSpeed";
 						numLines++;
 					}
 
 					if (item.prefix == 77) {
 						toolTipLine[numLines] = "+1" + Lang.tip[47].Value;
 						preFixLine[numLines] = true;
+						toolTipNames[numLines] = "PrefixAccMeleeSpeed";
 						numLines++;
 					}
 
 					if (item.prefix == 78) {
 						toolTipLine[numLines] = "+2" + Lang.tip[47].Value;
 						preFixLine[numLines] = true;
+						toolTipNames[numLines] = "PrefixAccMeleeSpeed";
 						numLines++;
 					}
 
 					if (item.prefix == 79) {
 						toolTipLine[numLines] = "+3" + Lang.tip[47].Value;
 						preFixLine[numLines] = true;
+						toolTipNames[numLines] = "PrefixAccMeleeSpeed";
 						numLines++;
 					}
 
 					if (item.prefix == 80) {
 						toolTipLine[numLines] = "+4" + Lang.tip[47].Value;
 						preFixLine[numLines] = true;
+						toolTipNames[numLines] = "PrefixAccMeleeSpeed";
 						numLines++;
 					}
 				}
 
 				if (item.wornArmor && player[myPlayer].setBonus != "") {
 					toolTipLine[numLines] = Lang.tip[48].Value + " " + player[myPlayer].setBonus;
+					toolTipNames[numLines] = "SetBonus";
 					numLines++;
 				}
 			}
 
 			if (item.expert) {
 				toolTipLine[numLines] = Language.GetTextValue("GameUI.Expert");
+				toolTipNames[numLines] = "Expert";
 				numLines++;
 			}
 
-			if (item.rare == -13) {
+			if (item.master) {
 				toolTipLine[numLines] = Language.GetTextValue("GameUI.Master");
+				toolTipNames[numLines] = "Master";
 				numLines++;
 			}
 
@@ -15702,6 +_,7 @@
 				if (amountNeeded - sacrificeCount > 0) {
 					toolTipLine[numLines] = Language.GetTextValue("CommonItemTooltip.CreativeSacrificeNeeded", amountNeeded - sacrificeCount);
 					researchLine = numLines;
+					toolTipNames[numLines] = "JourneyResearch";
 					numLines++;
 				}
 			}
@@ -15711,11 +_,12 @@
 				string[] array = bestiaryNotes.Split('\n');
 				foreach (string text2 in array) {
 					toolTipLine[numLines++] = text2;
+					toolTipNames[numLines - 1] = "BestiaryNotes";
 				}
 			}
 		}
 
-		private void MouseText_DrawBuffTooltip(string buffString, ref int X, ref int Y) {
+		private void MouseText_DrawBuffTooltip(string buffString, ref int X, ref int Y, int buffNameHeight) {
 			Microsoft.Xna.Framework.Point p = new Microsoft.Xna.Framework.Point(X, Y);
 			int num = 220;
 			int num2 = 72;
@@ -15730,7 +_,7 @@
 
 			if (bannerMouseOver) {
 				int num6 = 0;
-				for (int i = 0; i < 289; i++) {
+				for (int i = 0; i < NPCLoader.NPCCount; i++) {
 					if (Item.BannerToNPC(i) != 0 && player[myPlayer].HasNPCBannerBuff(i)) {
 						num6++;
 						string nPCNameValue = Lang.GetNPCNameValue(Item.BannerToNPC(i));
@@ -15755,6 +_,7 @@
 				}
 			}
 
+			BuffLoader.CustomBuffTipSize(buffString, list);
 			Vector2 zero = Vector2.Zero;
 			foreach (Vector2 item2 in list) {
 				if (zero.X < item2.X)
@@ -15772,7 +_,7 @@
 
 			for (int k = 0; k < 5; k++) {
 				int num11 = X;
-				int num12 = Y + (int)FontAssets.MouseText.Value.MeasureString(buffString).Y;
+				int num12 = Y + buffNameHeight;
 				Microsoft.Xna.Framework.Color color = Microsoft.Xna.Framework.Color.Black;
 				switch (k) {
 					case 0:
@@ -15841,9 +_,12 @@
 					spriteBatch.DrawString(FontAssets.MouseText.Value, text, new Vector2(num14, num15), color2, 0f, default(Vector2), 1f, SpriteEffects.None, 0f);
 				}
 
+				// TODO: BuffLoader.DrawCustomBuffTip here? This is new to fix too many banner buffs I think.
 				if (flag)
 					break;
 			}
+
+			BuffLoader.DrawCustomBuffTip(buffString, spriteBatch, X, Y + (int)FontAssets.MouseText.Value.MeasureString(buffString).Y);
 		}
 
 		protected void DrawFPS() {
@@ -16078,7 +_,7 @@
 					continue;
 
 				bool flag = false;
-				if (((gore[i].type >= 706 && gore[i].type <= 717) || gore[i].type == 943 || gore[i].type == 1147 || (gore[i].type >= 1160 && gore[i].type <= 1162)) && (gore[i].frame < 7 || gore[i].frame > 9))
+				if (ModGore.DrawBackGore(gore[i]))
 					flag = true;
 
 				if (flag) {
@@ -16086,11 +_,11 @@
 					if (gore[i].Frame.ColumnCount > 1 || gore[i].Frame.RowCount > 1) {
 						Microsoft.Xna.Framework.Rectangle sourceRectangle = gore[i].Frame.GetSourceRectangle(TextureAssets.Gore[gore[i].type].Value);
 						Microsoft.Xna.Framework.Color alpha = gore[i].GetAlpha(Lighting.GetColor((int)((double)gore[i].position.X + (double)sourceRectangle.Width * 0.5) / 16, (int)(((double)gore[i].position.Y + (double)sourceRectangle.Height * 0.5) / 16.0)));
-						spriteBatch.Draw(TextureAssets.Gore[gore[i].type].Value, new Vector2(gore[i].position.X - screenPosition.X + (float)(sourceRectangle.Width / 2), gore[i].position.Y - screenPosition.Y + (float)(sourceRectangle.Height / 2) - 2f), sourceRectangle, alpha, gore[i].rotation, new Vector2(sourceRectangle.Width / 2, sourceRectangle.Height / 2), gore[i].scale, SpriteEffects.None, 0f);
+						spriteBatch.Draw(TextureAssets.Gore[gore[i].type].Value, new Vector2(gore[i].position.X + gore[i].drawOffset.X - screenPosition.X + (float)(sourceRectangle.Width / 2), gore[i].position.Y + gore[i].drawOffset.Y - screenPosition.Y + (float)(sourceRectangle.Height / 2) - 2f), sourceRectangle, alpha, gore[i].rotation, new Vector2(sourceRectangle.Width / 2, sourceRectangle.Height / 2), gore[i].scale, SpriteEffects.None, 0f);
 					}
 					else {
 						Microsoft.Xna.Framework.Color alpha2 = gore[i].GetAlpha(Lighting.GetColor((int)((double)gore[i].position.X + (double)TextureAssets.Gore[gore[i].type].Width() * 0.5) / 16, (int)(((double)gore[i].position.Y + (double)TextureAssets.Gore[gore[i].type].Height() * 0.5) / 16.0)));
-						spriteBatch.Draw(TextureAssets.Gore[gore[i].type].Value, new Vector2(gore[i].position.X - screenPosition.X + (float)(TextureAssets.Gore[gore[i].type].Width() / 2), gore[i].position.Y - screenPosition.Y + (float)(TextureAssets.Gore[gore[i].type].Height() / 2)), new Microsoft.Xna.Framework.Rectangle(0, 0, TextureAssets.Gore[gore[i].type].Width(), TextureAssets.Gore[gore[i].type].Height()), alpha2, gore[i].rotation, new Vector2(TextureAssets.Gore[gore[i].type].Width() / 2, TextureAssets.Gore[gore[i].type].Height() / 2), gore[i].scale, SpriteEffects.None, 0f);
+						spriteBatch.Draw(TextureAssets.Gore[gore[i].type].Value, new Vector2(gore[i].position.X + gore[i].drawOffset.X - screenPosition.X + (float)(TextureAssets.Gore[gore[i].type].Width() / 2), gore[i].position.Y + gore[i].drawOffset.Y - screenPosition.Y + (float)(TextureAssets.Gore[gore[i].type].Height() / 2)), new Microsoft.Xna.Framework.Rectangle(0, 0, TextureAssets.Gore[gore[i].type].Width(), TextureAssets.Gore[gore[i].type].Height()), alpha2, gore[i].rotation, new Vector2(TextureAssets.Gore[gore[i].type].Width() / 2, TextureAssets.Gore[gore[i].type].Height() / 2), gore[i].scale, SpriteEffects.None, 0f);
 					}
 				}
 			}
@@ -16102,7 +_,7 @@
 				if (!gore[i].active || gore[i].type <= 0)
 					continue;
 
-				if (((gore[i].type >= 706 && gore[i].type <= 717) || gore[i].type == 943 || gore[i].type == 1147 || (gore[i].type >= 1160 && gore[i].type <= 1162)) && (gore[i].frame < 7 || gore[i].frame > 9)) {
+				if (ModGore.DrawBackGore(gore[i])) {
 					drawBackGore = true;
 					continue;
 				}
@@ -16115,11 +_,11 @@
 						value.Y += 4f;
 
 					Microsoft.Xna.Framework.Color alpha = gore[i].GetAlpha(Lighting.GetColor((int)((double)gore[i].position.X + (double)sourceRectangle.Width * 0.5) / 16, (int)(((double)gore[i].position.Y + (double)sourceRectangle.Height * 0.5) / 16.0)));
-					spriteBatch.Draw(TextureAssets.Gore[gore[i].type].Value, new Vector2(gore[i].position.X - screenPosition.X + (float)(sourceRectangle.Width / 2), gore[i].position.Y - screenPosition.Y + (float)(sourceRectangle.Height / 2) - 2f) + value, sourceRectangle, alpha, gore[i].rotation, new Vector2(sourceRectangle.Width / 2, sourceRectangle.Height / 2), gore[i].scale, SpriteEffects.None, 0f);
+					spriteBatch.Draw(TextureAssets.Gore[gore[i].type].Value, new Vector2(gore[i].position.X + gore[i].drawOffset.X - screenPosition.X + (float)(sourceRectangle.Width / 2), gore[i].position.Y + gore[i].drawOffset.Y - screenPosition.Y + (float)(sourceRectangle.Height / 2) - 2f) + value, sourceRectangle, alpha, gore[i].rotation, new Vector2(sourceRectangle.Width / 2, sourceRectangle.Height / 2), gore[i].scale, SpriteEffects.None, 0f);
 				}
 				else {
 					Microsoft.Xna.Framework.Color alpha2 = gore[i].GetAlpha(Lighting.GetColor((int)((double)gore[i].position.X + (double)TextureAssets.Gore[gore[i].type].Width() * 0.5) / 16, (int)(((double)gore[i].position.Y + (double)TextureAssets.Gore[gore[i].type].Height() * 0.5) / 16.0)));
-					spriteBatch.Draw(TextureAssets.Gore[gore[i].type].Value, new Vector2(gore[i].position.X - screenPosition.X + (float)(TextureAssets.Gore[gore[i].type].Width() / 2), gore[i].position.Y - screenPosition.Y + (float)(TextureAssets.Gore[gore[i].type].Height() / 2)), new Microsoft.Xna.Framework.Rectangle(0, 0, TextureAssets.Gore[gore[i].type].Width(), TextureAssets.Gore[gore[i].type].Height()), alpha2, gore[i].rotation, new Vector2(TextureAssets.Gore[gore[i].type].Width() / 2, TextureAssets.Gore[gore[i].type].Height() / 2), gore[i].scale, SpriteEffects.None, 0f);
+					spriteBatch.Draw(TextureAssets.Gore[gore[i].type].Value, new Vector2(gore[i].position.X + gore[i].drawOffset.X - screenPosition.X + (float)(TextureAssets.Gore[gore[i].type].Width() / 2), gore[i].position.Y + gore[i].drawOffset.Y - screenPosition.Y + (float)(TextureAssets.Gore[gore[i].type].Height() / 2)), new Microsoft.Xna.Framework.Rectangle(0, 0, TextureAssets.Gore[gore[i].type].Width(), TextureAssets.Gore[gore[i].type].Height()), alpha2, gore[i].rotation, new Vector2(TextureAssets.Gore[gore[i].type].Width() / 2, TextureAssets.Gore[gore[i].type].Height() / 2), gore[i].scale, SpriteEffects.None, 0f);
 				}
 			}
 
@@ -16206,6 +_,8 @@
 			float num = 0f;
 			if (theNPC.type == 125)
 				num = 30f;
+			else if (theNPC.modNPC != null)
+				num = theNPC.modNPC.drawOffsetY;
 			else if (theNPC.type == 54)
 				num = 2f;
 			else if (theNPC.type == 205)
@@ -16406,7 +_,7 @@
 			Microsoft.Xna.Framework.Rectangle rectangle = new Microsoft.Xna.Framework.Rectangle((int)screenPosition.X - 800, (int)screenPosition.Y - 800, screenWidth + 1600, screenHeight + 1600);
 			for (int num = 199; num >= 0; num--) {
 				try {
-					if (npc[num].active && npc[num].type > 0 && npc[num].type < 665 && !npc[num].hide) {
+					if (npc[num].active && npc[num].type > 0 && !npc[num].hide) {
 						npc[num].position += npc[num].netOffset;
 						if (npc[num].behindTiles == behindTiles) {
 							if (npc[num].type == 125 || npc[num].type == 126) {
@@ -16519,12 +_,12 @@
 			}
 		}
 
-		protected void DrawNPCCheckAlt(NPC n) {
+		public void DrawNPCCheckAlt(NPC n) {
 			if (TownNPCProfiles.Instance.GetProfile(n.type, out ITownNPCProfile profile))
 				TextureAssets.Npc[n.type] = profile.GetTextureNPCShouldUse(n);
 		}
 
-		protected void DrawNPC(int iNPCIndex, bool behindTiles) {
+		public void DrawNPC(int iNPCIndex, bool behindTiles) {
 			NPC rCurrentNPC = npc[iNPCIndex];
 			Vector2 screenPos = screenPosition;
 			DrawNPCDirect(spriteBatch, rCurrentNPC, behindTiles, screenPos);
@@ -16920,6 +_,13 @@
 				}
 			}
 
+			NPCLoader.DrawEffects(rCurrentNPC, ref npcColor); //TODO: Effects were previously done before drawing, here, but 1.4 moved them to updates in UpdateNPC_BuffApplyVFX(). Should this hook be moved and renamed? --Mirsario
+			
+			if (!NPCLoader.PreDraw(rCurrentNPC, spriteBatch, npcColor)) {
+				NPCLoader.PostDraw(rCurrentNPC, spriteBatch, npcColor);
+				return;
+			}
+
 			npcColor = rCurrentNPC.GetNPCColorTintedByBuffs(npcColor);
 			if (type == 50) {
 				Vector2 zero = Vector2.Zero;
@@ -20238,12 +_,14 @@
 				}
 
 				instance.LoadItem(num8);
+				NPCLoader.DrawTownAttackGun(n, ref num7, ref num8, ref num9);
 				Texture2D value3 = TextureAssets.Item[num8].Value;
 				int num10 = (int)DrawPlayerItemPos(1f, num8).X - num9;
 				Vector2 origin2 = new Vector2(-num10, value3.Height / 2);
 				if (n.spriteDirection == -1)
 					origin2 = new Vector2(value3.Width + num10, value3.Height / 2);
 
+				//patch context
 				spriteBatch.Draw(value3, new Vector2((int)(vector2.X - screenPosition.X), (int)(vector2.Y - screenPosition.Y)), null, npcColor, rotation, origin2, n.scale * num7, npcSpriteEffect ^ SpriteEffects.FlipHorizontally, 0f);
 				if (n.type == 22 && n.frame.Y / (TextureAssets.Npc[n.type].Height() / npcFrameCount[n.type]) >= 21) {
 					Texture2D value4 = TextureAssets.Extra[52].Value;
@@ -20303,6 +_,7 @@
 						zero.Y = 12f;
 				}
 
+				NPCLoader.DrawTownAttackSwing(n, ref value9, ref num11, ref scaleFactor, ref zero);
 				Tuple<Vector2, float> swingStats = n.GetSwingStats(NPCID.Sets.AttackTime[n.type] * 2, (int)n.ai[1], n.spriteDirection, num11, num11);
 				Vector2 vector4 = swingStats.Item1 + (swingStats.Item1 - n.Center) * scaleFactor + zero;
 				Vector2 origin4 = value9.Size() * new Vector2((n.spriteDirection != 1) ? 1 : 0, 1f);
@@ -21767,6 +_,11 @@
 			if (projectile.type == 14)
 				color31 = Microsoft.Xna.Framework.Color.White;
 
+			if (!ProjectileLoader.PreDraw(projectile, spriteBatch, color31)) {
+				ProjectileLoader.PostDraw(projectile, spriteBatch, color31);
+				return;
+			}
+
 			int num136 = 0;
 			int num137 = 0;
 			if (projectile.type == 175)
@@ -22108,6 +_,7 @@
 				num137 = 3;
 			}
 
+			//patch details
 			if (projectile.type == 397) {
 				num138 -= 1f;
 				num136 = -2;
@@ -22117,6 +_,7 @@
 			if (projectile.type == 398)
 				num136 = 8;
 
+			ProjectileLoader.DrawOffset(projectile, ref num137, ref num136, ref num138);
 			SpriteEffects spriteEffects = SpriteEffects.None;
 			if (projectile.spriteDirection == -1)
 				spriteEffects = SpriteEffects.FlipHorizontally;
@@ -25317,7 +_,7 @@
 				}
 
 				if (projectile.bobber) {
-					if (projectile.ai[1] > 0f && projectile.ai[1] < 5088f && projectile.ai[0] == 1f) {
+					if (projectile.ai[1] > 0f && projectile.ai[0] == 1f) {
 						int num386 = (int)projectile.ai[1];
 						Vector2 center5 = projectile.Center;
 						float rotation30 = projectile.rotation;
@@ -25362,6 +_,10 @@
 					if (projectile.type == 473)
 						EntitySpriteDraw(TextureAssets.Projectile[projectile.type].Value, new Vector2(projectile.position.X - screenPosition.X + num138 + (float)num137, projectile.position.Y - screenPosition.Y + (float)(projectile.height / 2) + projectile.gfxOffY), new Microsoft.Xna.Framework.Rectangle(0, 0, TextureAssets.Projectile[projectile.type].Width(), TextureAssets.Projectile[projectile.type].Height()), new Microsoft.Xna.Framework.Color(255, 255, 0, 0), projectile.rotation, new Vector2(num138, projectile.height / 2 + num136), projectile.scale, spriteEffects, 0);
 
+					ModProjectile modProjectile = projectile.modProjectile;
+					if (modProjectile != null && ModContent.TryGetTexture(modProjectile.GlowTexture, out var glowTexture))
+						spriteBatch.Draw(glowTexture.Value, new Vector2(projectile.position.X - screenPosition.X + num138 + num137, projectile.position.Y - screenPosition.Y + projectile.height / 2 + projectile.gfxOffY), new Microsoft.Xna.Framework.Rectangle?(new Microsoft.Xna.Framework.Rectangle(0, 0, TextureAssets.Projectile[projectile.type].Width(), TextureAssets.Projectile[projectile.type].Height())), new Microsoft.Xna.Framework.Color(250, 250, 250, projectile.alpha), projectile.rotation, new Vector2(num138, projectile.height / 2 + num136), projectile.scale, spriteEffects, 0f);
+
 					if (projectile.type == 312) {
 						ulong seed3 = TileFrameSeed;
 						for (int num389 = 0; num389 < 4; num389++) {
@@ -27517,10 +_,13 @@
 				}
 				else if (npc[i].type == 516 || npc[i].type == 519) {
 					DrawCacheNPCProjectiles.Add(i);
+					//Extra patch context.
 				}
 				else if (npc[i].type == 548) {
 					DrawCacheNPCsBehindNonSolidTiles.Add(i);
 				}
+				
+				NPCLoader.DrawBehind(Main.npc[i], i);
 			}
 		}
 
@@ -27554,7 +_,7 @@
 					DrawCacheProjsBehindNPCs.Add(i);
 
 				if (projectile[i].type != 636 && projectile[i].type != 598)
-					continue;
+					goto PostProjDrawCache;
 
 				bool flag = true;
 				if (projectile[i].ai[0] == 1f) {
@@ -27571,6 +_,9 @@
 
 				if (flag)
 					DrawCacheProjsBehindProjectiles.Add(i);
+				
+				PostProjDrawCache:
+				ProjectileLoader.DrawBehind(projectile[i], i, DrawCacheProjsBehindNPCsAndTiles, DrawCacheProjsBehindNPCs, DrawCacheProjsBehindProjectiles, DrawCacheProjsOverWiresUI);
 			}
 		}
 
@@ -27917,10 +_,14 @@
 			Vector2 value = new Vector2((float)(item.width / 2) - vector.X, item.height - frame.Height);
 			Vector2 vector2 = item.position - screenPosition + vector + value;
 			float num = item.velocity.X * 0.2f;
+			// patch context.
 			float scale = 1f;
 			Microsoft.Xna.Framework.Color color = Lighting.GetColor(item.Center.ToTileCoordinates());
 			Microsoft.Xna.Framework.Color currentColor = item.GetAlpha(color);
 			ItemSlot.GetItemLight(ref currentColor, ref scale, item);
+			if (!ItemLoader.PreDrawInWorld(item, spriteBatch, color, currentColor, ref num, ref scale, whoami)) {
+				goto PostDraw;
+			}
 			int num2 = item.glowMask;
 			if (!gamePaused && base.IsActive && (item.IsACoin || item.type == 58 || item.type == 109) && color.R > 60 && (float)rand.Next(500) - (Math.Abs(item.velocity.X) + Math.Abs(item.velocity.Y)) * 10f < (float)((int)color.R / 50)) {
 				int type = 43;
@@ -28021,11 +_,15 @@
 			if (num2 != -1)
 				spriteBatch.Draw(TextureAssets.GlowMask[num2].Value, vector2, frame, new Microsoft.Xna.Framework.Color(250, 250, 250, item.alpha), num, vector, scale, SpriteEffects.None, 0f);
 
+			//Extra context.
 			if (ItemID.Sets.TrapSigned[item.type])
 				spriteBatch.Draw(TextureAssets.Wire.Value, vector2 + frame.Size().RotatedBy(num) * 0.45f * item.scale, new Microsoft.Xna.Framework.Rectangle(4, 58, 8, 8), currentColor, 0f, new Vector2(4f), 1f, SpriteEffects.None, 0f);
 
 			if (item.type == 3858)
 				spriteBatch.Draw(TextureAssets.GlowMask[233].Value, vector2, frame, new Microsoft.Xna.Framework.Color(255, 255, 255, 63) * 0.75f, num, frame.Size() / 2f, scale, SpriteEffects.None, 0f);
+
+			PostDraw:
+			ItemLoader.PostDrawInWorld(item, spriteBatch, color, currentColor, num, scale, whoami);
 		}
 
 		public void DrawItems() {
@@ -28171,6 +_,12 @@
 					if (dust.type == 213)
 						scale = 1f;
 
+					ModDust modDust = ModDust.GetDust(dust.type);
+					if (modDust != null) {
+						modDust.Draw(dust, newColor, scale);
+						continue;
+					}
+
 					spriteBatch.Draw(TextureAssets.Dust.Value, dust.position - screenPosition, dust.frame, newColor, dust.GetVisualRotation(), new Vector2(4f, 4f), scale, SpriteEffects.None, 0f);
 					if (dust.color.PackedValue != 0) {
 						Microsoft.Xna.Framework.Color color6 = dust.GetColor(newColor);
@@ -28954,12 +_,16 @@
 			string focusText = "";
 			string focusText2 = "";
 			int num4 = player[myPlayer].statLifeMax2 - player[myPlayer].statLife;
-			for (int j = 0; j < 22; j++) {
+			for (int j = 0; j < Player.MaxBuffs; j++) {
 				int num5 = player[myPlayer].buffType[j];
-				if (debuff[num5] && player[myPlayer].buffTime[j] > 60 && num5 != 28 && num5 != 34 && num5 != 87 && num5 != 89 && num5 != 21 && num5 != 86 && num5 != 199)
+				if (debuff[num5] && player[myPlayer].buffTime[j] > 60 && BuffLoader.CanBeCleared(num5))
 					num4 += 100;
 			}
 
+			int health = LocalPlayer.statLifeMax2 - LocalPlayer.statLife;
+			bool removeDebuffs = true;
+			string reason = "";
+			bool canHeal = true;
 			if (NPC.downedGolemBoss)
 				num4 *= 200;
 			else if (NPC.downedPlantBoss)
@@ -29124,6 +_,10 @@
 				if (num15 > 0 && num15 < 1)
 					num15 = 1;
 
+				reason = Language.GetTextValue("tModLoader.DefaultNurseCantHealChat");
+				canHeal = PlayerHooks.ModifyNurseHeal(player[myPlayer], npc[player[myPlayer].talkNPC], ref health, ref removeDebuffs, ref reason);
+				PlayerHooks.ModifyNursePrice(player[myPlayer], npc[player[myPlayer].talkNPC], health, removeDebuffs, ref num15);
+
 				if (num15 < 0)
 					num15 = 0;
 
@@ -29174,9 +_,12 @@
 				else {
 					text5 = text5.Substring(0, text5.Length - 1);
 					focusText = Lang.inter[54].Value + " (" + text5 + ")";
+					//Patch context.
 				}
 			}
 
+			NPCLoader.SetChatButtons(ref focusText, ref focusText2);
+			
 			if (!flag) {
 				DrawNPCChatButtons(num, textColor, amountOfLines, focusText, focusText2);
 				if (text2 != null) {
@@ -29215,7 +_,13 @@
 				else if (NPCID.Sets.IsTownPet[npc[player[myPlayer].talkNPC].type]) {
 					player[myPlayer].PetAnimal(player[myPlayer].talkNPC);
 				}
+
+				if (!NPCLoader.PreChatButtonClicked(true))
+					return;
+
+				NPCLoader.OnChatButtonClicked(true);
+				
-				else if (npc[player[myPlayer].talkNPC].type == 369) {
+				if (npc[player[myPlayer].talkNPC].type == 369) {
 					npcChatCornerItem = 0;
 					SoundEngine.PlaySound(12);
 					bool flag3 = false;
@@ -29386,10 +_,15 @@
 
 					SoundEngine.PlaySound(12);
 					if (num4 > 0) {
+						if (!canHeal) {
+							npcChatText = reason;
+							return;
+						}
+						
 						if (player[myPlayer].BuyItem(num4)) {
 							AchievementsHelper.HandleNurseService(num4);
 							SoundEngine.PlaySound(SoundID.Item4);
-							player[myPlayer].HealEffect(player[myPlayer].statLifeMax2 - player[myPlayer].statLife);
+							player[myPlayer].HealEffect(health, true);
 							if ((double)player[myPlayer].statLife < (double)player[myPlayer].statLifeMax2 * 0.25)
 								npcChatText = Lang.dialog(227);
 							else if ((double)player[myPlayer].statLife < (double)player[myPlayer].statLifeMax2 * 0.5)
@@ -29399,14 +_,21 @@
 							else
 								npcChatText = Lang.dialog(230);
 
-							player[myPlayer].statLife = player[myPlayer].statLifeMax2;
-							for (int l = 0; l < 22; l++) {
+							player[myPlayer].statLife += health;
+							
+							if (!removeDebuffs) // no indent for better patching
+								goto SkipDebuffRemoval;
+								
+							for (int l = 0; l < Player.MaxBuffs; l++) {
 								int num24 = player[myPlayer].buffType[l];
-								if (debuff[num24] && player[myPlayer].buffTime[l] > 0 && num24 != 28 && num24 != 34 && num24 != 87 && num24 != 89 && num24 != 21 && num24 != 86 && num24 != 199) {
+								if (debuff[num24] && player[myPlayer].buffTime[l] > 0 && BuffLoader.CanBeCleared(num24)) {
 									player[myPlayer].DelBuff(l);
 									l = -1;
 								}
 							}
+							
+							SkipDebuffRemoval:
+							PlayerHooks.PostNurseHeal(LocalPlayer, npc[LocalPlayer.talkNPC], health, removeDebuffs, num4);
 						}
 						else {
 							int num25 = rand.Next(3);
@@ -29448,6 +_,10 @@
 				if (!npcChatFocus3 || player[myPlayer].talkNPC < 0)
 					return;
 
+				if (!NPCLoader.PreChatButtonClicked(false))
+					return;
+
+				NPCLoader.OnChatButtonClicked(false);
 				if (npc[player[myPlayer].talkNPC].type == 20) {
 					SoundEngine.PlaySound(12);
 					npcChatText = Lang.GetDryadWorldStatusDialog();
@@ -30175,7 +_,7 @@
 					num29++;
 
 				int num31 = 46;
-				for (int n = 0; n < 22; n++) {
+				for (int n = 0; n < Player.MaxBuffs; n++) {
 					if (player[myPlayer].buffType[n] != 0) {
 						int num32 = num28 / num29;
 						int num33 = num28 % num29;
@@ -30198,10 +_,12 @@
 						if (num34 == 147)
 							bannerMouseOver = true;
 
+						int rare = 0;
 						if (meleeBuff[num34])
-							MouseTextHackZoom(buffName, -10, 0, buffTooltip);
-						else
-							MouseTextHackZoom(buffName, buffTooltip);
+							rare = -10;
+
+						BuffLoader.ModifyBuffTip(num34, ref buffTooltip, ref rare);
+						MouseTextHackZoom(buffName, rare, 0);
 					}
 				}
 			}
@@ -30421,11 +_,17 @@
 					string text = Lang.inter[46].Value + ": ";
 					if (reforgeItem.type > 0) {
 						int num58 = reforgeItem.value;
-						if (player[myPlayer].discount)
+						bool canApplyDiscount = true;
+						if (!ItemLoader.ReforgePrice(reforgeItem, ref num58, ref canApplyDiscount))
+							goto skipVanillaPricing;
+						
+						if (canApplyDiscount && LocalPlayer.discount)
 							num58 = (int)((double)num58 * 0.8);
 
 						num58 = (int)((double)num58 * player[myPlayer].currentShoppingSettings.PriceAdjustment);
 						num58 /= 3;
+						
+						skipVanillaPricing:
 						string text2 = "";
 						int num59 = 0;
 						int num60 = 0;
@@ -30483,13 +_,23 @@
 
 							mouseReforge = true;
 							player[myPlayer].mouseInterface = true;
-							if (mouseLeftRelease && mouseLeft && player[myPlayer].BuyItem(num58)) {
+							if (mouseLeftRelease && mouseLeft && player[myPlayer].CanBuyItem(num58) && ItemLoader.PreReforge(reforgeItem)) {
+								player[myPlayer].BuyItem(num58);
 								bool favorited = reforgeItem.favorited;
-								reforgeItem.netDefaults(reforgeItem.netID);
-								reforgeItem.Prefix(-2);
+								int stack = reforgeItem.stack;	//keep the stack, stacked weps support (i.e. light discs)
+																//vanilla doesn't have a good way of resetting prefixes, so it creates a new item entirely
+																//before we roll the prefix, we simply copy over the old mod data before doing so
+								Item r = new Item();
+								r.netDefaults(reforgeItem.netID);
+								//TODO: Delet this. //CB: method only used here, probably a poor implementation
+								r = r.CloneWithModdedDataFrom(reforgeItem);
+								r.Prefix(-2);
+								reforgeItem = r.Clone();
 								reforgeItem.position.X = player[myPlayer].position.X + (float)(player[myPlayer].width / 2) - (float)(reforgeItem.width / 2);
 								reforgeItem.position.Y = player[myPlayer].position.Y + (float)(player[myPlayer].height / 2) - (float)(reforgeItem.height / 2);
 								reforgeItem.favorited = favorited;
+								reforgeItem.stack = stack;
+								ItemLoader.PostReforge(reforgeItem);
 								PopupText.NewText(PopupTextContext.ItemReforge, reforgeItem, reforgeItem.stack, noStack: true);
 								SoundEngine.PlaySound(SoundID.Item37);
 							}
@@ -30538,13 +_,15 @@
 						ItemSlot.MouseHover(ref guideItem, 7);
 					}
 
+					//Extra patch context.
 					ItemSlot.Draw(spriteBatch, ref guideItem, 7, new Vector2(inventoryX, inventoryY));
 				}
 			}
 
+			hidePlayerCraftingMenu = false;
 			CreativeMenu.Draw(spriteBatch);
 			bool flag9 = CreativeMenu.Enabled && !CreativeMenu.Blocked;
-			if (!InReforgeMenu && !LocalPlayer.tileEntityAnchor.InUse && !flag9) {
+			if (!InReforgeMenu && !hidePlayerCraftingMenu && !LocalPlayer.tileEntityAnchor.InUse && !flag9) {
 				UILinkPointNavigator.Shortcuts.CRAFT_CurrentRecipeBig = -1;
 				UILinkPointNavigator.Shortcuts.CRAFT_CurrentRecipeSmall = -1;
 				if (numAvailableRecipes > 0)
@@ -31117,6 +_,8 @@
 				if (recipe.needGraveyardBiome)
 					_requiredObjecsForCraftingText.Add(Lang.inter[124].Value);
 
+				_requiredObjecsForCraftingText.AddRange(recipe.Conditions.Select(x => x.Description));
+
 				if (_requiredObjecsForCraftingText.Count == 0) {
 					string value = Lang.inter[23].Value;
 					_requiredObjecsForCraftingText.Add(value);
@@ -31282,6 +_,11 @@
 				inventoryScale = 0.755f;
 				num += 5;
 			}
+			else if ((player[myPlayer].chest == -1 || npcShop == -1) && trashSlotOffset != Point16.Zero) {
+				num += trashSlotOffset.X;
+				num2 += trashSlotOffset.Y;
+				inventoryScale = 0.755f;
+			}
 
 			new Microsoft.Xna.Framework.Color(150, 150, 150, 150);
 			if (mouseX >= num && (float)mouseX <= (float)num + (float)TextureAssets.InventoryBack.Width() * inventoryScale && mouseY >= num2 && (float)mouseY <= (float)num2 + (float)TextureAssets.InventoryBack.Height() * inventoryScale && !PlayerInput.IgnoreMouseInterface) {
@@ -31518,8 +_,11 @@
 			mouseItem.position.Y = player[myPlayer].position.Y + (float)(player[myPlayer].height / 2) - (float)(mouseItem.height / 2);
 			PopupText.NewText(PopupTextContext.ItemCraft, mouseItem, r.createItem.stack);
 			r.Create();
-			if (mouseItem.type > 0 || r.createItem.type > 0)
+			if (mouseItem.type > 0 || r.createItem.type > 0) {
+				RecipeHooks.OnCraft(mouseItem, r);
+				ItemLoader.OnCraft(mouseItem, r);
 				SoundEngine.PlaySound(7);
+			}
 		}
 
 		private static void DrawPVPIcons() {
@@ -31697,6 +_,8 @@
 						rare = item[i].rare;
 						if (item[i].expert)
 							rare = -12;
+						if (item[i].master)
+							rare = -13;
 
 						MouseTextHackZoom(text, rare, 0);
 						mouseText = true;
@@ -31742,7 +_,7 @@
 					bool flag2 = flag || (SmartInteractShowingGenuine && SmartInteractNPC == k);
 					if (flag2 && ((npc[k].type != 85 && npc[k].type != 341 && npc[k].type != 629 && npc[k].aiStyle != 87) || npc[k].ai[0] != 0f) && npc[k].type != 488) {
 						bool flag3 = SmartInteractShowingGenuine && SmartInteractNPC == k;
-						if (npc[k].townNPC || npc[k].type == 105 || npc[k].type == 106 || npc[k].type == 123 || npc[k].type == 354 || npc[k].type == 376 || npc[k].type == 579 || npc[k].type == 453 || npc[k].type == 589) {
+						if (NPCLoader.CanChat(npc[k], npc[k].townNPC || npc[k].type == 105 || npc[k].type == 106 || npc[k].type == 123 || npc[k].type == 354 || npc[k].type == 376 || npc[k].type == 579 || npc[k].type == 453 || npc[k].type == 589)) {
 							Microsoft.Xna.Framework.Rectangle rectangle2 = new Microsoft.Xna.Framework.Rectangle((int)(player[myPlayer].position.X + (float)(player[myPlayer].width / 2) - (float)(Player.tileRangeX * 16)), (int)(player[myPlayer].position.Y + (float)(player[myPlayer].height / 2) - (float)(Player.tileRangeY * 16)), Player.tileRangeX * 16 * 2, Player.tileRangeY * 16 * 2);
 							Microsoft.Xna.Framework.Rectangle value4 = new Microsoft.Xna.Framework.Rectangle((int)npc[k].position.X, (int)npc[k].position.Y, npc[k].width, npc[k].height);
 							if (rectangle2.Intersects(value4))
@@ -31918,14 +_,14 @@
 			recBigList = false;
 			int num = -1;
 			int num2 = 11;
-			for (int i = 0; i < 22; i++) {
+			for (int i = 0; i < Player.MaxBuffs; i++) {
 				if (player[myPlayer].buffType[i] > 0) {
 					_ = player[myPlayer].buffType[i];
 					int x = 32 + i * 38;
 					int num3 = 76;
 					if (i >= num2) {
-						x = 32 + (i - num2) * 38;
-						num3 += 50;
+						x = 32 + Math.Abs(i % 11) * 38;
+						num3 += 50 * (i / 11);
 					}
 
 					num = DrawBuffIcon(num, i, x, num3);
@@ -31945,10 +_,11 @@
 				if (num4 == 147)
 					bannerMouseOver = true;
 
+				int rare = 0;
 				if (meleeBuff[num4])
-					MouseTextHackZoom(buffName, -10, 0, buffTooltip);
-				else
-					MouseTextHackZoom(buffName, buffTooltip);
+					rare = -10;
+				BuffLoader.ModifyBuffTip(num4, ref buffTooltip, ref rare);
+				MouseTextHackZoom(buffName, rare, 0, buffTooltip);
 			}
 		}
 
@@ -33286,7 +_,9 @@
 				SetupDrawInterfaceLayers();
 
 			PlayerInput.SetZoom_UI();
+			List<GameInterfaceLayer> interfaceLayers = new List<GameInterfaceLayer>(_gameInterfaceLayers);
+			ModHooks.ModifyInterfaceLayers(interfaceLayers);
-			using (List<GameInterfaceLayer>.Enumerator enumerator = _gameInterfaceLayers.GetEnumerator()) {
+			using (List<GameInterfaceLayer>.Enumerator enumerator = interfaceLayers.GetEnumerator()) {
 				while (enumerator.MoveNext() && enumerator.Current.Draw()) {
 				}
 			}
@@ -33591,6 +_,8 @@
 		}
 
 		private void DrawInterface_33_MouseText() {
+			// TODO - UI Sorting and selective disable support -  move this to new one between 32 and 33
+			ModHooks.PostDrawInterface(spriteBatch);
 			if (mouseItem.stack <= 0)
 				mouseItem.type = 0;
 
@@ -34072,6 +_,11 @@
 						if (type == 439 || type == 370)
 							scale = 1.5f;
 
+						if (!NPCLoader.DrawHealthBar(npc[num2], ref scale)) {
+							npc[num2].position -= npc[num2].netOffset;
+							continue;
+						}
+
 						if ((!expertMode || type != 266) && ((type != 439 && type != 440) || npc[num2].ai[0] != 5f)) {
 							if (type >= 134 && type <= 136) {
 								scale = 1.5f;
@@ -36099,8 +_,10 @@
 			screenLastPosition = screenPosition;
 			screenPosition.Y = (float)(worldSurface * 16.0 - (double)screenHeight);
 			MenuXMovement = 4f;
-			if (alreadyGrabbingSunOrMoon)
+			if (alreadyGrabbingSunOrMoon && !playOldTile) {
 				playOldTile = true;
+				MenuLoader.ActivateOldVanillaMenu();
+			}
 
 			screenPosition.X += MenuXMovement;
 			if (screenPosition.X > 2.1474835E+09f)
@@ -36150,13 +_,14 @@
 					logoScaleSpeed -= 1f;
 			}
 
+			MenuLoader.UpdateAndDrawModMenu(spriteBatch, gameTime, color, logoRotation, logoScale);
 			Microsoft.Xna.Framework.Color color2 = new Microsoft.Xna.Framework.Color((byte)((float)(int)color.R * ((float)LogoA / 255f)), (byte)((float)(int)color.G * ((float)LogoA / 255f)), (byte)((float)(int)color.B * ((float)LogoA / 255f)), (byte)((float)(int)color.A * ((float)LogoA / 255f)));
 			Microsoft.Xna.Framework.Color color3 = new Microsoft.Xna.Framework.Color((byte)((float)(int)color.R * ((float)LogoB / 255f)), (byte)((float)(int)color.G * ((float)LogoB / 255f)), (byte)((float)(int)color.B * ((float)LogoB / 255f)), (byte)((float)(int)color.A * ((float)LogoB / 255f)));
-			if (playOldTile) {
+			if (MenuLoader.MenuOldVanilla.IsSelected) {
 				spriteBatch.Draw(TextureAssets.Logo3.Value, new Vector2(screenWidth / 2, 100f), new Microsoft.Xna.Framework.Rectangle(0, 0, TextureAssets.Logo.Width(), TextureAssets.Logo.Height()), color2, logoRotation, new Vector2(TextureAssets.Logo.Width() / 2, TextureAssets.Logo.Height() / 2), logoScale, SpriteEffects.None, 0f);
 				spriteBatch.Draw(TextureAssets.Logo4.Value, new Vector2(screenWidth / 2, 100f), new Microsoft.Xna.Framework.Rectangle(0, 0, TextureAssets.Logo.Width(), TextureAssets.Logo.Height()), color3, logoRotation, new Vector2(TextureAssets.Logo.Width() / 2, TextureAssets.Logo.Height() / 2), logoScale, SpriteEffects.None, 0f);
 			}
-			else {
+			else if (MenuLoader.MenuJourneysEnd.IsSelected) {
 				spriteBatch.Draw(TextureAssets.Logo.Value, new Vector2(screenWidth / 2, 100f), new Microsoft.Xna.Framework.Rectangle(0, 0, TextureAssets.Logo.Width(), TextureAssets.Logo.Height()), color2, logoRotation, new Vector2(TextureAssets.Logo.Width() / 2, TextureAssets.Logo.Height() / 2), logoScale, SpriteEffects.None, 0f);
 				spriteBatch.Draw(TextureAssets.Logo2.Value, new Vector2(screenWidth / 2, 100f), new Microsoft.Xna.Framework.Rectangle(0, 0, TextureAssets.Logo.Width(), TextureAssets.Logo.Height()), color3, logoRotation, new Vector2(TextureAssets.Logo.Width() / 2, TextureAssets.Logo.Height() / 2), logoScale, SpriteEffects.None, 0f);
 			}
@@ -36215,8 +_,21 @@
 			if (menuMode == -1)
 				menuMode = 0;
 
-			if (Program.LoadedEverything)
+			if (Program.LoadedEverything) {
 				GamepadMainMenuHandler.CanRun = true;
+			} else {
+				array9[0] = string.Format("{0}  {1}", Language.GetTextValue("UI.LoadingCode"), Program.LoadedPercentage.ToString("P0"));
+				if (!ModLoader.ModLoader.skipLoad) {
+					array9[1] = "Click to skip loading mods";
+					array7[1] = 0.5f;
+					num5 = 2;
+					if(selectedMenu == 1) {
+						ModLoader.ModLoader.skipLoad = true;
+					}
+				}
+				
+				goto SkipMenuEnumeration; //Put the label somewhere after the following if-else chain.
+			}
 
 			if (menuMode == 1212) {
 				array9[0] = Lang.menu[102].Value;
@@ -36253,7 +_,7 @@
 				if (selectedMenu >= 1) {
 					changeTheTitle = true;
 					LanguageManager.Instance.SetLanguage(selectedMenu);
-					menuMode = 0;
+					menuMode = Interface.loadModsID;
 					SoundEngine.PlaySound(10);
 					SaveSettings();
 				}
@@ -36391,7 +_,7 @@
 					menuMode = 14;
 				}
 			}
-			else if (netMode == 1 || menuMode == 14) {
+			else if (netMode == 1 && menuMode < 10000 && menuMode != 888 || menuMode == 14) {
 				num5 = 2;
 				array9[0] = statusText;
 				array[0] = true;
@@ -36495,11 +_,15 @@
 #endif
 					str = ((!ActiveWorldFileData.IsCloudSave) ? (str + " -world \"" + worldPathName + "\"") : (str + " -cloudworld \"" + worldPathName + "\""));
 					str = str + " -worldrollbackstokeep " + WorldRollingBackupsCountToKeep;
+					str += $@" -modpath ""{ModOrganizer.modPath}""";
+					if (showServerConsole)
+						str += " -showserverconsole";
+
 					tServer = new Process();
 #if WINDOWS
-					tServer.StartInfo.FileName = "TerrariaServer.exe";
+					tServer.StartInfo.FileName = "tModLoaderServer.exe";
 #else
-					tServer.StartInfo.FileName = "TerrariaServer";
+					tServer.StartInfo.FileName = "tModLoaderServer";
 #endif
 					tServer.StartInfo.Arguments = str;
 					if (libPath != "") {
@@ -36508,7 +_,7 @@
 					}
 
 					tServer.StartInfo.UseShellExecute = false;
-					tServer.StartInfo.CreateNoWindow = true;
+					tServer.StartInfo.CreateNoWindow = !showServerConsole;
 					if (SocialAPI.Network != null)
 						SocialAPI.Network.LaunchLocalServer(tServer, MenuServerMode);
 					else
@@ -36529,7 +_,10 @@
 				array4[3] = 30;
 				array4[4] = 70;
 				array4[5] = 70;
+				array4[6] = 70;
-				num5 = 6;
+				num5 = 7;
+				array9[6] = Language.GetTextValue(showServerConsole ? "tModLoader.MPShowServerConsoleYes" : "tModLoader.MPShowServerConsoleNo");
+				array7[6] = 0.5f;
 				array9[0] = Lang.menu[135].Value;
 				array9[4] = Lang.menu[144].Value;
 				array9[5] = Lang.menu[5].Value;
@@ -36590,6 +_,10 @@
 						menuMode = 6;
 						SoundEngine.PlaySound(11);
 						break;
+					case 6:
+						showServerConsole = !showServerConsole;
+						SoundEngine.PlaySound(12, -1, -1, 1, 1f, 0f);
+						break;
 				}
 			}
 			else if (menuMode == 15) {
@@ -36610,16 +_,23 @@
 			else if (menuMode == 200) {
 				num5 = 3;
 				array9[0] = Lang.menu[9].Value;
+				if (WorldIO.customDataFail != null)
+					array9[0] = WorldIO.customDataFail.modName + ": " + array9[0];
+
 				array[0] = true;
 				num2 -= 30;
 				array4[1] = 70;
 				array4[2] = 50;
 				array9[1] = Lang.menu[10].Value;
 				array9[2] = Lang.menu[6].Value;
+				if (WorldIO.customDataFail != null)
+					array9[2] = Language.GetTextValue("tModLoader.OpenLogs");
+
 				if (selectedMenu == 1) {
 					if (FileUtilities.Exists(worldPathName + ".bak", ActiveWorldFileData.IsCloudSave)) {
 						FileUtilities.Move(worldPathName, worldPathName + ".bad", ActiveWorldFileData.IsCloudSave);
 						FileUtilities.Move(worldPathName + ".bak", worldPathName, ActiveWorldFileData.IsCloudSave);
+						WorldIO.LoadBackup(worldPathName, ActiveWorldFileData.IsCloudSave);
 						SoundEngine.PlaySound(10);
 						WorldGen.playWorld();
 						menuMode = 10;
@@ -36634,13 +_,23 @@
 				if (selectedMenu == 2 || flag5) {
 					flag5 = false;
 					SoundEngine.PlaySound(11);
+					if (WorldIO.customDataFail == null)
-					menuMode = 0;
+						menuMode = 0;
+					else {
+						Logging.tML.Error(Language.GetTextValue("tModLoader.WorldIODataException"), WorldIO.customDataFail.InnerException);
+						SoundEngine.PlaySound(SoundID.MenuOpen);
+						Utils.OpenFolder(Logging.LogPath);
+					}
+
 					netMode = 0;
 				}
 			}
 			else if (menuMode == 201) {
 				num5 = 3;
 				array9[0] = Lang.menu[9].Value;
+				if (WorldIO.customDataFail != null)
+					array9[0] = WorldIO.customDataFail.modName + ": " + array9[0];
+
 				array[0] = true;
 				array[1] = true;
 				num2 -= 30;
@@ -36648,9 +_,21 @@
 				array4[2] = 50;
 				array9[1] = Lang.menu[11].Value;
 				array9[2] = Lang.menu[5].Value;
+				if (WorldIO.customDataFail != null)
+					array9[2] = Language.GetTextValue("tModLoader.OpenLogs");
+
 				if (selectedMenu == 2 || flag5) {
 					flag5 = false;
 					SoundEngine.PlaySound(11);
+					if (WorldIO.customDataFail == null) {
+						menuMode = 0;
+					}
+					else {
+						Logging.tML.Error(Language.GetTextValue("tModLoader.WorldIODataException"), WorldIO.customDataFail.InnerException);
+						SoundEngine.PlaySound(SoundID.MenuOpen);
+						Utils.OpenFolder(Logging.LogPath);
+					}
+
 					menuMode = 0;
 					netMode = 0;
 				}
@@ -36699,6 +_,9 @@
 					menuMode = 12;
 				}
 
+				if(Steam.IsSteamApp)
+					goto SkipAchievements;
+
 				num11++;
 				array9[num11] = Lang.menu[131].Value;
 				if (selectedMenu == num11) {
@@ -36707,6 +_,8 @@
 					menuMode = 888;
 				}
 
+				SkipAchievements:
+
 				num11++;
 				array9[num11] = Language.GetText("UI.ResourcePacks").Value;
 				if (selectedMenu == num11) {
@@ -36716,6 +_,7 @@
 				}
 
 				num11++;
+				Interface.AddMenuButtons(this, selectedMenu, array9, array7, ref num2, ref num4, ref num11, ref num5);
 				array9[num11] = Lang.menu[14].Value;
 				if (selectedMenu == num11) {
 					SoundEngine.PlaySound(10);
@@ -37344,6 +_,7 @@
 					num2 = 210;
 					num4 = 37;
 					num5 = 8;
+					num5++; // Room for tModLoader settings option.
 					array4[num5 - 1] = 8;
 					for (int num19 = 0; num19 < num5; num19++) {
 						array7[num19] = 0.75f;
@@ -37399,6 +_,13 @@
 					}
 
 					num20++;
+					array9[num20] = Language.GetTextValue("tModLoader.tModLoaderSettings");
+					if (selectedMenu == num20) {
+						SoundEngine.PlaySound(SoundID.MenuOpen);
+						menuMode = Interface.tModLoaderSettingsID;
+					}
+
+					num20++;
 					array9[num20] = Lang.menu[5].Value;
 					if (selectedMenu == num20 || flag5) {
 						flag5 = false;
@@ -38432,7 +_,12 @@
 						netMode = 0;
 					}
 				}
+				else {
+					Interface.ModLoaderMenus(this, selectedMenu, array9, array7, array4, ref num2, ref num4, ref num5, ref flag5);
+				}
 			}
+
+			SkipMenuEnumeration:
 
 			if (menuMode == 888) {
 				if (!_blockFancyUIWhileLoading)
@@ -38955,6 +_,7 @@
 
 			bool flag11 = false;
 			for (int num95 = 0; num95 < num5; num95++) {
+				//patch file: num5, array9, num95
 				if (array9[num95] == null)
 					continue;
 
@@ -39052,6 +_,7 @@
 
 					num104 *= array7[num95];
 					if (!array8[num95])
+						//patch file: array9, array7, array4, num2, num4
 						spriteBatch.DrawString(FontAssets.DeathText.Value, array9[num95], new Vector2(num3 + num102 + array5[num95], (float)(num2 + num4 * num95 + num103) + origin.Y * array7[num95] + (float)array4[num95]), color11, 0f, origin, num104, SpriteEffects.None, 0f);
 					else
 						spriteBatch.DrawString(FontAssets.DeathText.Value, array9[num95], new Vector2(num3 + num102 + array5[num95], (float)(num2 + num4 * num95 + num103) + origin.Y * array7[num95] + (float)array4[num95]), color11, 0f, new Vector2(0f, origin.Y), num104, SpriteEffects.None, 0f);
@@ -39163,10 +_,47 @@
 					if (num107 == 3)
 						num109 = 2;
 
+					string supportMessage = Language.GetTextValue("tModLoader.PatreonSupport");
+					string patreonShortURL = @"patreon.com/tModLoader";
+					bool showPatreon = !Steam.IsSteamApp;
+					string drawVersion = versionNumber + Environment.NewLine + ModLoader.ModLoader.versionedName + (showPatreon ? Environment.NewLine + supportMessage : "");
-					Vector2 origin2 = FontAssets.MouseText.Value.MeasureString(versionNumber);
+					Vector2 origin2 = FontAssets.MouseText.Value.MeasureString(drawVersion);
 					origin2.X *= 0.5f;
 					origin2.Y *= 0.5f;
+
+					if (menuMode == 0 && !ModCompile.DeveloperMode) {
+						const string text = "Enable Developer Mode";
+						// measure and draw text from bottom right
+						var textSize = FontAssets.MouseText.Value.MeasureString(text);
+						var pos = new Vector2(screenWidth - 10f + num108, screenHeight - 2f + num109);
+						var d_color = color12;
+						if (num107 == 4) // final draw
+						{
+							var rect = new Rectangle((int)(pos.X - textSize.X), (int)(pos.Y - textSize.Y), (int)textSize.X, (int)textSize.Y);
+							bool mouseover = rect.Contains(mouseX, mouseY);
+							d_color = mouseover ? highVersionColor : new Color(120, 120, 120, 76);
+							if (mouseover && mouseLeftRelease && mouseLeft) {
+								SoundEngine.PlaySound(SoundID.MenuOpen);
+								menuMode = Interface.developerModeHelpID;
+							}
+						}
+						spriteBatch.DrawString(FontAssets.MouseText.Value, text, pos, d_color, 0f, textSize, 1f, SpriteEffects.None, 0f);
+					}
+
-					spriteBatch.DrawString(FontAssets.MouseText.Value, versionNumber, new Vector2(origin2.X + (float)num108 + 10f, (float)screenHeight - origin2.Y + (float)num109 - 2f), color12, 0f, origin2, 1f, SpriteEffects.None, 0f);
+					spriteBatch.DrawString(FontAssets.MouseText.Value, drawVersion, new Vector2(origin2.X + num108 + 10f, screenHeight - origin2.Y + num109 - 2f), color12, 0f, origin2, 1f, SpriteEffects.None, 0f);
+					if (num107 == 4)
+						color12 = new Microsoft.Xna.Framework.Color(127, 191, 191, 76);
+
+					if (showPatreon) {
+						var font = FontAssets.MouseText.Value;
+						origin2 = font.MeasureString(supportMessage);
+						Vector2 urlSize = font.MeasureString(patreonShortURL);
+						spriteBatch.DrawString(font, patreonShortURL, new Vector2(origin2.X + num108 + 10f, screenHeight - origin2.Y + num109 - 2f), color12, 0f, Vector2.Zero, 1f, SpriteEffects.None, 0f);
+						if (num107 == 4 && mouseLeftRelease && mouseLeft && new Microsoft.Xna.Framework.Rectangle((int)origin2.X + 10, screenHeight - (int)urlSize.Y - 2, (int)urlSize.X, (int)origin2.Y).Contains(new Microsoft.Xna.Framework.Point(mouseX, mouseY)) && hasFocus) {
+							SoundEngine.PlaySound(SoundID.MenuOpen);
+							Process.Start("https://www.patreon.com/tModLoader");
+						}
+					}
 				}
 			}
 
@@ -39198,6 +_,21 @@
 			else
 				mouseRightRelease = true;
 
+			if (mouseMiddle)
+				mouseMiddleRelease = false;
+			else
+				mouseMiddleRelease = true;
+
+			if (mouseXButton1)
+				mouseXButton1Release = false;
+			else
+				mouseXButton1Release = true;
+
+			if (mouseXButton2)
+				mouseXButton2Release = false;
+			else
+				mouseXButton2Release = true;
+
 			if (menuMode == num)
 				GamepadMainMenuHandler.LastDrew = num;
 		}
@@ -39293,6 +_,10 @@
 			CreditsRollEvent.Reset();
 			maxRaining = 0f;
 			raining = false;
+
+			//Added by tML.
+			Graphics.Effects.Filters.Scene.DeactivateAll();
+			SkyManager.Instance.DeactivateAll();
 		}
 
 		private static void PostDrawMenu(Microsoft.Xna.Framework.Point screenSizeCache, Microsoft.Xna.Framework.Point screenSizeCacheAfterScaling) {
@@ -39788,6 +_,7 @@
 			if (SceneMetrics.MushroomTileCount > SceneMetrics.MushroomTileMax)
 				num8 = 2;
 
+			UgBgStyleLoader.ChooseStyle(ref num8);
 			if (num8 != undergroundBackground) {
 				oldUndergroundBackground = undergroundBackground;
 				undergroundBackground = num8;
@@ -39993,6 +_,7 @@
 					array3[5] = 127;
 
 				array3[6] = 185 + hellBackStyle;
+				UgBgStyleLoader.FillTextureArray(num9, array3);
 				LoadBackground(array3[0]);
 				LoadBackground(array3[1]);
 				LoadBackground(array3[2]);
@@ -42214,8 +_,22 @@
 				spriteBatch.Begin(SpriteSortMode.Deferred, BlendState.AlphaBlend, SamplerState.PointClamp, DepthStencilState.None, RasterizerState.CullCounterClockwise);
 				flag = true;
 				DrawMapFullscreenBackground(screenPosition, screenWidth, screenHeight);
+				/* Map texture drawing replaced by an adaptive drawing below, as mod worlds sometimes aren't regular sizes.
 				Microsoft.Xna.Framework.Rectangle destinationRectangle = new Microsoft.Xna.Framework.Rectangle((int)num27, (int)num28, (int)num29, (int)num30);
 				spriteBatch.Draw(TextureAssets.Map.Value, destinationRectangle, Microsoft.Xna.Framework.Color.White);
+				*/
+				int x = (int)(num + mapFullscreenScale * 10);
+				int y = (int)(num2 + mapFullscreenScale * 10);
+				int width = (int)((maxTilesX - 40) * mapFullscreenScale);
+				int height = (int)((maxTilesY - 40) * mapFullscreenScale);
+				var destinationRectangle = new Rectangle(x, y, width, height);
+				spriteBatch.Draw(TextureAssets.Map.Value, destinationRectangle, new Rectangle(40, 4, 848, 240), Color.White);
+				int edgeWidth = (int)(40 * mapFullscreenScale * 5);
+				int edgeHeight = (int)(4 * mapFullscreenScale * 5);
+				destinationRectangle = new Rectangle(x - edgeWidth, y - edgeHeight, edgeWidth, height + 2 * edgeHeight);
+				spriteBatch.Draw(TextureAssets.Map.Value, destinationRectangle, new Rectangle(0, 0, 40, 248), Color.White);
+				destinationRectangle = new Rectangle(x + width, y - edgeHeight, edgeWidth, height + 2 * edgeHeight);
+				spriteBatch.Draw(TextureAssets.Map.Value, destinationRectangle, new Rectangle(888, 0, 40, 248), Color.White);
 				if (mouseLeft && mouseLeftRelease) {
 					double totalSeconds = gameTime.TotalGameTime.TotalSeconds;
 					if (totalSeconds - _lastPingMouseDownTime < 0.5 && Vector2.Distance(MouseScreen, _lastPingMousePosition) < 2f)
@@ -42329,7 +_,7 @@
 			float num40 = (float)textureMaxHeight * num5;
 			float num41 = num;
 			float num42 = 0f;
-			for (int k = 0; k <= 4; k++) {
+			for (int k = 0; k <= mapTargetX - 1; k++) {
 				if (!((float)((k + 1) * textureMaxWidth) > num7) || !((float)(k * textureMaxWidth) < num7 + num9))
 					continue;
 
@@ -42718,6 +_,7 @@
 						}
 					}
 					else if (type >= num99 && type < num99 + num100) {
+						//patch file: num91, num92
 						Tile tile5 = Main.tile[num91, num92];
 						if (tile5 != null) {
 							int num109 = num92;
@@ -42731,6 +_,7 @@
 					}
 					else {
 						text = Lang.GetMapObjectName(type);
+						text = Lang._mapLegendCache.FromTile(Map[num91, num92], num91, num92);
 					}
 				}
 
@@ -42896,6 +_,7 @@
 				}
 
 				spriteBatch.Draw(TextureAssets.MapIcon[num138].Value, new Vector2(num136, num137), new Microsoft.Xna.Framework.Rectangle(0, 0, TextureAssets.MapIcon[num138].Width(), TextureAssets.MapIcon[num138].Height()), new Microsoft.Xna.Framework.Color(num139, num139, num139, num139), 0f, default(Vector2), 1f, SpriteEffects.None, 0f);
+				ModHooks.PostDrawFullscreenMap(ref text);
 				DrawCursor(DrawThickCursor());
 			}
 
@@ -42928,6 +_,11 @@
 		}
 
 		private static void DrawMapFullscreenBackground(Vector2 screenPosition, int screenWidth, int screenHeight) {
+			Texture2D modTexture = PlayerHooks.GetMapBackgroundImage(LocalPlayer);
+			if (modTexture != null) {
+				spriteBatch.Draw(modTexture, new Microsoft.Xna.Framework.Rectangle(0, 0, screenWidth, screenHeight), Microsoft.Xna.Framework.Color.White);
+				return;
+			}
 			Asset<Texture2D> asset = TextureAssets.MapBGs[0];
 			int num = -1;
 			Microsoft.Xna.Framework.Color color = Microsoft.Xna.Framework.Color.White;
@@ -43655,6 +_,7 @@
 			drewLava = false;
 			if (!isBackground) {
 				waterStyle = CalculateWaterStyle();
+				WaterStyleLoader.ChooseWaterStyle(ref waterStyle);
 				for (int i = 0; i < 13; i++) {
 					if (IsLiquidStyleWater(waterStyle)) {
 						if (waterStyle != i)
@@ -43663,6 +_,7 @@
 							liquidAlpha[i] = Math.Min(liquidAlpha[i] + 0.2f, 1f);
 					}
 				}
+				WaterStyleLoader.UpdateLiquidAlphas();
 			}
 
 			if (!drawToScreen && !isBackground) {
@@ -43688,9 +_,12 @@
 			}
 
 			DrawWater(isBackground, waterStyle, flag ? liquidAlpha[waterStyle] : 1f);
+			
+		postWaterDraw:
+			WaterStyleLoader.DrawWatersToScreen(isBackground);
 		}
 
-		protected void DrawWater(bool bg = false, int Style = 0, float Alpha = 1f) {
+		protected internal void DrawWater(bool bg = false, int Style = 0, float Alpha = 1f) {
 			if (!Lighting.NotRetro) {
 				oldDrawWater(bg, Style, Alpha);
 				return;
@@ -45009,7 +_,9 @@
 		}
 
 		public void LoadBackground(int i) {
-			if (i >= 0 && TextureAssets.Background[i].State == AssetState.NotLoaded) {
+			// sometimes when updating GraphicsProfile from Reach to HiDef, the device is re-created rather than reset
+			// This happens early, and the background loading texture may be disposed
+			if (i >= 0 && (TextureAssets.Background[i].State == AssetState.NotLoaded || TextureAssets.Background[i].IsDisposed)) {
 				Assets.Request<Texture2D>(TextureAssets.Background[i].Name);
 				backgroundWidth[i] = TextureAssets.Background[i].Width();
 				backgroundHeight[i] = TextureAssets.Background[i].Height();
@@ -45643,6 +_,7 @@
 				DrawSurfaceBG_DrawBackMountainsLayer(246);
 			}
 
+			SurfaceBgStyleLoader.DrawFarTexture();
 			SkyManager.Instance.DrawToDepth(spriteBatch, 5f);
 		}
 
@@ -46904,7 +_,7 @@
 
 				bool flag2 = false;
 				bool flag3 = false;
-				if (tile[x, y].type == 10) {
+				if (TileLoader.IsClosedDoor(tile[x, y])) {
 					flag2 = false;
 				}
 				else if (tileSolid[tile[x, y].type] && !tileSolidTop[tile[x, y].type]) {
@@ -46969,6 +_,7 @@
 		}
 
 		protected override void Draw(GameTime gameTime) {
+			try {
 			if (!_isDrawingOrUpdating && IsGraphicsDeviceAvailable) {
 				_isDrawingOrUpdating = true;
 				EnsureRenderTargetContent();
@@ -46979,6 +_,11 @@
 				Assets.TransferCompletedAssets();
 				_isDrawingOrUpdating = false;
 			}
+			}
+			catch (Exception e) {
+				Logging.Terraria.Error(e);
+				throw;
+			}
 		}
 
 		private void DoDraw(GameTime gameTime) {
@@ -47283,8 +_,8 @@
 			UpdateAtmosphereTransparencyToSkyColor();
 			base.GraphicsDevice.Clear(Microsoft.Xna.Framework.Color.Black);
 			base.Draw(gameTime);
-			float val = (float)screenWidth / MinimumZoomComparerX;
-			float val2 = (float)screenHeight / MinimumZoomComparerY;
+			float val = screenWidth / (ModLoader.ModLoader.removeForcedMinimumZoom ? MinimumZoomComparerX : 8192f);
+			float val2 = screenHeight / (ModLoader.ModLoader.removeForcedMinimumZoom ? MinimumZoomComparerY : 8192f);
 			ForcedMinimumZoom = Math.Max(Math.Max(1f, val), val2);
 			GameViewMatrix.Effects = ((!gameMenu && player[myPlayer].gravDir != 1f) ? SpriteEffects.FlipVertically : SpriteEffects.None);
 			BackgroundViewMatrix.Effects = GameViewMatrix.Effects;
@@ -47295,6 +_,7 @@
 			else
 				Rasterizer = RasterizerState.CullClockwise;
 
+			ModHooks.ModifyTransformMatrix(ref GameViewMatrix);
 			bool flag = !drawToScreen && netMode != 2 && !gameMenu && !mapFullscreen && Lighting.NotRetro && Terraria.Graphics.Effects.Filters.Scene.CanCapture();
 			if (flag)
 				Terraria.Graphics.Effects.Filters.Scene.BeginCapture(screenTarget, Microsoft.Xna.Framework.Color.Black);
@@ -47354,7 +_,7 @@
 			spriteBatch.Begin(SpriteSortMode.Deferred, BlendState.AlphaBlend, SamplerState.LinearClamp, DepthStencilState.None, Rasterizer, null, GameViewMatrix.TransformationMatrix);
 			DrawBackgroundBlackFill();
 			spriteBatch.End();
-			Overlays.Scene.Draw(spriteBatch, RenderLayers.Landscape);
+			Overlays.Scene.Draw(spriteBatch, RenderLayers.Landscape, true);
 			spriteBatch.Begin(SpriteSortMode.Deferred, BlendState.AlphaBlend, SamplerState.LinearClamp, DepthStencilState.None, Rasterizer, null, UIScaleMatrix);
 			if (gameMenu || netMode == 2) {
 				spriteBatch.End();
@@ -47450,6 +_,7 @@
 
 			TimeLogger.DetailedDrawReset();
 			spriteBatch.End();
+			WorldHooks.PostDrawTiles();
 			TimeLogger.DetailedDrawTime(35);
 			HasInteractibleObjectThatIsNotATile = false;
 			SortDrawCacheWorms();
@@ -47521,7 +_,7 @@
 			ScreenObstruction.Draw(spriteBatch);
 			TimeLogger.DetailedDrawReset();
 			spriteBatch.End();
-			Overlays.Scene.Draw(spriteBatch, RenderLayers.All);
+			Overlays.Scene.Draw(spriteBatch, RenderLayers.All, true);
 			if (flag)
 				Terraria.Graphics.Effects.Filters.Scene.EndCapture(null, screenTarget, screenTargetSwap, Microsoft.Xna.Framework.Color.Black);
 
@@ -47744,6 +_,21 @@
 			else
 				mouseRightRelease = true;
 
+			if (mouseMiddle)
+				mouseMiddleRelease = false;
+			else
+				mouseMiddleRelease = true;
+
+			if (mouseXButton1)
+				mouseXButton1Release = false;
+			else
+				mouseXButton1Release = true;
+
+			if (mouseXButton2)
+				mouseXButton2Release = false;
+			else
+				mouseXButton2Release = true;
+
 			if (!PlayerInput.Triggers.Current.MouseRight && !PlayerInput.Triggers.Current.MouseLeft && !preventStackSplitReset)
 				stackSplit = 0;
 
@@ -47820,6 +_,7 @@
 						else if (player.scope)
 							num5 = 0.5f;
 
+						PlayerHooks.ModifyZoom(LocalPlayer, ref num5);
 						Vector2 vector3 = (MouseScreen - new Vector2(screenWidth, screenHeight) / 2f) / (new Vector2(screenWidth, screenHeight) / 2f);
 						num4 = 48f;
 						if (vector3 != Vector2.Zero && num5 != -1f) {
@@ -47845,8 +_,10 @@
 					if (num7 < 0)
 						num7 = 0;
 
-					vector2.X = (float)(num6 - screenWidth / 2) / 1.25f;
-					vector2.Y = (float)(num7 - screenHeight / 2) / 1.25f;
+					float zoom = 0.8f;
+					PlayerHooks.ModifyZoom(LocalPlayer, ref zoom);
+					vector2.X = (num6 - screenWidth / 2) * zoom;
+					vector2.Y = (num7 - screenHeight / 2) * zoom;
 					flag = true;
 				}
 				else if (Main.player[myPlayer].inventory[Main.player[myPlayer].selectedItem].type == 1254 && mouseRight) {
@@ -47864,8 +_,10 @@
 					if (num9 < 0)
 						num9 = 0;
 
-					vector2.X = (float)(num8 - screenWidth / 2) / 1.5f;
-					vector2.Y = (float)(num9 - screenHeight / 2) / 1.5f;
+					float zoom = 3f/2f;
+					PlayerHooks.ModifyZoom(LocalPlayer, ref zoom);
+					vector2.X = (num8 - screenWidth / 2) * zoom;
+					vector2.Y = (num9 - screenHeight / 2) * zoom;
 					flag = true;
 				}
 				else if (Main.player[myPlayer].inventory[Main.player[myPlayer].selectedItem].type == 1299 && Main.player[myPlayer].selectedItem != 58) {
@@ -47883,8 +_,10 @@
 					if (num11 < 0)
 						num11 = 0;
 
-					vector2.X = (float)(num10 - screenWidth / 2) / 1.5f;
-					vector2.Y = (float)(num11 - screenHeight / 2) / 1.5f;
+					float zoom = 3f/2f;
+					PlayerHooks.ModifyZoom(LocalPlayer, ref zoom);
+					vector2.X = (num10 - screenWidth / 2) * zoom;
+					vector2.Y = (num11 - screenHeight / 2) * zoom;
 					flag = true;
 				}
 				else if (Main.player[myPlayer].scope && mouseRight) {
@@ -47902,8 +_,32 @@
 					if (num13 < 0)
 						num13 = 0;
 
+					float zoom = 0.5f;
+					PlayerHooks.ModifyZoom(player[myPlayer], ref zoom);
-					vector2.X = (float)(num12 - screenWidth / 2) / 2f;
+					vector2.X = (num12 - screenWidth / 2) * zoom;
-					vector2.Y = (float)(num13 - screenHeight / 2) / 2f;
+					vector2.Y = (num13 - screenHeight / 2) * zoom;
+				}
+				else {
+					int mouseXClamped = mouseX;
+					int mouseYClamped = mouseY;
+					if (mouseXClamped > screenWidth)
+						mouseXClamped = screenWidth;
+
+					if (mouseXClamped < 0)
+						mouseXClamped = 0;
+
+					if (mouseYClamped > screenHeight)
+						mouseYClamped = screenHeight;
+
+					if (mouseYClamped < 0)
+						mouseYClamped = 0;
+
+					float zoom = -1f;
+					PlayerHooks.ModifyZoom(LocalPlayer, ref zoom);
+					if (zoom != -1f) {
+						vector2.X = (mouseXClamped - screenWidth / 2) * zoom;
+						vector2.Y = (mouseYClamped - screenHeight / 2) * zoom;
+					}
 					flag = true;
 				}
 			}
@@ -47949,16 +_,25 @@
 
 			screenPosition.X = (int)screenPosition.X;
 			screenPosition.Y = (int)screenPosition.Y;
+			PlayerHooks.ModifyScreenPosition(LocalPlayer);
 			ClampScreenPositionToWorld();
 		}
 
 		private void DrawSunAndMoon(SceneArea sceneArea, Microsoft.Xna.Framework.Color moonColor, Microsoft.Xna.Framework.Color sunColor, float tempMushroomInfluence) {
-			Texture2D value = TextureAssets.Sun.Value;
+			Texture2D value;
+			Texture2D value2;
+			ModMenu menu = MenuLoader.CurrentMenu;
 			int num = moonType;
+			if (gameMenu) {
+				value = menu.SunTexture?.Value ?? TextureAssets.Sun.Value;
+				value2 = menu.MoonTexture?.Value ?? TextureAssets.Moon[Utils.Clamp(num, 0, 8)].Value;
+				goto SkipVanillaTextures;
+			}
+			value = TextureAssets.Sun.Value;
 			if (!TextureAssets.Moon.IndexInRange(num))
 				num = Utils.Clamp(num, 0, 8);
-
-			Texture2D value2 = TextureAssets.Moon[num].Value;
+			value2 = TextureAssets.Moon[num].Value;
+			SkipVanillaTextures:
 			int num2 = sceneArea.bgTopY;
 			int num3 = (int)(time / 54000.0 * (double)(sceneArea.totalWidth + (float)(value.Width * 2))) - value.Width;
 			int num4 = 0;
@@ -48032,7 +_,11 @@
 
 				moonColor *= num13;
 				Vector2 position2 = new Vector2(num6, num7 + moonModY) + sceneArea.SceneLocalScreenPositionOffset;
+				if (menu != null) {
+					bool needsVanillaFraming = value2 == TextureAssets.Moon[num].Value;
+					spriteBatch.Draw(value2, position2, new Rectangle(0, needsVanillaFraming ? TextureAssets.Moon[num].Width() * moonPhase : 0, needsVanillaFraming ? TextureAssets.Moon[num].Width() : value2.Width, needsVanillaFraming ? TextureAssets.Moon[num].Width() : value2.Width), moonColor, num9, new Vector2(needsVanillaFraming ? TextureAssets.Moon[num].Width() / 2 : value2.Width / 2), num8, SpriteEffects.None, 0f);
+				}
-				if (WorldGen.drunkWorldGen)
+				else if (WorldGen.drunkWorldGen)
 					spriteBatch.Draw(TextureAssets.SmileyMoon.Value, position2, new Microsoft.Xna.Framework.Rectangle(0, 0, TextureAssets.SmileyMoon.Width(), TextureAssets.SmileyMoon.Height()), moonColor, num9 / 2f + (float)Math.PI, new Vector2(TextureAssets.SmileyMoon.Width() / 2, TextureAssets.SmileyMoon.Width() / 2), num8, SpriteEffects.None, 0f);
 				else if (pumpkinMoon)
 					spriteBatch.Draw(TextureAssets.PumpkinMoon.Value, position2, new Microsoft.Xna.Framework.Rectangle(0, TextureAssets.PumpkinMoon.Width() * moonPhase, TextureAssets.PumpkinMoon.Width(), TextureAssets.PumpkinMoon.Width()), moonColor, num9, new Vector2(TextureAssets.PumpkinMoon.Width() / 2, TextureAssets.PumpkinMoon.Width() / 2), num8, SpriteEffects.None, 0f);
@@ -48041,7 +_,6 @@
 				else
 					spriteBatch.Draw(TextureAssets.Moon[num].Value, position2, new Microsoft.Xna.Framework.Rectangle(0, TextureAssets.Moon[num].Width() * moonPhase, TextureAssets.Moon[num].Width(), TextureAssets.Moon[num].Width()), moonColor, num9, new Vector2(TextureAssets.Moon[num].Width() / 2, TextureAssets.Moon[num].Width() / 2), num8, SpriteEffects.None, 0f);
 			}
-
 			Microsoft.Xna.Framework.Rectangle value3 = dayTime ? new Microsoft.Xna.Framework.Rectangle((int)((double)num3 - (double)TextureAssets.Sun.Width() * 0.5 * (double)num5), (int)((double)num4 - (double)TextureAssets.Sun.Height() * 0.5 * (double)num5 + (double)sunModY), (int)((float)TextureAssets.Sun.Width() * num5), (int)((float)TextureAssets.Sun.Width() * num5)) : new Microsoft.Xna.Framework.Rectangle((int)((double)num6 - (double)TextureAssets.Moon[num].Width() * 0.5 * (double)num8), (int)((double)num7 - (double)TextureAssets.Moon[num].Width() * 0.5 * (double)num8 + (double)moonModY), (int)((float)TextureAssets.Moon[num].Width() * num8), (int)((float)TextureAssets.Moon[num].Width() * num8));
 			value3.Offset((int)sceneArea.SceneLocalScreenPositionOffset.X, (int)sceneArea.SceneLocalScreenPositionOffset.Y);
 			Microsoft.Xna.Framework.Rectangle rectangle = new Microsoft.Xna.Framework.Rectangle(mouseX, mouseY, 1, 1);
@@ -48152,6 +_,8 @@
 			tileColor.G = (byte)((colorOfTheSkies.R + colorOfTheSkies.G + colorOfTheSkies.B + colorOfTheSkies.G * 7) / 10);
 			tileColor.B = (byte)((colorOfTheSkies.R + colorOfTheSkies.G + colorOfTheSkies.B + colorOfTheSkies.B * 7) / 10);
 			tileColor = SkyManager.Instance.ProcessTileColor(tileColor);
+			// TODO: Add in white and white2 as sunColor and moonColor
+			ModHooks.ModifySunLight(ref tileColor, ref colorOfTheSkies);
 		}
 
 		private static void UpdateAtmosphereTransparencyToSkyColor() {
@@ -48890,6 +_,15 @@
 
 			UpdateBGVisibility_BackLayer(null, null);
 			UpdateBGVisibility_FrontLayer(null, null);
+			if (bgStyle < SurfaceBgStyleLoader.VanillaSurfaceBgStyleCount) {
+				for (int i = SurfaceBgStyleLoader.VanillaSurfaceBgStyleCount; i < bgAlphaFrontLayer.Length /*SurfaceBackgroundStyleLoader.SurfaceStyleCount*/; i++) {
+					bgAlphaFrontLayer[i] -= backgroundLayerTransitionSpeed;
+					if (bgAlphaFrontLayer[i] < 0f)
+						bgAlphaFrontLayer[i] = 0f;
+				}
+			}
+
+			SurfaceBgStyleLoader.ModifyFarFades(bgStyle, bgAlphaFrontLayer, backgroundLayerTransitionSpeed);
 			try {
 				DrawSurfaceBG();
 				if (BackgroundEnabled)
@@ -49315,6 +_,15 @@
 			}
 		}
 
+		public static void NewText(string newText, Microsoft.Xna.Framework.Color color) {
+			NewText(newText, color.R, color.G, color.B);
+		}
+
+		public static void NewText(object o, Color? color = null) {
+			if (color == null) color = Color.White;
+			NewText(o.ToString(), color.Value.R, color.Value.G, color.Value.B);
+		}
+
 		public static void NewText(string newText, byte R = byte.MaxValue, byte G = byte.MaxValue, byte B = byte.MaxValue) {
 			chatMonitor.NewText(newText, R, G, B);
 			SoundEngine.PlaySound(12);
@@ -49946,7 +_,7 @@
 					num++;
 			}
 
-			for (int j = 0; j < 665; j++) {
+			for (int j = 0; j < townNPCCanSpawn.Length; j++) {
 				townNPCCanSpawn[j] = false;
 			}
 
@@ -50077,6 +_,7 @@
 					if (npc[k].type == 663)
 						num31++;
 
+					//Patch context: this is the amount of NPCs.
 					num32++;
 				}
 			}
@@ -50100,6 +_,7 @@
 						continue;
 
 					if (num33 < 2000000000) {
+						//Patch context: this is the amount of money.
 						if (player[l].inventory[m].type == 71)
 							num33 += player[l].inventory[m].stack;
 
@@ -50325,6 +_,9 @@
 				num37 = 663;
 
 			WorldGen.prioritizedTownNPCType = num37;
+
+			// TODO, see what changed and see if we need to do anything to integrate mod npc
+			NPCLoader.CanTownNPCSpawn(num32, num33);
 		}
 
 		public static int DamageVar(float dmg, float luck = 0f) {
@@ -50509,7 +_,9 @@
 			}
 
 #if XNA
+			// appears redundant. Just causes the window to fight the user when attempting to resize too small
+			// with this disabled, the window will just snap back to minimum size when released
-			if (!fullscreen && !flag2) {
+			/*if (!fullscreen && !flag2) {
 				if (form.ClientSize.Width < graphics.PreferredBackBufferWidth) {
 					width = form.ClientSize.Width;
 					flag2 = true;
@@ -50519,11 +_,12 @@
 					height = form.ClientSize.Height;
 					flag2 = true;
 				}
-			}
+			}*/
 #endif
 
-			width &= 0x7FFFFFFE;
-			height &= 0x7FFFFFFE;
+			// unknown justification for preventing odd window sizes. Causes excessive device resets.
+			// width &= 2147483646;
+			// height &= 2147483646;
 			width = Math.Max(width, minScreenW);
 			height = Math.Max(height, minScreenH);
 			if (graphics.IsFullScreen != fullscreen) {
@@ -50542,7 +_,9 @@
 				screenHeight = height;
 				graphics.PreferredBackBufferWidth = screenWidth;
 				graphics.PreferredBackBufferHeight = screenHeight;
+				if (width != num3 || height != num4) //avoid resetting the device when it doesn't need resizing
-				graphics.ApplyChanges();
+					graphics.ApplyChanges();
+
 				PlayerInput.CacheOriginalScreenDimensions();
 				FixUIScale();
 				if (Main.OnResolutionChanged != null)<|MERGE_RESOLUTION|>--- conflicted
+++ resolved
@@ -448,7 +448,7 @@
 -			if (autoShutdown) {
 +			if (autoShutdown && !showServerConsole) {
  				string lpWindowName = Console.Title = "terraria" + rand.Next(int.MaxValue);
- #if XNA
+ #if WINDOWS
  				IntPtr intPtr = FindWindow(null, lpWindowName);
 @@ -3974,17 +_,18 @@
  #endif
@@ -805,8 +805,7 @@
  			}
  
  			for (int n = 0; n < 1001; n++) {
-<<<<<<< HEAD
-@@ -8244,7 +_,7 @@
+@@ -8300,7 +_,7 @@
  			GameViewMatrix = new SpriteViewMatrix(base.GraphicsDevice);
  			BackgroundViewMatrix = new SpriteViewMatrix(base.GraphicsDevice);
  			AssetSourceController = new AssetSourceController(Assets, new IContentSource[1] {
@@ -815,10 +814,7 @@
  			});
  
  			VanillaContentValidator.Instance = new VanillaContentValidator("Terraria.IO.Data.ResourcePacksDefaultInfo.tsv");
-@@ -8252,6 +_,8 @@
-=======
 @@ -8308,6 +_,8 @@
->>>>>>> cd639b7e
  			AssetInitializer.LoadSplashAssets(asyncLoadForSounds: true);
  			ChromaInitializer.Load();
  			_gameContentLoadProcess = LoadContent_Deferred();
