using System.Collections.Generic;

<<<<<<< HEAD
namespace Terraria.DataStructures
{
	public partial class TileEntitiesManager
	{
		/// <summary> Gets the template TileEntity object with the given id (not the new instance which gets added to the world as the game is played). This method will throw exceptions on failure. </summary>
		/// <exception cref="KeyNotFoundException"/>
		public TileEntity GetTileEntity<T>(int id) where T : TileEntity
			=> _types[id] as T;

		/// <summary> Attempts to get the template TileEntity object with the given id (not the new instance which gets added to the world as the game is played). </summary>
		public bool TryGetTileEntity<T>(int id, out T tileEntity) where T : TileEntity {
			if (!_types.TryGetValue(id, out var entity)) {
				tileEntity = default;
=======
namespace Terraria.DataStructures;

public partial class TileEntitiesManager
{
	/// <summary> Gets the base ModTileEntity object with the given id. This method will throw exceptions on failure. </summary>
	/// <exception cref="KeyNotFoundException"/>
	public TileEntity GetTileEntity<T>(int id) where T : TileEntity
		=> _types[id] as T;
>>>>>>> 1bfda595

	/// <summary> Attempts to get the base ModTileEntity object with the given id. </summary>
	public bool TryGetTileEntity<T>(int id, out T tileEntity) where T : TileEntity
	{
		if (!_types.TryGetValue(id, out var entity)) {
			tileEntity = default;

			return false;
		}

		return (tileEntity = entity as T) != null;
	}

	public IReadOnlyDictionary<int, TileEntity> EnumerateEntities() => _types;

	internal void Reset()
	{
		_types.Clear();

		_nextEntityID = 0;

		RegisterAll();
	}
}<|MERGE_RESOLUTION|>--- conflicted
+++ resolved
@@ -1,31 +1,15 @@
 using System.Collections.Generic;
 
-<<<<<<< HEAD
-namespace Terraria.DataStructures
-{
-	public partial class TileEntitiesManager
-	{
-		/// <summary> Gets the template TileEntity object with the given id (not the new instance which gets added to the world as the game is played). This method will throw exceptions on failure. </summary>
-		/// <exception cref="KeyNotFoundException"/>
-		public TileEntity GetTileEntity<T>(int id) where T : TileEntity
-			=> _types[id] as T;
-
-		/// <summary> Attempts to get the template TileEntity object with the given id (not the new instance which gets added to the world as the game is played). </summary>
-		public bool TryGetTileEntity<T>(int id, out T tileEntity) where T : TileEntity {
-			if (!_types.TryGetValue(id, out var entity)) {
-				tileEntity = default;
-=======
 namespace Terraria.DataStructures;
 
 public partial class TileEntitiesManager
 {
-	/// <summary> Gets the base ModTileEntity object with the given id. This method will throw exceptions on failure. </summary>
+	/// <summary> Gets the template TileEntity object with the given id (not the new instance which gets added to the world as the game is played). This method will throw exceptions on failure. </summary>
 	/// <exception cref="KeyNotFoundException"/>
 	public TileEntity GetTileEntity<T>(int id) where T : TileEntity
 		=> _types[id] as T;
->>>>>>> 1bfda595
 
-	/// <summary> Attempts to get the base ModTileEntity object with the given id. </summary>
+	/// <summary> Attempts to get the template TileEntity object with the given id (not the new instance which gets added to the world as the game is played). </summary>
 	public bool TryGetTileEntity<T>(int id, out T tileEntity) where T : TileEntity
 	{
 		if (!_types.TryGetValue(id, out var entity)) {
