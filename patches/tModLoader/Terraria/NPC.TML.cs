--- conflicted
+++ resolved
@@ -276,7 +276,6 @@
 	/// </summary>
 	public bool GravityIgnoresLiquid = false;
 
-<<<<<<< HEAD
 	public Vector2 ShimmerVelocity { get => velocity; set => velocity = value; }
 	public ModShimmerTypeID ModShimmerTypeID => ModShimmerTypeID.NPC;
 	public int ShimmerType => type;
@@ -319,7 +318,7 @@
 		}
 	}
 	public IEntitySource GetSource_ForShimmer() => GetSource_Misc(ItemSourceID.ToContextString(ItemSourceID.Shimmer));
-=======
+	
 	/// <summary>
 	/// Adjusts <see cref="buffImmune"/> to make this NPC immune to the provided buff as well as all other buffs that inherit the immunity of that buff (via <see cref="BuffID.Sets.GrantImmunityWith"/>). This method can be followed by <see cref="ClearImmuneToBuffs(out bool)"/> if the NPC should clear any buff it currently has that it is now immune to.
 	/// </summary>
@@ -367,5 +366,4 @@
 		if (Main.netMode == 2)
 			NetMessage.SendData(54, -1, -1, null, whoAmI);
 	}
->>>>>>> 6e7e5a75
 }