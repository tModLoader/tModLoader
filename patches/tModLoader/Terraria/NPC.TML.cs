--- conflicted
+++ resolved
@@ -13,8 +13,6 @@
 		public ModNPC ModNPC { get; internal set; }
 
 		internal Instanced<GlobalNPC>[] globalNPCs = new Instanced<GlobalNPC>[0];
-<<<<<<< HEAD
-=======
 
 		/// <summary>
 		/// Assign a special boss bar, vanilla or modded. Not used by vanilla.
@@ -22,7 +20,6 @@
 		/// <para>To assign a vanilla boss bar for whatever reason, fetch it first through the NPC type using Main.BigBossProgressBar.TryGetSpecialVanillaBossBar</para>
 		/// </summary>
 		public IBigProgressBar BossBar { get; set; }
->>>>>>> a64d0a4e
 
 		// Get
 
