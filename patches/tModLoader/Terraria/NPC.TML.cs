﻿using Microsoft.Xna.Framework;
using System;
using System.Collections.Generic;
using Microsoft.Xna.Framework;
using Terraria.DataStructures;
using Terraria.GameContent.UI.BigProgressBar;
using Terraria.ID;
using Terraria.DataStructures;
using Terraria.ModLoader;

namespace Terraria
{
	public partial class NPC : IEntityWithGlobals<GlobalNPC>
	{
		internal readonly IEntitySource thisEntitySourceCache;

		internal Instanced<GlobalNPC>[] globalNPCs = Array.Empty<Instanced<GlobalNPC>>();

		public ModNPC ModNPC { get; internal set; }

		public RefReadOnlyArray<Instanced<GlobalNPC>> Globals => new RefReadOnlyArray<Instanced<GlobalNPC>>(globalNPCs);

		/// <summary> Provides access to (static) happiness data associated with this NPC's type. </summary>
		public NPCHappiness Happiness => NPCHappiness.Get(type);

		/// <summary>
		/// Assign a special boss bar, vanilla or modded. Not used by vanilla.
		/// <para>To assign a modded boss bar, use NPC.BossBar = ModContent.GetInstance&lt;ExampleBossBar&gt;(); where ExampleBossBar is a ModBossBar</para>
		/// <para>To assign a vanilla boss bar for whatever reason, fetch it first through the NPC type using Main.BigBossProgressBar.TryGetSpecialVanillaBossBar</para>
		/// </summary>
		public IBigProgressBar BossBar { get; set; }

		public NPC() {
			thisEntitySourceCache = new EntitySource_Parent(this);
		}

		/// <summary> Returns whether or not this NPC currently has a (de)buff of the provided type. </summary>
		public bool HasBuff(int type) => FindBuffIndex(type) != -1;

		/// <inheritdoc cref="HasBuff(int)" />
		public bool HasBuff<T>() where T : ModBuff
			=> HasBuff(ModContent.BuffType<T>());

		// Get

		/// <summary> Gets the instance of the specified GlobalNPC type. This will throw exceptions on failure. </summary>
		/// <exception cref="KeyNotFoundException"/>
		/// <exception cref="IndexOutOfRangeException"/>
		public T GetGlobalNPC<T>(bool exactType = true) where T : GlobalNPC
			=> GlobalType.GetGlobal<NPC, GlobalNPC, T>(globalNPCs, exactType);

		/// <summary> Gets the local instance of the type of the specified GlobalNPC instance. This will throw exceptions on failure. </summary>
		/// <exception cref="KeyNotFoundException"/>
		/// <exception cref="NullReferenceException"/>
		public T GetGlobalNPC<T>(T baseInstance) where T : GlobalNPC
			=> GlobalType.GetGlobal<NPC, GlobalNPC, T>(globalNPCs, baseInstance);

		/// <summary> Gets the instance of the specified GlobalNPC type. </summary>
		public bool TryGetGlobalNPC<T>(out T result, bool exactType = true) where T : GlobalNPC
			=> GlobalType.TryGetGlobal<GlobalNPC, T>(globalNPCs, exactType, out result);

		/// <summary> Safely attempts to get the local instance of the type of the specified GlobalNPC instance. </summary>
		/// <returns> Whether or not the requested instance has been found. </returns>
		public bool TryGetGlobalNPC<T>(T baseInstance, out T result) where T : GlobalNPC
			=> GlobalType.TryGetGlobal<GlobalNPC, T>(globalNPCs, baseInstance, out result);

<<<<<<< HEAD
		/// <summary> A short-hand for <code> Main.npc[Main.NewNPC(...)] </code> </summary>
		public static NPC NewNPCDirect(IEntitySource source, int x, int y, int type, int start = 0, float ai0 = 0f, float ai1 = 0f, float ai2 = 0f, float ai3 = 0f, int target = 255)
			=> Main.npc[NewNPC(source, x, y, type, start, ai0, ai1, ai2, ai3, target)];

		/// <inheritdoc cref="NewNPCDirect(IEntitySource, int, int, int, int, float, float, float, float, int)"/>
		public static NPC NewNPCDirect(IEntitySource source, Vector2 position, int type, int start = 0, float ai0 = 0f, float ai1 = 0f, float ai2 = 0f, float ai3 = 0f, int target = 255)
			=> NewNPCDirect(source, (int)position.X, (int)position.Y, type, start, ai0, ai1, ai2, ai3, target);
=======
		/// <summary>
		/// Helper method for getting the parameters for seating a town NPC. Assumes the tile at <paramref name="anchorTilePosition"/> is a valid tile for sitting
		/// </summary>
		public void SitDown(Point anchorTilePosition, out int direction, out Vector2 bottom) {
			Tile tile = Main.tile[anchorTilePosition.X, anchorTilePosition.Y];
			if (tile.type < TileID.Count)
				anchorTilePosition.Y -= 1; // Vanilla compatibility with new hook

			TileRestingInfo info = new TileRestingInfo(this, anchorTilePosition, Vector2.Zero, ((tile.frameX != 0) ? 1 : (-1)), 2);
			TileLoader.ModifySittingTargetInfo(anchorTilePosition.X, anchorTilePosition.Y, tile.type, ref info);
			int anchorX = info.AnchorTilePosition.X;
			int anchorY = info.AnchorTilePosition.Y;
			int directionOffset = info.DirectionOffset;
			direction = info.TargetDirection;
			Vector2 finalOffset = info.FinalOffset;

			bottom = new Point(anchorX, anchorY).ToWorldCoordinates(8f, 16f);
			bottom.X += direction * directionOffset; // Added to match PlayerSittingHelper
			bottom += finalOffset; // Added to match PlayerSittingHelper
		}
>>>>>>> a299a507
	}
}<|MERGE_RESOLUTION|>--- conflicted
+++ resolved
@@ -64,7 +64,6 @@
 		public bool TryGetGlobalNPC<T>(T baseInstance, out T result) where T : GlobalNPC
 			=> GlobalType.TryGetGlobal<GlobalNPC, T>(globalNPCs, baseInstance, out result);
 
-<<<<<<< HEAD
 		/// <summary> A short-hand for <code> Main.npc[Main.NewNPC(...)] </code> </summary>
 		public static NPC NewNPCDirect(IEntitySource source, int x, int y, int type, int start = 0, float ai0 = 0f, float ai1 = 0f, float ai2 = 0f, float ai3 = 0f, int target = 255)
 			=> Main.npc[NewNPC(source, x, y, type, start, ai0, ai1, ai2, ai3, target)];
@@ -72,7 +71,7 @@
 		/// <inheritdoc cref="NewNPCDirect(IEntitySource, int, int, int, int, float, float, float, float, int)"/>
 		public static NPC NewNPCDirect(IEntitySource source, Vector2 position, int type, int start = 0, float ai0 = 0f, float ai1 = 0f, float ai2 = 0f, float ai3 = 0f, int target = 255)
 			=> NewNPCDirect(source, (int)position.X, (int)position.Y, type, start, ai0, ai1, ai2, ai3, target);
-=======
+
 		/// <summary>
 		/// Helper method for getting the parameters for seating a town NPC. Assumes the tile at <paramref name="anchorTilePosition"/> is a valid tile for sitting
 		/// </summary>
@@ -93,6 +92,5 @@
 			bottom.X += direction * directionOffset; // Added to match PlayerSittingHelper
 			bottom += finalOffset; // Added to match PlayerSittingHelper
 		}
->>>>>>> a299a507
 	}
 }