--- conflicted
+++ resolved
@@ -1,10 +1,6 @@
 --- src/TerrariaNetCore/Terraria/MonoLaunch.cs
 +++ src/tModLoader/Terraria/MonoLaunch.cs
-<<<<<<< HEAD
-@@ -6,13 +_,21 @@
-=======
 @@ -6,7 +_,10 @@
->>>>>>> 98f99016
  using System.Reflection;
  using System.Runtime.InteropServices;
  using System.Runtime.Loader;
@@ -15,6 +11,7 @@
  
  internal static class MonoLaunch
  {
+@@ -14,6 +_,12 @@
  	private static readonly Dictionary<string, IntPtr> assemblies = new Dictionary<string, IntPtr>();
  
  	private static void Main(string[] args) {
@@ -27,10 +24,6 @@
  		/*
  		AppDomain.CurrentDomain.AssemblyResolve += delegate (object sender, ResolveEventArgs sargs) {
  			string resourceName = new AssemblyName(sargs.Name).Name + ".dll";
-<<<<<<< HEAD
-@@ -29,7 +_,22 @@
- 		*/
-=======
 @@ -30,11 +_,30 @@
  		*/
  
@@ -38,7 +31,6 @@
 +		NativeLibraries.SetNativeLibraryPath(NativesDir);
  		AssemblyLoadContext.Default.ResolvingUnmanagedDll += ResolveNativeLibrary;
  #endif
->>>>>>> 98f99016
  
  		Environment.SetEnvironmentVariable("FNA_WORKAROUND_WINDOW_RESIZABLE", "1");
 +		
@@ -62,10 +54,6 @@
 +			LocalLaunchGame();
 +		}
  	}
-<<<<<<< HEAD
- }
- 
-=======
  
  #if NETCORE
 @@ -50,29 +_,46 @@
@@ -131,5 +119,4 @@
 +			*/
  		}
  	}
- #endif
->>>>>>> 98f99016
+ #endif