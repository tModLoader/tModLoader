--- src/Terraria/Terraria/MessageBuffer.cs
+++ src/tModLoader/Terraria/MessageBuffer.cs
@@ -19,6 +_,9 @@
 using Terraria.Net;
 using Terraria.Testing;
 using Terraria.UI;
+using Terraria.ModLoader;
+using Terraria.ModLoader.Exceptions;
+using Terraria.ModLoader.IO;
 
 namespace Terraria
 {
@@ -83,10 +_,8 @@
 			int num = 0;
 			num = start + 1;
 			b = (byte)(messageType = readBuffer[start]);
-			if (b >= 141)
-				return;
-
-			Main.ActiveNetDiagnosticsUI.CountReadMessage(b, length);
+			if (b < LegacyNetDiagnosticsUI.maxMsg)
+				Main.ActiveNetDiagnosticsUI.CountReadMessage(b, length);
 			if (Main.netMode == 1 && Netplay.Connection.StatusMax > 0)
 				Netplay.Connection.StatusCount++;
 
@@ -105,7 +_,7 @@
 			}
 
 			if (Main.netMode == 2) {
-				if (Netplay.Clients[whoAmI].State < 10 && b > 12 && b != 93 && b != 16 && b != 42 && b != 50 && b != 38 && b != 68)
+				if (Netplay.Clients[whoAmI].State < 10 && b > 12 && b != 93 && b != 16 && b != 42 && b != 50 && b != 38 && b != 68 && b < 250)
 					NetMessage.BootPlayer(whoAmI, Lang.mp[2].ToNetworkText());
 
 				if (Netplay.Clients[whoAmI].State == 0 && b != 1)
@@ -117,6 +_,9 @@
 
 			reader.BaseStream.Position = num;
 			NPCSpawnParams spawnparams;
+			if (ModNet.HijackGetData(ref b, ref reader, whoAmI))
+				return;
+
 			switch (b) {
 				case 15:
 				case 25:
@@ -135,9 +_,15 @@
 						if (Netplay.Clients[whoAmI].State != 0)
 							break;
 
-						if (reader.ReadString() == "Terraria" + 238) {
+						string clientVersion = reader.ReadString();
+						ModNet.isModdedClient[whoAmI] = clientVersion == BuildInfo.versionedName;
+						if (ModNet.isModdedClient[whoAmI] || clientVersion == "Terraria" + Main.curRelease && ModNet.AllowVanillaClients) {
 							if (string.IsNullOrEmpty(Netplay.ServerPassword)) {
 								Netplay.Clients[whoAmI].State = 1;
+								if (ModNet.isModdedClient[whoAmI]) {
+									ModNet.SyncMods(whoAmI);
+									return;
+								}
 								NetMessage.TrySendData(3, whoAmI);
 							}
 							else {
@@ -146,7 +_,10 @@
 							}
 						}
 						else {
-							NetMessage.TrySendData(2, whoAmI, -1, Lang.mp[4].ToNetworkText());
+							if (clientVersion.StartsWith("tModLoader"))
+								NetMessage.SendData(2, whoAmI, -1, NetworkText.FromLiteral(Lang.mp[4].Value + $"\n(You are on {clientVersion}, server is on {BuildInfo.versionedName})"));
+							else
+								NetMessage.SendData(2, whoAmI, -1, NetworkText.FromLiteral(Lang.mp[4].Value + "\n(You cannot connect to a tModLoader Server with an unmodded client.)"));
 						}
 					}
 					break;
@@ -214,6 +_,7 @@
 							NetMessage.TrySendData(5, -1, -1, null, num44, 220 + num53, (int)player5.bank4.item[num53].prefix);
 						}
 
+						PlayerHooks.SyncPlayer(player5, -1, -1, true);
 						NetMessage.TrySendData(6);
 						if (Netplay.Connection.State == 2)
 							Netplay.Connection.State = 3;
@@ -382,6 +_,8 @@
 								player12.trashItem.Prefix(num234);
 								if (num232 == Main.myPlayer && !Main.ServerSideCharacter)
 									Main.clientPlayer.trashItem = player12.trashItem.Clone();
+
+								ItemIO.ReceiveModData(player12.trashItem, reader);
 							}
 							else if (num233 <= 58) {
 								int type15 = array3[num235].type;
@@ -390,6 +_,7 @@
 								array3[num235].netDefaults(type14);
 								array3[num235].stack = stack6;
 								array3[num235].Prefix(num234);
+								ItemIO.ReceiveModData(array3[num235], reader);
 								if (num232 == Main.myPlayer && !Main.ServerSideCharacter)
 									array4[num235] = array3[num235].Clone();
 
@@ -411,6 +_,8 @@
 								array3[num235].Prefix(num234);
 								if (num232 == Main.myPlayer && !Main.ServerSideCharacter)
 									array4[num235] = array3[num235].Clone();
+
+								ItemIO.ReceiveModData(array3[num235], reader);
 							}
 
 							if (Main.netMode == 2 && num232 == whoAmI && num233 <= 58 + player12.armor.Length + player12.dye.Length + player12.miscEquips.Length + player12.miscDyes.Length)
@@ -565,6 +_,8 @@
 						Main.invasionType = reader.ReadSByte();
 						Main.LobbyId = reader.ReadUInt64();
 						Sandstorm.IntendedSeverity = reader.ReadSingle();
+						if (!ModNet.AllowVanillaClients && Netplay.Connection.State > 4)
+							WorldIO.ReceiveModData(reader);
 						if (Netplay.Connection.State == 3) {
 							Main.windSpeedCurrent = Main.windSpeedTarget;
 							Netplay.Connection.State = 4;
@@ -696,6 +_,9 @@
 							NetMessage.TrySendData(83, whoAmI, -1, null, num176);
 						}
 
+						for (int type = NPCID.Count; type < NPCLoader.NPCCount; type++)
+							NetMessage.SendData(83, whoAmI, -1, null, type, 0f, 0f, 0f, 0, 0, 0);
+
 						NetMessage.TrySendData(49, whoAmI);
 						NetMessage.TrySendData(57, whoAmI);
 						NetMessage.TrySendData(7, whoAmI);
@@ -1151,7 +_,7 @@
 							Item item2 = Main.item[num180];
 							ItemSyncPersistentStats itemSyncPersistentStats = default(ItemSyncPersistentStats);
 							itemSyncPersistentStats.CopyFrom(item2);
-							bool newAndShiny = (item2.newAndShiny || item2.netID != num179) && ItemSlot.Options.HighlightNewItems && (num179 < 0 || num179 >= 5088 || !ItemID.Sets.NeverAppearsAsNewInInventory[num179]);
+							bool newAndShiny = (item2.newAndShiny || item2.netID != num179) && ItemSlot.Options.HighlightNewItems && (num179 < 0 || !ItemID.Sets.NeverAppearsAsNewInInventory[num179]);
 							item2.netDefaults(num179);
 							item2.newAndShiny = newAndShiny;
 							item2.Prefix(pre2);
@@ -1159,6 +_,7 @@
 							item2.position = position3;
 							item2.velocity = velocity5;
 							item2.active = true;
+							ItemIO.ReceiveModData(item2, reader);
 							if (b == 90) {
 								item2.instanced = true;
 								item2.playerIndexTheItemIsReservedFor = Main.myPlayer;
@@ -1198,6 +_,7 @@
 							obj5.position = position3;
 							obj5.velocity = velocity5;
 							obj5.active = true;
+							ItemIO.ReceiveModData(obj5, reader);
 							obj5.playerIndexTheItemIsReservedFor = Main.myPlayer;
 							if (flag8) {
 								NetMessage.TrySendData(21, -1, -1, null, num177);
@@ -1329,9 +_,10 @@
 						if (num115 == 245)
 							NPC.golemBoss = num112;
 
-						if (nPC4.type >= 0 && nPC4.type < 668 && Main.npcCatchable[nPC4.type])
+						if (nPC4.type >= 0 && nPC4.type < NPCLoader.NPCCount && Main.npcCatchable[nPC4.type])
 							nPC4.releaseOwner = reader.ReadByte();
 
+						NPCLoader.ReceiveExtraAI(nPC4, reader);
 						break;
 					}
 				case 24: {
@@ -1371,7 +_,7 @@
 						int num133 = bitsByte12[7] ? reader.ReadInt16() : (-1);
 						if (num133 >= 1000)
 							num133 = -1;
-
+						byte[] extraAI = ProjectileLoader.ReadExtraAI(reader, bitsByte12);
 						if (Main.netMode == 2) {
 							if (num131 == 949) {
 								num130 = 255;
@@ -1428,6 +_,7 @@
 							Main.projectileIdentity[num130, num133] = num134;
 						}
 
+						ProjectileLoader.ReceiveExtraAI(projectile, extraAI);
 						projectile.ProjectileFixDesperation();
 						if (Main.netMode == 2)
 							NetMessage.TrySendData(27, -1, whoAmI, null, num134);
@@ -1436,7 +_,7 @@
 					}
 				case 28: {
 						int num4 = reader.ReadInt16();
-						int num5 = reader.ReadInt16();
+						int num5 = ModNet.AllowVanillaClients ? reader.ReadInt16() : reader.ReadInt32();
 						float num6 = reader.ReadSingle();
 						int num7 = reader.ReadByte() - 1;
 						byte b2 = reader.ReadByte();
@@ -1551,6 +_,7 @@
 							Main.chest[num259].item[num260].netDefaults(type17);
 							Main.chest[num259].item[num260].Prefix(pre3);
 							Main.chest[num259].item[num260].stack = stack8;
+							ItemIO.ReceiveModData(Main.chest[num259].item[num260], reader);
 							Recipe.FindRecipes(canDelayCheck: true);
 						}
 
@@ -1608,6 +_,7 @@
 						break;
 					}
 				case 34: {
+						// TODO, check that this didn't get messed up...why % 100?
 						byte b3 = reader.ReadByte();
 						int num16 = reader.ReadInt16();
 						int num17 = reader.ReadInt16();
@@ -1616,22 +_,32 @@
 						if (Main.netMode == 2)
 							num19 = 0;
 
+
+						ushort modType = 0;
+						if (b3 >= 100)
+							modType = reader.ReadUInt16();
+
 						if (Main.netMode == 2) {
 							switch (b3) {
-								case 0: {
-										int num20 = WorldGen.PlaceChest(num16, num17, 21, notNearOtherChests: false, num18);
+								case byte _ when b3 % 100 == 0: {
+										if (modType == 0)
+											modType = TileID.Containers;
+
+										int num20 = WorldGen.PlaceChest(num16, num17, modType, notNearOtherChests: false, num18);
 										if (num20 == -1) {
-											NetMessage.TrySendData(34, whoAmI, -1, null, b3, num16, num17, num18, num20);
-											Item.NewItem(num16 * 16, num17 * 16, 32, 32, Chest.chestItemSpawn[num18], 1, noBroadcast: true);
+											NetMessage.TrySendData(34, whoAmI, -1, null, b3, num16, num17, num18, num20, modType);
+											int itemSpawn = b3 < 100 ? Chest.chestItemSpawn[num18] : TileLoader.GetTile(modType).ChestDrop;
+											if (itemSpawn > 0)
+												Item.NewItem(num16 * 16, num17 * 16, 32, 32, itemSpawn, 1, noBroadcast: true);
 										}
 										else {
-											NetMessage.TrySendData(34, -1, -1, null, b3, num16, num17, num18, num20);
+											NetMessage.TrySendData(34, -1, -1, null, b3, num16, num17, num18, num20, modType);
 										}
 
 										return;
 									}
-								case 1:
-									if (Main.tile[num16, num17].type == 21) {
+								case byte _ when b3 % 100 == 1:
+									if (Main.tile[num16, num17].type == 21 || b3 == 101 && TileID.Sets.BasicChest[Main.tile[num16, num17].type]) {
 										Tile tile = Main.tile[num16, num17];
 										if (tile.frameX % 36 != 0)
 											num16--;
@@ -1650,20 +_,25 @@
 							}
 
 							switch (b3) {
-								case 2: {
-										int num21 = WorldGen.PlaceChest(num16, num17, 88, notNearOtherChests: false, num18);
+								case byte _ when b3 % 100 == 2: {
+										if (modType == 0)
+											modType = TileID.Dressers;
+
+										int num21 = WorldGen.PlaceChest(num16, num17, modType, notNearOtherChests: false, num18);
 										if (num21 == -1) {
-											NetMessage.TrySendData(34, whoAmI, -1, null, b3, num16, num17, num18, num21);
-											Item.NewItem(num16 * 16, num17 * 16, 32, 32, Chest.dresserItemSpawn[num18], 1, noBroadcast: true);
+											NetMessage.TrySendData(34, whoAmI, -1, null, b3, num16, num17, num18, num21, modType);
+											int itemSpawn = b3 < 100 ? Chest.dresserItemSpawn[num18] : TileLoader.GetTile(modType).DresserDrop;
+											if (itemSpawn > 0)
+												Item.NewItem(num16 * 16, num17 * 16, 32, 32, itemSpawn, 1, noBroadcast: true);
 										}
 										else {
-											NetMessage.TrySendData(34, -1, -1, null, b3, num16, num17, num18, num21);
+											NetMessage.TrySendData(34, -1, -1, null, b3, num16, num17, num18, num21, modType);
 										}
 
 										return;
 									}
-								case 3:
-									if (Main.tile[num16, num17].type == 88) {
+								case byte _ when b3 % 100 == 3:
+									if (Main.tile[num16, num17].type == 88 || b3 == 103 && TileID.Sets.BasicDresser[Main.tile[num16, num17].type]) {
 										Tile tile2 = Main.tile[num16, num17];
 										num16 -= tile2.frameX % 54 / 18;
 										if (tile2.frameY % 36 != 0)
@@ -1713,21 +_,25 @@
 						}
 
 						switch (b3) {
-							case 0:
+							case byte _ when b3 % 100 == 0:
 								if (num19 == -1) {
 									WorldGen.KillTile(num16, num17);
 									break;
 								}
 								SoundEngine.PlaySound(0, num16 * 16, num17 * 16);
+								if (modType == 0)
+									modType = TileID.Containers;
-								WorldGen.PlaceChestDirect(num16, num17, 21, num18, num19);
+								WorldGen.PlaceChestDirect(num16, num17, modType, num18, num19);
 								break;
-							case 2:
+							case byte _ when b3 % 100 == 2:
 								if (num19 == -1) {
 									WorldGen.KillTile(num16, num17);
 									break;
 								}
 								SoundEngine.PlaySound(0, num16 * 16, num17 * 16);
+								if (modType == 0)
+									modType = TileID.Dressers;
-								WorldGen.PlaceDresserDirect(num16, num17, 88, num18, num19);
+								WorldGen.PlaceDresserDirect(num16, num17, modType, num18, num19);
 								break;
 							case 4:
 								if (num19 == -1) {
@@ -1769,6 +_,9 @@
 						obj7.zone2 = reader.ReadByte();
 						obj7.zone3 = reader.ReadByte();
 						obj7.zone4 = reader.ReadByte();
+						if (!ModNet.AllowVanillaClients)
+							BiomeLoader.ReceiveCustomBiomes(obj7, reader);
+
 						if (Main.netMode == 2)
 							NetMessage.TrySendData(36, -1, whoAmI, null, num224);
 
@@ -1790,6 +_,11 @@
 					if (Main.netMode == 2) {
 						if (reader.ReadString() == Netplay.ServerPassword) {
 							Netplay.Clients[whoAmI].State = 1;
+							if (ModNet.isModdedClient[whoAmI]) {
+								ModNet.SyncMods(whoAmI);
+								return;
+							}
+
 							NetMessage.TrySendData(3, whoAmI);
 						}
 						else {
<<<<<<< HEAD
@@ -1823,6 +_,7 @@
 						Player player9 = Main.player[num104];
 						float itemRotation = reader.ReadSingle();
 						int itemAnimation = reader.ReadInt16();
+						break;
 						player9.itemRotation = itemRotation;
 						player9.itemAnimation = itemAnimation;
 						player9.channel = player9.inventory[player9.selectedItem].channel;
@@ -1972,7 +_,7 @@
=======
@@ -1973,7 +_,7 @@
>>>>>>> e587b534
 							break;
 
 						Player player6 = Main.player[num55];
-						for (int num56 = 0; num56 < 22; num56++) {
+						for (int num56 = 0; num56 < Player.MaxBuffs; num56++) {
 							player6.buffType[num56] = reader.ReadUInt16();
 							if (player6.buffType[num56] > 0)
 								player6.buffTime[num56] = 60;
@@ -2181,7 +_,7 @@
 						if (Main.netMode != 2)
 							break;
 
-						if (num191 >= 0 && num191 < 668 && NPCID.Sets.MPAllowedEnemies[num191]) {
+						if (num191 >= 0 && num191 < NPCID.Sets.MPAllowedEnemies.Length && NPCID.Sets.MPAllowedEnemies[num191]) {
 							if (!NPC.AnyNPCs(num191))
 								NPC.SpawnOnPlayer(plr, num191);
 						}
@@ -2469,6 +_,7 @@
 					break;
 				case 74:
 					if (Main.netMode == 1) {
+						Netplay.syncingWorld = false;
 						Main.anglerQuest = reader.ReadByte();
 						Main.anglerQuestFinished = reader.ReadBoolean();
 					}
@@ -2558,7 +_,7 @@
 					if (Main.netMode == 1) {
 						int num83 = reader.ReadInt16();
 						int num84 = reader.ReadInt32();
-						if (num83 >= 0 && num83 < 289)
+						if (num83 >= 0) // && num83 < 289) //This prevented mod BannerIds from syncing.
 							NPC.killCount[num83] = num84;
 					}
 					break;
@@ -2594,7 +_,7 @@
 							}
 						}
 						else {
-							TileEntity tileEntity = TileEntity.Read(reader, networkSend: true);
+							TileEntity tileEntity = TileEntity.Read(reader, networkSend: true, lightSend: true); //TML: Made lightSend be true.
 							tileEntity.ID = num54;
 							TileEntity.ByID[tileEntity.ID] = tileEntity;
 							TileEntity.ByPosition[tileEntity.Position] = tileEntity;
@@ -3348,6 +_,27 @@
 						CreditsRollEvent.SetRemainingTimeDirect(reader.ReadInt32());
 					}
 					break;
+				case MessageID.InGameChangeConfig:
+					ModLoader.Config.ConfigManager.HandleInGameChangeConfigPacket(reader, whoAmI);
+					return;
+				case MessageID.ModPacket:
+					ModNet.HandleModPacket(reader, whoAmI, length);
+					return;
+				case MessageID.SyncMods:
+					if (Main.netMode == 1) {
+						ModNet.SyncClientMods(reader);
+					}
+					else {
+						ModNet.SendNetIDs(whoAmI);
+						NetMessage.SendData(3, whoAmI);
+					}
+					return;
+				case MessageID.ModFile:
+					if (Main.netMode == 1)
+						ModNet.ReceiveMod(reader);
+					else
+						ModNet.SendMod(reader.ReadString(), whoAmI);
+					return;
 				default:
 					if (Netplay.Clients[whoAmI].State == 0)
 						NetMessage.BootPlayer(whoAmI, Lang.mp[2].ToNetworkText());<|MERGE_RESOLUTION|>--- conflicted
+++ resolved
@@ -328,8 +328,7 @@
  							NetMessage.TrySendData(3, whoAmI);
  						}
  						else {
-<<<<<<< HEAD
-@@ -1823,6 +_,7 @@
+@@ -1824,6 +_,7 @@
  						Player player9 = Main.player[num104];
  						float itemRotation = reader.ReadSingle();
  						int itemAnimation = reader.ReadInt16();
@@ -337,10 +336,7 @@
  						player9.itemRotation = itemRotation;
  						player9.itemAnimation = itemAnimation;
  						player9.channel = player9.inventory[player9.selectedItem].channel;
-@@ -1972,7 +_,7 @@
-=======
 @@ -1973,7 +_,7 @@
->>>>>>> e587b534
  							break;
  
  						Player player6 = Main.player[num55];
