--- conflicted
+++ resolved
@@ -22,7 +22,6 @@
  		}
  
  		public static void Load(IServiceProvider services) {
-<<<<<<< HEAD
 @@ -56,6 +_,8 @@
  			}
  		}
@@ -45,18 +44,16 @@
 +		*/
  
  		public static ActiveSound GetActiveSound(SlotId id) {
- 			if (Main.dedServ)
-@@ -94,37 +_,43 @@
- 
+ 			if (Main.dedServ) // #if SERVER
+@@ -93,16 +_,21 @@
+ 			return SoundPlayer.GetActiveSound(id);
  		}
  
 +		/*
- 		public static SlotId PlayTrackedSound(SoundStyle style, Vector2 position)
+ 		public static SlotId PlayTrackedSound(SoundStyle style, Vector2 position) {
 +		*/
-+		public static SlotId PlayTrackedSound(in SoundStyle style, Vector2? position = null)
- 		{
--			if(Main.dedServ)
-+			if (Main.dedServ)
++		public static SlotId PlayTrackedSound(in SoundStyle style, Vector2? position = null) {
+ 			if (Main.dedServ) // #if SERVER
  				return SlotId.Invalid;
 -
 +			
@@ -65,23 +62,16 @@
  
 -			return SoundPlayer.Play(style, position);
 +			return SoundPlayer.Play(in style, position);
--
  		}
  
 +		//TML: Merged into the above method.
 +		/*
--		public static SlotId PlayTrackedSound(SoundStyle style)
-+		public static SlotId PlayTrackedSound(ISoundStyle style)
- 		{
--			if(Main.dedServ)
-+			if (Main.dedServ)
+ 		public static SlotId PlayTrackedSound(SoundStyle style) {
+ 			if (Main.dedServ) // #if SERVER
  				return SlotId.Invalid;
- 
- 			if (!IsAudioSupported)
- 				return SlotId.Invalid;
+@@ -112,12 +_,15 @@
  
  			return SoundPlayer.Play(style);
--
  		}
 +		*/
  
@@ -92,14 +82,10 @@
  
 +		//TML: Removed; Sound styles no longer use IDs anywhere.
 +		/*
--		public static SoundEffect GetTrackableSoundByStyleId(int id) {
-+		public static SoundEffect GetTrackableSoundByStyleId(int soundId, int style) {
--			if(Main.dedServ)
-+			if (Main.dedServ)
+ 		public static SoundEffect GetTrackableSoundByStyleId(int id) {
+ 			if (Main.dedServ) // #if SERVER
  				return null;
- 
- 			if (!IsAudioSupported)
-@@ -132,13 +_,14 @@
+@@ -127,13 +_,14 @@
  
  			return LegacySoundPlayer.GetTrackableSoundByStyleId(id);
  		}
@@ -112,13 +98,10 @@
  
 -		public static ActiveSound FindActiveSound(SoundStyle style) {
 +		public static ActiveSound FindActiveSound(in SoundStyle style) {
- 			if(Main.dedServ)
+ 			if (Main.dedServ) // #if SERVER
  				return null;
  
-@@ -324,7 +_,7 @@
-=======
 @@ -319,7 +_,7 @@
->>>>>>> 665abb1d
  				}
  			}
  			catch (NoAudioHardwareException) {
