--- src/TerrariaNetCore/Terraria/Terraria.csproj
+++ src/tModLoader/Terraria/Terraria.csproj
<<<<<<< HEAD
@@ -3,6 +_,7 @@
 	<Import Project="../Configuration.targets" />
 	<Import Project="../../WorkspaceInfo.targets" />
 	<Import Project="../../../tModBuildTasks/BuildTasks.targets" />
+	<Import Project="../../../tModAnalyzers/tModLoader.Analyzers.targets" />
 
 	<!-- General -->
 	<PropertyGroup>
@@ -11,45 +_,74 @@
=======
@@ -11,45 +_,66 @@
>>>>>>> f6e23724
 		<Company>Re-Logic</Company>
 		<Copyright>Copyright © 2022 Re-Logic</Copyright>
 		<RootNamespace>Terraria</RootNamespace>
-		<AssemblyName>Terraria</AssemblyName>
+		<AssemblyName>tModLoader</AssemblyName>
-		<ApplicationIcon>Icon.ico</ApplicationIcon>
+		<ApplicationIcon>tModLoader.ico</ApplicationIcon>
-
-		<!-- Avoid overwriting Terraria.exe (if it's not Debug it's release) -->
-		<AssemblyName Condition="$(Configuration.Contains('Debug'))">$(AssemblyName)Debug</AssemblyName>
-		<AssemblyName Condition="!$(Configuration.Contains('Debug'))">$(AssemblyName)Release</AssemblyName>
 		<OutputName>$(AssemblyName)</OutputName>
+		<LangVersion>11.0</LangVersion>
 	</PropertyGroup>
 
 	<!-- Build Configuration -->
 	<PropertyGroup>
+		<UseAppHost>false</UseAppHost>
+		<GenerateDocumentationFile>true</GenerateDocumentationFile>
+		
 		<LibrariesDirectory>Libraries</LibrariesDirectory>
 		<GenerateRuntimeConfigDevFile>true</GenerateRuntimeConfigDevFile>
 		<CopyDebugSymbolFilesFromPackages>true</CopyDebugSymbolFilesFromPackages>
 		<CopyDocumentationFilesFromPackages>true</CopyDocumentationFilesFromPackages>
+		<ValidateExecutableReferencesMatchSelfContained>false</ValidateExecutableReferencesMatchSelfContained>
+	</PropertyGroup>
+
+	<!-- Versioning -->
+	<PropertyGroup>
+		<tMLVersion Condition="'$(TmlVersion)' == ''">9999.0</tMLVersion>
+		<StableVersion Condition="'$(stableVersion)' == ''">0.0</StableVersion>
+		<BuildPurpose Condition="'$(BuildPurpose)' == ''">dev</BuildPurpose>
+		<BranchName Condition="'$(BranchName)' == ''">unknown</BranchName>
+		<BranchName>$(BranchName.Replace("|","-"))</BranchName>
+		<CommitSHA Condition="'$(CommitSHA)' == ''">unknown</CommitSHA>
+		<BuildDate>$([System.DateTime]::UtcNow.ToBinary())</BuildDate>
+		<SourceRevisionId>$(tMLVersion)|$(StableVersion)|$(BranchName)|$(BuildPurpose)|$(CommitSHA)|$(BuildDate)</SourceRevisionId>
 	</PropertyGroup>
 
 	<!-- References -->
 	<ItemGroup>
 		<ProjectReference Include="../../../FNA/FNA.Core.csproj" />
 		<ProjectReference Include="../ReLogic/ReLogic.csproj" />
-		<EmbeddedResource Include="../ReLogic/bin/$(Configuration)/$(TargetFramework)/ReLogic.dll">
-			<Link>Libraries/ReLogic/ReLogic.dll</Link>
-			<LogicalName>Terraria.Libraries.ReLogic.ReLogic.dll</LogicalName>
-		</EmbeddedResource>
+		<ProjectReference Include="../../../tModPorter/tModPorter/tModPorter.csproj" />
+		<ProjectReference Include="../../../tModCodeAssist/tModCodeAssist/tModCodeAssist.csproj"
+                      PrivateAssets="all"
+                      ReferenceOutputAssembly="false"
+                      OutputItemType="Analyzer" />
+		<ProjectReference Include="../../../tModCodeAssist/tModCodeAssist.CodeFixes/tModCodeAssist.CodeFixes.csproj"
+                      PrivateAssets="all"
+                      ReferenceOutputAssembly="false"
+                      OutputItemType="Analyzer" />
 
 		<Reference Include="CsvHelper" />
-		<Reference Include="Ionic.Zip.CF" />
 		<Reference Include="MP3Sharp" />
 		<Reference Include="Newtonsoft.Json" />
 		<Reference Include="NVorbis" />
 		<Reference Include="RailSDK.Net" />
 		<Reference Include="SteelSeriesEngineWrapper" />
+		<Reference Include="log4net" />
+		<Reference Include="TerrariaHooks" />
 
+		<PackageReference Include="DotNetZip" Version="1.16.0" />
 		<PackageReference Include="Steamworks.NET" Version="20.1.0" />
+		<PackageReference Include="Basic.Reference.Assemblies.Net60" Version="1.2.4" />
+		<PackageReference Include="MonoMod.RuntimeDetour" Version="25.1.0" />
+		<PackageReference Include="Microsoft.CodeAnalysis.Common" Version="4.2.0" />
+		<PackageReference Include="Microsoft.CodeAnalysis.CSharp" Version="4.2.0" />
+		<PackageReference Include="Microsoft.Win32.Registry" Version="6.0.0-preview.5.21301.5 " />
+		<PackageReference Include="System.CodeDom" Version="6.0.0" />
+		<PackageReference Include="System.Diagnostics.PerformanceCounter" Version="6.0.0" />
+		<PackageReference Include="Hjson" Version="3.0.0" />
+		<PackageReference Include="System.Reflection.MetadataLoadContext" Version="6.0.0" />
 	</ItemGroup>
 
 	<!-- Embedded Resources -->
 	<ItemGroup>
+		<EmbeddedResource Include="**\*.png" />
 		<EmbeddedResource Include="GameContent/Creative/Content/*" />
 		<EmbeddedResource Include="GameContent/Metadata/MaterialData/*" />
 		<EmbeddedResource Include="GameContent/WorldBuilding/*" />
@@ -60,10 +_,11 @@
 
 	<!-- Files -->
 	<ItemGroup>
-		<None Remove="Libraries/Mono/**" />
+		<Compile Remove="Libraries/Common/TerrariaHooks.dll" />
 		<None Remove="Libraries/Windows/**" />
 		<None Remove="Libraries/XNA/**" />
 		<Content Include="Libraries/Native/**" CopyToOutputDirectory="PreserveNewest" />
+		<Content Include="release_extras/**" CopyToOutputDirectory="PreserveNewest" Link="%(RecursiveDir)%(Filename)%(Extension)" />
 	</ItemGroup>
 
 	<!-- Import tasks -->
@@ -104,9 +_,13 @@
 	<!-- Installs the build's output into the relevant game folder. -->
 	<Target Name="CopyToActualOutputDirectory" AfterTargets="Build">
 		<PropertyGroup>
-			<_ActualOutputDirectory>$(TerrariaSteamPath)</_ActualOutputDirectory>
+			<_ActualOutputDirectory>$(tModLoaderSteamPath)</_ActualOutputDirectory>
 		</PropertyGroup>
 
+		<!-- Exclude tModPorter's metadata. -->
+		<Delete Files="$(TargetDir)\tModPorter.runtimeconfig.json" />
+		<Delete Files="$(TargetDir)\tModPorter.deps.json" />
+		
 		<!-- Copy files systematically to output folder -->
 		<ItemGroup>
 			<BinFiles Include="$(TargetDir)**" />
@@ -114,6 +_,7 @@
 
 		<Message Text="Copying $(AssemblyName) to '$(_ActualOutputDirectory)'..." Importance="high" />
 		<Copy SourceFiles="@(BinFiles)" DestinationFolder="$(_ActualOutputDirectory)/%(RecursiveDir)" SkipUnchangedFiles="True" />
+		<RemoveDir Directories="$(_ActualOutputDirectory)\Content" Condition="!Exists('$(TargetDir)\Content')" />
 
 		<!-- Copy the Libraries folder, purging excessive files -->
 		<SynchronizeDirectories Source="$(TargetDir)Libraries" Destination="$(_ActualOutputDirectory)/Libraries" /><|MERGE_RESOLUTION|>--- conflicted
+++ resolved
@@ -1,18 +1,6 @@
 --- src/TerrariaNetCore/Terraria/Terraria.csproj
 +++ src/tModLoader/Terraria/Terraria.csproj
-<<<<<<< HEAD
-@@ -3,6 +_,7 @@
- 	<Import Project="../Configuration.targets" />
- 	<Import Project="../../WorkspaceInfo.targets" />
- 	<Import Project="../../../tModBuildTasks/BuildTasks.targets" />
-+	<Import Project="../../../tModAnalyzers/tModLoader.Analyzers.targets" />
- 
- 	<!-- General -->
- 	<PropertyGroup>
-@@ -11,45 +_,74 @@
-=======
 @@ -11,45 +_,66 @@
->>>>>>> f6e23724
  		<Company>Re-Logic</Company>
  		<Copyright>Copyright © 2022 Re-Logic</Copyright>
  		<RootNamespace>Terraria</RootNamespace>
@@ -25,7 +13,6 @@
 -		<AssemblyName Condition="$(Configuration.Contains('Debug'))">$(AssemblyName)Debug</AssemblyName>
 -		<AssemblyName Condition="!$(Configuration.Contains('Debug'))">$(AssemblyName)Release</AssemblyName>
  		<OutputName>$(AssemblyName)</OutputName>
-+		<LangVersion>11.0</LangVersion>
  	</PropertyGroup>
  
  	<!-- Build Configuration -->
@@ -61,14 +48,6 @@
 -			<LogicalName>Terraria.Libraries.ReLogic.ReLogic.dll</LogicalName>
 -		</EmbeddedResource>
 +		<ProjectReference Include="../../../tModPorter/tModPorter/tModPorter.csproj" />
-+		<ProjectReference Include="../../../tModCodeAssist/tModCodeAssist/tModCodeAssist.csproj"
-+                      PrivateAssets="all"
-+                      ReferenceOutputAssembly="false"
-+                      OutputItemType="Analyzer" />
-+		<ProjectReference Include="../../../tModCodeAssist/tModCodeAssist.CodeFixes/tModCodeAssist.CodeFixes.csproj"
-+                      PrivateAssets="all"
-+                      ReferenceOutputAssembly="false"
-+                      OutputItemType="Analyzer" />
  
  		<Reference Include="CsvHelper" />
 -		<Reference Include="Ionic.Zip.CF" />
