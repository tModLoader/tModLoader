--- conflicted
+++ resolved
@@ -1,10 +1,6 @@
 --- src/Terraria/Terraria/Terraria.csproj
 +++ src/tModLoader/Terraria/Terraria.csproj
-<<<<<<< HEAD
-@@ -2,69 +_,140 @@
-=======
-@@ -2,69 +_,148 @@
->>>>>>> 4c3d4f8c
+@@ -2,69 +_,149 @@
    <Import Project="../Configuration.targets" />
    <Import Project="../../WorkspaceInfo.targets" />
    <PropertyGroup>
