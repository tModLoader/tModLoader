--- src/TerrariaNetCore/Terraria/Terraria.csproj
+++ src/tModLoader/Terraria/Terraria.csproj
<<<<<<< HEAD
@@ -11,45 +_,61 @@
=======
@@ -11,45 +_,66 @@
>>>>>>> 8282416f
 		<Company>Re-Logic</Company>
 		<Copyright>Copyright © 2022 Re-Logic</Copyright>
 		<RootNamespace>Terraria</RootNamespace>
-		<AssemblyName>Terraria</AssemblyName>
+		<AssemblyName>tModLoader</AssemblyName>
-		<ApplicationIcon>Icon.ico</ApplicationIcon>
+		<ApplicationIcon>tModLoader.ico</ApplicationIcon>
-
-		<!-- Avoid overwriting Terraria.exe (if it's not Debug it's release) -->
-		<AssemblyName Condition="$(Configuration.Contains('Debug'))">$(AssemblyName)Debug</AssemblyName>
-		<AssemblyName Condition="!$(Configuration.Contains('Debug'))">$(AssemblyName)Release</AssemblyName>
 		<OutputName>$(AssemblyName)</OutputName>
 	</PropertyGroup>
 
 	<!-- Build Configuration -->
 	<PropertyGroup>
+		<UseAppHost>false</UseAppHost>
+		<GenerateDocumentationFile>true</GenerateDocumentationFile>
+		
 		<LibrariesDirectory>Libraries</LibrariesDirectory>
 		<GenerateRuntimeConfigDevFile>true</GenerateRuntimeConfigDevFile>
 		<CopyDebugSymbolFilesFromPackages>true</CopyDebugSymbolFilesFromPackages>
 		<CopyDocumentationFilesFromPackages>true</CopyDocumentationFilesFromPackages>
+		<ValidateExecutableReferencesMatchSelfContained>false</ValidateExecutableReferencesMatchSelfContained>
+	</PropertyGroup>
+
+	<!-- Versioning -->
+	<PropertyGroup>
+		<tMLVersion Condition="'$(TmlVersion)' == ''">9999.0</tMLVersion>
+		<StableVersion Condition="'$(stableVersion)' == ''">0.0</StableVersion>
+		<BuildPurpose Condition="'$(BuildPurpose)' == ''">dev</BuildPurpose>
+		<BranchName Condition="'$(BranchName)' == ''">unknown</BranchName>
+		<BranchName>$(BranchName.Replace("|","-"))</BranchName>
+		<CommitSHA Condition="'$(CommitSHA)' == ''">unknown</CommitSHA>
+		<BuildDate>$([System.DateTime]::UtcNow.ToBinary())</BuildDate>
+		<SourceRevisionId>$(tMLVersion)|$(StableVersion)|$(BranchName)|$(BuildPurpose)|$(CommitSHA)|$(BuildDate)</SourceRevisionId>
 	</PropertyGroup>
 
 	<!-- References -->
 	<ItemGroup>
 		<ProjectReference Include="../../../FNA/FNA.Core.csproj" />
 		<ProjectReference Include="../ReLogic/ReLogic.csproj" />
-		<EmbeddedResource Include="../ReLogic/bin/$(Configuration)/$(TargetFramework)/ReLogic.dll">
-			<Link>Libraries/ReLogic/ReLogic.dll</Link>
-			<LogicalName>Terraria.Libraries.ReLogic.ReLogic.dll</LogicalName>
-		</EmbeddedResource>
+		<ProjectReference Include="../../../tModPorter/tModPorter/tModPorter.csproj" />
 
 		<Reference Include="CsvHelper" />
-		<Reference Include="Ionic.Zip.CF" />
 		<Reference Include="MP3Sharp" />
 		<Reference Include="Newtonsoft.Json" />
 		<Reference Include="NVorbis" />
 		<Reference Include="RailSDK.Net" />
 		<Reference Include="SteelSeriesEngineWrapper" />
+		<Reference Include="log4net" />
+		<Reference Include="TerrariaHooks" />
 
+		<PackageReference Include="DotNetZip" Version="1.16.0" />
 		<PackageReference Include="Steamworks.NET" Version="20.1.0" />
+		<PackageReference Include="Basic.Reference.Assemblies.Net80" Version="1.5.0" />
+		<PackageReference Include="MonoMod.RuntimeDetour" Version="25.1.0" />
+		<PackageReference Include="Microsoft.Win32.Registry" Version="6.0.0-preview.5.21301.5 " />
+		<PackageReference Include="Hjson" Version="3.0.0" />
+		<PackageReference Include="System.Reflection.MetadataLoadContext" Version="8.0.0" />
 	</ItemGroup>
 
 	<!-- Embedded Resources -->
 	<ItemGroup>
+		<EmbeddedResource Include="**\*.png" />
 		<EmbeddedResource Include="GameContent/Creative/Content/*" />
 		<EmbeddedResource Include="GameContent/Metadata/MaterialData/*" />
 		<EmbeddedResource Include="GameContent/WorldBuilding/*" />
@@ -60,10 +_,11 @@
 
 	<!-- Files -->
 	<ItemGroup>
-		<None Remove="Libraries/Mono/**" />
+		<Compile Remove="Libraries/Common/TerrariaHooks.dll" />
 		<None Remove="Libraries/Windows/**" />
 		<None Remove="Libraries/XNA/**" />
 		<Content Include="Libraries/Native/**" CopyToOutputDirectory="PreserveNewest" />
+		<Content Include="release_extras/**" CopyToOutputDirectory="PreserveNewest" Link="%(RecursiveDir)%(Filename)%(Extension)" />
 	</ItemGroup>
 
 	<!-- Import tasks -->
@@ -104,9 +_,13 @@
 	<!-- Installs the build's output into the relevant game folder. -->
 	<Target Name="CopyToActualOutputDirectory" AfterTargets="Build">
 		<PropertyGroup>
-			<_ActualOutputDirectory>$(TerrariaSteamPath)</_ActualOutputDirectory>
+			<_ActualOutputDirectory>$(tModLoaderSteamPath)</_ActualOutputDirectory>
 		</PropertyGroup>
 
+		<!-- Exclude tModPorter's metadata. -->
+		<Delete Files="$(TargetDir)\tModPorter.runtimeconfig.json" />
+		<Delete Files="$(TargetDir)\tModPorter.deps.json" />
+		
 		<!-- Copy files systematically to output folder -->
 		<ItemGroup>
 			<BinFiles Include="$(TargetDir)**" />
@@ -114,6 +_,7 @@
 
 		<Message Text="Copying $(AssemblyName) to '$(_ActualOutputDirectory)'..." Importance="high" />
 		<Copy SourceFiles="@(BinFiles)" DestinationFolder="$(_ActualOutputDirectory)/%(RecursiveDir)" SkipUnchangedFiles="True" />
+		<RemoveDir Directories="$(_ActualOutputDirectory)\Content" Condition="!Exists('$(TargetDir)\Content')" />
 
 		<!-- Copy the Libraries folder, purging excessive files -->
 		<SynchronizeDirectories Source="$(TargetDir)Libraries" Destination="$(_ActualOutputDirectory)/Libraries" /><|MERGE_RESOLUTION|>--- conflicted
+++ resolved
@@ -1,10 +1,6 @@
 --- src/TerrariaNetCore/Terraria/Terraria.csproj
 +++ src/tModLoader/Terraria/Terraria.csproj
-<<<<<<< HEAD
-@@ -11,45 +_,61 @@
-=======
-@@ -11,45 +_,66 @@
->>>>>>> 8282416f
+@@ -11,45 +_,62 @@
  		<Company>Re-Logic</Company>
  		<Copyright>Copyright © 2022 Re-Logic</Copyright>
  		<RootNamespace>Terraria</RootNamespace>
