--- conflicted
+++ resolved
@@ -4,14 +4,9 @@
      <Company>Re-Logic</Company>
      <Copyright>Copyright © 2020 Re-Logic</Copyright>
      <RootNamespace>Terraria</RootNamespace>
-<<<<<<< HEAD
 -    <OutputName>Terraria</OutputName>
 +    <OutputName>tModLoader</OutputName>
 +    <LangVersion>latest</LangVersion>
-=======
--	<OutputName>Terraria</OutputName>
-+	<OutputName>tModLoader</OutputName>
-+    <LangVersion>8.0</LangVersion>
 +  </PropertyGroup>
 +  <PropertyGroup>
 +    <tMLVersion>0.12</tMLVersion>
@@ -20,7 +15,6 @@
 +	<CommitSHA Condition="'$(CommitSHA)' == ''">unknown</CommitSHA>
 +    <BuildDate>$([System.DateTime]::UtcNow.ToBinary())</BuildDate>
 +    <SourceRevisionId>$(tMLVersion)-$(BranchName)-$(BuildPurpose)-$(CommitSHA)-$(BuildDate)</SourceRevisionId>
->>>>>>> 583e6519
    </PropertyGroup>
    <PropertyGroup Condition="$(Configuration.Contains('Server'))">
      <OutputType>Exe</OutputType>
