--- src/TerrariaNetCore/Terraria/Terraria.csproj
+++ src/tModLoader/Terraria/Terraria.csproj
@@ -11,45 +_,65 @@
 		<Company>Re-Logic</Company>
 		<Copyright>Copyright © 2022 Re-Logic</Copyright>
 		<RootNamespace>Terraria</RootNamespace>
-		<AssemblyName>Terraria</AssemblyName>
+		<AssemblyName>tModLoader</AssemblyName>
-		<ApplicationIcon>Icon.ico</ApplicationIcon>
+		<ApplicationIcon>tModLoader.ico</ApplicationIcon>
-
-		<!-- Avoid overwriting Terraria.exe (if it's not Debug it's release) -->
-		<AssemblyName Condition="$(Configuration.Contains('Debug'))">$(AssemblyName)Debug</AssemblyName>
-		<AssemblyName Condition="!$(Configuration.Contains('Debug'))">$(AssemblyName)Release</AssemblyName>
 		<OutputName>$(AssemblyName)</OutputName>
 	</PropertyGroup>
 
 	<!-- Build Configuration -->
 	<PropertyGroup>
+		<UseAppHost>false</UseAppHost>
+		<GenerateDocumentationFile>true</GenerateDocumentationFile>
+		
 		<LibrariesDirectory>Libraries</LibrariesDirectory>
 		<GenerateRuntimeConfigDevFile>true</GenerateRuntimeConfigDevFile>
 		<CopyDebugSymbolFilesFromPackages>true</CopyDebugSymbolFilesFromPackages>
 		<CopyDocumentationFilesFromPackages>true</CopyDocumentationFilesFromPackages>
 	</PropertyGroup>
 
+	<!-- Versioning -->
+	<PropertyGroup>
+		<tMLVersion Condition="'$(TmlVersion)' == ''">9999.0</tMLVersion>
+		<StableVersion Condition="'$(stableVersion)' == ''">0.0</StableVersion>
+		<BuildPurpose Condition="'$(BuildPurpose)' == ''">dev</BuildPurpose>
+		<BranchName Condition="'$(BranchName)' == ''">unknown</BranchName>
+		<BranchName>$(BranchName.Replace("|","-"))</BranchName>
+		<CommitSHA Condition="'$(CommitSHA)' == ''">unknown</CommitSHA>
+		<BuildDate>$([System.DateTime]::UtcNow.ToBinary())</BuildDate>
+		<SourceRevisionId>$(tMLVersion)|$(StableVersion)|$(BranchName)|$(BuildPurpose)|$(CommitSHA)|$(BuildDate)</SourceRevisionId>
+	</PropertyGroup>
+
 	<!-- References -->
 	<ItemGroup>
 		<ProjectReference Include="../../../FNA/FNA.Core.csproj" />
<<<<<<< HEAD
@@ -36,7 +_,17 @@
 			<Link>Libraries/ReLogic/ReLogic.dll</Link>
 			<LogicalName>Terraria.Libraries.ReLogic.ReLogic.dll</LogicalName>
 		</EmbeddedResource>
=======
 		<ProjectReference Include="../ReLogic/ReLogic.csproj" />
-		<EmbeddedResource Include="../ReLogic/bin/$(Configuration)/$(TargetFramework)/ReLogic.dll">
-			<Link>Libraries/ReLogic/ReLogic.dll</Link>
-			<LogicalName>Terraria.Libraries.ReLogic.ReLogic.dll</LogicalName>
-		</EmbeddedResource>
>>>>>>> d2897ac9
+		<ProjectReference Include="../../../tModPorter/tModPorter/tModPorter.csproj" />
+		<ProjectReference Include="../../../tModCodeAssist/tModCodeAssist/tModCodeAssist.csproj"
+                      PrivateAssets="all"
+                      ReferenceOutputAssembly="false"
+                      OutputItemType="Analyzer" />
+		<ProjectReference Include="../../../tModCodeAssist/tModCodeAssist.CodeFixes/tModCodeAssist.CodeFixes.csproj"
+                      PrivateAssets="all"
+                      ReferenceOutputAssembly="false"
+                      OutputItemType="Analyzer" />
 
 		<Reference Include="CsvHelper" />
-		<Reference Include="Ionic.Zip.CF" />
 		<Reference Include="MP3Sharp" />
 		<Reference Include="Newtonsoft.Json" />
 		<Reference Include="NVorbis" />
 		<Reference Include="RailSDK.Net" />
 		<Reference Include="SteelSeriesEngineWrapper" />
+		<Reference Include="log4net" />
+		<Reference Include="TerrariaHooks" />
 
+		<PackageReference Include="DotNetZip" Version="1.16.0" />
 		<PackageReference Include="Steamworks.NET" Version="20.1.0" />
+		<PackageReference Include="Basic.Reference.Assemblies.Net60" Version="1.2.4" />
+		<PackageReference Include="MonoMod.RuntimeDetour" Version="25.1.0" />
+		<PackageReference Include="Microsoft.CodeAnalysis.Common" Version="4.2.0" />
+		<PackageReference Include="Microsoft.CodeAnalysis.CSharp" Version="4.2.0" />
+		<PackageReference Include="Microsoft.Win32.Registry" Version="6.0.0-preview.5.21301.5 " />
+		<PackageReference Include="System.CodeDom" Version="6.0.0" />
+		<PackageReference Include="System.Diagnostics.PerformanceCounter" Version="6.0.0" />
+		<PackageReference Include="Hjson" Version="3.0.0" />
+		<PackageReference Include="System.Reflection.MetadataLoadContext" Version="6.0.0" />
 	</ItemGroup>
 
 	<!-- Embedded Resources -->
 	<ItemGroup>
+		<EmbeddedResource Include="**\*.png" />
 		<EmbeddedResource Include="GameContent/Creative/Content/*" />
 		<EmbeddedResource Include="GameContent/Metadata/MaterialData/*" />
 		<EmbeddedResource Include="GameContent/WorldBuilding/*" />
@@ -60,10 +_,11 @@
 
 	<!-- Files -->
 	<ItemGroup>
-		<None Remove="Libraries/Mono/**" />
+		<Compile Remove="Libraries/Common/TerrariaHooks.dll" />
 		<None Remove="Libraries/Windows/**" />
 		<None Remove="Libraries/XNA/**" />
 		<Content Include="Libraries/Native/**" CopyToOutputDirectory="PreserveNewest" />
+		<Content Include="release_extras/**" CopyToOutputDirectory="PreserveNewest" Link="%(RecursiveDir)%(Filename)%(Extension)" />
 	</ItemGroup>
 
 	<!-- Import tasks -->
@@ -104,9 +_,13 @@
 	<!-- Installs the build's output into the relevant game folder. -->
 	<Target Name="CopyToActualOutputDirectory" AfterTargets="Build">
 		<PropertyGroup>
-			<_ActualOutputDirectory>$(TerrariaSteamPath)</_ActualOutputDirectory>
+			<_ActualOutputDirectory>$(tModLoaderSteamPath)</_ActualOutputDirectory>
 		</PropertyGroup>
 
+		<!-- Exclude tModPorter's metadata. -->
+		<Delete Files="$(TargetDir)\tModPorter.runtimeconfig.json" />
+		<Delete Files="$(TargetDir)\tModPorter.deps.json" />
+		
 		<!-- Copy files systematically to output folder -->
 		<ItemGroup>
 			<BinFiles Include="$(TargetDir)**" />
@@ -114,6 +_,7 @@
 
 		<Message Text="Copying $(AssemblyName) to '$(_ActualOutputDirectory)'..." Importance="high" />
 		<Copy SourceFiles="@(BinFiles)" DestinationFolder="$(_ActualOutputDirectory)/%(RecursiveDir)" SkipUnchangedFiles="True" />
+		<RemoveDir Directories="$(_ActualOutputDirectory)\Content" Condition="!Exists('$(TargetDir)\Content')" />
 
 		<!-- Copy the Libraries folder, purging excessive files -->
 		<SynchronizeDirectories Source="$(TargetDir)Libraries" Destination="$(_ActualOutputDirectory)/Libraries" /><|MERGE_RESOLUTION|>--- conflicted
+++ resolved
@@ -41,18 +41,11 @@
  	<!-- References -->
  	<ItemGroup>
  		<ProjectReference Include="../../../FNA/FNA.Core.csproj" />
-<<<<<<< HEAD
-@@ -36,7 +_,17 @@
- 			<Link>Libraries/ReLogic/ReLogic.dll</Link>
- 			<LogicalName>Terraria.Libraries.ReLogic.ReLogic.dll</LogicalName>
- 		</EmbeddedResource>
-=======
  		<ProjectReference Include="../ReLogic/ReLogic.csproj" />
 -		<EmbeddedResource Include="../ReLogic/bin/$(Configuration)/$(TargetFramework)/ReLogic.dll">
 -			<Link>Libraries/ReLogic/ReLogic.dll</Link>
 -			<LogicalName>Terraria.Libraries.ReLogic.ReLogic.dll</LogicalName>
 -		</EmbeddedResource>
->>>>>>> d2897ac9
 +		<ProjectReference Include="../../../tModPorter/tModPorter/tModPorter.csproj" />
 +		<ProjectReference Include="../../../tModCodeAssist/tModCodeAssist/tModCodeAssist.csproj"
 +                      PrivateAssets="all"
