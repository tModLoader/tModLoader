--- conflicted
+++ resolved
@@ -697,7 +697,6 @@
  			if (Main.npc[newNPC].type == 1 && Main.player[num7].RollLuck(180) == 0)
  				Main.npc[newNPC].SetDefaults(-4);
  
-<<<<<<< HEAD
 @@ -63701,6 +_,8 @@
  						ChatHelper.BroadcastChatMessage(NetworkText.FromKey("Announcement.HasAwoken", Main.npc[num].GetTypeNetName()), new Color(175, 75, 255));
  				}
@@ -708,9 +707,6 @@
  			}
  
 @@ -63905,12 +_,14 @@
-=======
-@@ -63586,12 +_,14 @@
->>>>>>> bf69505b
  			if (num2 < 0)
  				num2 = 0;
  
