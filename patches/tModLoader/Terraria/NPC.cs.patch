--- src/TerrariaNetCore/Terraria/NPC.cs
+++ src/tModLoader/Terraria/NPC.cs
@@ -21,12 +_,13 @@
 using Terraria.Graphics.Effects;
 using Terraria.ID;
 using Terraria.Localization;
+using Terraria.ModLoader;
 using Terraria.Utilities;
 using Terraria.WorldBuilding;
 
 namespace Terraria;
 
-public class NPC : Entity
+public partial class NPC : Entity
 {
 	private const int NPC_TARGETS_START = 300;
 	public bool IsABestiaryIconDummy;
@@ -65,8 +_,19 @@
 	public int altTexture;
 	public int townNpcVariationIndex;
 	public Vector2 netOffset = Vector2.Zero;
-	public short catchItem;
+
+	/// <summary>
+	/// The numerical ID of the item that this NPC becomes when caught.<br/>
+	/// Mainly used for critters that can be caught with bug nets, such as butterflies and worms.<br/>
+	/// Bug nets and other catching tools will only work on NPCs with this field set to something greater than 0.
+	/// </summary>
+	public int catchItem; //TML: Changed from short to int for convenience and consistency purposes.
 	public short releaseOwner = 255;
+
+	/// <summary>
+	/// How rare the NPC is for the Lifeform Analyzer. For example: 4 is for Tim and Mimics, 1 is for bound town NPCs.
+	/// <br/> Defaults to 0.
+	/// </summary>
 	public int rarity;
 	public static bool taxCollector = false;
 	public bool[] playerInteraction = new bool[256];
@@ -99,6 +_,13 @@
 	public static int deerclopsBoss = -1;
 	public int netSkip;
 	public bool netAlways;
+
+	/// <summary>
+	/// Stores the index (the <see cref="Entity.whoAmI"/>) of a single NPC. This NPC will then share a health pool with that NPC.<br/>
+	/// Used for the Destroyer's various segments and the Wall of Flesh's eyes and mouth.<br/>
+	/// This is useful for worm enemies. All the segments will point to the same npc, usually the "head" of the npc, and the head and all other non-multi-part npcs will have the default value of -1 still.
+	/// <br/> Defaults to -1.
+	/// </summary>
 	public int realLife = -1;
 	private string _givenName = "";
 	public static int sWidth = 1920;
@@ -111,9 +_,15 @@
 	private static int activeRangeY = (int)((double)sHeight * 2.1);
 	private static int townRangeX = sWidth;
 	private static int townRangeY = sHeight;
+
+	/// <summary>
+	/// Represents how much this npc counts towards the npc spawn limit. Small critters like worms or flys have values around 0.1f and 0.25f. Enemies that are more difficult than normal have values higher than 1f, and bosses and mini bosses have values around 6.
+	/// <br/> Proper npcSlots values help balance the game and prevents the player from randomly being overwhelmed by powerful enemies. The <see href="https://terraria.wiki.gg/wiki/NPC_spawning#Spawn_rates">Spawn rates section on the NPC spawning wiki page</see> lists vanilla npcSlots values. Use this as a guide to find a suitable value.
+	/// <br/> Defaults to 1f.
+	/// </summary>
 	public float npcSlots = 1f;
 	private static bool noSpawnCycle = false;
-	private static int activeTime = 750;
+	public static int activeTime = 750;
 	private static int defaultSpawnRate = 600;
 	private static int defaultMaxSpawns = 5;
 	public float shimmerTransparency;
@@ -121,7 +_,11 @@
 	public static readonly int maxBuffs = 20;
 	public int[] buffType = new int[maxBuffs];
 	public int[] buffTime = new int[maxBuffs];
+
+	/// <summary>
+	/// Make the NPC immune to buffs/debuffs. Example: <c>NPC.buffImmune[BuffID.OnFire] = true;</c>
+	/// </summary>
-	public bool[] buffImmune = new bool[BuffID.Count];
+	public bool[] buffImmune = new bool[BuffLoader.BuffCount];
 	public bool canDisplayBuffs = true;
 	public bool midas;
 	public bool ichor;
@@ -182,35 +_,149 @@
 	public static bool unlockedArmsDealerSpawn = false;
 	public static bool unlockedNurseSpawn = false;
 	public static bool unlockedPrincessSpawn = false;
+
+	/// <summary>
+	/// Denotes whether or not Advanced Combat Techniques has been used in the current world.
+	/// </summary>
 	public static bool combatBookWasUsed = false;
 	public static bool combatBookVolumeTwoWasUsed = false;
 	public static bool peddlersSatchelWasUsed = false;
+
+	/// <summary>
+	/// Denotes whether or not the Eye of Cthulhu has been defeated at least once in the current world.
+	/// </summary>
 	public static bool downedBoss1 = false;
+
+	/// <summary>
+	/// Denotes whether or not the Eater of Worlds OR the Brain of Cthulhu have been defeated at least once in the current world.<br/>
+	/// This does NOT track the two of them separately; you will need to establish your own fields in a <see cref="ModSystem"/> for that.<br/>
+	/// </summary>
 	public static bool downedBoss2 = false;
+
+	/// <summary>
+	/// Denotes whether or not Skeletron has been defeated at least once in the current world.
+	/// </summary>
 	public static bool downedBoss3 = false;
+
+	/// <summary>
+	/// Denotes whether or not at least one Queen Bee has been defeated in the current world.
+	/// </summary>
 	public static bool downedQueenBee = false;
+
+	/// <summary>
+	/// Denotes whether or not King Slime has been defeated at least once in the current world.
+	/// </summary>
 	public static bool downedSlimeKing = false;
+
+	/// <summary>
+	/// Denotes whether or not at least one Goblin Army has been defeated in the current world.
+	/// </summary>
 	public static bool downedGoblins = false;
+
+	/// <summary>
+	/// Denotes whether or not the Frost Legion has been defeated at least once in the current world.
+	/// </summary>
 	public static bool downedFrost = false;
+
+	/// <summary>
+	/// Denotes whether or not at least one Pirate Invasion has been defeated in the current world.
+	/// </summary>
 	public static bool downedPirates = false;
+
+	/// <summary>
+	/// Denotes whether or not at least one Clown has been killed in the current world.<br/>
+	/// Only used to make the Clothier sell the Clown set once at least one has been killed.
+	/// </summary>
 	public static bool downedClown = false;
+
+	/// <summary>
+	/// Denotes whether or not Plantera has been defeated at least once in the current world.
+	/// </summary>
 	public static bool downedPlantBoss = false;
+
+	/// <summary>
+	/// Denotes whether or not Golem has been defeated at least once in the current world.
+	/// </summary>
 	public static bool downedGolemBoss = false;
+
+	/// <summary>
+	/// Denotes whether or not at least one Martian Madness event has been cleared in the current world.
+	/// </summary>
 	public static bool downedMartians = false;
+
+	/// <summary>
+	/// Denotes whether or not Duke Fishron has been defeated at least once in the current world.
+	/// </summary>
 	public static bool downedFishron = false;
+
+	/// <summary>
+	/// Denotes whether or not at least one Mourning Wood has been defeated in the current world.
+	/// </summary>
 	public static bool downedHalloweenTree = false;
+
+	/// <summary>
+	/// Denotes whether or not at least one Pumpking has been defeated in the current world.
+	/// </summary>
 	public static bool downedHalloweenKing = false;
+
+	/// <summary>
+	/// Denotes whether or not at least one Ice Queen has been defeated in the current world.
+	/// </summary>
 	public static bool downedChristmasIceQueen = false;
+
+	/// <summary>
+	/// Denotes whether or not at least one Everscream has been defeated in the current world.
+	/// </summary>
 	public static bool downedChristmasTree = false;
+
+	/// <summary>
+	/// Denotes whether or not at least one Santa-NK1 has been defeated in the current world.
+	/// </summary>
 	public static bool downedChristmasSantank = false;
+
+	/// <summary>
+	/// Denotes whether or not the Lunatic Cultist has been defeated at least once in the current world.
+	/// </summary>
 	public static bool downedAncientCultist = false;
+
+	/// <summary>
+	/// Denotes whether or not the Moon Lord has been defeated at least once in the current world.
+	/// </summary>
 	public static bool downedMoonlord = false;
+
+	/// <summary>
+	/// Denotes whether or not the Solar Pillar has been defeated at least once in the current world.
+	/// </summary>
 	public static bool downedTowerSolar = false;
+
+	/// <summary>
+	/// Denotes whether or not the Vortex Pillar has been defeated at least once in the current world.
+	/// </summary>
 	public static bool downedTowerVortex = false;
+
+	/// <summary>
+	/// Denotes whether or not the Nebula Pillar has been defeated at least once in the current world.
+	/// </summary>
 	public static bool downedTowerNebula = false;
+
+	/// <summary>
+	/// Denotes whether or not the Stardust Pillar has been defeated at least once in the current world.
+	/// </summary>
 	public static bool downedTowerStardust = false;
+
+	/// <summary>
+	/// Denotes whether or not the Empress of Light has been defeated at least once in the current world.
+	/// </summary>
 	public static bool downedEmpressOfLight = false;
+
+	/// <summary>
+	/// Denotes whether or not Queen Slime has been defeated at least once in the current world.
+	/// </summary>
 	public static bool downedQueenSlime = false;
+
+	/// <summary>
+	/// Denotes whether or not the Deerclops has been defeated at least once in the current world.
+	/// </summary>
 	public static bool downedDeerclops = false;
 	public static int ShieldStrengthTowerSolar = 0;
 	public static int ShieldStrengthTowerVortex = 0;
@@ -223,9 +_,25 @@
 	public static bool TowerActiveNebula = false;
 	public static bool TowerActiveStardust = false;
 	public static bool LunarApocalypseIsUp = false;
+
+	/// <summary>
+	/// Denotes whether or not ANY Mechanical Boss has been defeated at least once in the current world.
+	/// </summary>
 	public static bool downedMechBossAny = false;
+
+	/// <summary>
+	/// Denotes whether or not the Destroyer has been defeated at least once in the current world.
+	/// </summary>
 	public static bool downedMechBoss1 = false;
+
+	/// <summary>
+	/// Denotes whether or not the Twins have been defeated at least once in the current world.
+	/// </summary>
 	public static bool downedMechBoss2 = false;
+
+	/// <summary>
+	/// Denotes whether or not Skeletron Prime has been defeated at least once in the current world.
+	/// </summary>
 	public static bool downedMechBoss3 = false;
 	public static bool[] npcsFoundForCheckActive = new bool[NPCID.Count];
 	public static int[] lazyNPCOwnedProjectileSearchArray = new int[200];
@@ -233,47 +_,150 @@
 	private static int maxSpawns = defaultMaxSpawns;
 	public int soundDelay;
 	public static CoinLossRevengeSystem RevengeManager = new CoinLossRevengeSystem();
+
+	/// <summary>
+	/// This determines if an NPC can be hit by a item or projectile owned by a particular player (it is an array, each slot corresponds to different players (whoAmI)). It is decremented towards 0 every update. Melee items set immune[Player.whoAmI] to Player.itemAnimation, which starts at item.useAnimation and decrements towards 0. Penetrating projectiles usually set immune to 10, while non-penetrating projectiles do not set immune. <see href="https://github.com/tModLoader/tModLoader/blob/1.4/ExampleMod/Content/Projectiles/ExamplePiercingProjectile.cs">ExamplePiercingProjectile.cs</see> explains more about options for npc and projectile immunity.
+	/// </summary>
 	public int[] immune = new int[256];
 	public int directionY = 1;
 	public int type;
 	public float[] ai = new float[maxAI];
 	public float[] localAI = new float[maxAI];
 	public int aiAction;
+
+	/// <summary>
+	/// Selects which vanilla code to use for the AI method. Vanilla NPC AI styles are enumerated in the <see cref="NPCAIStyleID"/> class. Modders can use vanilla aiStyle and optionally <see cref="ModNPC.AIType"/> to mimic AI code already in the game. This is usually only useful as a prototyping tool since it is difficult to customize existing aiStyle code. See <see cref="ModNPC.AIType"/> and <see href="https://github.com/tModLoader/tModLoader/blob/1.4/ExampleMod/Content/NPCs/PartyZombie.cs">PartyZombie</see> to see how to use vanilla ai. If you are using custom AI code, there is no need to set this field.
+	/// <br/> Customizing an existing aiStyle usually requires following the <see href="https://github.com/tModLoader/tModLoader/wiki/Advanced-Vanilla-Code-Adaption#example-projectile-or-npc-ai-code">Vanilla Code Adaption Guide</see>.
+	/// <br/> If you are using completely custom AI, set this to -1 since an aiStyle of 0 will face the player automatically, which may interfere with your logic.
+	/// <br/> Defaults to 0.
+	/// </summary>
 	public int aiStyle;
 	public bool justHit;
 	public int timeLeft;
 	public int target = -1;
+
+	/// <summary>
+	/// The amount of contact damage this NPC deals.<br/>
+	/// Changing this WILL NOT change the amount of damage done by projectiles.<br/>
+	/// Usually damage is scaled by some factor when NPC spawn projectiles with Projectile.NewProjectile in AI code. For example, passing in <c>(int)(NPC.damage * 0.5f)</c> as the Damage parameter.
+	/// <br/> The <see href="https://terraria.wiki.gg/wiki/List_of_NPCs">List of NPCs wiki page</see> can be useful for finding appropriate values.
+	/// </summary>
 	public int damage;
+
+	/// <summary>
+	/// How resistant to damage this NPC is.
+	/// <br/> The <see href="https://terraria.wiki.gg/wiki/List_of_NPCs">List of NPCs wiki page</see> can be useful for finding appropriate values.
+	/// </summary>
 	public int defense;
+
+	/// <summary>
+	/// Stores the value of <see cref="damage"/> at the end of SetDefaults. Useful for scaling damage in AI code conditionally.
+	/// </summary>
 	public int defDamage;
+
+	/// <summary>
+	/// Stores the value of <see cref="defense"/> at the end of SetDefaults. Useful for scaling defense in AI code, like how King Slime changes defense as it gets smaller.
+	/// </summary>
 	public int defDefense;
+
+	/// <summary>
+	/// Denotes whether or not this NPC counts as dealing cold damage for the purposes of the Warmth Potion.<br/>
+	/// Defaults to false.
+	/// </summary>
 	public bool coldDamage;
 	public bool trapImmune;
-	public LegacySoundStyle HitSound;
-	public LegacySoundStyle DeathSound;
+
+	/// <summary>
+	/// The sound that plays when this npc is hit. Set this to an existing <see cref="SoundID"/> entry or assign to a new <see cref="SoundStyle"/> for a custom sound.
+	/// <br/> The <see href="https://github.com/tModLoader/tModLoader/wiki/Basic-Sounds">Basic Sounds Guide</see> teaches how to find existing sounds to use, how to use custom sounds, and how to customize the playback properties of the sounds.
+	/// <br/> For example <c>NPC.HitSound = SoundID.NPCHit1;</c> can be used for the typical NPC hit sound.
+	/// <br/> Defaults to null.
+	/// </summary>
+	public SoundStyle? HitSound;
+
+	/// <summary>
+	/// The sound that plays when this npc dies. Set this to an existing <see cref="SoundID"/> entry or assign to a new <see cref="SoundStyle"/> for a custom sound.
+	/// <br/> The <see href="https://github.com/tModLoader/tModLoader/wiki/Basic-Sounds">Basic Sounds Guide</see> teaches how to find existing sounds to use, how to use custom sounds, and how to customize the playback properties of the sounds.
+	/// <br/> For example <c>NPC.DeathSound = SoundID.NPCDeath1;</c> can be used for the typical NPC kill sound.
+	/// <br/> Defaults to null.
+	/// </summary>
+	public SoundStyle? DeathSound;
+
+	/// <summary>
+	/// The current life of the NPC. Automatically set to the value of <see cref="lifeMax"/> at the end of SetDefaults.
+	/// </summary>
 	public int life;
+
+	/// <summary>
+	/// The maximum life of this NPC.
+	/// </summary>
 	public int lifeMax;
 	public Rectangle targetRect;
 	public double frameCounter;
 	public Rectangle frame;
 	public Color color;
+
+	/// <summary>
+	/// 0 is opaque, and 255 is transparent. Note that this is the opposite of how alpha is typically expressed in computer graphics. Can be used to fade an NPC in and out.
+	/// <br/> Use <see cref="Opacity"/> instead for a 0f to 1f scaling that uses the high value for fully opaque, as is more typical in computer graphics.
+	/// <br/> Defaults to 0.
+	/// </summary>
 	public int alpha;
+
+	/// <summary>
+	/// Indicates that this NPC is drawn at a specific layer in the render order. Must use in conjunction with <see cref="ModNPC.DrawBehind(int)"/>.
+	/// <br/> See <see href="https://github.com/tModLoader/tModLoader/blob/1.4/ExampleMod/Content/NPCs/ExampleDrawBehindNPC.cs">ExampleDrawBehindNPC</see> for examples of how to use this and all available layers to draw in.
+	/// </summary>
 	public bool hide;
+
+	/// <summary>
+	/// Makes the NPC bigger or smaller. Bigger than 1f is bigger.
+	/// <br/> Defaults to 1f.
+	/// </summary>
 	public float scale = 1f;
+
+	/// <summary>
+	/// How much of the knockback it receives will actually apply. 1f: full knockback; 0f: no knockback.
+	/// <br/> Defaults to 1f.
+	/// </summary>
 	public float knockBackResist = 1f;
+
 	public int oldDirectionY;
 	public int oldTarget;
 	public float rotation;
+
+	/// <summary>
+	/// If true, the npc will not be affected by gravity. Demon Eyes and other floating npc use this.
+	/// <br/> Defaults to <see langword="false"/>.
+	/// </summary>
 	public bool noGravity;
+
+	/// <summary>
+	/// If true, the npc does not collide with tiles, making the npc pass through tiles freely. Meteor Head and Worm npc use this.
+	/// <br/> Defaults to <see langword="false"/>.
+	/// </summary>
 	public bool noTileCollide;
 	public bool netUpdate;
 	public bool netUpdate2;
 	public bool collideX;
 	public bool collideY;
+
+	/// <summary>
+	/// Set to true if the NPC is a boss. Prevents off-screen despawn. Bosses also need <c>[AutoloadBossHead]</c> annotated on the ModNPC class itself to fully register as a boss.
+	/// </summary>
 	public bool boss;
 	public int spriteDirection = -1;
+
+	/// <summary>
+	/// Indicates that this NPC draws behind solid tiles.
+	/// <br/> See <see href="https://github.com/tModLoader/tModLoader/blob/1.4/ExampleMod/Content/NPCs/ExampleDrawBehindNPC.cs">ExampleDrawBehindNPC</see> for examples of how to use this and other options for layers to draw in.
+	/// </summary>
 	public bool behindTiles;
 	public bool lavaImmune;
+
+	/// <summary>
+	/// How many copper coins the NPC will drop when killed (100 copper coins = 1 silver coin etc.).
+	/// </summary>
 	public float value;
 	public int extraValue;
 	public bool dontTakeDamage;
@@ -382,7 +_,9 @@
 	private static bool dayTimeHax;
 	private static bool rainingHax;
 	private static float cloudAlphaHax;
+	/*
 	private static int ignorePlayerInteractions = 0;
+	*/
 	public static int ladyBugGoodLuckTime = 43200;
 	public static int ladyBugBadLuckTime = -10800;
 	private static int ladyBugRainTime = 1800;
@@ -462,8 +_,20 @@
 		}
 	}
 
-	public string TypeName => Lang.GetNPCNameValue(netID);
+	/// <summary>
+	/// The TYPE name of this NPC.<br/>
+	/// Type names are the base titles given to any NPC, and are typically shared amongst all instances of an NPC. For example, the Stylist's type name will always be "Stylist".<br/>
+	/// To modify the type name of a specific NPC, make use of the ModifyTypeName hooks in <see cref="GlobalNPC"/> and <see cref="ModLoader.ModNPC"/>, according to your needs.<br/>
+	/// </summary>
+	public string TypeName => NPCLoader.ModifyTypeName(this, Lang.GetNPCNameValue(netID));
 
+	/// <summary>
+	/// The FULL name of this NPC.<br/>
+	/// If the NPC doesn't have a given name, this will just return the type name. A Stylist without a given name will always return "Stylist" here.<br/>
+	/// If the NPC does have a given name, this will return the NPC's full name; given name first, then type name.<br/>
+	/// Full name with a given name is given in the format of "X the Y", where X is their given name and Y is their type name.<br/>
+	/// For example, a Stylist might return "Scarlett the Stylist" here; with Scarlett being her given name, and Stylist being her type name.<br/>
+	/// </summary>
 	public string FullName {
 		get {
 			if (!HasGivenName)
@@ -473,8 +_,14 @@
 		}
 	}
 
+	/// <summary>
+	/// Whether or not this NPC has a given name.<br/>
+	/// </summary>
 	public bool HasGivenName => _givenName.Length != 0;
 
+	/// <summary>
+	/// If this NPC has a given name, returns their given name; otherwise, returns their type name.<br/>
+	/// </summary>
 	public string GivenOrTypeName {
 		get {
 			if (!HasGivenName)
@@ -484,6 +_,11 @@
 		}
 	}
 
+	/// <summary>
+	/// The GIVEN name of this NPC. Can be set directly.<br/>
+	/// Given names are unique to each NPC, though two NPCs can have the same given name.<br/>
+	/// Some vanilla examples of given names are Andrew (for the Guide), Yorai (for the Princess), Whitney (for the Steampunker), or Scarlett (for the Stylist).<br/>
+	/// </summary>
 	public string GivenName {
 		get {
 			return _givenName;
@@ -532,7 +_,7 @@
 
 	public bool isLikeATownNPC {
 		get {
-			if (type == 453)
+			if (NPCID.Sets.ActsLikeTownNPC[type])
 				return true;
 
 			return townNPC;
@@ -863,7 +_,10 @@
 
 		for (int i = 0; i < 255; i++) {
 			Player player = Main.player[i];
+			/*
 			if (player.active && player.statLifeMax / 20 > 5)
+			*/
+			if (player.active && player.ConsumedLifeCrystals > 0)
 				return true;
 		}
 
@@ -917,7 +_,7 @@
 	{
 		for (int i = 0; i < 200; i++) {
 			NPC nPC = Main.npc[i];
-			if (nPC.active && nPC.type >= 0 && nPC.type < NPCID.Count)
+			if (nPC.active && nPC.type >= 0)
 				npcsFoundForCheckActive[nPC.type] = true;
 		}
 
@@ -1036,10 +_,37 @@
 		return false;
 	}
 
+	/*
 	public static string getNewNPCName(int npcType) => getNewNPCNameInner(npcType);
+	*/
+	public string getNewNPCName()
+	{
+		string npcNameCategoryKey = getNewNPCNameInner(type);
+		var npcNameList = new List<string>();
+
+		if (!string.IsNullOrEmpty(npcNameCategoryKey))
+			npcNameList = LanguageManager.Instance.GetLocalizedEntriesInCategory(npcNameCategoryKey);
+
+		npcNameList = NPCLoader.ModifyNPCNameList(this, npcNameList);
+
+		if (npcNameList != null && npcNameList.Count > 0)
+			return npcNameList[WorldGen.genRand.Next(npcNameList.Count)];
+		else
+			return "";
+	}
+
+	//TML: A dummy for tricking 'getNewNPCNameInner' into returning category names.
+	private readonly ref struct NPCNameFakeLanguageCategoryPassthrough
+	{
+		public struct V { public string Value; }
+		public readonly V RandomFromCategory(string category, UnifiedRandom _) => new V { Value = category };
+	}
 
 	private static string getNewNPCNameInner(int npcType)
 	{
+		// Delightfully devilish.
+		var Language = new NPCNameFakeLanguageCategoryPassthrough();
+
 		switch (npcType) {
 			case 17:
 				return Language.RandomFromCategory("MerchantNames", WorldGen.genRand).Value;
@@ -1166,7 +_,7 @@
 				continue;
 
 			if (flag) {
-				Main.npc[i].GivenName = getNewNPCName(npcType);
+				Main.npc[i].GivenName = Main.npc[i].getNewNPCName();
 				Main.npc[i].needsUniqueInfoUpdate = true;
 				continue;
 			}
@@ -1179,6 +_,7 @@
 		}
 	}
 
+	/*
 	public static string firstNPCName(int npcType)
 	{
 		for (int i = 0; i < 200; i++) {
@@ -1188,6 +_,7 @@
 
 		return getNewNPCName(npcType);
 	}
+	*/
 
 	public static string GetFirstNPCNameOrNull(int npcType)
 	{
@@ -1345,7 +_,10 @@
 			case 684:
 				return 53;
 			default:
+				/*
 				return -1;
+				*/
+				return NPCHeadLoader.GetNPCHeadSlot(type);
 		}
 	}
 
@@ -1380,9 +_,11 @@
 			case 440:
 				if (ai[0] != 5f || alpha == 255)
 					result = -1;
+				// Extra patch context.
 				break;
 		}
 
+		NPCLoader.BossHeadSlot(this, ref result);
 		return result;
 	}
 
@@ -1402,9 +_,11 @@
 			case 345:
 				if (ai[0] == 2f)
 					result = rotation;
+				// Extra patch context.
 				break;
 		}
 
+		NPCLoader.BossHeadRotation(this, ref result);
 		return result;
 	}
 
@@ -1415,6 +_,8 @@
 		if (num == 491 && spriteDirection == 1)
 			result = SpriteEffects.FlipHorizontally;
 
+		NPCLoader.BossHeadSpriteEffects(this, ref result);
+
 		return result;
 	}
 
@@ -2105,9 +_,25 @@
 		defDamage = damage;
 		defDefense = defense;
 		if (flag) {
-			ScaleStats(spawnparams.playerCountForMultiplayerDifficultyOverride, spawnparams.gameModeData, spawnparams.strengthMultiplierOverride);
+			ScaleStats(spawnparams.playerCountForMultiplayerDifficultyOverride, spawnparams.gameModeData ?? Main.GameModeInfo, spawnparams.strengthMultiplierOverride);
 			life = lifeMax;
 		}
+	}
+
+	// Added by TML.
+	public void CloneDefaults(int Type)
+	{
+		int originalType = type;
+		int originalNetID = netID;
+		var originalModNPC = ModNPC;
+		var originalGlobals = globalNPCs;
+
+		SetDefaultsKeepPlayerInteraction(Type);
+
+		type = originalType;
+		netID = originalNetID;
+		ModNPC = originalModNPC;
+		globalNPCs = originalGlobals;
 	}
 
 	public void SetDefaultsKeepPlayerInteraction(int Type)
@@ -2156,6 +_,12 @@
 			return;
 		}
 
+		ModNPC = null;
+		ShowNameOnHover = true;
+		HideStrikeDamage = false;
+		BossBar = null;
+		globalNPCs = Array.Empty<Instanced<GlobalNPC>>();
+
 		waterMovementSpeed = (lavaMovementSpeed = 0.5f);
 		honeyMovementSpeed = 0.25f;
 		netOffset *= 0f;
@@ -2207,10 +_,17 @@
 			buffType[k] = 0;
 		}
 
+		if (buffImmune.Length != BuffLoader.BuffCount)
+			Array.Resize(ref buffImmune, BuffLoader.BuffCount);
+
-		for (int l = 0; l < BuffID.Count; l++) {
+		for (int l = 0; l < buffImmune.Length; l++) {
 			buffImmune[l] = false;
 		}
 
+		// Added by TML:
+		// Use aiStyle -1 for modded NPCs by default so they don't always face the nearest player and/or trigger net updates.
+		aiStyle = type < NPCID.Count ? 0 : -1;
+
 		setFrameSize = false;
 		netSkip = -2;
 		realLife = -1;
@@ -10793,13 +_,18 @@
 			catchItem = 2121;
 		}
 
+		NPCLoader.SetDefaults(this);
+
 		if (Main.dedServ)
 			frame = default(Rectangle);
+		// Extra patch context.
 		else if (TextureAssets.Npc[type] != null && TextureAssets.Npc[type].IsLoaded)
 			frame = new Rectangle(0, 0, TextureAssets.Npc[type].Width(), TextureAssets.Npc[type].Height() / Main.npcFrameCount[type]);
 		else
 			setFrameSize = true;
 
+		// Extra patch context.
+
 		if (spawnparams.sizeScaleOverride.HasValue) {
 			int num3 = (int)((float)width * scale);
 			int num4 = (int)((float)height * scale);
@@ -10841,12 +_,12 @@
 		else if (Main.tenthAnniversaryWorld)
 			getTenthAnniversaryAdjustments();
 
-		if (type >= 0 && type < NPCID.Count && Main.npcCatchable[type]) {
+		if (type >= 0 && Main.npcCatchable[type]) {
 			catchableNPCTempImmunityCounter = 90;
 			friendly = true;
 		}
 
-		ScaleStats(spawnparams.playerCountForMultiplayerDifficultyOverride, spawnparams.gameModeData, spawnparams.strengthMultiplierOverride);
+		ScaleStats(spawnparams.playerCountForMultiplayerDifficultyOverride, spawnparams.gameModeData.Value, spawnparams.strengthMultiplierOverride);
 		life = lifeMax;
 	}
 
@@ -11516,6 +_,8 @@
 			}
 		}
 
+		NPCLoader.ApplyDifficultyAndPlayerScaling(this, numPlayers, balance, bossAdjustment);
+
 		defDefense = defense;
 		defDamage = damage;
 		life = lifeMax;
@@ -11823,7 +_,7 @@
 		}
 		else if (!unlockedSlimeCopperSpawn && Main.npc.IndexInRange(npcIndex)) {
 			NPC nPC = Main.npc[npcIndex];
-			if (nPC.type >= 0 && nPC.type < NPCID.Count && NPCID.Sets.CanConvertIntoCopperSlimeTownNPC[nPC.type]) {
+			if (nPC.type >= 0 && NPCID.Sets.CanConvertIntoCopperSlimeTownNPC[nPC.type]) {
 				unlockedSlimeCopperSpawn = true;
 				NetMessage.SendData(7);
 				Vector2 vector = nPC.velocity;
@@ -11877,7 +_,8 @@
 			if (flag)
 				vector3 = vector;
 
+			//TML: Added context
-			Projectile.NewProjectile(new EntitySource_DebugCommand(), vector3 + vector2, Vector2.Zero, 995, 0, 0f, Main.myPlayer);
+			Projectile.NewProjectile(new EntitySource_DebugCommand("DryadStardewAnimation"), vector3 + vector2, Vector2.Zero, 995, 0, 0f, Main.myPlayer);
 			break;
 		}
 	}
@@ -12338,6 +_,20 @@
 
 	public void AI()
 	{
+		NPCLoader.NPCAI(this);
+	}
+
+	public void VanillaAI()
+	{
+		IEntitySource.PushFallback(thisEntitySourceCache);
+
+		VanillaAI_Inner();
+
+		IEntitySource.PopFallback();
+	}
+
+	private void VanillaAI_Inner()
+	{
 		if (aiStyle == 0) {
 			if (Main.netMode != 1) {
 				for (int i = 0; i < 255; i++) {
@@ -31736,7 +_,8 @@
 			timeLeft = 86400;
 		}
 
+		//TODO: Replace this downcast.
-		timeLeft -= Main.dayRate;
+		timeLeft -= (int)Main.dayRate;
 		if (timeLeft < 0)
 			timeLeft = 0;
 
@@ -39208,13 +_,18 @@
 
 		int num2 = 7;
 		int num3 = 6;
-		int num4 = 2;
+		int num4 = 1; // #ModdedChairsForNPCs: Changed from 2 to 1 to support non 2 tile high chairs
 		int num5 = 1;
-		int num6 = 2;
+		int num6 = 1; // #ModdedChairsForNPCs: Changed from 2 to 1 to support non 2 tile high chairs
 		for (int i = point.X - num2; i <= point.X + num2; i += num5) {
 			for (int num7 = point.Y + num4; num7 >= point.Y - num3; num7 -= num6) {
 				Tile tile = Main.tile[i, num7];
+
+				//#ModdedChairsForNPCs: Removed vanilla specific conditions
+				/*
 				if (tile != null && tile.active() && TileID.Sets.CanBeSatOnForNPCs[tile.type] && (tile.frameY % 40 != 0 || num7 + 1 <= point.Y + num4)) {
+				*/
+				if (tile != null && tile.active() && TileID.Sets.CanBeSatOnForNPCs[tile.type]) {
 					int num8 = Math.Abs(i - point.X) + Math.Abs(num7 - point.Y);
 					if (num == -1 || num8 < num) {
 						num = num8;
@@ -39230,11 +_,20 @@
 
 		Tile tile2 = Main.tile[point2.X, point2.Y];
 		if (tile2.type == 497 || tile2.type == 15) {
+			// Extra patch context.
 			if (tile2.frameY % 40 != 0)
 				point2.Y--;
 
 			point2.Y += 2;
 		}
+		//TML: This check is necessary as in this case vanilla changes (to vanilla tiles that aren't sittable by default) by the hook should not take effect.
+		else if (tile2.type >= TileID.Count) {
+			var info = new TileRestingInfo(this, point2, Vector2.Zero, direction);
+			TileLoader.ModifySittingTargetInfo(point2.X, point2.Y, tile2.type, ref info);
+
+			point2 = info.AnchorTilePosition;
+			point2.Y += 1; // Set to tile *below* chair
+		}
 
 		for (int j = 0; j < 200; j++) {
 			if (Main.npc[j].active && Main.npc[j].aiStyle == 7 && Main.npc[j].townNPC && Main.npc[j].ai[0] == 5f && (Main.npc[j].Bottom + Vector2.UnitY * -2f).ToTileCoordinates() == point2)
@@ -39248,9 +_,16 @@
 	private void AI_007_TryForcingSitting(int homeFloorX, int homeFloorY)
 	{
 		Tile tile = Main.tile[homeFloorX, homeFloorY - 1];
+		/*
 		bool flag = type != 638 && type != 656 && !NPCID.Sets.IsTownSlime[type] && ai[0] != 5f;
+		*/
+		bool flag = !NPCID.Sets.CannotSitOnFurniture[type] && !NPCID.Sets.IsTownSlime[type] && ai[0] != 5f;
+
 		if (flag)
+			/*
 			flag &= tile != null && tile.active() && (tile.type == 15 || tile.type == 497);
+			*/
+			flag &= tile != null && tile.active() && TileID.Sets.CanBeSatOnForNPCs[tile.type]; // #ModdedChairsForNPCs
 
 		if (flag)
 			flag &= tile.type != 15 || tile.frameY < 1080 || tile.frameY > 1098;
@@ -39268,8 +_,17 @@
 		if (flag) {
 			ai[0] = 5f;
 			ai[1] = 900 + Main.rand.Next(10800);
+
+			// #ModdedChairsForNPCs
+			SitDown(new Point(homeFloorX, homeFloorY - 1), out int targetDirection, out var bottom);
+
+			/*
 			direction = ((tile.frameX != 0) ? 1 : (-1));
 			base.Bottom = new Vector2(homeFloorX * 16 + 8 + 2 * direction, homeFloorY * 16);
+			*/
+			direction = targetDirection;
+			base.Bottom = bottom;
+
 			velocity = Vector2.Zero;
 			localAI[3] = 0f;
 			netUpdate = true;
@@ -39313,6 +_,7 @@
 		if (type == 638 || type == 656 || NPCID.Sets.IsTownSlime[type])
 			num = 0;
 
+		//patch file: flag
 		bool flag = Main.raining;
 		if (!Main.dayTime)
 			flag = true;
@@ -39402,10 +_,13 @@
 				defense += 8;
 			}
 
+			// Extra patch context.
 			if (downedAncientCultist) {
 				num2 += 0.15f;
 				defense += 8;
 			}
+
+			NPCLoader.BuffTownNPC(ref num2, ref defense);
 		}
 
 		if (type == 142 && Main.netMode != 1 && !Main.xMas) {
@@ -39542,7 +_,7 @@
 			return;
 		}
 
-		if (type >= 0 && type < NPCID.Count && NPCID.Sets.TownCritter[type] && target == 255) {
+		if (type >= 0 && NPCID.Sets.TownCritter[type] && target == 255) {
 			TargetClosest();
 			if (position.X < Main.player[target].position.X) {
 				direction = 1;
@@ -39637,7 +_,10 @@
 				direction = -1;
 		}
 
+		/*
 		if (!WorldGen.InWorld(num6, num7) || Main.tile[num6, num7] == null)
+		*/
+		if (!WorldGen.InWorld(num6, num7) || Main.netMode == 1 && !Main.sectionManager.TileLoaded(num6, num7))
 			return;
 
 		if (!homeless && Main.netMode != 1 && townNPC && (flag || (type == 37 && Main.tileDungeon[Main.tile[num6, num7].type])) && !AI_007_TownEntities_IsInAGoodRestingSpot(num6, num7, floorX, floorY)) {
@@ -39687,6 +_,9 @@
 				if (!Main.npc[m].active || Main.npc[m].friendly || Main.npc[m].damage <= 0 || !(Main.npc[m].Distance(base.Center) < num8) || (type == 453 && NPCID.Sets.Skeletons[Main.npc[m].type]) || (!Main.npc[m].noTileCollide && !Collision.CanHit(base.Center, 0, 0, Main.npc[m].Center, 0, 0)))
 					continue;
 
+				if (!NPCLoader.CanHitNPC(Main.npc[m], this))
+					continue;
+
 				bool flag15 = Main.npc[m].CanBeChasedBy(this);
 				flag13 = true;
 				float num14 = Main.npc[m].Center.X - base.Center.X;
@@ -39938,7 +_,11 @@
 
 				if (closeDoor && ((position.X + (float)(width / 2)) / 16f > (float)(doorX + 2) || (position.X + (float)(width / 2)) / 16f < (float)(doorX - 2))) {
 					Tile tileSafely = Framing.GetTileSafely(doorX, doorY);
+
+					/*
 					if (tileSafely.type == 11) {
+					*/
+					if (TileLoader.CloseDoorID(tileSafely) >= 0) {
 						if (WorldGen.CloseDoor(doorX, doorY)) {
 							closeDoor = false;
 							NetMessage.SendData(19, -1, -1, null, 1, doorX, doorY, direction);
@@ -40107,7 +_,11 @@
 					Tile tileSafely4 = Framing.GetTileSafely(num20, num21 - 1);
 					Tile tileSafely5 = Framing.GetTileSafely(num20, num21 - 2);
 					bool flag21 = height / 16 < 3;
+
+					/*
 					if (townNPC && tileSafely5.nactive() && (tileSafely5.type == 10 || tileSafely5.type == 388) && (Main.rand.Next(10) == 0 || flag)) {
+					*/
+					if ((townNPC || NPCID.Sets.AllowDoorInteraction[type]) && tileSafely5.nactive() && (TileLoader.IsClosedDoor(tileSafely5) || tileSafely5.type == 388) && (Main.rand.Next(10) == 0 || flag)) {
 						if (Main.netMode != 1) {
 							if (WorldGen.OpenDoor(num20, num21 - 2, direction)) {
 								closeDoor = true;
@@ -40286,7 +_,12 @@
 			if (ai[0] == 5f) {
 				Point coords = (base.Bottom + Vector2.UnitY * -2f).ToTileCoordinates();
 				Tile tile = Main.tile[coords.X, coords.Y];
+
+				// #ModdedChairsForNPCs
+				/*
 				if (tile.type != 15 && tile.type != 497)
+				*/
+				if (!TileID.Sets.CanBeSatOnForNPCs[tile.type])
 					ai[1] = 0f;
 				else
 					Main.sittingManager.AddNPC(whoAmI, coords);
@@ -40465,6 +_,11 @@
 				num41 = 10f;
 			}
 
+			NPCLoader.TownNPCAttackStrength(this, damage: ref num37, knockback: ref knockBack);
+			NPCLoader.TownNPCAttackCooldown(this, cooldown: ref num40, randExtraCooldown: ref maxValue);
+			NPCLoader.TownNPCAttackProj(this, projType: ref num36, attackDelay: ref num39);
+			NPCLoader.TownNPCAttackProjSpeed(this, multiplier: ref num38, gravityCorrection: ref num41, randomOffset: ref num43);
+
 			if (Main.expertMode)
 				num37 = (int)((float)num37 * Main.GameModeInfo.TownNPCDamageMultiplier);
 
@@ -40472,20 +_,27 @@
 			velocity.X *= 0.8f;
 			ai[1] -= 1f;
 			localAI[3] += 1f;
+			// Patch note: num39 - attackDelay.
 			if (localAI[3] == (float)num39 && Main.netMode != 1) {
 				Vector2 vec = -Vector2.UnitY;
 				if (num11 == 1 && spriteDirection == 1 && num13 != -1)
 					vec = DirectionTo(Main.npc[num13].Center + new Vector2(0f, (0f - num41) * MathHelper.Clamp(Distance(Main.npc[num13].Center) / num42, 0f, 1f)));
 
+				// Patch note: num41 - gravityCorrection.
 				if (num11 == -1 && spriteDirection == -1 && num12 != -1)
 					vec = DirectionTo(Main.npc[num12].Center + new Vector2(0f, (0f - num41) * MathHelper.Clamp(Distance(Main.npc[num12].Center) / num42, 0f, 1f)));
 
 				if (vec.HasNaNs() || Math.Sign(vec.X) != spriteDirection)
 					vec = new Vector2(spriteDirection, -1f);
 
+				// Patch note: num38 - projectile speed multiplier.
 				vec *= num38;
+				// Patch note: num43 - projectile speed randomOffset.
 				vec += Utils.RandomVector2(Main.rand, 0f - num43, num43);
 				int num44 = 1000;
+				// Patch note: num36 - projType.
+				// Patch note: num37 - damage.
+				// Patch note: knockBack - knockBack.
 				num44 = ((type == 124) ? Projectile.NewProjectile(GetSpawnSource_ForProjectile(), base.Center.X + (float)(spriteDirection * 16), base.Center.Y - 2f, vec.X, vec.Y, num36, num37, knockBack, Main.myPlayer, 0f, whoAmI, townNpcVariationIndex) : ((type != 142) ? Projectile.NewProjectile(GetSpawnSource_ForProjectile(), base.Center.X + (float)(spriteDirection * 16), base.Center.Y - 2f, vec.X, vec.Y, num36, num37, knockBack, Main.myPlayer) : Projectile.NewProjectile(GetSpawnSource_ForProjectile(), base.Center.X + (float)(spriteDirection * 16), base.Center.Y - 2f, vec.X, vec.Y, num36, num37, knockBack, Main.myPlayer, 0f, Main.rand.Next(5))));
 				Main.projectile[num44].npcProj = true;
 				Main.projectile[num44].noDropItem = true;
@@ -40495,6 +_,8 @@
 
 			if (ai[1] <= 0f && 0 == 0) {
 				ai[0] = ((localAI[2] == 8f && flag13) ? 8 : 0);
+				// Patch note: num40 - cooldown.
+				// Patch note: maxValue - randExtraCooldown.
 				ai[1] = num40 + Main.rand.Next(maxValue);
 				ai[2] = 0f;
 				localAI[1] = (localAI[3] = num40 / 2 + Main.rand.Next(maxValue));
@@ -40509,7 +_,10 @@
 			int num49 = 0;
 			int maxValue2 = 0;
 			float knockBack2 = 0f;
+
+			//TML: int -> float.
-			int num50 = 0;
+			float num50 = 0;
+
 			bool flag24 = false;
 			float num51 = 0f;
 			if ((float)NPCID.Sets.AttackTime[type] == ai[1]) {
@@ -40674,6 +_,7 @@
 
 				if (localAI[3] > (float)num48) {
 					num48 = 48;
+					// Patch note: flag24 - inBetweenShots
 					flag24 = true;
 				}
 
@@ -40716,6 +_,12 @@
 				}
 			}
 
+			NPCLoader.TownNPCAttackStrength(this, damage: ref num46, knockback: ref knockBack2);
+			NPCLoader.TownNPCAttackCooldown(this, cooldown: ref num49, randExtraCooldown: ref maxValue2);
+			NPCLoader.TownNPCAttackProj(this, projType: ref num45, attackDelay: ref num48);
+			NPCLoader.TownNPCAttackProjSpeed(this, multiplier: ref num47, gravityCorrection: ref num50, randomOffset: ref num51);
+			NPCLoader.TownNPCAttackShoot(this, inBetweenShots: ref flag24);
+
 			if (Main.expertMode)
 				num46 = (int)((float)num46 * Main.GameModeInfo.TownNPCDamageMultiplier);
 
@@ -40723,17 +_,24 @@
 			velocity.X *= 0.8f;
 			ai[1] -= 1f;
 			localAI[3] += 1f;
+			// Patch note: num48 - attackDelay.
 			if (localAI[3] == (float)num48 && Main.netMode != 1) {
 				Vector2 vec2 = Vector2.Zero;
 				if (num52 != -1)
 					vec2 = DirectionTo(Main.npc[num52].Center + new Vector2(0f, -num50));
 
+				// Patch note: num50 - gravityCorrection.
 				if (vec2.HasNaNs() || Math.Sign(vec2.X) != spriteDirection)
 					vec2 = new Vector2(spriteDirection, 0f);
 
+				// Patch note: num47 - projectile speed multiplier.
 				vec2 *= num47;
+				// Patch note: num51 - projectile speed randomOffset.
 				vec2 += Utils.RandomVector2(Main.rand, 0f - num51, num51);
 				int num53 = 1000;
+				// Patch note: num45 - projType.
+				// Patch note: num46 - damage.
+				// Patch note: knockBack2 - knockback;
 				num53 = ((type != 227) ? Projectile.NewProjectile(GetSpawnSource_ForProjectile(), base.Center.X + (float)(spriteDirection * 16), base.Center.Y - 2f, vec2.X, vec2.Y, num45, num46, knockBack2, Main.myPlayer) : Projectile.NewProjectile(GetSpawnSource_ForProjectile(), base.Center.X + (float)(spriteDirection * 16), base.Center.Y - 2f, vec2.X, vec2.Y, num45, num46, knockBack2, Main.myPlayer, 0f, (float)Main.rand.Next(12) / 6f));
 				Main.projectile[num53].npcProj = true;
 				Main.projectile[num53].noDropItem = true;
@@ -40747,6 +_,8 @@
 
 			if (ai[1] <= 0f && 0 == 0) {
 				ai[0] = ((localAI[2] == 8f && flag13) ? 8 : 0);
+				// Patch note: num49 - cooldown.
+				// Patch note: maxValue2 - randExtraCooldown.
 				ai[1] = num49 + Main.rand.Next(maxValue2);
 				ai[2] = 0f;
 				localAI[1] = (localAI[3] = num49 / 2 + Main.rand.Next(maxValue2));
@@ -40851,6 +_,12 @@
 				knockBack3 = 3f;
 			}
 
+			NPCLoader.TownNPCAttackStrength(this, damage: ref num56, knockback: ref knockBack3);
+			NPCLoader.TownNPCAttackCooldown(this, cooldown: ref num59, randExtraCooldown: ref maxValue3);
+			NPCLoader.TownNPCAttackProj(this, projType: ref num55, attackDelay: ref num58);
+			NPCLoader.TownNPCAttackProjSpeed(this, multiplier: ref num57, gravityCorrection: ref num60, randomOffset: ref num63);
+			NPCLoader.TownNPCAttackMagic(this, auraLightMultiplier: ref num62);
+
 			if (Main.expertMode)
 				num56 = (int)((float)num56 * Main.GameModeInfo.TownNPCDamageMultiplier);
 
@@ -40858,20 +_,27 @@
 			velocity.X *= 0.8f;
 			ai[1] -= 1f;
 			localAI[3] += 1f;
+			// Patch note: num58 - attackDelay.
 			if (localAI[3] == (float)num58 && Main.netMode != 1) {
 				Vector2 vec4 = Vector2.Zero;
 				if (num64 != -1)
 					vec4 = DirectionTo(Main.npc[num64].Center + new Vector2(0f, (0f - num60) * MathHelper.Clamp(Distance(Main.npc[num64].Center) / num61, 0f, 1f)));
 
+				// Patch note: num60 - gravityCorrection.
 				if (vec4.HasNaNs() || Math.Sign(vec4.X) != spriteDirection)
 					vec4 = new Vector2(spriteDirection, 0f);
 
+				// Patch note: num57 - projectile speed multiplier.
 				vec4 *= num57;
+				// Patch note: num63 - projectile speed randomOffset.
 				vec4 += Utils.RandomVector2(Main.rand, 0f - num63, num63);
 				if (type == 108) {
 					int num65 = Utils.SelectRandom<int>(Main.rand, 1, 1, 1, 1, 2, 2, 3);
 					for (int num66 = 0; num66 < num65; num66++) {
 						Vector2 vector3 = Utils.RandomVector2(Main.rand, -3.4f, 3.4f);
+						// Patch note: num55 - projType.
+						// Patch note: num56 - damage.
+						// Patch note: knockBack3 - knockback.
 						int num67 = Projectile.NewProjectile(GetSpawnSource_ForProjectile(), base.Center.X + (float)(spriteDirection * 16), base.Center.Y - 2f, vec4.X + vector3.X, vec4.Y + vector3.Y, num55, num56, knockBack3, Main.myPlayer, 0f, 0f, townNpcVariationIndex);
 						Main.projectile[num67].npcProj = true;
 						Main.projectile[num67].noDropItem = true;
@@ -40918,12 +_,15 @@
 			}
 
 			if (num62 > 0f) {
+				// Patch note: num62 - auraLightMultiplier.
 				Vector3 vector6 = GetMagicAuraColor().ToVector3() * num62;
 				Lighting.AddLight(base.Center, vector6.X, vector6.Y, vector6.Z);
 			}
 
 			if (ai[1] <= 0f && 0 == 0) {
 				ai[0] = ((localAI[2] == 8f && flag13) ? 8 : 0);
+				// Patch note: num59 - cooldown.
+				// Patch note: maxValue3 - randExtraCooldown.
 				ai[1] = num59 + Main.rand.Next(maxValue3);
 				ai[2] = 0f;
 				localAI[1] = (localAI[3] = num59 / 2 + Main.rand.Next(maxValue3));
@@ -40985,6 +_,10 @@
 				num76 = 3f;
 			}
 
+			NPCLoader.TownNPCAttackStrength(this, damage: ref num75, knockback: ref num76);
+			NPCLoader.TownNPCAttackCooldown(this, cooldown: ref num74, randExtraCooldown: ref maxValue4);
+			NPCLoader.TownNPCAttackSwing(this, itemWidth: ref num77, itemHeight: ref num78);
+
 			if (Main.expertMode)
 				num75 = (int)((float)num75 * Main.GameModeInfo.TownNPCDamageMultiplier);
 
@@ -40992,6 +_,8 @@
 			velocity.X *= 0.8f;
 			ai[1] -= 1f;
 			if (Main.netMode != 1) {
+				// Patch note: num77 - attack swing itemWidth.
+				// Patch note: num78 - attack swing itemHeight.
 				Tuple<Vector2, float> swingStats = GetSwingStats(NPCID.Sets.AttackTime[type] * 2, (int)ai[1], spriteDirection, num77, num78);
 				Rectangle itemRectangle = new Rectangle((int)swingStats.Item1.X, (int)swingStats.Item1.Y, num77, num78);
 				if (spriteDirection == -1)
@@ -41003,6 +_,8 @@
 				for (int num79 = 0; num79 < 200; num79++) {
 					NPC nPC2 = Main.npc[num79];
 					if (nPC2.active && nPC2.immune[myPlayer] == 0 && !nPC2.dontTakeDamage && !nPC2.friendly && nPC2.damage > 0 && itemRectangle.Intersects(nPC2.Hitbox) && (nPC2.noTileCollide || Collision.CanHit(position, width, height, nPC2.position, nPC2.width, nPC2.height))) {
+						// Patch note: num75 - damage.
+						// Patch note: num76 - knockback.
 						nPC2.StrikeNPCNoInteraction(num75, num76, spriteDirection);
 						if (Main.netMode != 0)
 							NetMessage.SendData(28, -1, -1, null, num79, num75, num76, spriteDirection);
@@ -41043,6 +_,8 @@
 
 				if (!flag25) {
 					ai[0] = ((localAI[2] == 8f && flag13) ? 8 : 0);
+					// Patch note: num74 - cooldown.
+					// Patch note: maxValue4 - randExtraCooldown.
 					ai[1] = num74 + Main.rand.Next(maxValue4);
 					ai[2] = 0f;
 					localAI[1] = (localAI[3] = num74 / 2 + Main.rand.Next(maxValue4));
@@ -41267,15 +_,29 @@
 
 				if (flag30) {
 					Tile tile2 = Main.tile[point.X, point.Y];
+
+					// #ModdedChairsForNPCs
+					/*
 					flag30 = tile2.type == 15 || tile2.type == 497;
+					*/
+					flag30 = TileID.Sets.CanBeSatOnForNPCs[tile2.type];
+
 					if (flag30 && tile2.type == 15 && tile2.frameY >= 1080 && tile2.frameY <= 1098)
 						flag30 = false;
 
 					if (flag30) {
 						ai[0] = 5f;
 						ai[1] = 900 + Main.rand.Next(10800);
+
+						// #ModdedChairsForNPCs
+						SitDown(point, out int targetDirection, out var bottom);
+						/*
 						direction = ((tile2.frameX != 0) ? 1 : (-1));
 						base.Bottom = new Vector2(point.X * 16 + 8 + 2 * direction, point.Y * 16 + 16);
+						*/
+						direction = targetDirection;
+						base.Bottom = bottom;
+
 						velocity = Vector2.Zero;
 						localAI[3] = 0f;
 						netUpdate = true;
@@ -44814,7 +_,11 @@
 				Main.tile[num194 - direction, num195 + 1] = new Tile();
 
 			Main.tile[num194, num195 + 1].halfBrick();
+
+			/*
 			if (Main.tile[num194, num195 - 1].nactive() && (Main.tile[num194, num195 - 1].type == 10 || Main.tile[num194, num195 - 1].type == 388) && flag8) {
+			*/
+			if (Main.tile[num194, num195 - 1].nactive() && (TileLoader.IsClosedDoor(Main.tile[num194, num195 - 1]) || Main.tile[num194, num195 - 1].type == 388) && flag8) {
 				ai[2] += 1f;
 				ai[3] = 0f;
 				if (ai[2] >= 60f) {
@@ -44853,7 +_,7 @@
 								NetMessage.SendData(17, -1, -1, null, 0, num194, num195 - 1);
 						}
 						else {
-							if (Main.tile[num194, num195 - 1].type == 10) {
+							if (TileLoader.IsClosedDoor(Main.tile[num194, num195 - 1])) {
 								bool flag26 = WorldGen.OpenDoor(num194, num195 - 1, direction);
 								if (!flag26) {
 									ai[3] = num56;
@@ -45741,9 +_,12 @@
 						return 58;
 				}
 			case 2:
+				return Main.rand.Next(System.Linq.Enumerable.ToList(ItemID.Sets.OreDropsFromSlime.Keys)); // TML
+				/*
 				if (Main.rand.Next(2) == 0)
 					return Main.rand.Next(11, 15);
 				return Main.rand.Next(699, 703);
+				*/
 			default:
 				switch (Main.rand.Next(3)) {
 					case 0:
@@ -46035,7 +_,7 @@
 							Tile tileSafely = Framing.GetTileSafely(i, j);
 							bool flag2 = tileSafely.active() && Main.tileSolid[tileSafely.type] && !Main.tileFrameImportant[tileSafely.type];
 							if (flag && flag2) {
-								int num43 = WorldGen.KillTile_GetTileDustAmount(fail: true, tileSafely);
+								int num43 = WorldGen.KillTile_GetTileDustAmount(true, tileSafely, i, j);
 								for (int k = 0; k < num43; k++) {
 									Dust obj = Main.dust[WorldGen.KillTile_MakeTileDust(i, j, tileSafely)];
 									obj.velocity.Y -= 3f + (float)num42 * 1.5f;
@@ -46640,7 +_,7 @@
 		bool flag21 = false;
 		bool flag22 = false;
 		bool flag23 = false;
-		LegacySoundStyle style = null;
+		SoundStyle? style = null; // LegacySoundStyle -> SoundStyle
 		int num22 = 0;
 		bool flag24 = false;
 		float num23 = 1f;
@@ -47492,8 +_,13 @@
 
 		if (!flag20) {
 			if (ai[3] < (float)num21 && flag21) {
+				/*
 				if (num22 > 0 && Main.rand.Next(num22) == 0)
 					SoundEngine.PlayTrackedSound(style, base.Center);
+				*/
+
+				if (num22 > 0 && Main.rand.Next(num22) == 0 && style.HasValue)
+					SoundEngine.PlayTrackedSound(style.Value, base.Center);
 
 				bool hasValidTarget = HasValidTarget;
 				nPCTargetingMethod(this, faceTarget: true, null);
@@ -47671,7 +_,7 @@
 			Tile tileSafely4 = Framing.GetTileSafely(num66, num67 - 1);
 			Tile tileSafely5 = Framing.GetTileSafely(num66, num67 - 2);
 			Tile tileSafely6 = Framing.GetTileSafely(num66, num67 - 3);
-			if (flag8 && tileSafely4.nactive() && (tileSafely4.type == 10 || tileSafely4.type == 388)) {
+			if (flag8 && tileSafely4.nactive() && (TileLoader.IsClosedDoor(tileSafely4) || tileSafely4.type == 388)) {
 				ai[0] += 1f;
 				ai[3] = 0f;
 				if (ai[0] >= 60f) {
@@ -47701,7 +_,7 @@
 								NetMessage.SendData(17, -1, -1, null, 0, num66, num67 - 1);
 						}
 						else {
-							if (tileSafely4.type == 10) {
+							if (TileLoader.IsClosedDoor(tileSafely4)) {
 								bool flag38 = WorldGen.OpenDoor(num66, num67 - 1, direction);
 								if (!flag38) {
 									ai[3] = num21;
@@ -49728,6 +_,10 @@
 		if (type == 20 && townNpcVariationIndex == 1)
 			return false;
 
+		if (!NPCLoader.UsesPartyHat(this)) {
+			return false;
+		}
+
 		if (ForcePartyHatOn)
 			return true;
 
@@ -49782,6 +_,11 @@
 			num = TextureAssets.Npc[type].Height() / Main.npcFrameCount[type];
 		}
 
+		NPCLoader.FindFrame(this, num);
+	}
+
+	public void VanillaFindFrame(int num, bool isLikeATownNPC, int type)
+	{
 		int num2 = 0;
 		if (aiAction == 0)
 			num2 = ((velocity.Y < 0f) ? 2 : ((velocity.Y > 0f) ? 3 : ((velocity.X != 0f) ? 1 : 0)));
@@ -51387,7 +_,7 @@
 			case 684: {
 				int num236 = (isLikeATownNPC ? NPCID.Sets.ExtraFramesCount[type] : 0);
 				bool flag11 = NPCID.Sets.IsTownSlime[type];
-				if (false && !Main.dedServ && TownNPCProfiles.Instance.GetProfile(type, out var profile)) {
+				if (false && !Main.dedServ && TownNPCProfiles.Instance.GetProfile(this, out var profile)) {
 					Asset<Texture2D> textureNPCShouldUse = profile.GetTextureNPCShouldUse(this);
 					if (textureNPCShouldUse.IsLoaded) {
 						num = textureNPCShouldUse.Height() / Main.npcFrameCount[type];
@@ -58083,7 +_,13 @@
 				if (Main.tile[x, y].type == 467)
 					number2 = 5;
 
+				if (Main.tile[x, y].type >= TileID.Count)
+					number2 = 101;
+
+				/*
 				NetMessage.SendData(34, -1, -1, null, number2, x, y, 0f, number);
+				*/
+				NetMessage.SendData(34, -1, -1, null, number2, x, y, 0f, number, Main.tile[x, y].type, 0);
 				NetMessage.SendTileSquare(-1, x, y, 3);
 			}
 
@@ -58438,6 +_,9 @@
 		if (!active || DoesntDespawnToInactivity())
 			return;
 
+		if (!NPCLoader.CheckActive(this))
+			return;
+
 		if (townNPC) {
 			AddIntoPlayersTownNPCSlots();
 			return;
@@ -58518,7 +_,7 @@
 		if (timeLeft <= 0)
 			flag2 = false;
 
-		if (!flag2 && Main.netMode != 1) {
+		if (!flag2 && Main.netMode != 1 && !NPCLoader.SavesAndLoads(this)) {
 			noSpawnCycle = true;
 			active = false;
 			if (Main.netMode == 2) {
@@ -58650,6 +_,9 @@
 			}
 		}
 
+		if (!NPCLoader.CheckDead(this))
+			return;
+
 		noSpawnCycle = true;
 		if (townNPC && type != 37 && type != 453) {
 			if (Main.netMode != 2)
@@ -58695,13 +_,14 @@
 		if (townNPC && Main.netMode != 1 && homeless && WorldGen.prioritizedTownNPCType == type)
 			WorldGen.prioritizedTownNPCType = 0;
 
-		LegacySoundStyle legacySoundStyle = DeathSound;
+		var legacySoundStyle = DeathSound;
 		if (type == 229 && IsShimmerVariant)
 			legacySoundStyle = SoundID.NPCDeath6;
 
 		if (legacySoundStyle != null)
 			SoundEngine.PlaySound(legacySoundStyle, position);
 
+		if (NPCLoader.SpecialOnKill(this)) { } else
 		if (type == 13 || type == 14 || type == 15) {
 			DropEoWLoot();
 		}
@@ -58799,6 +_,15 @@
 		}
 	}
 
+	/// <summary>
+	/// Gets the <see cref="InvasionID"/> associated with the given NPC type (<see cref="NPC.type"/>).
+	/// </summary>
+	/// <param name="npcID">The NPC type to check.</param>
+	/// <returns>
+	/// <c>0</c> for NPCs not affiliated with any invasion.
+	/// <br/> A positive <see cref="InvasionID"/> for NPCs affiliated with standard events, such as the Goblin Army.
+	/// <br/> A negative <see cref="InvasionID"/> for NPCs affiliated with a wave-based event, such as the Pumpkin Moon. Wave-based events are prefixed with "Cached" in <see cref="InvasionID"/>.
+	/// </returns>
 	public static int GetNPCInvasionGroup(int npcID)
 	{
 		int result = 0;
@@ -59211,7 +_,7 @@
 
 	public static void ResetKillCount()
 	{
-		for (int i = 0; i < NPCID.Count; i++) {
+		for (int i = 0; i < killCount.Length; i++) {
 			killCount[i] = 0;
 		}
 	}
@@ -59279,7 +_,7 @@
 
 	public void NPCLoot()
 	{
-		if (Main.netMode == 1 || type >= NPCID.Count || (Main.getGoodWorld && !downedBoss3 && (type == 31 || type == 294 || type == 296 || type == 295 || type == 32 || type == 34 || type == 71)))
+		if (Main.netMode == 1 || (Main.getGoodWorld && !downedBoss3 && (type == 31 || type == 294 || type == 296 || type == 295 || type == 32 || type == 34 || type == 71)))
 			return;
 
 		Player closestPlayer = Main.player[Player.FindClosest(position, width, height)];
@@ -59296,9 +_,15 @@
 		if ((type == 23 && Main.hardMode) || (SpawnedFromStatue && NPCID.Sets.NoEarlymodeLootWhenSpawnedFromStatue[type] && !Main.hardMode) || (SpawnedFromStatue && NPCID.Sets.StatueSpawnedDropRarity[type] != -1f && (Main.rand.NextFloat() >= NPCID.Sets.StatueSpawnedDropRarity[type] || !AnyInteractions())))
 			return;
 
+		if (!NPCLoader.PreKill(this))
+			return;
+
 		bool num = downedMechBoss1 && downedMechBoss2 && downedMechBoss3;
 		DoDeathEvents_BeforeLoot(closestPlayer);
 		NPCLoot_DropItems(closestPlayer);
+
+		NPCLoader.OnKill(this);
+
 		DoDeathEvents(closestPlayer);
 		if (!num && downedMechBoss1 && downedMechBoss2 && downedMechBoss3 && Main.hardMode) {
 			if (Main.netMode == 0)
@@ -59348,7 +_,8 @@
 		WoFKilledToday = false;
 	}
 
-	private void DoDeathEvents_DropBossPotionsAndHearts()
+	//TML: Added 'typeName' parameter.
+	private void DoDeathEvents_DropBossPotionsAndHearts(ref string typeName)
 	{
 		int stack = Main.rand.Next(5, 16);
 		int num = 28;
@@ -59377,6 +_,8 @@
 		else if (type == 398)
 			num = 3544;
 
+		NPCLoader.BossLoot(this, ref typeName, ref num);
+
 		Item.NewItem(GetItemSource_Loot(), (int)position.X, (int)position.Y, width, height, num, stack);
 		int num2 = Main.rand.Next(5) + 5;
 		for (int i = 0; i < num2; i++) {
@@ -59394,7 +_,8 @@
 		}
 	}
 
+	//TML: Added 'typeName' parameter.
-	private void DoDeathEvents_CelebrateBossDeath()
+	private void DoDeathEvents_CelebrateBossDeath(string typeName)
 	{
 		if (type == 125 || type == 126) {
 			if (Main.netMode == 0)
@@ -59409,7 +_,7 @@
 				ChatHelper.BroadcastChatMessage(NetworkText.FromKey("Announcement.HasBeenDefeated_Single", NetworkText.FromKey("Enemies.MoonLord")), new Color(175, 75, 255));
 		}
 		else if (Main.netMode == 0) {
-			Main.NewText(Language.GetTextValue("Announcement.HasBeenDefeated_Single", TypeName), 175, 75);
+			Main.NewText(Language.GetTextValue("Announcement.HasBeenDefeated_Single", typeName), 175, 75);
 		}
 		else if (Main.netMode == 2) {
 			ChatHelper.BroadcastChatMessage(NetworkText.FromKey("Announcement.HasBeenDefeated_Single", GetTypeNetName()), new Color(175, 75, 255));
@@ -59806,8 +_,11 @@
 		}
 
 		if (boss) {
+			// Added by TML.
+			string typeName = TypeName;
+
-			DoDeathEvents_DropBossPotionsAndHearts();
+			DoDeathEvents_DropBossPotionsAndHearts(ref typeName);
-			DoDeathEvents_CelebrateBossDeath();
+			DoDeathEvents_CelebrateBossDeath(typeName);
 			if (Main.netMode == 2)
 				NetMessage.SendData(7);
 		}
@@ -59945,6 +_,7 @@
 		}
 	}
 
+	/*
 	public static int GetStackForSlimeItemDrop(int item)
 	{
 		int num = 1;
@@ -59978,6 +_,7 @@
 
 		return num;
 	}
+	*/
 
 	public bool ExcludedFromDeathTally()
 	{
@@ -60090,7 +_,8 @@
 		return false;
 	}
 
+	// Made internal, modders should use NPC.CheckCatchNPC instead.
-	public static void CatchNPC(int i, int who = -1)
+	internal static void CatchNPC(int i, int who = -1)
 	{
 		if (!Main.npc[i].active)
 			return;
@@ -60114,8 +_,14 @@
 				NetMessage.SendData(106, -1, -1, null, (int)vector.X, vector.Y);
 			}
 			else {
+				/*
 				new Item().SetDefaults(Main.npc[i].catchItem);
 				Item.NewItem(GetSpawnSource_NPCCatch(who), (int)Main.player[who].Center.X, (int)Main.player[who].Center.Y, 0, 0, Main.npc[i].catchItem, 1, noBroadcast: false, 0, noGrabDelay: true);
+				*/
+				int itemWhoAmI = Item.NewItem(GetSpawnSource_NPCCatch(who, Main.npc[i]), (int)Main.player[who].Center.X, (int)Main.player[who].Center.Y, 0, 0, Main.npc[i].catchItem, 1, true, 0, true, false);
+
+				NetMessage.SendData(MessageID.SyncItem, -1, -1, null, itemWhoAmI, 1f); // NewItem above changed to noBroadcast, number2 is 1 for noGrabDelay effect.
+
 				Main.npc[i].active = false;
 				NetMessage.SendData(23, -1, -1, null, i);
 			}
@@ -60261,7 +_,7 @@
 		if (Main.netMode == 1) {
 			NetMessage.SendData(71, -1, -1, null, x, y, Type, Style);
 		}
-		else if (Type >= 0 && Type < NPCID.Count && (Main.npcCatchable[Type] || who == Main.myPlayer) && CanReleaseNPCs(who)) {
+		else if (Type >= 0 && (Main.npcCatchable[Type] || who == Main.myPlayer) && CanReleaseNPCs(who)) {
 			switch (Type) {
 				case 583:
 				case 584:
@@ -60465,8 +_,8 @@
 		if (tile == null || tile2 == null)
 			return false;
 
-		if (tile.wall < 0 || tile.wall >= WallID.Count || !wallTypes[tile.wall]) {
-			if (tile2.wall >= 0 && tile2.wall < WallID.Count)
+		if (tile.wall < 0 || !wallTypes[tile.wall]) {
+			if (tile2.wall >= 0)
 				return wallTypes[tile2.wall];
 
 			return false;
@@ -60513,6 +_,8 @@
 			}
 		}
 
+		NPCSpawnInfo spawnInfo = new NPCSpawnInfo();
+
 		float num6 = (int)((float)defaultMaxSpawns * (2f + 0.3f * (float)num4));
 		for (int k = 0; k < 255; k++) {
 			if (!Main.player[k].active || Main.player[k].dead)
@@ -60535,6 +_,7 @@
 			bool flag11 = false;
 			bool flag12 = false;
 			bool flag13 = false;
+			// Patch note: flag14 is used below.
 			bool flag14 = downedPlantBoss && Main.hardMode;
 			bool isItAHappyWindyDay = Main.IsItAHappyWindyDay;
 			if (Main.player[k].active && Main.invasionType > 0 && Main.invasionDelay == 0 && Main.invasionSize > 0 && ((double)Main.player[k].position.Y < Main.worldSurface * 16.0 + (double)sHeight || Main.remixWorld)) {
@@ -60555,14 +_,17 @@
 			}
 
 			if (Main.player[k].ZoneTowerSolar || Main.player[k].ZoneTowerNebula || Main.player[k].ZoneTowerVortex || Main.player[k].ZoneTowerStardust)
+				// Patch note: flag6 - Invasion.
 				flag6 = true;
 
 			int num8 = (int)(Main.player[k].position.X + (float)(Main.player[k].width / 2)) / 16;
 			int num9 = (int)(Main.player[k].position.Y + (float)(Main.player[k].height / 2)) / 16;
 			if (Main.wallHouse[Main.tile[num8, num9].wall])
+				//Patch note: flag5 - playerSafe
 				flag5 = true;
 
 			if (Main.tile[num8, num9].wall == 87)
+				//Patch note: flag4 - Lihzahrd
 				flag4 = true;
 
 			flag2 = false;
@@ -60921,12 +_,16 @@
 					}
 					else {
 						if (!Main.expertMode || Main.rand.Next(30) != 0)
+							// Patch note: flag12 - playerInTown?
+							//TODO: Looks wrong, needs confirmation.
 							flag12 = true;
 
 						maxSpawns = (int)((double)(float)maxSpawns * 0.6);
 					}
 				}
 			}
+
+			NPCLoader.EditSpawnRate(Main.player[k], ref spawnRate, ref maxSpawns);
 
 			bool flag15 = false;
 			if (Main.player[k].active && !Main.player[k].dead && Main.player[k].nearbyActiveNPCs < (float)maxSpawns && Main.rand.Next(spawnRate) == 0) {
@@ -60952,6 +_,8 @@
 					safeRangeY += (int)((double)(sHeight / 16) * 0.5 / (double)num11);
 				}
 
+				NPCLoader.EditSpawnRange(Main.player[k], ref spawnRangeX, ref spawnRangeY, ref safeRangeX, ref safeRangeY);
+
 				int num12 = (int)(Main.player[k].position.X / 16f) - spawnRangeX;
 				int num13 = (int)(Main.player[k].position.X / 16f) + spawnRangeX;
 				int num14 = (int)(Main.player[k].position.Y / 16f) - spawnRangeY;
@@ -60984,6 +_,7 @@
 							num = num20;
 							num2 = num21;
 							flag2 = true;
+							// Patch note: flag3 - Sky
 							flag3 = true;
 						}
 						else if (!flag6 && (double)num21 < Main.worldSurface * 0.44999998807907104 && !flag12 && Main.hardMode && Main.rand.Next(10) == 0) {
@@ -61037,16 +_,19 @@
 											flag2 = false;
 											break;
 										}
+										// Extra patch context.
 
 										if (Main.tile[num26, num27].lava()) {
 											flag2 = false;
 											break;
 										}
+										// Extra patch context.
 									}
 								}
 							}
 
 							if (num >= num16 && num <= num17)
+								// Patch note: flag15 - safeRangeX
 								flag15 = true;
 						}
 					}
@@ -61076,17 +_,25 @@
 						flag2 = false;
 
 					if (Main.tile[num, num2 - 1].honey())
+						// Patch note: flag8 - Honey
 						flag8 = true;
 					else
+						// Patch note: flag7 - Water
 						flag7 = true;
 				}
 
 				int num29 = (int)Main.player[k].Center.X / 16;
 				int num30 = (int)(Main.player[k].Bottom.Y + 8f) / 16;
+
+				spawnInfo.PlayerFloorX = num29;
+				spawnInfo.PlayerFloorY = num30;
+
 				if (Main.tile[num, num2].type == 367) {
+					// Patch note: flag10 - Marble
 					flag10 = true;
 				}
 				else if (Main.tile[num, num2].type == 368) {
+					// Patch note: flag9 - Granite
 					flag9 = true;
 				}
 				else if (Main.tile[num29, num30].type == 367) {
@@ -61175,6 +_,7 @@
 						for (int num40 = num - num39; num40 < num + num39; num40++) {
 							for (int num41 = num2 - num39; num41 < num2 + num39; num41++) {
 								if (Main.tile[num40, num41].wall == 62)
+									// Patch note: flag11 - Spider wall
 									flag11 = true;
 							}
 						}
@@ -61195,6 +_,7 @@
 						for (int num45 = num - num44; num45 < num + num44; num45++) {
 							for (int num46 = num2 - num44; num46 < num2 + num44; num46++) {
 								if (WallID.Sets.AllowsUndergroundDesertEnemiesToSpawn[Main.tile[num45, num46].wall])
+									// Patch note: flag13 - Desert cave
 									flag13 = true;
 							}
 						}
@@ -61258,9 +_,37 @@
 			}
 
 			num49 = SpawnNPC_TryFindingProperGroundTileType(num49, num, num2);
+
+			//TML: Fill NPCSpawnInfo
+			spawnInfo.SpawnTileX = num;
+			spawnInfo.SpawnTileY = num2;
+			spawnInfo.SpawnTileType = num3;
+			spawnInfo.Player = Main.player[k];
+			spawnInfo.Sky = flag3;
+			spawnInfo.Lihzahrd = flag4;
+			spawnInfo.PlayerSafe = flag5;
+			spawnInfo.Invasion = flag6;
+			spawnInfo.Water = flag7;
+			spawnInfo.Granite = flag9;
+			spawnInfo.Marble = flag10;
+			spawnInfo.SpiderCave = flag11;
+			spawnInfo.PlayerInTown = flag12;
+			spawnInfo.DesertCave = flag13;
+			//spawnInfo.PlanteraDefeated = flag14;
+			spawnInfo.SafeRangeX = flag15;
+
 			int newNPC = 200;
 			int cattailX;
 			int cattailY;
+
+			int? spawnChoice = NPCLoader.ChooseSpawn(spawnInfo);
+			if (!spawnChoice.HasValue)
+				return;
+
+			int spawn = spawnChoice.Value;
+			if (spawn != 0)
+				goto endVanillaSpawn;
+
 			if (Main.player[k].ZoneTowerNebula) {
 				bool flag25 = true;
 				int num51 = 0;
@@ -63243,7 +_,11 @@
 						int num109 = Main.rand.Next(7);
 						int num110 = 12;
 						int maxValue4 = 20;
+
+						/*
 						if (Main.player[k].statLifeMax <= 100) {
+						*/
+						if (Main.player[k].ConsumedLifeCrystals == 0) {
 							num110 = 5;
 							num110 -= Main.CurrentFrameFlags.ActivePlayersCount / 2;
 							if (num110 < 2)
@@ -63539,6 +_,11 @@
 				}
 			}
 
+			endVanillaSpawn:
+
+			if (spawn != 0)
+				newNPC = NPCLoader.SpawnNPC(spawn, num, num2);
+
 			if (Main.npc[newNPC].type == 1 && Main.player[k].RollLuck(180) == 0)
 				Main.npc[newNPC].SetDefaults(-4);
 
@@ -64272,6 +_,20 @@
 			ChatHelper.BroadcastChatMessage(NetworkText.FromKey("Announcement.HasAwoken", Main.npc[num].GetTypeNetName()), new Color(175, 75, 255));
 	}
 
+	/// <summary>
+	/// Spawns an NPC into the game world with the given type. This method should not be called on multiplayer clients. The X and Y parameters dictate the centered spawn position. ai0, ai1, ai2, and ai3 will initialize the NPC.ai[] array with the supplied values. This can be used to pass in information to the NPC. The NPC AI code will have to be written to utilize those values. Target can be set to a Player.whoAmI to have the NPC targetting a specific Player immediately on spawn. Start can be used to ensure that an NPC spawns in a slot after an existing NPC. This can be used to ensure that the spawned NPC draws behind an existing NPC. This is useful for bosses that spawn minions. The return value is the index of the spawned NPC within the <see cref="Main.npc"/> array.
+	/// </summary>
+	/// <param name="source"></param>
+	/// <param name="X"></param>
+	/// <param name="Y"></param>
+	/// <param name="Type">Either an <see cref="NPCID"/> entry or <see cref="ModContent.NPCType{T}"/>, for example <see cref="NPCID.BabySlime"/> or ModContent.NPCType&lt;MyModNPC&gt;()</param>
+	/// <param name="Start"></param>
+	/// <param name="ai0"></param>
+	/// <param name="ai1"></param>
+	/// <param name="ai2"></param>
+	/// <param name="ai3"></param>
+	/// <param name="Target"></param>
+	/// <returns></returns>
 	public static int NewNPC(IEntitySource source, int X, int Y, int Type, int Start = 0, float ai0 = 0f, float ai1 = 0f, float ai2 = 0f, float ai3 = 0f, int Target = 255)
 	{
 		if (Main.getGoodWorld && Main.rand.Next(3) != 0) {
@@ -64305,6 +_,8 @@
 					ChatHelper.BroadcastChatMessage(NetworkText.FromKey("Announcement.HasAwoken", Main.npc[availableNPCSlot].GetTypeNetName()), new Color(175, 75, 255));
 			}
 
+			NPCLoader.OnSpawn(Main.npc[availableNPCSlot], source);
+
 			return availableNPCSlot;
 		}
 
@@ -64313,7 +_,7 @@
 
 	private static int GetAvailableNPCSlot(int Type, int startIndex)
 	{
-		bool num = Type == 222 || Type == 245;
+		bool num = Type >= 0 && NPCID.Sets.SpawnFromLastEmptySlot[Type];
 		int t = 200;
 		int num2 = 1;
 		if (num) {
@@ -64338,9 +_,10 @@
 	private static void GiveTownUniqueDataToNPCsThatNeedIt(int Type, int nextNPC)
 	{
 		NPC nPC = Main.npc[nextNPC];
-		if (nPC.isLikeATownNPC) {
-			nPC.GivenName = getNewNPCName(Type);
-			if (TownNPCProfiles.Instance.GetProfile(Type, out var profile)) {
+		// if (nPC.isLikeATownNPC) {
+		if (nPC.isLikeATownNPC || Type >= 0 && NPCID.Sets.SpawnsWithCustomName[Type]) {
+			nPC.GivenName = nPC.getNewNPCName();
+			if (TownNPCProfiles.Instance.GetProfile(nPC, out var profile)) {
 				nPC.townNpcVariationIndex = profile.RollVariation();
 				nPC.GivenName = profile.GetNameForVariant(nPC);
 			}
@@ -64385,7 +_,7 @@
 
 	public bool RerollVariation()
 	{
-		if (!TownNPCProfiles.Instance.GetProfile(type, out var profile))
+		if (!TownNPCProfiles.Instance.GetProfile(this, out var profile))
 			return false;
 
 		int num = townNpcVariationIndex;
@@ -64574,6 +_,8 @@
 		}
 	}
 
+	// Moved to AddStatsToDamageCalculation
+	/*
 	public int checkArmorPenetration(int armorPenetration, float armorPenetrationPercent)
 	{
 		if (ichor)
@@ -64591,26 +_,120 @@
 
 		return armorPenetration / 2;
 	}
+	*/
 
-	public double StrikeNPCNoInteraction(int Damage, float knockBack, int hitDirection, bool crit = false, bool noEffect = false, bool fromNet = false)
+	internal int StrikeNPCNoInteraction(int Damage, float knockBack, int hitDirection)
 	{
+		/*
 		if (Main.netMode == 0)
 			ignorePlayerInteractions++;
-
+		*/
-		return StrikeNPC(Damage, knockBack, hitDirection, crit, noEffect, fromNet);
+		return StrikeNPC(Damage, knockBack, hitDirection, noPlayerInteraction: true);
 	}
 
-	public double StrikeNPC(int Damage, float knockBack, int hitDirection, bool crit = false, bool noEffect = false, bool fromNet = false)
+	internal int StrikeNPC(int Damage, float knockBack, int hitDirection, bool crit = false, bool fromNet = false, bool noPlayerInteraction = false)
+	{
+		return StrikeNPC(CalculateStrikeFromLegacyValues(Damage, knockBack, hitDirection, crit), fromNet, noPlayerInteraction);
+	}
+
+	internal HitInfo CalculateStrikeFromLegacyValues(int Damage, float knockBack, int hitDirection, bool crit)
+	{
+		HitInfo hit;
+		if (Damage == 9999) {
+			hit = new HitInfo {
+				DamageType = DamageClass.Default,
+				SourceDamage = Damage,
+				Damage = 0,
+				Crit = crit,
+				KnockBack = knockBack,
+				HitDirection = hitDirection,
+				InstantKill = true
+			};
+		}
+		else {
+			var modifiers = GetIncomingStrikeModifiers(DamageClass.Default, hitDirection, ignoreArmorDebuffs: true);
+			hit = modifiers.ToHitInfo(Damage, crit, knockBack, damageVariation: false);
+		}
+
+		NetMessage.SetLegacyStrike(hit);
+		return hit;
+	}
+
+	public HitModifiers GetIncomingStrikeModifiers(DamageClass damageType, int hitDirection, bool ignoreArmorDebuffs = false)
+	{
+		var modifiers = new HitModifiers() with {
+			DamageType = damageType,
+			HitDirection = hitDirection,
+			SuperArmor = SuperArmor
+		};
+
+		modifiers.FinalDamage *= takenDamageMultiplier;
+
+		modifiers.Defense.Base += defense;
+		if (!ignoreArmorDebuffs) {
+			if (ichor)
+				modifiers.Defense.Flat -= 15;
+
+			if (betsysCurse)
+				modifiers.Defense.Flat -= 40;
+		}
+
+		if (onFire2)
+			modifiers.Knockback += 0.1f;
+
+		modifiers.Knockback *= knockBackResist;
+
+		NPCLoader.ModifyIncomingHit(this, ref modifiers);
+		return modifiers;
+	}
+
+	/// <summary>
+	/// Runs <see cref="NPCLoader.ModifyIncomingHit"/> hooks and and does the full damage calculations. <br/>
+	/// The result <see cref="HitInfo.Damage"/> will contain the health the NPC will lose when applied. <br/>
+	/// </summary>
+	/// <param name="damage">The damage to deal to the NPC, before modifications, defense, resistances etc</param>
+	/// <param name="hitDirection">The hit direction of the resulting strike (1 or -1)</param>
+	/// <param name="crit">Defaults to false</param>
+	/// <param name="knockBack">Defaults to 0</param>
+	/// <param name="damageType">Defaults to <see cref="DamageClass.Default"/></param>
+	/// <param name="damageVariation">Whether to apply damage variation. Defaults to false.</param>
+	/// <param name="luck">Luck modifier to produce weight damagevariation towards higher (positive) or lower (negative) values. Defaults to 0</param>
+	/// <returns>A <see cref="HitInfo"/> for use with <see cref="StrikeNPC(HitInfo, bool, bool)"/> and <see cref="NetMessage.SendStrikeNPC"/></returns>
+	public HitInfo SimpleStrike(int damage, int hitDirection, bool crit = false, float knockBack = 0f, DamageClass damageType = null, bool damageVariation = false, float luck = 0) {
+		return GetIncomingStrikeModifiers(damageType, hitDirection).ToHitInfo(damage, crit, knockBack, damageVariation, luck);
+	}
+
+	/// <summary>
+	/// Directly deals damage to the NPC, spawns combat text, plays hit sound, deals knockback based on the provided <see cref="HitInfo"/><br/>
+	/// Calls <see cref="HitEffect(HitInfo)"/> and associated hooks after dealing damage.<br/>
+	/// Calls <see cref="checkDead"/><br/>
+	/// Does not automatically send packets. Use <see cref="NetMessage.SendStrikeNPC(NPC, in HitInfo, int)"/> to synchronize hits.
+	/// </summary>
+	/// <param name="hit">The parameters of the hit. Normally obtained via <see cref="NPC.HitModifiers"/> or <see cref="SimpleStrike"/></param>
+	/// <param name="fromNet">true if this strike came from another client over the network. Just changes the combat text to be darker in color.</param>
+	/// <param name="noPlayerInteraction">Prevents <see cref="PlayerInteraction(int)"/> from being called in singleplayer. In multiplayer, player interaction is handled by the server.</param>
+	/// <returns>The actual health lost by the NPC. Normally this is <see cref="HitInfo.Damage"/> but it is capped at the current health of the NPC, and represents the actual damge dealt in the case of <see cref="HitInfo.InstantKill"/> </returns>
+	public int StrikeNPC(HitInfo hit, bool fromNet = false, bool noPlayerInteraction = false)
 	{
 		bool flag = Main.netMode == 0;
+		/*
 		if (flag && ignorePlayerInteractions > 0) {
 			ignorePlayerInteractions--;
 			flag = false;
 		}
+		*/
+		flag &= !noPlayerInteraction;
 
 		if (!active || life <= 0)
-			return 0.0;
+			return 0;
 
+		double num = hit.Damage;
+		bool crit = hit.Crit;
+		int hitDirection = hit.HitDirection;
+		if (hit.InstantKill)
+			num = realLife > 0 ? Main.npc[realLife].life : life;
+
+		/*
 		double num = Damage;
 		num = Main.CalculateDamageNPCsTake((int)num, defense);
 		if (crit)
@@ -64620,6 +_,8 @@
 			num *= (double)takenDamageMultiplier;
 
 		if ((takenDamageMultiplier > 1f || Damage != 9999) && lifeMax > 1) {
+		*/
+		if (!hit.HideCombatText && !hit.InstantKill && lifeMax > 1 && !HideStrikeDamage) {
 			if (friendly) {
 				Color color = (crit ? CombatText.DamagedFriendlyCrit : CombatText.DamagedFriendly);
 				CombatText.NewText(new Rectangle((int)position.X, (int)position.Y, width, height), color, (int)num, crit);
@@ -64722,11 +_,14 @@
 					life -= (int)num;
 				}
 			}
-
+			/*
 			if (knockBack > 0f && knockBackResist > 0f) {
 				float num3 = knockBack * knockBackResist;
 				if (onFire2)
 					num3 *= 1.1f;
+			*/
+			if (hit.KnockBack > 0) {
+				float num3 = hit.KnockBack;
 
 				if (num3 > 8f) {
 					float num4 = num3 - 8f;
@@ -64803,11 +_,11 @@
 			if ((type == 113 || type == 114) && life <= 0) {
 				for (int i = 0; i < 200; i++) {
 					if (Main.npc[i].active && (Main.npc[i].type == 113 || Main.npc[i].type == 114))
-						Main.npc[i].HitEffect(hitDirection, num);
+						Main.npc[i].HitEffect(hitDirection, num, hit.InstantKill);
 				}
 			}
 			else {
-				HitEffect(hitDirection, num);
+				HitEffect(hit);
 			}
 
 			if (HitSound != null)
@@ -64818,10 +_,10 @@
 			else
 				checkDead();
 
-			return num;
+			return (int)num;
 		}
 
-		return 0.0;
+		return 0;
 	}
 
 	public static void LadyBugKilled(Vector2 Position, bool GoldLadyBug = false)
@@ -64897,7 +_,31 @@
 		}
 	}
 
-	public void HitEffect(int hitDirection = 0, double dmg = 10.0)
+	// Added instantKill parameter
+	public void HitEffect(int hitDirection = 0, double dmg = 10.0, bool? instantKill = null)
+	{
+		instantKill ??= dmg == 9999;
+		HitEffect(new HitInfo {
+			DamageType = DamageClass.Default,
+			SourceDamage = (int)dmg,
+			Damage = instantKill.Value ? 0 : (int)dmg,
+			Crit = false,
+			HitDirection = hitDirection,
+			KnockBack = 0,
+			InstantKill = instantKill.Value
+		});
+	}
+
+	public void HitEffect(HitInfo hit)
+	{
+		IEntitySource.PushFallback(thisEntitySourceCache);
+		VanillaHitEffect(hit.HitDirection, hit.Damage, hit.InstantKill);
+		IEntitySource.PopFallback();
+
+		NPCLoader.HitEffect(this, hit);
+	}
+
+	private void VanillaHitEffect(int hitDirection, double dmg, bool instantKill)
 	{
 		if (!active)
 			return;
<<<<<<< HEAD
@@ -65805,7 +_,10 @@
 			}
 		}
 
+		/*
 		if (type == 437 && dmg == 9999.0) {
+		*/
+		if (type == 437 && instantKill) {
 			for (int num96 = 0; num96 < 6; num96++) {
 				int num97 = Gore.NewGore(base.Center - new Vector2(10f), Vector2.UnitY.RotatedByRandom(6.2831854820251465) * 5f, 728 + num96);
=======
@@ -64952,6 +_,8 @@
 			}
 
 			if (flag) {
+				int num = GetPartyHatGore();
+				/*
 				int num = 926;
 				switch (GetPartyHatColor()) {
 					case PartyHatColor.Cyan:
@@ -64967,6 +_,7 @@
 						num = 942;
 						break;
 				}
+				*/
 
 				Gore.NewGore(position, velocity, num);
>>>>>>> 22d9e418
 			}
@@ -72191,6 +_,14 @@
 		return -1;
 	}
 
+	/// <summary>
+	/// Gives this NPC the provided buff. This accounts for if the NPC is immune to the buff.
+	/// <br/> If the NPC already has the buff, the re-apply logic will happen. Vanilla buff types are found in <see cref="BuffID"/> and modded buffs are typically retrieved using <see cref="ModContent.BuffType{T}"/>.
+	/// <br/> The quiet parameter will determine if the network sync message should happen. This should always stay false.
+	/// </summary>
+	/// <param name="type">The buff type</param>
+	/// <param name="time">The desired buff time in ticks. 60 ticks is 1 second</param>
+	/// <param name="quiet">If true, the network sync message is skipped.</param>
 	public void AddBuff(int type, int time, bool quiet = false)
 	{
 		if (buffImmune[type])
@@ -72206,6 +_,9 @@
 		int num = -1;
 		for (int i = 0; i < maxBuffs; i++) {
 			if (buffType[i] == type) {
+				if (BuffLoader.ReApply(type, this, time, i))
+					return;
+
 				if (buffTime[i] < time)
 					buffTime[i] = time;
 
@@ -72240,9 +_,14 @@
 		buffTime[num] = time;
 	}
 
+	/// <summary>
+	/// Removes the buff type and shuffles the remaining buff indexes down to fill the gap.
+	/// <br/> Use <see cref="NPC.DelBuff"/> if you only know the buff index.
+	/// </summary>
+	/// <param name="buffTypeToRemove">The buff type</param>
 	public void RequestBuffRemoval(int buffTypeToRemove)
 	{
-		if (buffTypeToRemove < 0 || buffTypeToRemove >= BuffID.Count || !BuffID.Sets.CanBeRemovedByNetMessage[buffTypeToRemove])
+		if (buffTypeToRemove < 0 || !BuffID.Sets.CanBeRemovedByNetMessage[buffTypeToRemove])
 			return;
 
 		int num = FindBuffIndex(buffTypeToRemove);
@@ -72253,6 +_,11 @@
 		}
 	}
 
+	/// <summary>
+	/// Removes the buff at the provided index and shuffles the remaining buff indexes down to fill the gap.
+	/// <br/> Use <see cref="NPC.RequestBuffRemoval"/> if you only know the buff type.
+	/// </summary>
+	/// <param name="buffIndex">The index of the buff to remove.</param>
 	public void DelBuff(int buffIndex)
 	{
 		buffTime[buffIndex] = 0;
@@ -72432,9 +_,19 @@
 	public void UpdateNPC(int i)
 	{
 		whoAmI = i;
+
 		if (!active)
 			return;
 
+		IEntitySource.PushFallback(thisEntitySourceCache);
+
+		UpdateNPC_Inner(i);
+
+		IEntitySource.PopFallback();
+	}
+
+	private void UpdateNPC_Inner(int i)
+	{
 		if (offSetDelayTime > 0) {
 			netOffset *= 0f;
 		}
@@ -72448,7 +_,7 @@
 			if (NPCID.Sets.NoMultiplayerSmoothingByType[type]) {
 				netOffset *= 0f;
 			}
-			else if (NPCID.Sets.NoMultiplayerSmoothingByAI[aiStyle]) {
+			else if (aiStyle >= 0 && aiStyle < NPCLoader.NPCCount && NPCID.Sets.NoMultiplayerSmoothingByAI[aiStyle]) { // TML: added bounds check
 				netOffset *= 0f;
 			}
 			else {
@@ -72499,6 +_,7 @@
 			bool flag = false;
 			int num4 = (int)(position.X + (float)(width / 2)) / 16;
 			int num5 = (int)(position.Y + (float)(height / 2)) / 16;
+			/*
 			try {
 				if (num4 >= 4 && num4 <= Main.maxTilesX - 4 && num5 >= 4 && num5 <= Main.maxTilesY - 4) {
 					if (Main.tile[num4, num5] == null)
@@ -72516,12 +_,15 @@
 			catch {
 				flag = true;
 			}
+			*/
 
+			flag = !Main.sectionManager.TilesLoaded(num4 - 3, num5 - 3, num4 + 3, num5 + 3);
 			if (flag)
 				return;
 		}
 
 		UpdateNPC_BuffFlagsReset();
+		NPCLoader.ResetEffects(this);
 		UpdateNPC_BuffSetFlags();
 		UpdateNPC_SoulDrainDebuff();
 		UpdateNPC_BuffClearExpiredBuffs();
@@ -72655,7 +_,7 @@
 
 	private void SubAI_HandleTemporaryCatchableNPCPlayerInvulnerability()
 	{
-		if (type >= 0 && type < NPCID.Count && Main.npcCatchable[type]) {
+		if (type >= 0 && Main.npcCatchable[type]) {
 			if (releaseOwner != 255 || SpawnedFromStatue)
 				catchableNPCTempImmunityCounter = 0;
 
@@ -72760,6 +_,8 @@
 		}
 	}
 
+	// Original vanilla methods:
+	/*
 	public IEntitySource GetItemSource_Misc(int itemSourceId) => new EntitySource_ByItemSourceId(this, itemSourceId);
 	public static IEntitySource GetSpawnSource_NPCRelease(int whoReleasedIt) => new EntitySource_Parent(Main.player[whoReleasedIt]);
 	public static IEntitySource GetSpawnSource_NPCCatch(int whoCatchedIt) => new EntitySource_Parent(Main.player[whoCatchedIt]);
@@ -72770,6 +_,24 @@
 	public static IEntitySource GetSpawnSourceForTownSpawn() => new EntitySource_SpawnNPC();
 	public IEntitySource GetSpawnSourceForNPCFromNPCAI() => new EntitySource_Parent(this);
 	public IEntitySource GetItemSource_Loot() => new EntitySource_Loot(this);
+	*/
+
+	// Internal redirects:
+	internal static IEntitySource GetSpawnSource_NPCRelease(int whoReleasedIt) => Main.player[whoReleasedIt].GetSource_ReleaseEntity();
+	internal static IEntitySource GetSpawnSource_NPCCatch(int whoCaughtIt, Entity caughtEntity) => Main.player[whoCaughtIt].GetSource_CatchEntity(caughtEntity);
+	internal static IEntitySource GetSpawnSourceForNaturalSpawn() => GetSource_NaturalSpawn();
+	internal static IEntitySource GetSpawnSourceForTownSpawn() => GetSource_TownSpawn();
+
+	internal IEntitySource GetItemSource_Misc(int itemSourceId) => GetSource_Misc(context: ItemSourceID.ToContextString(itemSourceId));
+	internal IEntitySource GetSpawnSource_NPCHurt() => new EntitySource_Parent(this);
+	internal IEntitySource GetSpawnSource_ForProjectile() => GetSource_FromAI();
+	internal IEntitySource GetSpawnSourceForProjectileNPC() => GetSource_FromAI();
+	internal IEntitySource GetSpawnSourceForNPCFromNPCAI() => GetSource_FromAI();
+	internal IEntitySource GetItemSource_Loot() => GetSource_Loot();
+
+	// Public API methods can be found in:
+	//   Entity.TML.Sources.cs;
+	//   NPC.TML.Sources.cs (if exists);
 
 	private void UpdateNPC_UpdateTrails()
 	{
@@ -73627,9 +_,12 @@
 				num = 5;
 		}
 
+		NPCLoader.UpdateLifeRegen(this, ref num);
+
 		if (lifeRegen <= -240 && num < 2)
 			num = 2;
 
+		// Extra patch context.
 		lifeRegenCount += lifeRegen;
 		while (lifeRegenCount >= 120) {
 			lifeRegenCount -= 120;
@@ -73828,12 +_,16 @@
 			if (buffType[i] == 324)
 				onFrostBurn2 = true;
 
+			// Extra patch context.
 			if (buffType[i] == 353) {
 				if (buffImmune[353])
 					DelBuff(i);
 				else
 					shimmering = true;
 			}
+
+			//TODO: Move?
+			BuffLoader.Update(buffType[i], this, ref i);
 		}
 	}
 
@@ -74084,6 +_,9 @@
 			if (acceptableNPCIDs[nPC.type] && nPC.active && !nPC.friendly && nPC.damage > 0) {
 				Rectangle npcRect = nPC.Hitbox;
 				GetMeleeCollisionData(hitbox, i, ref specialHitSetter, ref damageMultiplier, ref npcRect);
+				if (!NPCLoader.CanHitNPC(nPC, this))
+					continue;
+
 				if (hitbox.Intersects(npcRect) && (type != 453 || !NPCID.Sets.Skeletons[nPC.type]) && nPC.type != 624) {
 					BeHurtByOtherNPC(i, nPC);
 					break;
@@ -74098,15 +_,31 @@
 		if (type == 548)
 			num = 20;
 
+		/*
 		int num2 = Main.DamageVar(thatNPC.damage);
+		*/
 		int num3 = 6;
 		int num4 = ((!(thatNPC.Center.X > base.Center.X)) ? 1 : (-1));
+
+		/*
 		double num5 = StrikeNPCNoInteraction(num2, num3, num4);
 		if (Main.netMode != 0)
 			NetMessage.SendData(28, -1, -1, null, whoAmI, num2, num3, num4);
+		*/
+		var modifiers = GetIncomingStrikeModifiers(DamageClass.Default, num4);
+		NPCLoader.ModifyHitNPC(thatNPC, this, ref modifiers);
+		var strike = modifiers.ToHitInfo(thatNPC.damage, crit: false, num3, damageVariation: true);
+		double num5 = StrikeNPC(strike, noPlayerInteraction: true);
+		if (Main.netMode != 0) {
+			NetMessage.SendStrikeNPC(this, strike);
+		}
 
 		netUpdate = true;
 		immune[255] = num;
+
+		NPCLoader.OnHitNPC(thatNPC, this, strike);
+		int num2 = strike.SourceDamage; // slightly more 'technically correct' to use modifiers.GetVanillaDamage, but better practice is to use pre-randomization or even post-mitigation values for reflection.
+
 		if (dryadWard) {
 			num2 = (int)num5 / 3;
 			num3 = 6;
@@ -74491,6 +_,9 @@
 
 	private bool Collision_DecideFallThroughPlatforms()
 	{
+		if (NPCLoader.CanFallThroughPlatforms(this) is bool modResult)
+			return modResult;
+
 		bool result = false;
 		if (type == 2 || type == -43 || type == 190 || type == 191 || type == 192 || type == 193 || type == 194 || type == 317 || type == 318 || type == 133)
 			result = true;
@@ -74862,6 +_,9 @@
 		if (IsABestiaryIconDummy)
 			newColor = Color.White;
 
+		if (NPCLoader.GetAlpha(this, newColor) is Color modColor)
+			return modColor;
+
 		float num = (float)(255 - alpha) / 255f;
 		int num2 = (int)((float)(int)newColor.R * num);
 		int num3 = (int)((float)(int)newColor.G * num);
@@ -75525,7 +_,10 @@
 						break;
 				}
 			}
+			/*
 			else if (Main.player[Main.myPlayer].statLifeMax < 300 || Main.player[Main.myPlayer].statDefense < 10) {
+			*/
+			else if (Main.player[Main.myPlayer].ConsumedLifeCrystals < 10 || Main.player[Main.myPlayer].statDefense < 10) {
 				switch (Main.rand.Next(4)) {
 					case 0:
 						result = Lang.dialog(85);
@@ -76406,6 +_,7 @@
 			result = ((!HasSpecialEventText("Slime", out specialEventText)) ? Lang.SlimeChat(this) : specialEventText);
 		}
 
+		NPCLoader.GetChat(this, ref result);
 		return result;
 	}
 
@@ -76514,6 +_,11 @@
 	public static void GetMeleeCollisionData(Rectangle victimHitbox, int enemyIndex, ref int specialHitSetter, ref float damageMultiplier, ref Rectangle npcRect)
 	{
 		NPC nPC = Main.npc[enemyIndex];
+
+		if (!NPCLoader.ModifyCollisionData(nPC, victimHitbox, ref specialHitSetter, ref damageMultiplier, ref npcRect)) {
+			return;
+		}
+
 		if (((nPC.type >= 430 && nPC.type <= 436) || nPC.type == 591) && nPC.ai[2] > 5f) {
 			int num = 34;
 			if (nPC.spriteDirection < 0) {<|MERGE_RESOLUTION|>--- conflicted
+++ resolved
@@ -1976,18 +1976,6 @@
  	{
  		if (!active)
  			return;
-<<<<<<< HEAD
-@@ -65805,7 +_,10 @@
- 			}
- 		}
- 
-+		/*
- 		if (type == 437 && dmg == 9999.0) {
-+		*/
-+		if (type == 437 && instantKill) {
- 			for (int num96 = 0; num96 < 6; num96++) {
- 				int num97 = Gore.NewGore(base.Center - new Vector2(10f), Vector2.UnitY.RotatedByRandom(6.2831854820251465) * 5f, 728 + num96);
-=======
 @@ -64952,6 +_,8 @@
  			}
  
@@ -2004,7 +1992,17 @@
 +				*/
  
  				Gore.NewGore(position, velocity, num);
->>>>>>> 22d9e418
+ 			}
+@@ -65805,7 +_,10 @@
+ 			}
+ 		}
+ 
++		/*
+ 		if (type == 437 && dmg == 9999.0) {
++		*/
++		if (type == 437 && instantKill) {
+ 			for (int num96 = 0; num96 < 6; num96++) {
+ 				int num97 = Gore.NewGore(base.Center - new Vector2(10f), Vector2.UnitY.RotatedByRandom(6.2831854820251465) * 5f, 728 + num96);
  			}
 @@ -72191,6 +_,14 @@
  		return -1;
