--- conflicted
+++ resolved
@@ -203,7 +203,6 @@
  			if (timeLeft < 0)
  				timeLeft = 0;
  
-<<<<<<< HEAD
 @@ -37179,13 +_,14 @@
  			int num = -1;
  			int num2 = 7;
@@ -263,9 +262,6 @@
  				localAI[3] = 0f;
  				netUpdate = true;
 @@ -37246,6 +_,7 @@
-=======
-@@ -37252,6 +_,7 @@
->>>>>>> 67ec6fd5
  			if (type == 638 || type == 656)
  				num = 0;
  
@@ -325,7 +321,6 @@
  							if (Main.netMode != 1) {
  								if (WorldGen.OpenDoor(num18, num19 - 2, base.direction)) {
  									closeDoor = true;
-<<<<<<< HEAD
 @@ -38103,7 +_,8 @@
  				if (ai[0] == 5f) {
  					Point coords = (base.Bottom + Vector2.UnitY * -2f).ToTileCoordinates();
@@ -337,9 +332,6 @@
  					else
  						Main.sittingManager.AddNPC(whoAmI, coords);
 @@ -38275,13 +_,19 @@
-=======
-@@ -38281,13 +_,19 @@
->>>>>>> 67ec6fd5
  					num28 = 589;
  					num30 = 7f;
  					num29 = 22;
@@ -464,7 +456,6 @@
  				if (Main.expertMode)
  					num67 = (int)((float)num67 * Main.GameModeInfo.TownNPCDamageMultiplier);
  
-<<<<<<< HEAD
 @@ -39048,15 +_,18 @@
  
  				if (flag27) {
@@ -488,9 +479,6 @@
  						localAI[3] = 0f;
  						netUpdate = true;
 @@ -42410,7 +_,7 @@
-=======
-@@ -42416,7 +_,7 @@
->>>>>>> 67ec6fd5
  					Main.tile[num177 - direction, num178 + 1] = new Tile();
  
  				Main.tile[num177, num178 + 1].halfBrick();
