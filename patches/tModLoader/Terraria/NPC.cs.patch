--- src/TerrariaNetCore/Terraria/NPC.cs
+++ src/tModLoader/Terraria/NPC.cs
@@ -21,12 +_,13 @@
 using Terraria.Graphics.Effects;
 using Terraria.ID;
 using Terraria.Localization;
+using Terraria.ModLoader;
 using Terraria.Utilities;
 using Terraria.WorldBuilding;
 
 namespace Terraria;
 
-public class NPC : Entity
+public partial class NPC : Entity
 {
 	private const int NPC_TARGETS_START = 300;
 	public bool IsABestiaryIconDummy;
@@ -65,8 +_,19 @@
 	public int altTexture;
 	public int townNpcVariationIndex;
 	public Vector2 netOffset = Vector2.Zero;
-	public short catchItem;
+
+	/// <summary>
+	/// The numerical ID of the item that this NPC becomes when caught.<br/>
+	/// Mainly used for critters that can be caught with bug nets, such as butterflies and worms.<br/>
+	/// Bug nets and other catching tools will only work on NPCs with this field set to something greater than 0.
+	/// </summary>
+	public int catchItem; //TML: Changed from short to int for convenience and consistency purposes.
 	public short releaseOwner = 255;
+
+	/// <summary>
+	/// How rare the NPC is for the Lifeform Analyzer. For example: 4 is for Tim and Mimics, 1 is for bound town NPCs.
+	/// <br/> Defaults to 0.
+	/// </summary>
 	public int rarity;
 	public static bool taxCollector = false;
 	public bool[] playerInteraction = new bool[256];
@@ -99,6 +_,13 @@
 	public static int deerclopsBoss = -1;
 	public int netSkip;
 	public bool netAlways;
+
+	/// <summary>
+	/// Stores the index (the <see cref="Entity.whoAmI"/>) of a single NPC. This NPC will then share a health pool with that NPC.<br/>
+	/// Used for the Destroyer's various segments and the Wall of Flesh's eyes and mouth.<br/>
+	/// This is useful for worm enemies. All the segments will point to the same npc, usually the "head" of the npc, and the head and all other non-multi-part npcs will have the default value of -1 still.
+	/// <br/> Defaults to -1.
+	/// </summary>
 	public int realLife = -1;
 	private string _givenName = "";
 	public static int sWidth = 1920;
@@ -111,9 +_,15 @@
 	private static int activeRangeY = (int)((double)sHeight * 2.1);
 	private static int townRangeX = sWidth;
 	private static int townRangeY = sHeight;
+
+	/// <summary>
+	/// Represents how much this npc counts towards the npc spawn limit. Small critters like worms or flys have values around 0.1f and 0.25f. Enemies that are more difficult than normal have values higher than 1f, and bosses and mini bosses have values around 6.
+	/// <br/> Proper npcSlots values help balance the game and prevents the player from randomly being overwhelmed by powerful enemies. The <see href="https://terraria.wiki.gg/wiki/NPC_spawning#Spawn_rates">Spawn rates section on the NPC spawning wiki page</see> lists vanilla npcSlots values. Use this as a guide to find a suitable value.
+	/// <br/> Defaults to 1f.
+	/// </summary>
 	public float npcSlots = 1f;
 	private static bool noSpawnCycle = false;
-	private static int activeTime = 750;
+	public static int activeTime = 750;
 	private static int defaultSpawnRate = 600;
 	private static int defaultMaxSpawns = 5;
 	public float shimmerTransparency;
@@ -121,7 +_,11 @@
 	public static readonly int maxBuffs = 20;
 	public int[] buffType = new int[maxBuffs];
 	public int[] buffTime = new int[maxBuffs];
+
+	/// <summary>
+	/// Make the NPC immune to buffs/debuffs. Example: <c>NPC.buffImmune[BuffID.OnFire] = true;</c>
+	/// </summary>
-	public bool[] buffImmune = new bool[BuffID.Count];
+	public bool[] buffImmune = new bool[BuffLoader.BuffCount];
 	public bool canDisplayBuffs = true;
 	public bool midas;
 	public bool ichor;
@@ -182,35 +_,149 @@
 	public static bool unlockedArmsDealerSpawn = false;
 	public static bool unlockedNurseSpawn = false;
 	public static bool unlockedPrincessSpawn = false;
+
+	/// <summary>
+	/// Denotes whether or not Advanced Combat Techniques has been used in the current world.
+	/// </summary>
 	public static bool combatBookWasUsed = false;
 	public static bool combatBookVolumeTwoWasUsed = false;
 	public static bool peddlersSatchelWasUsed = false;
+
+	/// <summary>
+	/// Denotes whether or not the Eye of Cthulhu has been defeated at least once in the current world.
+	/// </summary>
 	public static bool downedBoss1 = false;
+
+	/// <summary>
+	/// Denotes whether or not the Eater of Worlds OR the Brain of Cthulhu have been defeated at least once in the current world.<br/>
+	/// This does NOT track the two of them separately; you will need to establish your own fields in a <see cref="ModSystem"/> for that.<br/>
+	/// </summary>
 	public static bool downedBoss2 = false;
+
+	/// <summary>
+	/// Denotes whether or not Skeletron has been defeated at least once in the current world.
+	/// </summary>
 	public static bool downedBoss3 = false;
+
+	/// <summary>
+	/// Denotes whether or not at least one Queen Bee has been defeated in the current world.
+	/// </summary>
 	public static bool downedQueenBee = false;
+
+	/// <summary>
+	/// Denotes whether or not King Slime has been defeated at least once in the current world.
+	/// </summary>
 	public static bool downedSlimeKing = false;
+
+	/// <summary>
+	/// Denotes whether or not at least one Goblin Army has been defeated in the current world.
+	/// </summary>
 	public static bool downedGoblins = false;
+
+	/// <summary>
+	/// Denotes whether or not the Frost Legion has been defeated at least once in the current world.
+	/// </summary>
 	public static bool downedFrost = false;
+
+	/// <summary>
+	/// Denotes whether or not at least one Pirate Invasion has been defeated in the current world.
+	/// </summary>
 	public static bool downedPirates = false;
+
+	/// <summary>
+	/// Denotes whether or not at least one Clown has been killed in the current world.<br/>
+	/// Only used to make the Clothier sell the Clown set once at least one has been killed.
+	/// </summary>
 	public static bool downedClown = false;
+
+	/// <summary>
+	/// Denotes whether or not Plantera has been defeated at least once in the current world.
+	/// </summary>
 	public static bool downedPlantBoss = false;
+
+	/// <summary>
+	/// Denotes whether or not Golem has been defeated at least once in the current world.
+	/// </summary>
 	public static bool downedGolemBoss = false;
+
+	/// <summary>
+	/// Denotes whether or not at least one Martian Madness event has been cleared in the current world.
+	/// </summary>
 	public static bool downedMartians = false;
+
+	/// <summary>
+	/// Denotes whether or not Duke Fishron has been defeated at least once in the current world.
+	/// </summary>
 	public static bool downedFishron = false;
+
+	/// <summary>
+	/// Denotes whether or not at least one Mourning Wood has been defeated in the current world.
+	/// </summary>
 	public static bool downedHalloweenTree = false;
+
+	/// <summary>
+	/// Denotes whether or not at least one Pumpking has been defeated in the current world.
+	/// </summary>
 	public static bool downedHalloweenKing = false;
+
+	/// <summary>
+	/// Denotes whether or not at least one Ice Queen has been defeated in the current world.
+	/// </summary>
 	public static bool downedChristmasIceQueen = false;
+
+	/// <summary>
+	/// Denotes whether or not at least one Everscream has been defeated in the current world.
+	/// </summary>
 	public static bool downedChristmasTree = false;
+
+	/// <summary>
+	/// Denotes whether or not at least one Santa-NK1 has been defeated in the current world.
+	/// </summary>
 	public static bool downedChristmasSantank = false;
+
+	/// <summary>
+	/// Denotes whether or not the Lunatic Cultist has been defeated at least once in the current world.
+	/// </summary>
 	public static bool downedAncientCultist = false;
+
+	/// <summary>
+	/// Denotes whether or not the Moon Lord has been defeated at least once in the current world.
+	/// </summary>
 	public static bool downedMoonlord = false;
+
+	/// <summary>
+	/// Denotes whether or not the Solar Pillar has been defeated at least once in the current world.
+	/// </summary>
 	public static bool downedTowerSolar = false;
+
+	/// <summary>
+	/// Denotes whether or not the Vortex Pillar has been defeated at least once in the current world.
+	/// </summary>
 	public static bool downedTowerVortex = false;
+
+	/// <summary>
+	/// Denotes whether or not the Nebula Pillar has been defeated at least once in the current world.
+	/// </summary>
 	public static bool downedTowerNebula = false;
+
+	/// <summary>
+	/// Denotes whether or not the Stardust Pillar has been defeated at least once in the current world.
+	/// </summary>
 	public static bool downedTowerStardust = false;
+
+	/// <summary>
+	/// Denotes whether or not the Empress of Light has been defeated at least once in the current world.
+	/// </summary>
 	public static bool downedEmpressOfLight = false;
+
+	/// <summary>
+	/// Denotes whether or not Queen Slime has been defeated at least once in the current world.
+	/// </summary>
 	public static bool downedQueenSlime = false;
+
+	/// <summary>
+	/// Denotes whether or not the Deerclops has been defeated at least once in the current world.
+	/// </summary>
 	public static bool downedDeerclops = false;
 	public static int ShieldStrengthTowerSolar = 0;
 	public static int ShieldStrengthTowerVortex = 0;
@@ -223,9 +_,25 @@
 	public static bool TowerActiveNebula = false;
 	public static bool TowerActiveStardust = false;
 	public static bool LunarApocalypseIsUp = false;
+
+	/// <summary>
+	/// Denotes whether or not ANY Mechanical Boss has been defeated at least once in the current world.
+	/// </summary>
 	public static bool downedMechBossAny = false;
+
+	/// <summary>
+	/// Denotes whether or not the Destroyer has been defeated at least once in the current world.
+	/// </summary>
 	public static bool downedMechBoss1 = false;
+
+	/// <summary>
+	/// Denotes whether or not the Twins have been defeated at least once in the current world.
+	/// </summary>
 	public static bool downedMechBoss2 = false;
+
+	/// <summary>
+	/// Denotes whether or not Skeletron Prime has been defeated at least once in the current world.
+	/// </summary>
 	public static bool downedMechBoss3 = false;
 	public static bool[] npcsFoundForCheckActive = new bool[NPCID.Count];
 	public static int[] lazyNPCOwnedProjectileSearchArray = new int[200];
@@ -233,47 +_,150 @@
 	private static int maxSpawns = defaultMaxSpawns;
 	public int soundDelay;
 	public static CoinLossRevengeSystem RevengeManager = new CoinLossRevengeSystem();
+
+	/// <summary>
+	/// This determines if an NPC can be hit by a item or projectile owned by a particular player (it is an array, each slot corresponds to different players (whoAmI)). It is decremented towards 0 every update. Melee items set immune[Player.whoAmI] to Player.itemAnimation, which starts at item.useAnimation and decrements towards 0. Penetrating projectiles usually set immune to 10, while non-penetrating projectiles do not set immune. <see href="https://github.com/tModLoader/tModLoader/blob/1.4/ExampleMod/Content/Projectiles/ExamplePiercingProjectile.cs">ExamplePiercingProjectile.cs</see> explains more about options for npc and projectile immunity.
+	/// </summary>
 	public int[] immune = new int[256];
 	public int directionY = 1;
 	public int type;
 	public float[] ai = new float[maxAI];
 	public float[] localAI = new float[maxAI];
 	public int aiAction;
+
+	/// <summary>
+	/// Selects which vanilla code to use for the AI method. Vanilla NPC AI styles are enumerated in the <see cref="NPCAIStyleID"/> class. Modders can use vanilla aiStyle and optionally <see cref="ModNPC.AIType"/> to mimic AI code already in the game. This is usually only useful as a prototyping tool since it is difficult to customize existing aiStyle code. See <see cref="ModNPC.AIType"/> and <see href="https://github.com/tModLoader/tModLoader/blob/1.4/ExampleMod/Content/NPCs/PartyZombie.cs">PartyZombie</see> to see how to use vanilla ai. If you are using custom AI code, there is no need to set this field.
+	/// <br/> Customizing an existing aiStyle usually requires following the <see href="https://github.com/tModLoader/tModLoader/wiki/Advanced-Vanilla-Code-Adaption#example-projectile-or-npc-ai-code">Vanilla Code Adaption Guide</see>.
+	/// <br/> If you are using completely custom AI, set this to -1 since an aiStyle of 0 will face the player automatically, which may interfere with your logic.
+	/// <br/> Defaults to 0.
+	/// </summary>
 	public int aiStyle;
 	public bool justHit;
 	public int timeLeft;
 	public int target = -1;
+
+	/// <summary>
+	/// The amount of contact damage this NPC deals.<br/>
+	/// Changing this WILL NOT change the amount of damage done by projectiles.<br/>
+	/// Usually damage is scaled by some factor when NPC spawn projectiles with Projectile.NewProjectile in AI code. For example, passing in <c>(int)(NPC.damage * 0.5f)</c> as the Damage parameter.
+	/// <br/> The <see href="https://terraria.wiki.gg/wiki/List_of_NPCs">List of NPCs wiki page</see> can be useful for finding appropriate values.
+	/// </summary>
 	public int damage;
+
+	/// <summary>
+	/// How resistant to damage this NPC is.
+	/// <br/> The <see href="https://terraria.wiki.gg/wiki/List_of_NPCs">List of NPCs wiki page</see> can be useful for finding appropriate values.
+	/// </summary>
 	public int defense;
+
+	/// <summary>
+	/// Stores the value of <see cref="damage"/> at the end of SetDefaults. Useful for scaling damage in AI code conditionally.
+	/// </summary>
 	public int defDamage;
+
+	/// <summary>
+	/// Stores the value of <see cref="defense"/> at the end of SetDefaults. Useful for scaling defense in AI code, like how King Slime changes defense as it gets smaller.
+	/// </summary>
 	public int defDefense;
+
+	/// <summary>
+	/// Denotes whether or not this NPC counts as dealing cold damage for the purposes of the Warmth Potion.<br/>
+	/// Defaults to false.
+	/// </summary>
 	public bool coldDamage;
 	public bool trapImmune;
-	public LegacySoundStyle HitSound;
-	public LegacySoundStyle DeathSound;
+
+	/// <summary>
+	/// The sound that plays when this npc is hit. Set this to an existing <see cref="SoundID"/> entry or assign to a new <see cref="SoundStyle"/> for a custom sound.
+	/// <br/> The <see href="https://github.com/tModLoader/tModLoader/wiki/Basic-Sounds">Basic Sounds Guide</see> teaches how to find existing sounds to use, how to use custom sounds, and how to customize the playback properties of the sounds.
+	/// <br/> For example <c>NPC.HitSound = SoundID.NPCHit1;</c> can be used for the typical NPC hit sound.
+	/// <br/> Defaults to null.
+	/// </summary>
+	public SoundStyle? HitSound;
+
+	/// <summary>
+	/// The sound that plays when this npc dies. Set this to an existing <see cref="SoundID"/> entry or assign to a new <see cref="SoundStyle"/> for a custom sound.
+	/// <br/> The <see href="https://github.com/tModLoader/tModLoader/wiki/Basic-Sounds">Basic Sounds Guide</see> teaches how to find existing sounds to use, how to use custom sounds, and how to customize the playback properties of the sounds.
+	/// <br/> For example <c>NPC.DeathSound = SoundID.NPCDeath1;</c> can be used for the typical NPC kill sound.
+	/// <br/> Defaults to null.
+	/// </summary>
+	public SoundStyle? DeathSound;
+
+	/// <summary>
+	/// The current life of the NPC. Automatically set to the value of <see cref="lifeMax"/> at the end of SetDefaults.
+	/// </summary>
 	public int life;
+
+	/// <summary>
+	/// The maximum life of this NPC.
+	/// </summary>
 	public int lifeMax;
 	public Rectangle targetRect;
 	public double frameCounter;
 	public Rectangle frame;
 	public Color color;
+
+	/// <summary>
+	/// 0 is opaque, and 255 is transparent. Note that this is the opposite of how alpha is typically expressed in computer graphics. Can be used to fade an NPC in and out.
+	/// <br/> Use <see cref="Opacity"/> instead for a 0f to 1f scaling that uses the high value for fully opaque, as is more typical in computer graphics.
+	/// <br/> Defaults to 0.
+	/// </summary>
 	public int alpha;
+
+	/// <summary>
+	/// Indicates that this NPC is drawn at a specific layer in the render order. Must use in conjunction with <see cref="ModNPC.DrawBehind(int)"/>.
+	/// <br/> See <see href="https://github.com/tModLoader/tModLoader/blob/1.4/ExampleMod/Content/NPCs/ExampleDrawBehindNPC.cs">ExampleDrawBehindNPC</see> for examples of how to use this and all available layers to draw in.
+	/// </summary>
 	public bool hide;
+
+	/// <summary>
+	/// Makes the NPC bigger or smaller. Bigger than 1f is bigger.
+	/// <br/> Defaults to 1f.
+	/// </summary>
 	public float scale = 1f;
+
+	/// <summary>
+	/// How much of the knockback it receives will actually apply. 1f: full knockback; 0f: no knockback.
+	/// <br/> Defaults to 1f.
+	/// </summary>
 	public float knockBackResist = 1f;
+
 	public int oldDirectionY;
 	public int oldTarget;
 	public float rotation;
+
+	/// <summary>
+	/// If true, the npc will not be affected by gravity. Demon Eyes and other floating npc use this.
+	/// <br/> Defaults to <see langword="false"/>.
+	/// </summary>
 	public bool noGravity;
+
+	/// <summary>
+	/// If true, the npc does not collide with tiles, making the npc pass through tiles freely. Meteor Head and Worm npc use this.
+	/// <br/> Defaults to <see langword="false"/>.
+	/// </summary>
 	public bool noTileCollide;
 	public bool netUpdate;
 	public bool netUpdate2;
 	public bool collideX;
 	public bool collideY;
+
+	/// <summary>
+	/// Set to true if the NPC is a boss. Prevents off-screen despawn. Bosses also need <c>[AutoloadBossHead]</c> annotated on the ModNPC class itself to fully register as a boss.
+	/// </summary>
 	public bool boss;
 	public int spriteDirection = -1;
+
+	/// <summary>
+	/// Indicates that this NPC draws behind solid tiles.
+	/// <br/> See <see href="https://github.com/tModLoader/tModLoader/blob/1.4/ExampleMod/Content/NPCs/ExampleDrawBehindNPC.cs">ExampleDrawBehindNPC</see> for examples of how to use this and other options for layers to draw in.
+	/// </summary>
 	public bool behindTiles;
 	public bool lavaImmune;
+
+	/// <summary>
+	/// How many copper coins the NPC will drop when killed (100 copper coins = 1 silver coin etc.).
+	/// </summary>
 	public float value;
 	public int extraValue;
 	public bool dontTakeDamage;
@@ -382,7 +_,9 @@
 	private static bool dayTimeHax;
 	private static bool rainingHax;
 	private static float cloudAlphaHax;
+	/*
 	private static int ignorePlayerInteractions = 0;
+	*/
 	public static int ladyBugGoodLuckTime = 43200;
 	public static int ladyBugBadLuckTime = -10800;
 	private static int ladyBugRainTime = 1800;
@@ -462,8 +_,20 @@
 		}
 	}
 
-	public string TypeName => Lang.GetNPCNameValue(netID);
+	/// <summary>
+	/// The TYPE name of this NPC.<br/>
+	/// Type names are the base titles given to any NPC, and are typically shared amongst all instances of an NPC. For example, the Stylist's type name will always be "Stylist".<br/>
+	/// To modify the type name of a specific NPC, make use of the ModifyTypeName hooks in <see cref="GlobalNPC"/> and <see cref="ModLoader.ModNPC"/>, according to your needs.<br/>
+	/// </summary>
+	public string TypeName => NPCLoader.ModifyTypeName(this, Lang.GetNPCNameValue(netID));
 
+	/// <summary>
+	/// The FULL name of this NPC.<br/>
+	/// If the NPC doesn't have a given name, this will just return the type name. A Stylist without a given name will always return "Stylist" here.<br/>
+	/// If the NPC does have a given name, this will return the NPC's full name; given name first, then type name.<br/>
+	/// Full name with a given name is given in the format of "X the Y", where X is their given name and Y is their type name.<br/>
+	/// For example, a Stylist might return "Scarlett the Stylist" here; with Scarlett being her given name, and Stylist being her type name.<br/>
+	/// </summary>
 	public string FullName {
 		get {
 			if (!HasGivenName)
@@ -473,8 +_,14 @@
 		}
 	}
 
+	/// <summary>
+	/// Whether or not this NPC has a given name.<br/>
+	/// </summary>
 	public bool HasGivenName => _givenName.Length != 0;
 
+	/// <summary>
+	/// If this NPC has a given name, returns their given name; otherwise, returns their type name.<br/>
+	/// </summary>
 	public string GivenOrTypeName {
 		get {
 			if (!HasGivenName)
@@ -484,6 +_,11 @@
 		}
 	}
 
+	/// <summary>
+	/// The GIVEN name of this NPC. Can be set directly.<br/>
+	/// Given names are unique to each NPC, though two NPCs can have the same given name.<br/>
+	/// Some vanilla examples of given names are Andrew (for the Guide), Yorai (for the Princess), Whitney (for the Steampunker), or Scarlett (for the Stylist).<br/>
+	/// </summary>
 	public string GivenName {
 		get {
 			return _givenName;
@@ -532,7 +_,7 @@
 
 	public bool isLikeATownNPC {
 		get {
-			if (type == 453)
+			if (NPCID.Sets.ActsLikeTownNPC[type])
 				return true;
 
 			return townNPC;
@@ -863,7 +_,10 @@
 
 		for (int i = 0; i < 255; i++) {
 			Player player = Main.player[i];
+			/*
 			if (player.active && player.statLifeMax / 20 > 5)
+			*/
+			if (player.active && player.ConsumedLifeCrystals > 0)
 				return true;
 		}
 
@@ -917,7 +_,7 @@
 	{
 		for (int i = 0; i < 200; i++) {
 			NPC nPC = Main.npc[i];
-			if (nPC.active && nPC.type >= 0 && nPC.type < NPCID.Count)
+			if (nPC.active && nPC.type >= 0)
 				npcsFoundForCheckActive[nPC.type] = true;
 		}
 
@@ -1036,10 +_,37 @@
 		return false;
 	}
 
+	/*
 	public static string getNewNPCName(int npcType) => getNewNPCNameInner(npcType);
+	*/
+	public string getNewNPCName()
+	{
+		string npcNameCategoryKey = getNewNPCNameInner(type);
+		var npcNameList = new List<string>();
+
+		if (!string.IsNullOrEmpty(npcNameCategoryKey))
+			npcNameList = LanguageManager.Instance.GetLocalizedEntriesInCategory(npcNameCategoryKey);
+
+		npcNameList = NPCLoader.ModifyNPCNameList(this, npcNameList);
+
+		if (npcNameList != null && npcNameList.Count > 0)
+			return npcNameList[WorldGen.genRand.Next(npcNameList.Count)];
+		else
+			return "";
+	}
+
+	//TML: A dummy for tricking 'getNewNPCNameInner' into returning category names.
+	private readonly ref struct NPCNameFakeLanguageCategoryPassthrough
+	{
+		public struct V { public string Value; }
+		public readonly V RandomFromCategory(string category, UnifiedRandom _) => new V { Value = category };
+	}
 
 	private static string getNewNPCNameInner(int npcType)
 	{
+		// Delightfully devilish.
+		var Language = new NPCNameFakeLanguageCategoryPassthrough();
+
 		switch (npcType) {
 			case 17:
 				return Language.RandomFromCategory("MerchantNames", WorldGen.genRand).Value;
@@ -1166,7 +_,7 @@
 				continue;
 
 			if (flag) {
-				Main.npc[i].GivenName = getNewNPCName(npcType);
+				Main.npc[i].GivenName = Main.npc[i].getNewNPCName();
 				Main.npc[i].needsUniqueInfoUpdate = true;
 				continue;
 			}
@@ -1179,6 +_,7 @@
 		}
 	}
 
+	/*
 	public static string firstNPCName(int npcType)
 	{
 		for (int i = 0; i < 200; i++) {
@@ -1188,6 +_,7 @@
 
 		return getNewNPCName(npcType);
 	}
+	*/
 
 	public static string GetFirstNPCNameOrNull(int npcType)
 	{
@@ -1345,7 +_,10 @@
 			case 684:
 				return 53;
 			default:
+				/*
 				return -1;
+				*/
+				return NPCHeadLoader.GetNPCHeadSlot(type);
 		}
 	}
 
@@ -1380,9 +_,11 @@
 			case 440:
 				if (ai[0] != 5f || alpha == 255)
 					result = -1;
+				// Extra patch context.
 				break;
 		}
 
+		NPCLoader.BossHeadSlot(this, ref result);
 		return result;
 	}
 
@@ -1402,9 +_,11 @@
 			case 345:
 				if (ai[0] == 2f)
 					result = rotation;
+				// Extra patch context.
 				break;
 		}
 
+		NPCLoader.BossHeadRotation(this, ref result);
 		return result;
 	}
 
@@ -1415,6 +_,8 @@
 		if (num == 491 && spriteDirection == 1)
 			result = SpriteEffects.FlipHorizontally;
 
+		NPCLoader.BossHeadSpriteEffects(this, ref result);
+
 		return result;
 	}
 
@@ -2105,9 +_,25 @@
 		defDamage = damage;
 		defDefense = defense;
 		if (flag) {
-			ScaleStats(spawnparams.playerCountForMultiplayerDifficultyOverride, spawnparams.gameModeData, spawnparams.strengthMultiplierOverride);
+			ScaleStats(spawnparams.playerCountForMultiplayerDifficultyOverride, spawnparams.gameModeData ?? Main.GameModeInfo, spawnparams.strengthMultiplierOverride);
 			life = lifeMax;
 		}
+	}
+
+	// Added by TML.
+	public void CloneDefaults(int Type)
+	{
+		int originalType = type;
+		int originalNetID = netID;
+		var originalModNPC = ModNPC;
+		var originalGlobals = globalNPCs;
+
+		SetDefaultsKeepPlayerInteraction(Type);
+
+		type = originalType;
+		netID = originalNetID;
+		ModNPC = originalModNPC;
+		globalNPCs = originalGlobals;
 	}
 
 	public void SetDefaultsKeepPlayerInteraction(int Type)
@@ -2156,6 +_,10 @@
 			return;
 		}
 
+		ModNPC = null;
+		ShowNameOnHover = true;
+		globalNPCs = Array.Empty<Instanced<GlobalNPC>>();
+
 		waterMovementSpeed = (lavaMovementSpeed = 0.5f);
 		honeyMovementSpeed = 0.25f;
 		netOffset *= 0f;
@@ -2207,10 +_,17 @@
 			buffType[k] = 0;
 		}
 
+		if (buffImmune.Length != BuffLoader.BuffCount)
+			Array.Resize(ref buffImmune, BuffLoader.BuffCount);
+
-		for (int l = 0; l < BuffID.Count; l++) {
+		for (int l = 0; l < buffImmune.Length; l++) {
 			buffImmune[l] = false;
 		}
 
+		// Added by TML:
+		// Use aiStyle -1 for modded NPCs by default so they don't always face the nearest player and/or trigger net updates.
+		aiStyle = type < NPCID.Count ? 0 : -1;
+
 		setFrameSize = false;
 		netSkip = -2;
 		realLife = -1;
@@ -10793,13 +_,18 @@
 			catchItem = 2121;
 		}
 
+		NPCLoader.SetDefaults(this);
+
 		if (Main.dedServ)
 			frame = default(Rectangle);
+		// Extra patch context.
 		else if (TextureAssets.Npc[type] != null && TextureAssets.Npc[type].IsLoaded)
 			frame = new Rectangle(0, 0, TextureAssets.Npc[type].Width(), TextureAssets.Npc[type].Height() / Main.npcFrameCount[type]);
 		else
 			setFrameSize = true;
 
+		// Extra patch context.
+
 		if (spawnparams.sizeScaleOverride.HasValue) {
 			int num3 = (int)((float)width * scale);
 			int num4 = (int)((float)height * scale);
@@ -10846,7 +_,7 @@
 			friendly = true;
 		}
 
-		ScaleStats(spawnparams.playerCountForMultiplayerDifficultyOverride, spawnparams.gameModeData, spawnparams.strengthMultiplierOverride);
+		ScaleStats(spawnparams.playerCountForMultiplayerDifficultyOverride, spawnparams.gameModeData.Value, spawnparams.strengthMultiplierOverride);
 		life = lifeMax;
 	}
 
@@ -11516,6 +_,8 @@
 			}
 		}
 
+		NPCLoader.ApplyDifficultyAndPlayerScaling(this, numPlayers, balance, bossAdjustment);
+
 		defDefense = defense;
 		defDamage = damage;
 		life = lifeMax;
@@ -11877,7 +_,8 @@
 			if (flag)
 				vector3 = vector;
 
+			//TML: Added context
-			Projectile.NewProjectile(new EntitySource_DebugCommand(), vector3 + vector2, Vector2.Zero, 995, 0, 0f, Main.myPlayer);
+			Projectile.NewProjectile(new EntitySource_DebugCommand("DryadStardewAnimation"), vector3 + vector2, Vector2.Zero, 995, 0, 0f, Main.myPlayer);
 			break;
 		}
 	}
@@ -12338,6 +_,20 @@
 
 	public void AI()
 	{
+		NPCLoader.NPCAI(this);
+	}
+
+	public void VanillaAI()
+	{
+		IEntitySource.PushFallback(thisEntitySourceCache);
+
+		VanillaAI_Inner();
+
+		IEntitySource.PopFallback();
+	}
+
+	private void VanillaAI_Inner()
+	{
 		if (aiStyle == 0) {
 			if (Main.netMode != 1) {
 				for (int i = 0; i < 255; i++) {
@@ -31736,7 +_,8 @@
 			timeLeft = 86400;
 		}
 
+		//TODO: Replace this downcast.
-		timeLeft -= Main.dayRate;
+		timeLeft -= (int)Main.dayRate;
 		if (timeLeft < 0)
 			timeLeft = 0;
 
@@ -39208,13 +_,18 @@
 
 		int num2 = 7;
 		int num3 = 6;
-		int num4 = 2;
+		int num4 = 1; // #ModdedChairsForNPCs: Changed from 2 to 1 to support non 2 tile high chairs
 		int num5 = 1;
-		int num6 = 2;
+		int num6 = 1; // #ModdedChairsForNPCs: Changed from 2 to 1 to support non 2 tile high chairs
 		for (int i = point.X - num2; i <= point.X + num2; i += num5) {
 			for (int num7 = point.Y + num4; num7 >= point.Y - num3; num7 -= num6) {
 				Tile tile = Main.tile[i, num7];
+
+				//#ModdedChairsForNPCs: Removed vanilla specific conditions
+				/*
 				if (tile != null && tile.active() && TileID.Sets.CanBeSatOnForNPCs[tile.type] && (tile.frameY % 40 != 0 || num7 + 1 <= point.Y + num4)) {
+				*/
+				if (tile != null && tile.active() && TileID.Sets.CanBeSatOnForNPCs[tile.type]) {
 					int num8 = Math.Abs(i - point.X) + Math.Abs(num7 - point.Y);
 					if (num == -1 || num8 < num) {
 						num = num8;
@@ -39230,11 +_,20 @@
 
 		Tile tile2 = Main.tile[point2.X, point2.Y];
 		if (tile2.type == 497 || tile2.type == 15) {
+			// Extra patch context.
 			if (tile2.frameY % 40 != 0)
 				point2.Y--;
 
 			point2.Y += 2;
 		}
+		//TML: This check is necessary as in this case vanilla changes (to vanilla tiles that aren't sittable by default) by the hook should not take effect.
+		else if (tile2.type >= TileID.Count) {
+			var info = new TileRestingInfo(this, point2, Vector2.Zero, direction);
+			TileLoader.ModifySittingTargetInfo(point2.X, point2.Y, tile2.type, ref info);
+
+			point2 = info.AnchorTilePosition;
+			point2.Y += 1; // Set to tile *below* chair
+		}
 
 		for (int j = 0; j < 200; j++) {
 			if (Main.npc[j].active && Main.npc[j].aiStyle == 7 && Main.npc[j].townNPC && Main.npc[j].ai[0] == 5f && (Main.npc[j].Bottom + Vector2.UnitY * -2f).ToTileCoordinates() == point2)
@@ -39248,9 +_,16 @@
 	private void AI_007_TryForcingSitting(int homeFloorX, int homeFloorY)
 	{
 		Tile tile = Main.tile[homeFloorX, homeFloorY - 1];
+		/*
 		bool flag = type != 638 && type != 656 && !NPCID.Sets.IsTownSlime[type] && ai[0] != 5f;
+		*/
+		bool flag = !NPCID.Sets.CannotSitOnFurniture[type] && !NPCID.Sets.IsTownSlime[type] && ai[0] != 5f;
+
 		if (flag)
+			/*
 			flag &= tile != null && tile.active() && (tile.type == 15 || tile.type == 497);
+			*/
+			flag &= tile != null && tile.active() && TileID.Sets.CanBeSatOnForNPCs[tile.type]; // #ModdedChairsForNPCs
 
 		if (flag)
 			flag &= tile.type != 15 || tile.frameY < 1080 || tile.frameY > 1098;
@@ -39268,8 +_,17 @@
 		if (flag) {
 			ai[0] = 5f;
 			ai[1] = 900 + Main.rand.Next(10800);
+
+			// #ModdedChairsForNPCs
+			SitDown(new Point(homeFloorX, homeFloorY - 1), out int targetDirection, out var bottom);
+
+			/*
 			direction = ((tile.frameX != 0) ? 1 : (-1));
 			base.Bottom = new Vector2(homeFloorX * 16 + 8 + 2 * direction, homeFloorY * 16);
+			*/
+			direction = targetDirection;
+			base.Bottom = bottom;
+
 			velocity = Vector2.Zero;
 			localAI[3] = 0f;
 			netUpdate = true;
@@ -39313,6 +_,7 @@
 		if (type == 638 || type == 656 || NPCID.Sets.IsTownSlime[type])
 			num = 0;
 
+		//patch file: flag
 		bool flag = Main.raining;
 		if (!Main.dayTime)
 			flag = true;
@@ -39402,10 +_,13 @@
 				defense += 8;
 			}
 
+			// Extra patch context.
 			if (downedAncientCultist) {
 				num2 += 0.15f;
 				defense += 8;
 			}
+
+			NPCLoader.BuffTownNPC(ref num2, ref defense);
 		}
 
 		if (type == 142 && Main.netMode != 1 && !Main.xMas) {
@@ -39542,7 +_,7 @@
 			return;
 		}
 
-		if (type >= 0 && type < NPCID.Count && NPCID.Sets.TownCritter[type] && target == 255) {
+		if (type >= 0 && NPCID.Sets.TownCritter[type] && target == 255) {
 			TargetClosest();
 			if (position.X < Main.player[target].position.X) {
 				direction = 1;
@@ -39637,7 +_,10 @@
 				direction = -1;
 		}
 
+		/*
 		if (!WorldGen.InWorld(num6, num7) || Main.tile[num6, num7] == null)
+		*/
+		if (!WorldGen.InWorld(num6, num7) || Main.netMode == 1 && !Main.sectionManager.TileLoaded(num6, num7))
 			return;
 
 		if (!homeless && Main.netMode != 1 && townNPC && (flag || (type == 37 && Main.tileDungeon[Main.tile[num6, num7].type])) && !AI_007_TownEntities_IsInAGoodRestingSpot(num6, num7, floorX, floorY)) {
@@ -39687,6 +_,9 @@
 				if (!Main.npc[m].active || Main.npc[m].friendly || Main.npc[m].damage <= 0 || !(Main.npc[m].Distance(base.Center) < num8) || (type == 453 && NPCID.Sets.Skeletons[Main.npc[m].type]) || (!Main.npc[m].noTileCollide && !Collision.CanHit(base.Center, 0, 0, Main.npc[m].Center, 0, 0)))
 					continue;
 
+				if (!NPCLoader.CanHitNPC(Main.npc[m], this))
+					continue;
+
 				bool flag15 = Main.npc[m].CanBeChasedBy(this);
 				flag13 = true;
 				float num14 = Main.npc[m].Center.X - base.Center.X;
@@ -39938,7 +_,11 @@
 
 				if (closeDoor && ((position.X + (float)(width / 2)) / 16f > (float)(doorX + 2) || (position.X + (float)(width / 2)) / 16f < (float)(doorX - 2))) {
 					Tile tileSafely = Framing.GetTileSafely(doorX, doorY);
+
+					/*
 					if (tileSafely.type == 11) {
+					*/
+					if (TileLoader.CloseDoorID(tileSafely) >= 0) {
 						if (WorldGen.CloseDoor(doorX, doorY)) {
 							closeDoor = false;
 							NetMessage.SendData(19, -1, -1, null, 1, doorX, doorY, direction);
@@ -40107,7 +_,11 @@
 					Tile tileSafely4 = Framing.GetTileSafely(num20, num21 - 1);
 					Tile tileSafely5 = Framing.GetTileSafely(num20, num21 - 2);
 					bool flag21 = height / 16 < 3;
+
+					/*
 					if (townNPC && tileSafely5.nactive() && (tileSafely5.type == 10 || tileSafely5.type == 388) && (Main.rand.Next(10) == 0 || flag)) {
+					*/
+					if ((townNPC || NPCID.Sets.AllowDoorInteraction[type]) && tileSafely5.nactive() && (TileLoader.IsClosedDoor(tileSafely5) || tileSafely5.type == 388) && (Main.rand.Next(10) == 0 || flag)) {
 						if (Main.netMode != 1) {
 							if (WorldGen.OpenDoor(num20, num21 - 2, direction)) {
 								closeDoor = true;
@@ -40286,7 +_,12 @@
 			if (ai[0] == 5f) {
 				Point coords = (base.Bottom + Vector2.UnitY * -2f).ToTileCoordinates();
 				Tile tile = Main.tile[coords.X, coords.Y];
+
+				// #ModdedChairsForNPCs
+				/*
 				if (tile.type != 15 && tile.type != 497)
+				*/
+				if (!TileID.Sets.CanBeSatOnForNPCs[tile.type])
 					ai[1] = 0f;
 				else
 					Main.sittingManager.AddNPC(whoAmI, coords);
@@ -40465,6 +_,11 @@
 				num41 = 10f;
 			}
 
+			NPCLoader.TownNPCAttackStrength(this, damage: ref num37, knockback: ref knockBack);
+			NPCLoader.TownNPCAttackCooldown(this, cooldown: ref num40, randExtraCooldown: ref maxValue);
+			NPCLoader.TownNPCAttackProj(this, projType: ref num36, attackDelay: ref num39);
+			NPCLoader.TownNPCAttackProjSpeed(this, multiplier: ref num38, gravityCorrection: ref num41, randomOffset: ref num43);
+
 			if (Main.expertMode)
 				num37 = (int)((float)num37 * Main.GameModeInfo.TownNPCDamageMultiplier);
 
@@ -40472,20 +_,27 @@
 			velocity.X *= 0.8f;
 			ai[1] -= 1f;
 			localAI[3] += 1f;
+			// Patch note: num39 - attackDelay.
 			if (localAI[3] == (float)num39 && Main.netMode != 1) {
 				Vector2 vec = -Vector2.UnitY;
 				if (num11 == 1 && spriteDirection == 1 && num13 != -1)
 					vec = DirectionTo(Main.npc[num13].Center + new Vector2(0f, (0f - num41) * MathHelper.Clamp(Distance(Main.npc[num13].Center) / num42, 0f, 1f)));
 
+				// Patch note: num41 - gravityCorrection.
 				if (num11 == -1 && spriteDirection == -1 && num12 != -1)
 					vec = DirectionTo(Main.npc[num12].Center + new Vector2(0f, (0f - num41) * MathHelper.Clamp(Distance(Main.npc[num12].Center) / num42, 0f, 1f)));
 
 				if (vec.HasNaNs() || Math.Sign(vec.X) != spriteDirection)
 					vec = new Vector2(spriteDirection, -1f);
 
+				// Patch note: num38 - projectile speed multiplier.
 				vec *= num38;
+				// Patch note: num43 - projectile speed randomOffset.
 				vec += Utils.RandomVector2(Main.rand, 0f - num43, num43);
 				int num44 = 1000;
+				// Patch note: num36 - projType.
+				// Patch note: num37 - damage.
+				// Patch note: knockBack - knockBack.
 				num44 = ((type == 124) ? Projectile.NewProjectile(GetSpawnSource_ForProjectile(), base.Center.X + (float)(spriteDirection * 16), base.Center.Y - 2f, vec.X, vec.Y, num36, num37, knockBack, Main.myPlayer, 0f, whoAmI, townNpcVariationIndex) : ((type != 142) ? Projectile.NewProjectile(GetSpawnSource_ForProjectile(), base.Center.X + (float)(spriteDirection * 16), base.Center.Y - 2f, vec.X, vec.Y, num36, num37, knockBack, Main.myPlayer) : Projectile.NewProjectile(GetSpawnSource_ForProjectile(), base.Center.X + (float)(spriteDirection * 16), base.Center.Y - 2f, vec.X, vec.Y, num36, num37, knockBack, Main.myPlayer, 0f, Main.rand.Next(5))));
 				Main.projectile[num44].npcProj = true;
 				Main.projectile[num44].noDropItem = true;
@@ -40495,6 +_,8 @@
 
 			if (ai[1] <= 0f && 0 == 0) {
 				ai[0] = ((localAI[2] == 8f && flag13) ? 8 : 0);
+				// Patch note: num40 - cooldown.
+				// Patch note: maxValue - randExtraCooldown.
 				ai[1] = num40 + Main.rand.Next(maxValue);
 				ai[2] = 0f;
 				localAI[1] = (localAI[3] = num40 / 2 + Main.rand.Next(maxValue));
@@ -40509,7 +_,10 @@
 			int num49 = 0;
 			int maxValue2 = 0;
 			float knockBack2 = 0f;
+
+			//TML: int -> float.
-			int num50 = 0;
+			float num50 = 0;
+
 			bool flag24 = false;
 			float num51 = 0f;
 			if ((float)NPCID.Sets.AttackTime[type] == ai[1]) {
@@ -40674,6 +_,7 @@
 
 				if (localAI[3] > (float)num48) {
 					num48 = 48;
+					// Patch note: flag24 - inBetweenShots
 					flag24 = true;
 				}
 
@@ -40716,6 +_,12 @@
 				}
 			}
 
+			NPCLoader.TownNPCAttackStrength(this, damage: ref num46, knockback: ref knockBack2);
+			NPCLoader.TownNPCAttackCooldown(this, cooldown: ref num49, randExtraCooldown: ref maxValue2);
+			NPCLoader.TownNPCAttackProj(this, projType: ref num45, attackDelay: ref num48);
+			NPCLoader.TownNPCAttackProjSpeed(this, multiplier: ref num47, gravityCorrection: ref num50, randomOffset: ref num51);
+			NPCLoader.TownNPCAttackShoot(this, inBetweenShots: ref flag24);
+
 			if (Main.expertMode)
 				num46 = (int)((float)num46 * Main.GameModeInfo.TownNPCDamageMultiplier);
 
@@ -40723,17 +_,24 @@
 			velocity.X *= 0.8f;
 			ai[1] -= 1f;
 			localAI[3] += 1f;
+			// Patch note: num48 - attackDelay.
 			if (localAI[3] == (float)num48 && Main.netMode != 1) {
 				Vector2 vec2 = Vector2.Zero;
 				if (num52 != -1)
 					vec2 = DirectionTo(Main.npc[num52].Center + new Vector2(0f, -num50));
 
+				// Patch note: num50 - gravityCorrection.
 				if (vec2.HasNaNs() || Math.Sign(vec2.X) != spriteDirection)
 					vec2 = new Vector2(spriteDirection, 0f);
 
+				// Patch note: num47 - projectile speed multiplier.
 				vec2 *= num47;
+				// Patch note: num51 - projectile speed randomOffset.
 				vec2 += Utils.RandomVector2(Main.rand, 0f - num51, num51);
 				int num53 = 1000;
+				// Patch note: num45 - projType.
+				// Patch note: num46 - damage.
+				// Patch note: knockBack2 - knockback;
 				num53 = ((type != 227) ? Projectile.NewProjectile(GetSpawnSource_ForProjectile(), base.Center.X + (float)(spriteDirection * 16), base.Center.Y - 2f, vec2.X, vec2.Y, num45, num46, knockBack2, Main.myPlayer) : Projectile.NewProjectile(GetSpawnSource_ForProjectile(), base.Center.X + (float)(spriteDirection * 16), base.Center.Y - 2f, vec2.X, vec2.Y, num45, num46, knockBack2, Main.myPlayer, 0f, (float)Main.rand.Next(12) / 6f));
 				Main.projectile[num53].npcProj = true;
 				Main.projectile[num53].noDropItem = true;
@@ -40747,6 +_,8 @@
 
 			if (ai[1] <= 0f && 0 == 0) {
 				ai[0] = ((localAI[2] == 8f && flag13) ? 8 : 0);
+				// Patch note: num49 - cooldown.
+				// Patch note: maxValue2 - randExtraCooldown.
 				ai[1] = num49 + Main.rand.Next(maxValue2);
 				ai[2] = 0f;
 				localAI[1] = (localAI[3] = num49 / 2 + Main.rand.Next(maxValue2));
@@ -40851,6 +_,12 @@
 				knockBack3 = 3f;
 			}
 
+			NPCLoader.TownNPCAttackStrength(this, damage: ref num56, knockback: ref knockBack3);
+			NPCLoader.TownNPCAttackCooldown(this, cooldown: ref num59, randExtraCooldown: ref maxValue3);
+			NPCLoader.TownNPCAttackProj(this, projType: ref num55, attackDelay: ref num58);
+			NPCLoader.TownNPCAttackProjSpeed(this, multiplier: ref num57, gravityCorrection: ref num60, randomOffset: ref num63);
+			NPCLoader.TownNPCAttackMagic(this, auraLightMultiplier: ref num62);
+
 			if (Main.expertMode)
 				num56 = (int)((float)num56 * Main.GameModeInfo.TownNPCDamageMultiplier);
 
@@ -40858,20 +_,27 @@
 			velocity.X *= 0.8f;
 			ai[1] -= 1f;
 			localAI[3] += 1f;
+			// Patch note: num58 - attackDelay.
 			if (localAI[3] == (float)num58 && Main.netMode != 1) {
 				Vector2 vec4 = Vector2.Zero;
 				if (num64 != -1)
 					vec4 = DirectionTo(Main.npc[num64].Center + new Vector2(0f, (0f - num60) * MathHelper.Clamp(Distance(Main.npc[num64].Center) / num61, 0f, 1f)));
 
+				// Patch note: num60 - gravityCorrection.
 				if (vec4.HasNaNs() || Math.Sign(vec4.X) != spriteDirection)
 					vec4 = new Vector2(spriteDirection, 0f);
 
+				// Patch note: num57 - projectile speed multiplier.
 				vec4 *= num57;
+				// Patch note: num63 - projectile speed randomOffset.
 				vec4 += Utils.RandomVector2(Main.rand, 0f - num63, num63);
 				if (type == 108) {
 					int num65 = Utils.SelectRandom<int>(Main.rand, 1, 1, 1, 1, 2, 2, 3);
 					for (int num66 = 0; num66 < num65; num66++) {
 						Vector2 vector3 = Utils.RandomVector2(Main.rand, -3.4f, 3.4f);
+						// Patch note: num55 - projType.
+						// Patch note: num56 - damage.
+						// Patch note: knockBack3 - knockback.
 						int num67 = Projectile.NewProjectile(GetSpawnSource_ForProjectile(), base.Center.X + (float)(spriteDirection * 16), base.Center.Y - 2f, vec4.X + vector3.X, vec4.Y + vector3.Y, num55, num56, knockBack3, Main.myPlayer, 0f, 0f, townNpcVariationIndex);
 						Main.projectile[num67].npcProj = true;
 						Main.projectile[num67].noDropItem = true;
@@ -40918,12 +_,15 @@
 			}
 
 			if (num62 > 0f) {
+				// Patch note: num62 - auraLightMultiplier.
 				Vector3 vector6 = GetMagicAuraColor().ToVector3() * num62;
 				Lighting.AddLight(base.Center, vector6.X, vector6.Y, vector6.Z);
 			}
 
 			if (ai[1] <= 0f && 0 == 0) {
 				ai[0] = ((localAI[2] == 8f && flag13) ? 8 : 0);
+				// Patch note: num59 - cooldown.
+				// Patch note: maxValue3 - randExtraCooldown.
 				ai[1] = num59 + Main.rand.Next(maxValue3);
 				ai[2] = 0f;
 				localAI[1] = (localAI[3] = num59 / 2 + Main.rand.Next(maxValue3));
@@ -40985,6 +_,10 @@
 				num76 = 3f;
 			}
 
+			NPCLoader.TownNPCAttackStrength(this, damage: ref num75, knockback: ref num76);
+			NPCLoader.TownNPCAttackCooldown(this, cooldown: ref num74, randExtraCooldown: ref maxValue4);
+			NPCLoader.TownNPCAttackSwing(this, itemWidth: ref num77, itemHeight: ref num78);
+
 			if (Main.expertMode)
 				num75 = (int)((float)num75 * Main.GameModeInfo.TownNPCDamageMultiplier);
 
@@ -40992,6 +_,8 @@
 			velocity.X *= 0.8f;
 			ai[1] -= 1f;
 			if (Main.netMode != 1) {
+				// Patch note: num77 - attack swing itemWidth.
+				// Patch note: num78 - attack swing itemHeight.
 				Tuple<Vector2, float> swingStats = GetSwingStats(NPCID.Sets.AttackTime[type] * 2, (int)ai[1], spriteDirection, num77, num78);
 				Rectangle itemRectangle = new Rectangle((int)swingStats.Item1.X, (int)swingStats.Item1.Y, num77, num78);
 				if (spriteDirection == -1)
@@ -41003,6 +_,8 @@
 				for (int num79 = 0; num79 < 200; num79++) {
 					NPC nPC2 = Main.npc[num79];
 					if (nPC2.active && nPC2.immune[myPlayer] == 0 && !nPC2.dontTakeDamage && !nPC2.friendly && nPC2.damage > 0 && itemRectangle.Intersects(nPC2.Hitbox) && (nPC2.noTileCollide || Collision.CanHit(position, width, height, nPC2.position, nPC2.width, nPC2.height))) {
+						// Patch note: num75 - damage.
+						// Patch note: num76 - knockback.
 						nPC2.StrikeNPCNoInteraction(num75, num76, spriteDirection);
 						if (Main.netMode != 0)
 							NetMessage.SendData(28, -1, -1, null, num79, num75, num76, spriteDirection);
@@ -41043,6 +_,8 @@
 
 				if (!flag25) {
 					ai[0] = ((localAI[2] == 8f && flag13) ? 8 : 0);
+					// Patch note: num74 - cooldown.
+					// Patch note: maxValue4 - randExtraCooldown.
 					ai[1] = num74 + Main.rand.Next(maxValue4);
 					ai[2] = 0f;
 					localAI[1] = (localAI[3] = num74 / 2 + Main.rand.Next(maxValue4));
@@ -41267,15 +_,29 @@
 
 				if (flag30) {
 					Tile tile2 = Main.tile[point.X, point.Y];
+
+					// #ModdedChairsForNPCs
+					/*
 					flag30 = tile2.type == 15 || tile2.type == 497;
+					*/
+					flag30 = TileID.Sets.CanBeSatOnForNPCs[tile2.type];
+
 					if (flag30 && tile2.type == 15 && tile2.frameY >= 1080 && tile2.frameY <= 1098)
 						flag30 = false;
 
 					if (flag30) {
 						ai[0] = 5f;
 						ai[1] = 900 + Main.rand.Next(10800);
+
+						// #ModdedChairsForNPCs
+						SitDown(point, out int targetDirection, out var bottom);
+						/*
 						direction = ((tile2.frameX != 0) ? 1 : (-1));
 						base.Bottom = new Vector2(point.X * 16 + 8 + 2 * direction, point.Y * 16 + 16);
+						*/
+						direction = targetDirection;
+						base.Bottom = bottom;
+
 						velocity = Vector2.Zero;
 						localAI[3] = 0f;
 						netUpdate = true;
@@ -44814,7 +_,11 @@
 				Main.tile[num194 - direction, num195 + 1] = new Tile();
 
 			Main.tile[num194, num195 + 1].halfBrick();
+
+			/*
 			if (Main.tile[num194, num195 - 1].nactive() && (Main.tile[num194, num195 - 1].type == 10 || Main.tile[num194, num195 - 1].type == 388) && flag8) {
+			*/
+			if (Main.tile[num194, num195 - 1].nactive() && (TileLoader.IsClosedDoor(Main.tile[num194, num195 - 1]) || Main.tile[num194, num195 - 1].type == 388) && flag8) {
 				ai[2] += 1f;
 				ai[3] = 0f;
 				if (ai[2] >= 60f) {
@@ -44853,7 +_,7 @@
 								NetMessage.SendData(17, -1, -1, null, 0, num194, num195 - 1);
 						}
 						else {
-							if (Main.tile[num194, num195 - 1].type == 10) {
+							if (TileLoader.IsClosedDoor(Main.tile[num194, num195 - 1])) {
 								bool flag26 = WorldGen.OpenDoor(num194, num195 - 1, direction);
 								if (!flag26) {
 									ai[3] = num56;
@@ -46035,7 +_,7 @@
 							Tile tileSafely = Framing.GetTileSafely(i, j);
 							bool flag2 = tileSafely.active() && Main.tileSolid[tileSafely.type] && !Main.tileFrameImportant[tileSafely.type];
 							if (flag && flag2) {
-								int num43 = WorldGen.KillTile_GetTileDustAmount(fail: true, tileSafely);
+								int num43 = WorldGen.KillTile_GetTileDustAmount(true, tileSafely, i, j);
 								for (int k = 0; k < num43; k++) {
 									Dust obj = Main.dust[WorldGen.KillTile_MakeTileDust(i, j, tileSafely)];
 									obj.velocity.Y -= 3f + (float)num42 * 1.5f;
@@ -46640,7 +_,7 @@
 		bool flag21 = false;
 		bool flag22 = false;
 		bool flag23 = false;
-		LegacySoundStyle style = null;
+		SoundStyle? style = null; // LegacySoundStyle -> SoundStyle
 		int num22 = 0;
 		bool flag24 = false;
 		float num23 = 1f;
@@ -47492,8 +_,13 @@
 
 		if (!flag20) {
 			if (ai[3] < (float)num21 && flag21) {
+				/*
 				if (num22 > 0 && Main.rand.Next(num22) == 0)
 					SoundEngine.PlayTrackedSound(style, base.Center);
+				*/
+
+				if (num22 > 0 && Main.rand.Next(num22) == 0 && style.HasValue)
+					SoundEngine.PlayTrackedSound(style.Value, base.Center);
 
 				bool hasValidTarget = HasValidTarget;
 				nPCTargetingMethod(this, faceTarget: true, null);
@@ -47671,7 +_,7 @@
 			Tile tileSafely4 = Framing.GetTileSafely(num66, num67 - 1);
 			Tile tileSafely5 = Framing.GetTileSafely(num66, num67 - 2);
 			Tile tileSafely6 = Framing.GetTileSafely(num66, num67 - 3);
-			if (flag8 && tileSafely4.nactive() && (tileSafely4.type == 10 || tileSafely4.type == 388)) {
+			if (flag8 && tileSafely4.nactive() && (TileLoader.IsClosedDoor(tileSafely4) || tileSafely4.type == 388)) {
 				ai[0] += 1f;
 				ai[3] = 0f;
 				if (ai[0] >= 60f) {
@@ -47701,7 +_,7 @@
 								NetMessage.SendData(17, -1, -1, null, 0, num66, num67 - 1);
 						}
 						else {
-							if (tileSafely4.type == 10) {
+							if (TileLoader.IsClosedDoor(tileSafely4)) {
 								bool flag38 = WorldGen.OpenDoor(num66, num67 - 1, direction);
 								if (!flag38) {
 									ai[3] = num21;
@@ -49728,6 +_,10 @@
 		if (type == 20 && townNpcVariationIndex == 1)
 			return false;
 
+		if (!NPCLoader.UsesPartyHat(this)) {
+			return false;
+		}
+
 		if (ForcePartyHatOn)
 			return true;
 
@@ -49782,6 +_,11 @@
 			num = TextureAssets.Npc[type].Height() / Main.npcFrameCount[type];
 		}
 
+		NPCLoader.FindFrame(this, num);
+	}
+
+	public void VanillaFindFrame(int num, bool isLikeATownNPC, int type)
+	{
 		int num2 = 0;
 		if (aiAction == 0)
 			num2 = ((velocity.Y < 0f) ? 2 : ((velocity.Y > 0f) ? 3 : ((velocity.X != 0f) ? 1 : 0)));
@@ -51387,7 +_,7 @@
 			case 684: {
 				int num236 = (isLikeATownNPC ? NPCID.Sets.ExtraFramesCount[type] : 0);
 				bool flag11 = NPCID.Sets.IsTownSlime[type];
-				if (false && !Main.dedServ && TownNPCProfiles.Instance.GetProfile(type, out var profile)) {
+				if (false && !Main.dedServ && TownNPCProfiles.Instance.GetProfile(this, out var profile)) {
 					Asset<Texture2D> textureNPCShouldUse = profile.GetTextureNPCShouldUse(this);
 					if (textureNPCShouldUse.IsLoaded) {
 						num = textureNPCShouldUse.Height() / Main.npcFrameCount[type];
@@ -58083,7 +_,13 @@
 				if (Main.tile[x, y].type == 467)
 					number2 = 5;
 
+				if (Main.tile[x, y].type >= TileID.Count)
+					number2 = 101;
+
+				/*
 				NetMessage.SendData(34, -1, -1, null, number2, x, y, 0f, number);
+				*/
+				NetMessage.SendData(34, -1, -1, null, number2, x, y, 0f, number, Main.tile[x, y].type, 0);
 				NetMessage.SendTileSquare(-1, x, y, 3);
 			}
 
@@ -58438,6 +_,9 @@
 		if (!active || DoesntDespawnToInactivity())
 			return;
 
+		if (!NPCLoader.CheckActive(this))
+			return;
+
 		if (townNPC) {
 			AddIntoPlayersTownNPCSlots();
 			return;
@@ -58518,7 +_,7 @@
 		if (timeLeft <= 0)
 			flag2 = false;
 
-		if (!flag2 && Main.netMode != 1) {
+		if (!flag2 && Main.netMode != 1 && !NPCLoader.SavesAndLoads(this)) {
 			noSpawnCycle = true;
 			active = false;
 			if (Main.netMode == 2) {
@@ -58650,6 +_,9 @@
 			}
 		}
 
+		if (!NPCLoader.CheckDead(this))
+			return;
+
 		noSpawnCycle = true;
 		if (townNPC && type != 37 && type != 453) {
 			if (Main.netMode != 2)
@@ -58695,13 +_,14 @@
 		if (townNPC && Main.netMode != 1 && homeless && WorldGen.prioritizedTownNPCType == type)
 			WorldGen.prioritizedTownNPCType = 0;
 
-		LegacySoundStyle legacySoundStyle = DeathSound;
+		var legacySoundStyle = DeathSound;
 		if (type == 229 && IsShimmerVariant)
 			legacySoundStyle = SoundID.NPCDeath6;
 
 		if (legacySoundStyle != null)
 			SoundEngine.PlaySound(legacySoundStyle, position);
 
+		if (NPCLoader.SpecialOnKill(this)) { } else
 		if (type == 13 || type == 14 || type == 15) {
 			DropEoWLoot();
 		}
@@ -59211,7 +_,7 @@
 
 	public static void ResetKillCount()
 	{
-		for (int i = 0; i < NPCID.Count; i++) {
+		for (int i = 0; i < killCount.Length; i++) {
 			killCount[i] = 0;
 		}
 	}
@@ -59279,7 +_,7 @@
 
 	public void NPCLoot()
 	{
-		if (Main.netMode == 1 || type >= NPCID.Count || (Main.getGoodWorld && !downedBoss3 && (type == 31 || type == 294 || type == 296 || type == 295 || type == 32 || type == 34 || type == 71)))
+		if (Main.netMode == 1 || (Main.getGoodWorld && !downedBoss3 && (type == 31 || type == 294 || type == 296 || type == 295 || type == 32 || type == 34 || type == 71)))
 			return;
 
 		Player closestPlayer = Main.player[Player.FindClosest(position, width, height)];
@@ -59296,9 +_,15 @@
 		if ((type == 23 && Main.hardMode) || (SpawnedFromStatue && NPCID.Sets.NoEarlymodeLootWhenSpawnedFromStatue[type] && !Main.hardMode) || (SpawnedFromStatue && NPCID.Sets.StatueSpawnedDropRarity[type] != -1f && (Main.rand.NextFloat() >= NPCID.Sets.StatueSpawnedDropRarity[type] || !AnyInteractions())))
 			return;
 
+		if (!NPCLoader.PreKill(this))
+			return;
+
 		bool num = downedMechBoss1 && downedMechBoss2 && downedMechBoss3;
 		DoDeathEvents_BeforeLoot(closestPlayer);
 		NPCLoot_DropItems(closestPlayer);
+
+		NPCLoader.OnKill(this);
+
 		DoDeathEvents(closestPlayer);
 		if (!num && downedMechBoss1 && downedMechBoss2 && downedMechBoss3 && Main.hardMode) {
 			if (Main.netMode == 0)
@@ -59348,7 +_,8 @@
 		WoFKilledToday = false;
 	}
 
-	private void DoDeathEvents_DropBossPotionsAndHearts()
+	//TML: Added 'typeName' parameter.
+	private void DoDeathEvents_DropBossPotionsAndHearts(ref string typeName)
 	{
 		int stack = Main.rand.Next(5, 16);
 		int num = 28;
@@ -59377,6 +_,8 @@
 		else if (type == 398)
 			num = 3544;
 
+		NPCLoader.BossLoot(this, ref typeName, ref num);
+
 		Item.NewItem(GetItemSource_Loot(), (int)position.X, (int)position.Y, width, height, num, stack);
 		int num2 = Main.rand.Next(5) + 5;
 		for (int i = 0; i < num2; i++) {
@@ -59394,7 +_,8 @@
 		}
 	}
 
+	//TML: Added 'typeName' parameter.
-	private void DoDeathEvents_CelebrateBossDeath()
+	private void DoDeathEvents_CelebrateBossDeath(string typeName)
 	{
 		if (type == 125 || type == 126) {
 			if (Main.netMode == 0)
@@ -59409,7 +_,7 @@
 				ChatHelper.BroadcastChatMessage(NetworkText.FromKey("Announcement.HasBeenDefeated_Single", NetworkText.FromKey("Enemies.MoonLord")), new Color(175, 75, 255));
 		}
 		else if (Main.netMode == 0) {
-			Main.NewText(Language.GetTextValue("Announcement.HasBeenDefeated_Single", TypeName), 175, 75);
+			Main.NewText(Language.GetTextValue("Announcement.HasBeenDefeated_Single", typeName), 175, 75);
 		}
 		else if (Main.netMode == 2) {
 			ChatHelper.BroadcastChatMessage(NetworkText.FromKey("Announcement.HasBeenDefeated_Single", GetTypeNetName()), new Color(175, 75, 255));
@@ -59806,8 +_,11 @@
 		}
 
 		if (boss) {
+			// Added by TML.
+			string typeName = TypeName;
+
-			DoDeathEvents_DropBossPotionsAndHearts();
+			DoDeathEvents_DropBossPotionsAndHearts(ref typeName);
-			DoDeathEvents_CelebrateBossDeath();
+			DoDeathEvents_CelebrateBossDeath(typeName);
 			if (Main.netMode == 2)
 				NetMessage.SendData(7);
 		}
@@ -60090,7 +_,8 @@
 		return false;
 	}
 
+	// Made internal, modders should use NPC.CheckCatchNPC instead.
-	public static void CatchNPC(int i, int who = -1)
+	internal static void CatchNPC(int i, int who = -1)
 	{
 		if (!Main.npc[i].active)
 			return;
@@ -60114,8 +_,14 @@
 				NetMessage.SendData(106, -1, -1, null, (int)vector.X, vector.Y);
 			}
 			else {
+				/*
 				new Item().SetDefaults(Main.npc[i].catchItem);
 				Item.NewItem(GetSpawnSource_NPCCatch(who), (int)Main.player[who].Center.X, (int)Main.player[who].Center.Y, 0, 0, Main.npc[i].catchItem, 1, noBroadcast: false, 0, noGrabDelay: true);
+				*/
+				int itemWhoAmI = Item.NewItem(GetSpawnSource_NPCCatch(who, Main.npc[i]), (int)Main.player[who].Center.X, (int)Main.player[who].Center.Y, 0, 0, Main.npc[i].catchItem, 1, true, 0, true, false);
+
+				NetMessage.SendData(MessageID.SyncItem, -1, -1, null, itemWhoAmI, 1f); // NewItem above changed to noBroadcast, number2 is 1 for noGrabDelay effect.
+
 				Main.npc[i].active = false;
 				NetMessage.SendData(23, -1, -1, null, i);
 			}
@@ -60261,7 +_,7 @@
 		if (Main.netMode == 1) {
 			NetMessage.SendData(71, -1, -1, null, x, y, Type, Style);
 		}
-		else if (Type >= 0 && Type < NPCID.Count && (Main.npcCatchable[Type] || who == Main.myPlayer) && CanReleaseNPCs(who)) {
+		else if (Type >= 0 && (Main.npcCatchable[Type] || who == Main.myPlayer) && CanReleaseNPCs(who)) {
 			switch (Type) {
 				case 583:
 				case 584:
@@ -60513,6 +_,8 @@
 			}
 		}
 
+		NPCSpawnInfo spawnInfo = new NPCSpawnInfo();
+
 		float num6 = (int)((float)defaultMaxSpawns * (2f + 0.3f * (float)num4));
 		for (int k = 0; k < 255; k++) {
 			if (!Main.player[k].active || Main.player[k].dead)
@@ -60535,6 +_,7 @@
 			bool flag11 = false;
 			bool flag12 = false;
 			bool flag13 = false;
+			// Patch note: flag14 is used below.
 			bool flag14 = downedPlantBoss && Main.hardMode;
 			bool isItAHappyWindyDay = Main.IsItAHappyWindyDay;
 			if (Main.player[k].active && Main.invasionType > 0 && Main.invasionDelay == 0 && Main.invasionSize > 0 && ((double)Main.player[k].position.Y < Main.worldSurface * 16.0 + (double)sHeight || Main.remixWorld)) {
@@ -60555,14 +_,17 @@
 			}
 
 			if (Main.player[k].ZoneTowerSolar || Main.player[k].ZoneTowerNebula || Main.player[k].ZoneTowerVortex || Main.player[k].ZoneTowerStardust)
+				// Patch note: flag6 - Invasion.
 				flag6 = true;
 
 			int num8 = (int)(Main.player[k].position.X + (float)(Main.player[k].width / 2)) / 16;
 			int num9 = (int)(Main.player[k].position.Y + (float)(Main.player[k].height / 2)) / 16;
 			if (Main.wallHouse[Main.tile[num8, num9].wall])
+				//Patch note: flag5 - playerSafe
 				flag5 = true;
 
 			if (Main.tile[num8, num9].wall == 87)
+				//Patch note: flag4 - Lihzahrd
 				flag4 = true;
 
 			flag2 = false;
@@ -60921,12 +_,16 @@
 					}
 					else {
 						if (!Main.expertMode || Main.rand.Next(30) != 0)
+							// Patch note: flag12 - playerInTown?
+							//TODO: Looks wrong, needs confirmation.
 							flag12 = true;
 
 						maxSpawns = (int)((double)(float)maxSpawns * 0.6);
 					}
 				}
 			}
+
+			NPCLoader.EditSpawnRate(Main.player[k], ref spawnRate, ref maxSpawns);
 
 			bool flag15 = false;
 			if (Main.player[k].active && !Main.player[k].dead && Main.player[k].nearbyActiveNPCs < (float)maxSpawns && Main.rand.Next(spawnRate) == 0) {
@@ -60952,6 +_,8 @@
 					safeRangeY += (int)((double)(sHeight / 16) * 0.5 / (double)num11);
 				}
 
+				NPCLoader.EditSpawnRange(Main.player[k], ref spawnRangeX, ref spawnRangeY, ref safeRangeX, ref safeRangeY);
+
 				int num12 = (int)(Main.player[k].position.X / 16f) - spawnRangeX;
 				int num13 = (int)(Main.player[k].position.X / 16f) + spawnRangeX;
 				int num14 = (int)(Main.player[k].position.Y / 16f) - spawnRangeY;
@@ -60984,6 +_,7 @@
 							num = num20;
 							num2 = num21;
 							flag2 = true;
+							// Patch note: flag3 - Sky
 							flag3 = true;
 						}
 						else if (!flag6 && (double)num21 < Main.worldSurface * 0.44999998807907104 && !flag12 && Main.hardMode && Main.rand.Next(10) == 0) {
@@ -61037,16 +_,19 @@
 											flag2 = false;
 											break;
 										}
+										// Extra patch context.
 
 										if (Main.tile[num26, num27].lava()) {
 											flag2 = false;
 											break;
 										}
+										// Extra patch context.
 									}
 								}
 							}
 
 							if (num >= num16 && num <= num17)
+								// Patch note: flag15 - safeRangeX
 								flag15 = true;
 						}
 					}
@@ -61076,17 +_,25 @@
 						flag2 = false;
 
 					if (Main.tile[num, num2 - 1].honey())
+						// Patch note: flag8 - Honey
 						flag8 = true;
 					else
+						// Patch note: flag7 - Water
 						flag7 = true;
 				}
 
 				int num29 = (int)Main.player[k].Center.X / 16;
 				int num30 = (int)(Main.player[k].Bottom.Y + 8f) / 16;
+
+				spawnInfo.PlayerFloorX = num29;
+				spawnInfo.PlayerFloorY = num30;
+
 				if (Main.tile[num, num2].type == 367) {
+					// Patch note: flag10 - Marble
 					flag10 = true;
 				}
 				else if (Main.tile[num, num2].type == 368) {
+					// Patch note: flag9 - Granite
 					flag9 = true;
 				}
 				else if (Main.tile[num29, num30].type == 367) {
@@ -61175,6 +_,7 @@
 						for (int num40 = num - num39; num40 < num + num39; num40++) {
 							for (int num41 = num2 - num39; num41 < num2 + num39; num41++) {
 								if (Main.tile[num40, num41].wall == 62)
+									// Patch note: flag11 - Spider wall
 									flag11 = true;
 							}
 						}
@@ -61195,6 +_,7 @@
 						for (int num45 = num - num44; num45 < num + num44; num45++) {
 							for (int num46 = num2 - num44; num46 < num2 + num44; num46++) {
 								if (WallID.Sets.AllowsUndergroundDesertEnemiesToSpawn[Main.tile[num45, num46].wall])
+									// Patch note: flag13 - Desert cave
 									flag13 = true;
 							}
 						}
@@ -61258,9 +_,37 @@
 			}
 
 			num49 = SpawnNPC_TryFindingProperGroundTileType(num49, num, num2);
+
+			//TML: Fill NPCSpawnInfo
+			spawnInfo.SpawnTileX = num;
+			spawnInfo.SpawnTileY = num2;
+			spawnInfo.SpawnTileType = num3;
+			spawnInfo.Player = Main.player[k];
+			spawnInfo.Sky = flag3;
+			spawnInfo.Lihzahrd = flag4;
+			spawnInfo.PlayerSafe = flag5;
+			spawnInfo.Invasion = flag6;
+			spawnInfo.Water = flag7;
+			spawnInfo.Granite = flag9;
+			spawnInfo.Marble = flag10;
+			spawnInfo.SpiderCave = flag11;
+			spawnInfo.PlayerInTown = flag12;
+			spawnInfo.DesertCave = flag13;
+			spawnInfo.PlanteraDefeated = flag14;
+			spawnInfo.SafeRangeX = flag15;
+
 			int newNPC = 200;
 			int cattailX;
 			int cattailY;
+
+			int? spawnChoice = NPCLoader.ChooseSpawn(spawnInfo);
+			if (!spawnChoice.HasValue)
+				return;
+
+			int spawn = spawnChoice.Value;
+			if (spawn != 0)
+				goto endVanillaSpawn;
+
 			if (Main.player[k].ZoneTowerNebula) {
 				bool flag25 = true;
 				int num51 = 0;
@@ -63243,7 +_,11 @@
 						int num109 = Main.rand.Next(7);
 						int num110 = 12;
 						int maxValue4 = 20;
+
+						/*
 						if (Main.player[k].statLifeMax <= 100) {
+						*/
+						if (Main.player[k].ConsumedLifeCrystals == 0) {
 							num110 = 5;
 							num110 -= Main.CurrentFrameFlags.ActivePlayersCount / 2;
 							if (num110 < 2)
@@ -63539,6 +_,11 @@
 				}
 			}
 
+			endVanillaSpawn:
+
+			if (spawn != 0)
+				newNPC = NPCLoader.SpawnNPC(spawn, num, num2);
+
 			if (Main.npc[newNPC].type == 1 && Main.player[k].RollLuck(180) == 0)
 				Main.npc[newNPC].SetDefaults(-4);
 
@@ -64272,6 +_,20 @@
 			ChatHelper.BroadcastChatMessage(NetworkText.FromKey("Announcement.HasAwoken", Main.npc[num].GetTypeNetName()), new Color(175, 75, 255));
 	}
 
+	/// <summary>
+	/// Spawns an NPC into the game world with the given type. This method should not be called on multiplayer clients. The X and Y parameters dictate the centered spawn position. ai0, ai1, ai2, and ai3 will initialize the NPC.ai[] array with the supplied values. This can be used to pass in information to the NPC. The NPC AI code will have to be written to utilize those values. Target can be set to a Player.whoAmI to have the NPC targetting a specific Player immediately on spawn. Start can be used to ensure that an NPC spawns in a slot after an existing NPC. This can be used to ensure that the spawned NPC draws behind an existing NPC. This is useful for bosses that spawn minions. The return value is the index of the spawned NPC within the <see cref="Main.npc"/> array.
+	/// </summary>
+	/// <param name="source"></param>
+	/// <param name="X"></param>
+	/// <param name="Y"></param>
+	/// <param name="Type">Either an <see cref="NPCID"/> entry or <see cref="ModContent.NPCType{T}"/>, for example <see cref="NPCID.BabySlime"/> or ModContent.NPCType&lt;MyModNPC&gt;()</param>
+	/// <param name="Start"></param>
+	/// <param name="ai0"></param>
+	/// <param name="ai1"></param>
+	/// <param name="ai2"></param>
+	/// <param name="ai3"></param>
+	/// <param name="Target"></param>
+	/// <returns></returns>
 	public static int NewNPC(IEntitySource source, int X, int Y, int Type, int Start = 0, float ai0 = 0f, float ai1 = 0f, float ai2 = 0f, float ai3 = 0f, int Target = 255)
 	{
 		if (Main.getGoodWorld && Main.rand.Next(3) != 0) {
@@ -64305,6 +_,8 @@
 					ChatHelper.BroadcastChatMessage(NetworkText.FromKey("Announcement.HasAwoken", Main.npc[availableNPCSlot].GetTypeNetName()), new Color(175, 75, 255));
 			}
 
+			NPCLoader.OnSpawn(Main.npc[availableNPCSlot], source);
+
 			return availableNPCSlot;
 		}
 
@@ -64313,7 +_,7 @@
 
 	private static int GetAvailableNPCSlot(int Type, int startIndex)
 	{
-		bool num = Type == 222 || Type == 245;
+		bool num = Type >= 0 && NPCID.Sets.SpawnFromLastEmptySlot[Type];
 		int t = 200;
 		int num2 = 1;
 		if (num) {
@@ -64338,9 +_,9 @@
 	private static void GiveTownUniqueDataToNPCsThatNeedIt(int Type, int nextNPC)
 	{
 		NPC nPC = Main.npc[nextNPC];
-		if (nPC.isLikeATownNPC) {
-			nPC.GivenName = getNewNPCName(Type);
-			if (TownNPCProfiles.Instance.GetProfile(Type, out var profile)) {
+		if (nPC.isLikeATownNPC || Type >= 0 && NPCID.Sets.SpawnsWithCustomName[Type]) {
+			nPC.GivenName = nPC.getNewNPCName();
+			if (TownNPCProfiles.Instance.GetProfile(nPC, out var profile)) {
 				nPC.townNpcVariationIndex = profile.RollVariation();
 				nPC.GivenName = profile.GetNameForVariant(nPC);
 			}
@@ -64385,7 +_,7 @@
 
 	public bool RerollVariation()
 	{
-		if (!TownNPCProfiles.Instance.GetProfile(type, out var profile))
+		if (!TownNPCProfiles.Instance.GetProfile(this, out var profile))
 			return false;
 
 		int num = townNpcVariationIndex;
@@ -64574,6 +_,8 @@
 		}
 	}
 
+	// Moved to AddStatsToDamageCalculation
+	/*
 	public int checkArmorPenetration(int armorPenetration, float armorPenetrationPercent)
 	{
 		if (ichor)
@@ -64591,26 +_,106 @@
 
 		return armorPenetration / 2;
 	}
+	*/
 
-	public double StrikeNPCNoInteraction(int Damage, float knockBack, int hitDirection, bool crit = false, bool noEffect = false, bool fromNet = false)
+	internal int StrikeNPCNoInteraction(int Damage, float knockBack, int hitDirection)
 	{
+		/*
 		if (Main.netMode == 0)
 			ignorePlayerInteractions++;
-
+		*/
-		return StrikeNPC(Damage, knockBack, hitDirection, crit, noEffect, fromNet);
+		return StrikeNPC(Damage, knockBack, hitDirection, noPlayerInteraction: true);
 	}
 
-	public double StrikeNPC(int Damage, float knockBack, int hitDirection, bool crit = false, bool noEffect = false, bool fromNet = false)
+	internal int StrikeNPC(int Damage, float knockBack, int hitDirection, bool crit = false, bool fromNet = false, bool noPlayerInteraction = false)
+	{
+		return StrikeNPC(CalculateStrikeFromLegacyValues(Damage, knockBack, hitDirection, crit), fromNet, noPlayerInteraction);
+	}
+
+	internal HitInfo CalculateStrikeFromLegacyValues(int Damage, float knockBack, int hitDirection, bool crit)
+	{
+		HitInfo hit;
+		if (Damage == 9999) {
+			hit = new HitInfo {
+				DamageType = DamageClass.Default,
+				SourceDamage = Damage,
+				Damage = 0,
+				Crit = crit,
+				KnockBack = knockBack,
+				HitDirection = hitDirection,
+				InstantKill = true
+			};
+		}
+		else {
+			var modifiers = GetIncomingStrikeModifiers(DamageClass.Default, ignoreArmorDebuffs: true);
+			hit = modifiers.ToHitInfo(DamageClass.Default, Damage, crit, knockBack, hitDirection, damageVariation: false);
+		}
+
+		NetMessage.SetLegacyStrike(hit);
+		return hit;
+	}
+
+	public HitModifiers GetIncomingStrikeModifiers(DamageClass damageType, bool ignoreArmorDebuffs = false)
+	{
+		var modifiers = HitModifiers.Default;
+
+		modifiers.FinalDamage *= takenDamageMultiplier;
+
+		modifiers.Defense.Base += defense;
+		if (!ignoreArmorDebuffs) {
+			if (ichor)
+				modifiers.Defense.Flat -= 15;
+
+			if (betsysCurse)
+				modifiers.Defense.Flat -= 40;
+		}
+
+		if (onFire2)
+			modifiers.Knockback += 0.1f;
+
+		modifiers.Knockback *= knockBackResist;
+
+		damageType ??= DamageClass.Default; // just in case people forget
+		NPCLoader.ModifyIncomingHit(this, damageType, ref modifiers);
+		return modifiers;
+	}
+
+	/// <summary>
+	/// Runs <see cref="NPCLoader.ModifyIncomingStrike"/> hooks and and does the full damage calculations. <br/>
+	/// The result <see cref="HitInfo.Damage"/> will contain the health the NPC will lose when applied. <br/>
+	/// </summary>
+	/// <param name="damage">The damage to deal to the NPC, before modifications, defense, resistances etc</param>
+	/// <param name="hitDirection">The hit direction of the resulting strike (1 or -1)</param>
+	/// <param name="crit">Defaults to false</param>
+	/// <param name="knockBack">Defaults to 0</param>
+	/// <param name="damageType">Defaults to <see cref="DamageClass.Default"/></param>
+	/// <param name="damageVariation">Whether to apply damage variation. Defaults to false.</param>
+	/// <returns>A <see cref="HitInfo"/> for use with <see cref="StrikeNPC"/> and <see cref="NetMessage.SendStrikeNPC"/></returns>
+	public HitInfo SimpleStrike(int damage, int hitDirection, bool crit = false, float knockBack = 0f, DamageClass damageType = null, bool damageVariation = false) {
+		return GetIncomingStrikeModifiers(damageType).ToHitInfo(damageType, damage, crit, knockBack, hitDirection, damageVariation);
+	}
+
+	public int StrikeNPC(HitInfo hit, bool fromNet = false, bool noPlayerInteraction = false)
 	{
 		bool flag = Main.netMode == 0;
+		/*
 		if (flag && ignorePlayerInteractions > 0) {
 			ignorePlayerInteractions--;
 			flag = false;
 		}
+		*/
+		flag &= !noPlayerInteraction;
 
 		if (!active || life <= 0)
-			return 0.0;
+			return 0;
 
+		double num = hit.Damage;
+		bool crit = hit.Crit;
+		int hitDirection = hit.HitDirection;
+		if (hit.InstantKill)
+			num = realLife > 0 ? Main.npc[realLife].life : life;
+
+		/*
 		double num = Damage;
 		num = Main.CalculateDamageNPCsTake((int)num, defense);
 		if (crit)
@@ -64620,6 +_,8 @@
 			num *= (double)takenDamageMultiplier;
 
 		if ((takenDamageMultiplier > 1f || Damage != 9999) && lifeMax > 1) {
+		*/
+		if (!hit.HideCombatText && !hit.InstantKill && lifeMax > 1) {
 			if (friendly) {
 				Color color = (crit ? CombatText.DamagedFriendlyCrit : CombatText.DamagedFriendly);
 				CombatText.NewText(new Rectangle((int)position.X, (int)position.Y, width, height), color, (int)num, crit);
@@ -64722,11 +_,14 @@
 					life -= (int)num;
 				}
 			}
-
+			/*
 			if (knockBack > 0f && knockBackResist > 0f) {
 				float num3 = knockBack * knockBackResist;
 				if (onFire2)
 					num3 *= 1.1f;
+			*/
+			if (hit.KnockBack > 0) {
+				float num3 = hit.KnockBack;
 
 				if (num3 > 8f) {
 					float num4 = num3 - 8f;
@@ -64803,11 +_,11 @@
 			if ((type == 113 || type == 114) && life <= 0) {
 				for (int i = 0; i < 200; i++) {
 					if (Main.npc[i].active && (Main.npc[i].type == 113 || Main.npc[i].type == 114))
-						Main.npc[i].HitEffect(hitDirection, num);
+						Main.npc[i].HitEffect(hitDirection, num, hit.InstantKill);
 				}
 			}
 			else {
-				HitEffect(hitDirection, num);
+				HitEffect(hit);
 			}
 
 			if (HitSound != null)
@@ -64818,10 +_,10 @@
 			else
 				checkDead();
 
-			return num;
+			return (int)num;
 		}
 
-		return 0.0;
+		return 0;
 	}
 
 	public static void LadyBugKilled(Vector2 Position, bool GoldLadyBug = false)
@@ -64897,7 +_,31 @@
 		}
 	}
 
-	public void HitEffect(int hitDirection = 0, double dmg = 10.0)
+	// Added instantKill parameter
+	public void HitEffect(int hitDirection = 0, double dmg = 10.0, bool? instantKill = null)
+	{
+		instantKill ??= dmg == 9999;
+		HitEffect(new HitInfo {
+			DamageType = DamageClass.Default,
+			SourceDamage = (int)dmg,
+			Damage = instantKill.Value ? 0 : (int)dmg,
+			Crit = false,
+			HitDirection = hitDirection,
+			KnockBack = 0,
+			InstantKill = instantKill.Value
+		});
+	}
+
+	public void HitEffect(HitInfo hit)
+	{
+		IEntitySource.PushFallback(thisEntitySourceCache);
+		VanillaHitEffect(hit.HitDirection, hit.Damage, hit.InstantKill);
+		IEntitySource.PopFallback();
+
+		NPCLoader.HitEffect(this, hit);
+	}
+
+	private void VanillaHitEffect(int hitDirection, double dmg, bool instantKill)
 	{
 		if (!active)
 			return;
<<<<<<< HEAD
@@ -65805,7 +_,10 @@
 			}
 		}
 
+		/*
 		if (type == 437 && dmg == 9999.0) {
+		*/
+		if (type == 437 && instantKill) {
 			for (int num96 = 0; num96 < 6; num96++) {
 				int num97 = Gore.NewGore(base.Center - new Vector2(10f), Vector2.UnitY.RotatedByRandom(6.2831854820251465) * 5f, 728 + num96);
 			}
=======
@@ -72191,6 +_,14 @@
 		return -1;
 	}
 
+	/// <summary>
+	/// Gives this NPC the provided buff. This accounts for if the NPC is immune to the buff.
+	/// <br/> If the NPC already has the buff, the re-apply logic will happen. Vanilla buff types are found in <see cref="BuffID"/> and modded buffs are typically retrieved using <see cref="ModContent.BuffType{T}"/>.
+	/// <br/> The quiet parameter will determine if the network sync message should happen. This should always stay false.
+	/// </summary>
+	/// <param name="type">The buff type</param>
+	/// <param name="time">The desired buff time in ticks. 60 ticks is 1 second</param>
+	/// <param name="quiet">If true, the network sync message is skipped.</param>
 	public void AddBuff(int type, int time, bool quiet = false)
 	{
 		if (buffImmune[type])
>>>>>>> 3615441e
@@ -72206,6 +_,9 @@
 		int num = -1;
 		for (int i = 0; i < maxBuffs; i++) {
 			if (buffType[i] == type) {
+				if (BuffLoader.ReApply(type, this, time, i))
+					return;
+
 				if (buffTime[i] < time)
 					buffTime[i] = time;
 
@@ -72240,9 +_,14 @@
 		buffTime[num] = time;
 	}
 
+	/// <summary>
+	/// Removes the buff type and shuffles the remaining buff indexes down to fill the gap.
+	/// <br/> Use <see cref="NPC.DelBuff"/> if you only know the buff index.
+	/// </summary>
+	/// <param name="buffTypeToRemove">The buff type</param>
 	public void RequestBuffRemoval(int buffTypeToRemove)
 	{
-		if (buffTypeToRemove < 0 || buffTypeToRemove >= BuffID.Count || !BuffID.Sets.CanBeRemovedByNetMessage[buffTypeToRemove])
+		if (buffTypeToRemove < 0 || !BuffID.Sets.CanBeRemovedByNetMessage[buffTypeToRemove])
 			return;
 
 		int num = FindBuffIndex(buffTypeToRemove);
@@ -72253,6 +_,11 @@
 		}
 	}
 
+	/// <summary>
+	/// Removes the buff at the provided index and shuffles the remaining buff indexes down to fill the gap.
+	/// <br/> Use <see cref="NPC.RequestBuffRemoval"/> if you only know the buff type.
+	/// </summary>
+	/// <param name="buffIndex">The index of the buff to remove.</param>
 	public void DelBuff(int buffIndex)
 	{
 		buffTime[buffIndex] = 0;
@@ -72432,9 +_,19 @@
 	public void UpdateNPC(int i)
 	{
 		whoAmI = i;
+
 		if (!active)
 			return;
 
+		IEntitySource.PushFallback(thisEntitySourceCache);
+
+		UpdateNPC_Inner(i);
+
+		IEntitySource.PopFallback();
+	}
+
+	private void UpdateNPC_Inner(int i)
+	{
 		if (offSetDelayTime > 0) {
 			netOffset *= 0f;
 		}
@@ -72448,7 +_,7 @@
 			if (NPCID.Sets.NoMultiplayerSmoothingByType[type]) {
 				netOffset *= 0f;
 			}
-			else if (NPCID.Sets.NoMultiplayerSmoothingByAI[aiStyle]) {
+			else if (aiStyle >= 0 && aiStyle < NPCLoader.NPCCount && NPCID.Sets.NoMultiplayerSmoothingByAI[aiStyle]) { // TML: added bounds check
 				netOffset *= 0f;
 			}
 			else {
@@ -72499,6 +_,7 @@
 			bool flag = false;
 			int num4 = (int)(position.X + (float)(width / 2)) / 16;
 			int num5 = (int)(position.Y + (float)(height / 2)) / 16;
+			/*
 			try {
 				if (num4 >= 4 && num4 <= Main.maxTilesX - 4 && num5 >= 4 && num5 <= Main.maxTilesY - 4) {
 					if (Main.tile[num4, num5] == null)
@@ -72516,12 +_,15 @@
 			catch {
 				flag = true;
 			}
+			*/
 
+			flag = !Main.sectionManager.TilesLoaded(num4 - 3, num5 - 3, num4 + 3, num5 + 3);
 			if (flag)
 				return;
 		}
 
 		UpdateNPC_BuffFlagsReset();
+		NPCLoader.ResetEffects(this);
 		UpdateNPC_BuffSetFlags();
 		UpdateNPC_SoulDrainDebuff();
 		UpdateNPC_BuffClearExpiredBuffs();
@@ -72760,6 +_,8 @@
 		}
 	}
 
+	// Original vanilla methods:
+	/*
 	public IEntitySource GetItemSource_Misc(int itemSourceId) => new EntitySource_ByItemSourceId(this, itemSourceId);
 	public static IEntitySource GetSpawnSource_NPCRelease(int whoReleasedIt) => new EntitySource_Parent(Main.player[whoReleasedIt]);
 	public static IEntitySource GetSpawnSource_NPCCatch(int whoCatchedIt) => new EntitySource_Parent(Main.player[whoCatchedIt]);
@@ -72770,6 +_,24 @@
 	public static IEntitySource GetSpawnSourceForTownSpawn() => new EntitySource_SpawnNPC();
 	public IEntitySource GetSpawnSourceForNPCFromNPCAI() => new EntitySource_Parent(this);
 	public IEntitySource GetItemSource_Loot() => new EntitySource_Loot(this);
+	*/
+
+	// Internal redirects:
+	internal static IEntitySource GetSpawnSource_NPCRelease(int whoReleasedIt) => Main.player[whoReleasedIt].GetSource_ReleaseEntity();
+	internal static IEntitySource GetSpawnSource_NPCCatch(int whoCaughtIt, Entity caughtEntity) => Main.player[whoCaughtIt].GetSource_CatchEntity(caughtEntity);
+	internal static IEntitySource GetSpawnSourceForNaturalSpawn() => GetSource_NaturalSpawn();
+	internal static IEntitySource GetSpawnSourceForTownSpawn() => GetSource_TownSpawn();
+
+	internal IEntitySource GetItemSource_Misc(int itemSourceId) => GetSource_Misc(context: ItemSourceID.ToContextString(itemSourceId));
+	internal IEntitySource GetSpawnSource_NPCHurt() => new EntitySource_Parent(this);
+	internal IEntitySource GetSpawnSource_ForProjectile() => GetSource_FromAI();
+	internal IEntitySource GetSpawnSourceForProjectileNPC() => GetSource_FromAI();
+	internal IEntitySource GetSpawnSourceForNPCFromNPCAI() => GetSource_FromAI();
+	internal IEntitySource GetItemSource_Loot() => GetSource_Loot();
+
+	// Public API methods can be found in:
+	//   Entity.TML.Sources.cs;
+	//   NPC.TML.Sources.cs (if exists);
 
 	private void UpdateNPC_UpdateTrails()
 	{
@@ -73627,9 +_,12 @@
 				num = 5;
 		}
 
+		NPCLoader.UpdateLifeRegen(this, ref num);
+
 		if (lifeRegen <= -240 && num < 2)
 			num = 2;
 
+		// Extra patch context.
 		lifeRegenCount += lifeRegen;
 		while (lifeRegenCount >= 120) {
 			lifeRegenCount -= 120;
@@ -73828,12 +_,16 @@
 			if (buffType[i] == 324)
 				onFrostBurn2 = true;
 
+			// Extra patch context.
 			if (buffType[i] == 353) {
 				if (buffImmune[353])
 					DelBuff(i);
 				else
 					shimmering = true;
 			}
+
+			//TODO: Move?
+			BuffLoader.Update(buffType[i], this, ref i);
 		}
 	}
 
@@ -74084,6 +_,9 @@
 			if (acceptableNPCIDs[nPC.type] && nPC.active && !nPC.friendly && nPC.damage > 0) {
 				Rectangle npcRect = nPC.Hitbox;
 				GetMeleeCollisionData(hitbox, i, ref specialHitSetter, ref damageMultiplier, ref npcRect);
+				if (!NPCLoader.CanHitNPC(nPC, this))
+					continue;
+
 				if (hitbox.Intersects(npcRect) && (type != 453 || !NPCID.Sets.Skeletons[nPC.type]) && nPC.type != 624) {
 					BeHurtByOtherNPC(i, nPC);
 					break;
@@ -74098,15 +_,34 @@
 		if (type == 548)
 			num = 20;
 
+		/*
 		int num2 = Main.DamageVar(thatNPC.damage);
+		*/
 		int num3 = 6;
 		int num4 = ((!(thatNPC.Center.X > base.Center.X)) ? 1 : (-1));
+
+		/*
 		double num5 = StrikeNPCNoInteraction(num2, num3, num4);
 		if (Main.netMode != 0)
 			NetMessage.SendData(28, -1, -1, null, whoAmI, num2, num3, num4);
+		*/
+		var modifiers = GetIncomingStrikeModifiers(DamageClass.Default);
+		NPCLoader.ModifyHitNPC(thatNPC, this, ref modifiers);
+		var strike = modifiers.ToHitInfo(DamageClass.Generic, thatNPC.damage, crit: false, num3, num4, damageVariation: true);
+		double num5 = StrikeNPC(strike, noPlayerInteraction: true);
+		if (Main.netMode != 0) {
+			if (ModNet.AllowVanillaClients)
+				NetMessage.SendData(28, -1, -1, null, whoAmI, modifiers.GetVanillaDamage(defense), num3, num4);
+			else
+				NetMessage.SendStrikeNPC(this, strike);
+		}
 
 		netUpdate = true;
 		immune[255] = num;
+
+		NPCLoader.OnHitNPC(thatNPC, this, strike);
+		int num2 = strike.SourceDamage; // slightly more 'technically correct' to use modifiers.GetVanillaDamage, but better practice is to use pre-randomization or even post-mitigation values for reflection.
+
 		if (dryadWard) {
 			num2 = (int)num5 / 3;
 			num3 = 6;
@@ -74491,6 +_,9 @@
 
 	private bool Collision_DecideFallThroughPlatforms()
 	{
+		if (NPCLoader.CanFallThroughPlatforms(this) is bool modResult)
+			return modResult;
+
 		bool result = false;
 		if (type == 2 || type == -43 || type == 190 || type == 191 || type == 192 || type == 193 || type == 194 || type == 317 || type == 318 || type == 133)
 			result = true;
@@ -74862,6 +_,9 @@
 		if (IsABestiaryIconDummy)
 			newColor = Color.White;
 
+		if (NPCLoader.GetAlpha(this, newColor) is Color modColor)
+			return modColor;
+
 		float num = (float)(255 - alpha) / 255f;
 		int num2 = (int)((float)(int)newColor.R * num);
 		int num3 = (int)((float)(int)newColor.G * num);
@@ -75525,7 +_,10 @@
 						break;
 				}
 			}
+			/*
 			else if (Main.player[Main.myPlayer].statLifeMax < 300 || Main.player[Main.myPlayer].statDefense < 10) {
+			*/
+			else if (Main.player[Main.myPlayer].ConsumedLifeCrystals < 10 || Main.player[Main.myPlayer].statDefense < 10) {
 				switch (Main.rand.Next(4)) {
 					case 0:
 						result = Lang.dialog(85);
@@ -76406,6 +_,7 @@
 			result = ((!HasSpecialEventText("Slime", out specialEventText)) ? Lang.SlimeChat(this) : specialEventText);
 		}
 
+		NPCLoader.GetChat(this, ref result);
 		return result;
 	}
 
@@ -76514,6 +_,11 @@
 	public static void GetMeleeCollisionData(Rectangle victimHitbox, int enemyIndex, ref int specialHitSetter, ref float damageMultiplier, ref Rectangle npcRect)
 	{
 		NPC nPC = Main.npc[enemyIndex];
+
+		if (!NPCLoader.ModifyCollisionData(nPC, victimHitbox, ref specialHitSetter, ref damageMultiplier, ref npcRect)) {
+			return;
+		}
+
 		if (((nPC.type >= 430 && nPC.type <= 436) || nPC.type == 591) && nPC.ai[2] > 5f) {
 			int num = 34;
 			if (nPC.spriteDirection < 0) {<|MERGE_RESOLUTION|>--- conflicted
+++ resolved
@@ -1888,7 +1888,6 @@
  	{
  		if (!active)
  			return;
-<<<<<<< HEAD
 @@ -65805,7 +_,10 @@
  			}
  		}
@@ -1900,7 +1899,6 @@
  			for (int num96 = 0; num96 < 6; num96++) {
  				int num97 = Gore.NewGore(base.Center - new Vector2(10f), Vector2.UnitY.RotatedByRandom(6.2831854820251465) * 5f, 728 + num96);
  			}
-=======
 @@ -72191,6 +_,14 @@
  		return -1;
  	}
@@ -1916,7 +1914,6 @@
  	public void AddBuff(int type, int time, bool quiet = false)
  	{
  		if (buffImmune[type])
->>>>>>> 3615441e
 @@ -72206,6 +_,9 @@
  		int num = -1;
  		for (int i = 0; i < maxBuffs; i++) {
