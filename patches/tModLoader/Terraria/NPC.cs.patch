--- conflicted
+++ resolved
@@ -30,8 +30,7 @@
  		public bool midas;
  		public bool ichor;
  		public bool onFire;
-<<<<<<< HEAD
-@@ -215,8 +_,8 @@
+@@ -218,8 +_,8 @@
  		public int defDefense;
  		public bool coldDamage;
  		public bool trapImmune;
@@ -42,8 +41,6 @@
  		public int life;
  		public int lifeMax;
  		public Rectangle targetRect;
-@@ -646,7 +_,7 @@
-=======
 @@ -458,7 +_,7 @@
  
  		public bool isLikeATownNPC {
@@ -54,7 +51,6 @@
  
  				return townNPC;
 @@ -696,7 +_,7 @@
->>>>>>> e754f74d
  		public static void UpdateFoundActiveNPCs() {
  			for (int i = 0; i < 200; i++) {
  				NPC nPC = Main.npc[i];
@@ -417,8 +413,7 @@
  									for (int k = 0; k < num38; k++) {
  										Dust obj = Main.dust[WorldGen.KillTile_MakeTileDust(i, j, tileSafely)];
  										obj.velocity.Y -= 3f + (float)num37 * 1.5f;
-<<<<<<< HEAD
-@@ -43416,7 +_,7 @@
+@@ -44195,7 +_,7 @@
  			bool flag21 = false;
  			bool flag22 = false;
  			bool flag23 = false;
@@ -427,10 +422,7 @@
  			int num20 = 0;
  			bool flag24 = false;
  			float num21 = 1f;
-@@ -44447,7 +_,7 @@
-=======
 @@ -45226,7 +_,7 @@
->>>>>>> e754f74d
  				Tile tileSafely4 = Framing.GetTileSafely(num64, num65 - 1);
  				Tile tileSafely5 = Framing.GetTileSafely(num64, num65 - 2);
  				Tile tileSafely6 = Framing.GetTileSafely(num64, num65 - 3);
