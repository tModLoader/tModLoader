--- src/TerrariaNetCore/Terraria/NPC.cs
+++ src/tModLoader/Terraria/NPC.cs
@@ -22,10 +_,14 @@
 using Terraria.Localization;
 using Terraria.Utilities;
 using Terraria.WorldBuilding;
+using Terraria.ModLoader;
+// Aliases for renames
+using IProjectileSource = Terraria.DataStructures.IEntitySource;
+using ProjectileSource_NPC = Terraria.DataStructures.EntitySource_NPC;
 
 namespace Terraria
 {
-	public class NPC : Entity
+	public partial class NPC : Entity
 	{
 		private const int NPC_TARGETS_START = 300;
 		public bool IsABestiaryIconDummy;
@@ -104,14 +_,14 @@
 		private static int townRangeY = sHeight;
 		public float npcSlots = 1f;
 		private static bool noSpawnCycle = false;
-		private static int activeTime = 750;
+		public static int activeTime = 750;
 		private static int defaultSpawnRate = 600;
 		private static int defaultMaxSpawns = 5;
 		public bool dontCountMe;
 		public const int maxBuffs = 5;
 		public int[] buffType = new int[5];
 		public int[] buffTime = new int[5];
-		public bool[] buffImmune = new bool[338];
+		public bool[] buffImmune = new bool[BuffLoader.BuffCount];
 		public bool midas;
 		public bool ichor;
 		public bool onFire;
@@ -458,7 +_,7 @@
 
 		public bool isLikeATownNPC {
 			get {
-				if (type == 453)
+				if (NPCID.Sets.ActsLikeTownNPC[type])
 					return true;
 
 				return townNPC;
@@ -696,7 +_,7 @@
 		public static void UpdateFoundActiveNPCs() {
 			for (int i = 0; i < 200; i++) {
 				NPC nPC = Main.npc[i];
-				if (nPC.active && nPC.type >= 0 && nPC.type < 670)
+				if (nPC.active && nPC.type >= 0 && nPC.type < NPCLoader.NPCCount)
 					npcsFoundForCheckActive[nPC.type] = true;
 			}
 
@@ -874,7 +_,7 @@
 				case 656:
 					return Language.RandomFromCategory("BunnyNames_White", WorldGen.genRand).Value;
 				default:
-					return "";
+					return NPCLoader.TownNPCName(npcType);
 			}
 		}
 
@@ -1072,7 +_,7 @@
 				case 656:
 					return 39;
 				default:
-					return -1;
+					return NPCHeadLoader.GetNPCHeadSlot(type);
 			}
 		}
 
@@ -1139,7 +_,7 @@
 				case 39:
 					return 656;
 				default:
-					return -1;
+					return NPCHeadLoader.GetNPCFromHeadSlot(headIndex);
 			}
 		}
 
@@ -1172,6 +_,8 @@
 					break;
 			}
 
+			NPCLoader.BossHeadSlot(this, ref result);
+
 			return result;
 		}
 
@@ -1193,6 +_,7 @@
 					break;
 			}
 
+			NPCLoader.BossHeadRotation(this, ref result);
 			return result;
 		}
 
@@ -1201,6 +_,7 @@
 			if (type == 491 && spriteDirection == 1)
 				result = SpriteEffects.FlipHorizontally;
 
+			NPCLoader.BossHeadSpriteEffects(this, ref result);
 			return result;
 		}
 
@@ -1869,9 +_,19 @@
 			defDamage = damage;
 			defDefense = defense;
 			if (flag) {
-				ScaleStats(spawnparams.playerCountForMultiplayerDifficultyOverride, spawnparams.gameModeData, spawnparams.strengthMultiplierOverride);
+				ScaleStats(spawnparams.playerCountForMultiplayerDifficultyOverride, spawnparams.gameModeData ?? Main.GameModeInfo, spawnparams.strengthMultiplierOverride);
 				life = lifeMax;
 			}
+		}
+
+		public void CloneDefaults(int Type) {
+			int originalType = type;
+			int originalNetID = netID;
+			ModNPC originalModEntity = ModNPC;
+			SetDefaultsKeepPlayerInteraction(Type);
+			type = originalType;
+			netID = originalNetID;
+			ModNPC = originalModEntity;
 		}
 
 		public void SetDefaultsKeepPlayerInteraction(int Type) {
@@ -1910,6 +_,8 @@
 				return;
 			}
 
+			ModNPC = null;
+			globalNPCs = new Instanced<GlobalNPC>[0];
 			waterMovementSpeed = (lavaMovementSpeed = 0.5f);
 			honeyMovementSpeed = 0.25f;
 			netOffset *= 0f;
@@ -1954,10 +_,14 @@
 				buffType[k] = 0;
 			}
 
+			if (buffImmune.Length != BuffLoader.BuffCount)
+				Array.Resize(ref buffImmune, BuffLoader.BuffCount);
+
-			for (int l = 0; l < 338; l++) {
+			for (int l = 0; l < buffImmune.Length; l++) {
 				buffImmune[l] = false;
 			}
 
+			aiStyle = type < NPCID.Count ? 0 : -1; //Added by tML - use aiStyle -1 for modded NPCs by default so they don't always face the nearest player, and trigger net updates
 			setFrameSize = false;
 			netSkip = -2;
 			realLife = -1;
@@ -10243,13 +_,18 @@
 				dontTakeDamage = true;
 			}
 
+			NPCLoader.SetDefaults(this);
+
 			if (Main.dedServ)
 				frame = default(Rectangle);
+			// Extra patch context.
 			else if (TextureAssets.Npc[type] != null && TextureAssets.Npc[type].IsLoaded)
 				frame = new Rectangle(0, 0, TextureAssets.Npc[type].Width(), TextureAssets.Npc[type].Height() / Main.npcFrameCount[type]);
 			else
 				setFrameSize = true;
 
+			// Extra patch context.
+
 			if (spawnparams.sizeScaleOverride.HasValue) {
 				int num2 = (int)((float)width * scale);
 				int num3 = (int)((float)height * scale);
@@ -10288,7 +_,7 @@
 			if (Main.tenthAnniversaryWorld)
 				getTenthAnniversaryAdjustments();
 
-			ScaleStats(spawnparams.playerCountForMultiplayerDifficultyOverride, spawnparams.gameModeData, spawnparams.strengthMultiplierOverride);
+			ScaleStats(spawnparams.playerCountForMultiplayerDifficultyOverride, spawnparams.gameModeData.Value, spawnparams.strengthMultiplierOverride);
 			life = lifeMax;
 		}
 
@@ -10837,6 +_,7 @@
 					break;
 			}
 
+			NPCLoader.ScaleExpertStats(this, numPlayers, balance);
 			defDefense = defense;
 			defDamage = damage;
 			life = lifeMax;
<<<<<<< HEAD
@@ -11043,9 +_,16 @@
 			}
 		}
 
+		// New
+		public IProjectileSource GetEntitySource() => GetProjectileSpawnSource();
+		// Old
-		public IProjectileSource GetProjectileSpawnSource() => new ProjectileSource_NPC(this);
+		internal IEntitySource GetProjectileSpawnSource() => new EntitySource_NPC(this);
=======
@@ -11049,6 +_,10 @@
 		}
>>>>>>> 22a16edf
 
 		public void AI() {
+			NPCLoader.NPCAI(this);
+		}
+
+		public void VanillaAI() {
 			if (aiStyle == 0) {
 				if (Main.netMode != 1) {
 					for (int i = 0; i < 255; i++) {
@@ -30035,7 +_,8 @@
 				timeLeft = 86400;
 			}
 
+			//TODO: Replace this downcast.
-			timeLeft -= Main.dayRate;
+			timeLeft -= (int)Main.dayRate;
 			if (timeLeft < 0)
 				timeLeft = 0;
 
@@ -37252,6 +_,7 @@
 			if (type == 638 || type == 656)
 				num = 0;
 
+			//patch file: flag
 			bool flag = Main.raining;
 			if (!Main.dayTime)
 				flag = true;
@@ -37340,6 +_,8 @@
 					num2 += 0.15f;
 					defense += 8;
 				}
+
+				NPCLoader.BuffTownNPC(ref num2, ref defense);
 			}
 
 			if (type == 142 && Main.netMode != 1 && !Main.xMas) {
@@ -37399,7 +_,7 @@
 					break;
 			}
 
-			if (type >= 0 && type < 670 && NPCID.Sets.TownCritter[type] && target == 255) {
+			if (type >= 0 && NPCID.Sets.TownCritter[type] && target == 255) {
 				TargetClosest();
 				if (position.X < Main.player[target].position.X) {
 					base.direction = 1;
@@ -37539,7 +_,14 @@
 			int num11 = -1;
 			if (!flag6 && Main.netMode != 1 && !flag3) {
 				for (int l = 0; l < 200; l++) {
+					if (!Main.npc[l].active) continue;
+					bool? modCanHit = NPCLoader.CanHitNPC(Main.npc[l], this);
+					if (modCanHit.HasValue && !modCanHit.Value)
+						continue;
+
+					bool canHitVal = modCanHit.HasValue && modCanHit.Value;
+					// TODO: NPCLoader.CanHitNPC should return a plain bool. The only use of "override true" below is to force the skeleton merchant to be hit by skeletons
-					if (!Main.npc[l].active || Main.npc[l].friendly || Main.npc[l].damage <= 0 || !(Main.npc[l].Distance(base.Center) < num6) || (type == 453 && NPCID.Sets.Skeletons[Main.npc[l].type]) || (!Main.npc[l].noTileCollide && !Collision.CanHit(base.Center, 0, 0, Main.npc[l].Center, 0, 0)))
+					if (!Main.npc[l].active || Main.npc[l].friendly || Main.npc[l].damage <= 0 || !(Main.npc[l].Distance(base.Center) < num6) || (type == 453 && NPCID.Sets.Skeletons[Main.npc[l].type] && canHitVal) || (!Main.npc[l].noTileCollide && !Collision.CanHit(base.Center, 0, 0, Main.npc[l].Center, 0, 0)))
 						continue;
 
 					bool flag12 = Main.npc[l].CanBeChasedBy(this);
@@ -37793,7 +_,7 @@
 
 					if (closeDoor && ((position.X + (float)(width / 2)) / 16f > (float)(doorX + 2) || (position.X + (float)(width / 2)) / 16f < (float)(doorX - 2))) {
 						Tile tileSafely = Framing.GetTileSafely(doorX, doorY);
-						if (tileSafely.type == 11) {
+						if (TileLoader.CloseDoorID(tileSafely) >= 0) {
 							if (WorldGen.CloseDoor(doorX, doorY)) {
 								closeDoor = false;
 								NetMessage.SendData(19, -1, -1, null, 1, doorX, doorY, base.direction);
@@ -37957,7 +_,7 @@
 						Tile tileSafely4 = Framing.GetTileSafely(num18, num19 - 1);
 						Tile tileSafely5 = Framing.GetTileSafely(num18, num19 - 2);
 						bool flag18 = height / 16 < 3;
-						if (townNPC && tileSafely5.nactive() && (tileSafely5.type == 10 || tileSafely5.type == 388) && (Main.rand.Next(10) == 0 || flag)) {
+						if (townNPC && tileSafely5.nactive() && (TileLoader.OpenDoorID(tileSafely5) >= 0 || tileSafely5.type == 388) && (Main.rand.Next(10) == 0 || flag)) {
 							if (Main.netMode != 1) {
 								if (WorldGen.OpenDoor(num18, num19 - 2, base.direction)) {
 									closeDoor = true;
@@ -38281,13 +_,19 @@
 					num28 = 589;
 					num30 = 7f;
 					num29 = 22;
+					//Patch context: num28 - proj type, num29 - damage, num30 - speed multiplier, num31 - attack delay, num32 - attack cooldown.
 					num31 = 1;
 					num32 = 10;
 					maxValue = 1;
 					knockBack = 2f;
+					//Patch context: num33 - gravity correction.
 					num33 = 10f;
 				}
 
+				NPCLoader.TownNPCAttackStrength(this, ref num29, ref knockBack);
+				NPCLoader.TownNPCAttackCooldown(this, ref num32, ref maxValue);
+				NPCLoader.TownNPCAttackProj(this, ref num28, ref num31);
+				NPCLoader.TownNPCAttackProjSpeed(this, ref num30, ref num33, ref num35);
 				if (Main.expertMode)
 					num29 = (int)((float)num29 * Main.GameModeInfo.TownNPCDamageMultiplier);
 
@@ -38307,6 +_,7 @@
 						vec = new Vector2(spriteDirection, -1f);
 
 					vec *= num30;
+					// Context for the patch above: num35 - random speed offset.
 					vec += Utils.RandomVector2(Main.rand, 0f - num35, num35);
 					int num36 = 1000;
 					num36 = ((type == 124) ? Projectile.NewProjectile(GetSpawnSource_ForProjectile(), base.Center.X + (float)(spriteDirection * 16), base.Center.Y - 2f, vec.X, vec.Y, num28, num29, knockBack, Main.myPlayer, 0f, whoAmI) : ((type != 142) ? Projectile.NewProjectile(GetSpawnSource_ForProjectile(), base.Center.X + (float)(spriteDirection * 16), base.Center.Y - 2f, vec.X, vec.Y, num28, num29, knockBack, Main.myPlayer) : Projectile.NewProjectile(GetSpawnSource_ForProjectile(), base.Center.X + (float)(spriteDirection * 16), base.Center.Y - 2f, vec.X, vec.Y, num28, num29, knockBack, Main.myPlayer, 0f, Main.rand.Next(5))));
@@ -38332,7 +_,7 @@
 				int num41 = 0;
 				int maxValue2 = 0;
 				float knockBack2 = 0f;
-				int num42 = 0;
+				float num42 = 0;
 				bool flag21 = false;
 				float num43 = 0f;
 				if ((float)NPCID.Sets.AttackTime[type] == ai[1]) {
@@ -38497,6 +_,7 @@
 
 					if (localAI[3] > (float)num40) {
 						num40 = 48;
+						//Patch context: flag20 means 'in between shots'.
 						flag21 = true;
 					}
 
@@ -38510,6 +_,7 @@
 				}
 				else if (type == 209) {
 					num37 = Utils.SelectRandom<int>(Main.rand, 134, 133, 135);
+					//Patch context: num37 - proj type, num38 - damage, num39 - speed multiplier, num40 - attack delay, num41 - attack cooldown.
 					num40 = 1;
 					switch (num37) {
 						case 135:
@@ -38539,6 +_,12 @@
 					}
 				}
 
+				NPCLoader.TownNPCAttackStrength(this, ref num38, ref knockBack2);
+				NPCLoader.TownNPCAttackCooldown(this, ref num41, ref maxValue2);
+				NPCLoader.TownNPCAttackProj(this, ref num37, ref num40);
+				NPCLoader.TownNPCAttackProjSpeed(this, ref num39, ref num42, ref num43);
+				NPCLoader.TownNPCAttackShoot(this, ref flag21);
+
 				if (Main.expertMode)
 					num38 = (int)((float)num38 * Main.GameModeInfo.TownNPCDamageMultiplier);
 
@@ -38659,6 +_,7 @@
 				else if (type == 663) {
 					num47 = 950;
 					num48 = 20;
+					//Patch context: num47 - proj type, num48 - damage, num50 - attack delay, num51 - attack cooldown.
 					num50 = 15;
 					num51 = 0;
 					maxValue3 = 0;
@@ -38674,6 +_,11 @@
 					knockBack3 = 3f;
 				}
 
+				NPCLoader.TownNPCAttackStrength(this, ref num48, ref knockBack3);
+				NPCLoader.TownNPCAttackCooldown(this, ref num51, ref maxValue3);
+				NPCLoader.TownNPCAttackProj(this, ref num47, ref num50);
+				NPCLoader.TownNPCAttackProjSpeed(this, ref num49, ref num52, ref num55);
+				NPCLoader.TownNPCAttackMagic(this, ref num54);
 				if (Main.expertMode)
 					num48 = (int)((float)num48 * Main.GameModeInfo.TownNPCDamageMultiplier);
 
@@ -38684,12 +_,14 @@
 				if (localAI[3] == (float)num50 && Main.netMode != 1) {
 					Vector2 vec4 = Vector2.Zero;
 					if (num56 != -1)
+						//Patch context: num52 is gravity correction.
 						vec4 = DirectionTo(Main.npc[num56].Center + new Vector2(0f, (0f - num52) * MathHelper.Clamp(Distance(Main.npc[num56].Center) / num53, 0f, 1f)));
 
 					if (vec4.HasNaNs() || Math.Sign(vec4.X) != spriteDirection)
 						vec4 = new Vector2(spriteDirection, 0f);
 
 					vec4 *= num49;
+					// Context for the patch above: num55 - random speed offset.
 					vec4 += Utils.RandomVector2(Main.rand, 0f - num55, num55);
 					if (type == 108) {
 						int num57 = Utils.SelectRandom<int>(Main.rand, 1, 1, 1, 1, 2, 2, 3);
@@ -38740,6 +_,7 @@
 					}
 				}
 
+				//Patch context: num54 is aura light multiplier
 				if (num54 > 0f) {
 					Vector3 vector5 = NPCID.Sets.MagicAuraColor[type].ToVector3() * num54;
 					Lighting.AddLight(base.Center, vector5.X, vector5.Y, vector5.Z);
@@ -38799,11 +_,15 @@
 				else if (type == 637 || type == 638 || type == 656) {
 					num67 = 10;
 					num69 = (num70 = 32);
+					//Patch context: num66 - attack cooldown,  num67 - damage, num68 - knockback, num69 & num70 - width and height, maxValue4 - random extra cooldown
 					num66 = 15;
 					maxValue4 = 8;
 					num68 = 3f;
 				}
 
+				NPCLoader.TownNPCAttackStrength(this, ref num67, ref num68);
+				NPCLoader.TownNPCAttackCooldown(this, ref num66, ref maxValue4);
+				NPCLoader.TownNPCAttackSwing(this, ref num69, ref num70);
 				if (Main.expertMode)
 					num67 = (int)((float)num67 * Main.GameModeInfo.TownNPCDamageMultiplier);
 
@@ -42416,7 +_,7 @@
 					Main.tile[num177 - direction, num178 + 1] = new Tile();
 
 				Main.tile[num177, num178 + 1].halfBrick();
-				if (Main.tile[num177, num178 - 1].nactive() && (Main.tile[num177, num178 - 1].type == 10 || Main.tile[num177, num178 - 1].type == 388) && flag8) {
+				if (Main.tile[num177, num178 - 1].nactive() && (TileLoader.IsClosedDoor(Main.tile[num177, num178 - 1]) || Main.tile[num177, num178 - 1].type == 388) && flag8) {
 					ai[2] += 1f;
 					ai[3] = 0f;
 					if (ai[2] >= 60f) {
@@ -42455,7 +_,7 @@
 									NetMessage.SendData(17, -1, -1, null, 0, num177, num178 - 1);
 							}
 							else {
-								if (Main.tile[num177, num178 - 1].type == 10) {
+								if (TileLoader.OpenDoorID(Main.tile[num177, num178 - 1]) >= 0) {
 									bool flag24 = WorldGen.OpenDoor(num177, num178 - 1, direction);
 									if (!flag24) {
 										ai[3] = num52;
@@ -43608,7 +_,7 @@
 								Tile tileSafely = Framing.GetTileSafely(i, j);
 								bool flag2 = tileSafely.active() && Main.tileSolid[tileSafely.type] && !Main.tileFrameImportant[tileSafely.type];
 								if (flag && flag2) {
-									int num38 = WorldGen.KillTile_GetTileDustAmount(fail: true, tileSafely);
+									int num38 = WorldGen.KillTile_GetTileDustAmount(true, tileSafely, i, j);
 									for (int k = 0; k < num38; k++) {
 										Dust obj = Main.dust[WorldGen.KillTile_MakeTileDust(i, j, tileSafely)];
 										obj.velocity.Y -= 3f + (float)num37 * 1.5f;
@@ -45232,7 +_,7 @@
 				Tile tileSafely4 = Framing.GetTileSafely(num64, num65 - 1);
 				Tile tileSafely5 = Framing.GetTileSafely(num64, num65 - 2);
 				Tile tileSafely6 = Framing.GetTileSafely(num64, num65 - 3);
-				if (flag8 && tileSafely4.nactive() && (tileSafely4.type == 10 || tileSafely4.type == 388)) {
+				if (flag8 && tileSafely4.nactive() && (TileLoader.IsClosedDoor(tileSafely4) || tileSafely4.type == 388)) {
 					ai[0] += 1f;
 					ai[3] = 0f;
 					if (ai[0] >= 60f) {
@@ -45262,7 +_,7 @@
 									NetMessage.SendData(17, -1, -1, null, 0, num64, num65 - 1);
 							}
 							else {
-								if (tileSafely4.type == 10) {
+								if (TileLoader.IsClosedDoor(tileSafely4)) {
 									bool flag38 = WorldGen.OpenDoor(num64, num65 - 1, direction);
 									if (!flag38) {
 										ai[3] = num19;
@@ -47243,6 +_,10 @@
 			if (type == 441 || type == 37 || type == 633)
 				return false;
 
+			if (!NPCLoader.UsesPartyHat(this)) {
+				return false;
+			}
+
 			if (ForcePartyHatOn)
 				return true;
 
@@ -47294,6 +_,10 @@
 				num = TextureAssets.Npc[type].Height() / Main.npcFrameCount[type];
 			}
 
+			NPCLoader.FindFrame(this, num);
+		}
+
+		public void VanillaFindFrame(int num) {
 			int num2 = 0;
 			if (aiAction == 0)
 				num2 = ((velocity.Y < 0f) ? 2 : ((velocity.Y > 0f) ? 3 : ((velocity.X != 0f) ? 1 : 0)));
@@ -55372,7 +_,10 @@
 					if (Main.tile[x, y].type == 467)
 						number2 = 5;
 
-					NetMessage.SendData(34, -1, -1, null, number2, x, y, 0f, number);
+					if (Main.tile[x, y].type >= TileID.Count)
+						number2 = 101;
+
+					NetMessage.SendData(34, -1, -1, null, number2, x, y, 0f, number, Main.tile[x, y].type, 0);
 					NetMessage.SendTileSquare(-1, x, y, 3);
 				}
 
@@ -55717,6 +_,9 @@
 			if (!active || DoesntDespawnToInactivity())
 				return;
 
+			if (!NPCLoader.CheckActive(this))
+				return;
+
 			if (townNPC) {
 				AddIntoPlayersTownNPCSlots();
 				return;
@@ -55886,6 +_,9 @@
 				return;
 			}
 
+			if (!NPCLoader.CheckDead(this))
+				return;
+
 			noSpawnCycle = true;
 			if (townNPC && type != 37 && type != 453) {
 				if (Main.netMode != 2)
@@ -55934,7 +_,9 @@
 			if (DeathSound != null)
 				SoundEngine.PlaySound(DeathSound, base.position);
 
+			if (NPCLoader.SpecialOnKill(this)) {
+			}
-			if (type == 13 || type == 14 || type == 15) {
+			else if (type == 13 || type == 14 || type == 15) {
 				DropEoWLoot();
 			}
 			else if (type == 134) {
@@ -56447,7 +_,7 @@
 		}
 
 		public static void ResetKillCount() {
-			for (int i = 0; i < 670; i++) {
+			for (int i = 0; i < killCount.Length; i++) {
 				killCount[i] = 0;
 			}
 		}
@@ -56491,7 +_,7 @@
 		}
 
 		public void NPCLoot() {
-			if (Main.netMode == 1 || type >= 670)
+			if (Main.netMode == 1 || type >= NPCLoader.NPCCount)
 				return;
 
 			Player closestPlayer = Main.player[Player.FindClosest(position, width, height)];
@@ -56508,9 +_,13 @@
 			if ((type == 23 && Main.hardMode) || (SpawnedFromStatue && NPCID.Sets.NoEarlymodeLootWhenSpawnedFromStatue[type] && !Main.hardMode) || (SpawnedFromStatue && NPCID.Sets.StatueSpawnedDropRarity[type] != -1f && (Main.rand.NextFloat() >= NPCID.Sets.StatueSpawnedDropRarity[type] || !AnyInteractions())))
 				return;
 
+			if (!NPCLoader.PreKill(this))
+				return;
+
 			bool num = downedMechBoss1 && downedMechBoss2 && downedMechBoss3;
 			DoDeathEvents_BeforeLoot(closestPlayer);
 			NPCLoot_DropItems(closestPlayer);
+			NPCLoader.OnKill(this);
 			DoDeathEvents(closestPlayer);
 			if (!num && downedMechBoss1 && downedMechBoss2 && downedMechBoss3 && Main.hardMode) {
 				if (Main.netMode == 0)
@@ -56556,7 +_,7 @@
 			WoFKilledToday = false;
 		}
 
-		private void DoDeathEvents_DropBossPotionsAndHearts() {
+		private void DoDeathEvents_DropBossPotionsAndHearts(ref string typeName) {
 			int stack = Main.rand.Next(5, 16);
 			int num = 28;
 			if (type == 113)
@@ -56584,6 +_,7 @@
 			else if (type == 398)
 				num = 3544;
 
+			NPCLoader.BossLoot(this, ref typeName, ref num);
 			Item.NewItem(GetItemSource_Loot(), (int)position.X, (int)position.Y, width, height, num, stack);
 			int num2 = Main.rand.Next(5) + 5;
 			for (int i = 0; i < num2; i++) {
@@ -56601,7 +_,7 @@
 			}
 		}
 
-		private void DoDeathEvents_CelebrateBossDeath() {
+		private void DoDeathEvents_CelebrateBossDeath(string typeName) {
 			if (type == 125 || type == 126) {
 				if (Main.netMode == 0)
 					Main.NewText(Language.GetTextValue("Announcement.HasBeenDefeated_Plural", Language.GetTextValue("Enemies.TheTwins")), 175, 75);
@@ -56615,7 +_,7 @@
 					ChatHelper.BroadcastChatMessage(NetworkText.FromKey("Announcement.HasBeenDefeated_Single", NetworkText.FromKey("Enemies.MoonLord")), new Color(175, 75, 255));
 			}
 			else if (Main.netMode == 0) {
-				Main.NewText(Language.GetTextValue("Announcement.HasBeenDefeated_Single", TypeName), 175, 75);
+				Main.NewText(Language.GetTextValue("Announcement.HasBeenDefeated_Single", typeName), 175, 75);
 			}
 			else if (Main.netMode == 2) {
 				ChatHelper.BroadcastChatMessage(NetworkText.FromKey("Announcement.HasBeenDefeated_Single", GetTypeNetName()), new Color(175, 75, 255));
@@ -57000,8 +_,10 @@
 			}
 
 			if (boss) {
+				string typeName = TypeName;
+
-				DoDeathEvents_DropBossPotionsAndHearts();
+				DoDeathEvents_DropBossPotionsAndHearts(ref typeName);
-				DoDeathEvents_CelebrateBossDeath();
+				DoDeathEvents_CelebrateBossDeath(typeName);
 				if (Main.netMode == 2)
 					NetMessage.SendData(7);
 			}
@@ -57258,8 +_,15 @@
 					NetMessage.SendData(106, -1, -1, null, (int)position.X, position.Y);
 				}
 				else {
+					/*
 					new Item().SetDefaults(Main.npc[i].catchItem);
 					Item.NewItem(GetSpawnSource_NPCCatch(who), (int)Main.player[who].Center.X, (int)Main.player[who].Center.Y, 0, 0, Main.npc[i].catchItem, 1, noBroadcast: false, 0, noGrabDelay: true);
+					*/
+					int itemWhoAmI = Item.NewItem(GetSpawnSource_NPCCatch(who), (int)Main.player[who].Center.X, (int)Main.player[who].Center.Y, 0, 0, Main.npc[i].catchItem, 1, true, 0, true, false);
+					
+					NPCLoader.OnCatchNPC(Main.npc[i], Main.player[who], Main.item[itemWhoAmI]);
+					NetMessage.SendData(MessageID.SyncItem, -1, -1, null, itemWhoAmI, 1f); // NewItem above changed to noBroadcast, number2 is 1 for noGrabDelay effect.
+					
 					Main.npc[i].active = false;
 					NetMessage.SendData(23, -1, -1, null, i);
 				}
@@ -57396,11 +_,12 @@
 		}
 
 		public static void ReleaseNPC(int x, int y, int Type, int Style, int who) {
+			// Patch context.
 			if (Main.netMode == 1) {
 				NetMessage.SendData(71, -1, -1, null, x, y, Type, Style);
 			}
 			else {
-				if (Type < 0 || Type >= 670 || !Main.npcCatchable[Type] || !CanReleaseNPCs(who))
+				if (Type < 0 || Type >= NPCLoader.NPCCount || !Main.npcCatchable[Type] || !CanReleaseNPCs(who))
 					return;
 
 				switch (Type) {
@@ -57628,6 +_,7 @@
 			int num9;
 			int num10;
 			bool flag15;
+			NPCSpawnInfo spawnInfo = new NPCSpawnInfo();
 			while (true) {
 				if (num7 >= 255)
 					return;
@@ -57648,11 +_,13 @@
 						flag11 = false;
 						flag12 = false;
 						flag13 = false;
+						//patch file: flag14
 						flag14 = (downedPlantBoss && Main.hardMode);
 						isItAHappyWindyDay = Main.IsItAHappyWindyDay;
 						if (Main.player[num7].active && Main.invasionType > 0 && Main.invasionDelay == 0 && Main.invasionSize > 0 && (double)Main.player[num7].position.Y < Main.worldSurface * 16.0 + (double)sHeight) {
 							int num8 = 3000;
 							if ((double)Main.player[num7].position.X > Main.invasionX * 16.0 - (double)num8 && (double)Main.player[num7].position.X < Main.invasionX * 16.0 + (double)num8) {
+								//patch file: flag6
 								flag6 = true;
 							}
 							else if (Main.invasionX >= (double)(Main.maxTilesX / 2 - 5) && Main.invasionX <= (double)(Main.maxTilesX / 2 + 5)) {
@@ -57668,14 +_,17 @@
 						}
 
 						if (Main.player[num7].ZoneTowerSolar || Main.player[num7].ZoneTowerNebula || Main.player[num7].ZoneTowerVortex || Main.player[num7].ZoneTowerStardust)
+							// Patch note: flag6 - Invasion.
 							flag6 = true;
 
 						num9 = (int)(Main.player[num7].position.X + (float)(Main.player[num7].width / 2)) / 16;
 						num10 = (int)(Main.player[num7].position.Y + (float)(Main.player[num7].height / 2)) / 16;
 						if (Main.wallHouse[Main.tile[num9, num10].wall])
+							//Patch note: flag5 - playerSafe
 							flag5 = true;
 
 						if (Main.tile[num9, num10].wall == 87)
+							//Patch note: flag4 - Lihzahrd
 							flag4 = true;
 
 						flag2 = false;
@@ -57947,12 +_,14 @@
 								}
 								else {
 									if (!Main.expertMode || Main.rand.Next(30) != 0)
+										// Patch note: flag12 - playerInTown??????????????? Pretty weird
 										flag12 = true;
 
 									maxSpawns = (int)((double)(float)maxSpawns * 0.6);
 								}
 							}
 						}
+						NPCLoader.EditSpawnRate(Main.player[num7], ref spawnRate, ref maxSpawns);
 
 						flag15 = false;
 						if (Main.player[num7].active && !Main.player[num7].dead && Main.player[num7].nearbyActiveNPCs < (float)maxSpawns && Main.rand.Next(spawnRate) == 0) {
@@ -57978,6 +_,7 @@
 								safeRangeY += (int)((double)(sHeight / 16) * 0.5 / (double)num12);
 							}
 
+							NPCLoader.EditSpawnRange(Main.player[num7], ref spawnRangeX, ref spawnRangeY, ref safeRangeX, ref safeRangeY);
 							int num13 = (int)(Main.player[num7].position.X / 16f) - spawnRangeX;
 							int num14 = (int)(Main.player[num7].position.X / 16f) + spawnRangeX;
 							int num15 = (int)(Main.player[num7].position.Y / 16f) - spawnRangeY;
@@ -58011,6 +_,7 @@
 										num2 = num22;
 										flag2 = true;
 										flag3 = true;
+										// Patch note: flag3 - Sky
 									}
 									else if (!flag6 && (double)num22 < Main.worldSurface * 0.44999998807907104 && !flag12 && Main.hardMode && Main.rand.Next(10) == 0) {
 										num3 = Main.tile[num21, num22].type;
@@ -58071,6 +_,7 @@
 										}
 
 										if (num >= num17 && num <= num18)
+											// Patch note: flag15 - safeRangeX
 											flag15 = true;
 									}
 								}
@@ -58097,17 +_,23 @@
 
 							if (Main.tile[num, num2 - 1].liquid > 0 && Main.tile[num, num2 - 2].liquid > 0 && !Main.tile[num, num2 - 1].lava()) {
 								if (Main.tile[num, num2 - 1].honey())
+									// Patch note: flag8 - Honey
 									flag8 = true;
 								else
+									// Patch note: flag7 - Water
 									flag7 = true;
 							}
 
 							int num29 = (int)Main.player[num7].Center.X / 16;
 							int num30 = (int)(Main.player[num7].Bottom.Y + 8f) / 16;
+							spawnInfo.playerFloorX = num29;
+							spawnInfo.playerFloorY = num30;
 							if (Main.tile[num, num2].type == 367) {
+								// Patch note: flag10 - marble
 								flag10 = true;
 							}
 							else if (Main.tile[num, num2].type == 368) {
+								// Patch note: flag9 - granite
 								flag9 = true;
 							}
 							else if (Main.tile[num29, num30].type == 367) {
@@ -58196,6 +_,7 @@
 						for (int num40 = num - num39; num40 < num + num39; num40++) {
 							for (int num41 = num2 - num39; num41 < num2 + num39; num41++) {
 								if (Main.tile[num40, num41].wall == 62)
+									// Patch note: flag11 - Spider wall
 									flag11 = true;
 							}
 						}
@@ -58216,6 +_,7 @@
 						for (int num45 = num - num44; num45 < num + num44; num45++) {
 							for (int num46 = num2 - num44; num46 < num2 + num44; num46++) {
 								if (WallID.Sets.Conversion.Sandstone[Main.tile[num45, num46].wall] || WallID.Sets.Conversion.HardenedSand[Main.tile[num45, num46].wall])
+									// Patch note: flag13 - Desert cave
 									flag13 = true;
 							}
 						}
@@ -58237,9 +_,35 @@
 
 			bool flag18 = (float)new Point(num9 - num, num10 - num2).X * Main.windSpeedTarget > 0f;
 			spawnTileType = SpawnNPC_TryFindingProperGroundTileType(spawnTileType, num, num2);
+
+			spawnInfo.spawnTileX = num;
+			spawnInfo.spawnTileY = num2;
+			spawnInfo.spawnTileType = num3;
+			spawnInfo.player = Main.player[num7];
+			spawnInfo.sky = flag3;
+			spawnInfo.lihzahrd = flag4;
+			spawnInfo.playerSafe = flag5;
+			spawnInfo.invasion = flag6;
+			spawnInfo.water = flag7;
+			spawnInfo.granite = flag9;
+			spawnInfo.marble = flag10;
+			spawnInfo.spiderCave = flag11;
+			spawnInfo.playerInTown = flag12;
+			spawnInfo.desertCave = flag13;
+			spawnInfo.planteraDefeated = flag14;
+			spawnInfo.safeRangeX = flag15;
+
 			int newNPC = 200;
 			int cattailX;
 			int cattailY;
+			int? spawnChoice = NPCLoader.ChooseSpawn(spawnInfo);
+			if (!spawnChoice.HasValue)
+				return;
+
+			int spawn = spawnChoice.Value;
+			if (spawn != 0)
+				goto endVanillaSpawn;
+
 			if (Main.player[num7].ZoneTowerNebula) {
 				bool flag19 = true;
 				int num50 = 0;
@@ -60370,6 +_,11 @@
 				}
 			}
 
+			endVanillaSpawn:
+
+			if (spawn != 0)
+				newNPC = NPCLoader.SpawnNPC(spawn, num, num2);
+
 			if (Main.npc[newNPC].type == 1 && Main.player[num7].RollLuck(180) == 0)
 				Main.npc[newNPC].SetDefaults(-4);
 
<<<<<<< HEAD
@@ -63619,7 +_,10 @@
 				ChatHelper.BroadcastChatMessage(NetworkText.FromKey("Announcement.HasAwoken", Main.npc[num].GetTypeNetName()), new Color(175, 75, 255));
 		}
 
-		public static int NewNPC(int X, int Y, int Type, int Start = 0, float ai0 = 0f, float ai1 = 0f, float ai2 = 0f, float ai3 = 0f, int Target = 255) {
+		internal static int NewNPC(int X, int Y, int Type, int Start = 0, float ai0 = 0f, float ai1 = 0f, float ai2 = 0f, float ai3 = 0f, int Target = 255)
+			=> NewNPC(null, X, Y, Type, Start, ai0, ai1, ai2, ai3, Target);
+
+		public static int NewNPC(IEntitySource source, int X, int Y, int Type, int Start = 0, float ai0 = 0f, float ai1 = 0f, float ai2 = 0f, float ai3 = 0f, int Target = 255) {
 			if (Main.getGoodWorld) {
 				if (Type == 46)
 					Type = 614;
@@ -63629,7 +_,9 @@
=======
@@ -60928,7 +_,9 @@
>>>>>>> 22a16edf
 			}
 
 			int num = -1;
+
-			if (Type == 222 || Type == 245) {
+			//if (Type == 222 || Type == 245) {
+			if (Type >= 0 && NPCID.Sets.SpawnFromLastEmptySlot[Type]) {
 				for (int num2 = 199; num2 >= 0; num2--) {
 					if (!Main.npc[num2].active) {
 						num = num2;
<<<<<<< HEAD
@@ -63668,6 +_,8 @@
 						ChatHelper.BroadcastChatMessage(NetworkText.FromKey("Announcement.HasAwoken", Main.npc[num].GetTypeNetName()), new Color(175, 75, 255));
 				}
 
+				NPCLoader.OnSpawn(Main.npc[num], source);
+
 				return num;
 			}
 
@@ -63675,7 +_,7 @@
=======
@@ -60974,7 +_,7 @@
>>>>>>> 22a16edf
 		}
 
 		private static void GiveTownUniqueDataToNPCsThatNeedIt(int Type, int nextNPC) {
-			if (TypeToDefaultHeadIndex(Type) != -1 || Type == 453) {
+			if (TypeToDefaultHeadIndex(Type) != -1 || (Type >= 0 && NPCID.Sets.SpawnsWithCustomName[Type])) {
 				Main.npc[nextNPC].GivenName = getNewNPCName(Type);
 				if (TownNPCProfiles.Instance.GetProfile(Type, out ITownNPCProfile profile)) {
 					Main.npc[nextNPC].townNpcVariationIndex = profile.RollVariation();
@@ -61171,12 +_,14 @@
 			if (num2 < 0)
 				num2 = 0;
 
+			if (NPCLoader.StrikeNPC(this, ref num, num2, ref knockBack, hitDirection, ref crit)) {
-			num = Main.CalculateDamageNPCsTake((int)num, num2);
+				num = Main.CalculateDamageNPCsTake((int)num, num2);
-			if (crit)
+				if (crit)
-				num *= 2.0;
+					num *= 2.0;
 
-			if (takenDamageMultiplier > 1f)
+				if (takenDamageMultiplier > 1f)
-				num *= (double)takenDamageMultiplier;
+					num *= takenDamageMultiplier;
+			}
 
 			if ((takenDamageMultiplier > 1f || Damage != 9999) && lifeMax > 1) {
 				if (friendly) {
@@ -61454,6 +_,10 @@
 		}
 
 		public void HitEffect(int hitDirection = 0, double dmg = 10.0) {
+			NPCLoader.HitEffect(this, hitDirection, dmg);
+		}
+
+		public void VanillaHitEffect(int hitDirection = 0, double dmg = 10.0) {
 			if (!active)
 				return;
 
@@ -68561,6 +_,8 @@
 			int num = -1;
 			for (int i = 0; i < 5; i++) {
 				if (buffType[i] == type) {
+					if (BuffLoader.ReApply(type, this, time, i))
+						return;
 					if (buffTime[i] < time)
 						buffTime[i] = time;
 
@@ -68596,7 +_,7 @@
 		}
 
 		public void RequestBuffRemoval(int buffTypeToRemove) {
-			if (buffTypeToRemove < 0 || buffTypeToRemove >= 338 || !BuffID.Sets.CanBeRemovedByNetMessage[buffTypeToRemove])
+			if (buffTypeToRemove < 0 || buffTypeToRemove >= BuffLoader.BuffCount || !BuffID.Sets.CanBeRemovedByNetMessage[buffTypeToRemove])
 				return;
 
 			int num = FindBuffIndex(buffTypeToRemove);
@@ -68791,7 +_,7 @@
 				if (NPCID.Sets.NoMultiplayerSmoothingByType[type]) {
 					netOffset *= 0f;
 				}
-				else if (NPCID.Sets.NoMultiplayerSmoothingByAI[aiStyle]) {
+				else if (aiStyle >= 0 && aiStyle < NPCLoader.NPCCount && NPCID.Sets.NoMultiplayerSmoothingByAI[aiStyle]) {
 					netOffset *= 0f;
 				}
 				else {
@@ -68860,6 +_,7 @@
 			}
 
 			UpdateNPC_BuffFlagsReset();
+			NPCLoader.ResetEffects(this);
 			UpdateNPC_BuffSetFlags();
 			UpdateNPC_SoulDrainDebuff();
 			UpdateNPC_BuffClearExpiredBuffs();
@@ -69822,6 +_,7 @@
 					num = 5;
 			}
 
+			NPCLoader.UpdateLifeRegen(this, ref num);
 			if (lifeRegen <= -240 && num < 2)
 				num = 2;
 
@@ -70013,6 +_,7 @@
 
 					if (buffType[i] == 324)
 						onFrostBurn2 = true;
+					BuffLoader.Update(buffType[i], this, ref i); // todo, move?
 				}
 			}
 		}
@@ -70211,7 +_,12 @@
 				if (acceptableNPCIDs[nPC.type] && nPC.active && !nPC.friendly && nPC.damage > 0) {
 					Rectangle npcRect = nPC.Hitbox;
 					GetMeleeCollisionData(hitbox, i, ref specialHitSetter, ref damageMultiplier, ref npcRect);
+					bool? modCanHit = NPCLoader.CanHitNPC(Main.npc[i], this);
+					if (modCanHit.HasValue && !modCanHit.Value)
+						continue;
+
+					// TODO: NPCLoader.CanHitNPC should return a plain bool. The only use of "override true" below is to force the skeleton merchant to be hit by skeletons
-					if (hitbox.Intersects(npcRect) && (type != 453 || !NPCID.Sets.Skeletons[nPC.type]) && nPC.type != 624)
+					if (hitbox.Intersects(npcRect) && ((modCanHit == true) || type != 453 || !NPCID.Sets.Skeletons[nPC.type])&& nPC.type != 624)
 						BeHurtByOtherNPC(i, nPC);
 				}
 			}
@@ -70223,14 +_,17 @@
 				num = 20;
 
 			int num2 = Main.DamageVar(thatNPC.damage);
-			int num3 = 6;
+			float num3 = 6;
 			int num4 = (!(thatNPC.Center.X > base.Center.X)) ? 1 : (-1);
-			double num5 = StrikeNPCNoInteraction(num2, num3, num4);
+			bool crit = false;
+			NPCLoader.ModifyHitNPC(thatNPC, this, ref num2, ref num3, ref crit);
+			double num5 = StrikeNPCNoInteraction(num2, num3, num4, crit, false, false);
 			if (Main.netMode != 0)
 				NetMessage.SendData(28, -1, -1, null, whoAmI, num2, num3, num4);
 
 			netUpdate = true;
 			immune[255] = num;
+			NPCLoader.OnHitNPC(thatNPC, this, (int)num5, num3, crit);
 			if (dryadWard) {
 				num2 = (int)num5 / 3;
 				num3 = 6;
@@ -70871,6 +_,10 @@
 			if (IsABestiaryIconDummy)
 				newColor = Color.White;
 
+			Color? modColor = NPCLoader.GetAlpha(this, newColor);
+			if (modColor.HasValue)
+				return modColor.Value;
+
 			float num = (float)(255 - alpha) / 255f;
 			int num2 = (int)((float)(int)newColor.R * num);
 			int num3 = (int)((float)(int)newColor.G * num);
@@ -72350,6 +_,7 @@
 				result = ((!HasSpecialEventText("Bunny", out specialEventText)) ? Lang.BunnyChat(this) : specialEventText);
 			}
 
+			NPCLoader.GetChat(this, ref result);
 			return result;
 		}
 <|MERGE_RESOLUTION|>--- conflicted
+++ resolved
@@ -1,13 +1,10 @@
 --- src/TerrariaNetCore/Terraria/NPC.cs
 +++ src/tModLoader/Terraria/NPC.cs
-@@ -22,10 +_,14 @@
+@@ -22,10 +_,11 @@
  using Terraria.Localization;
  using Terraria.Utilities;
  using Terraria.WorldBuilding;
 +using Terraria.ModLoader;
-+// Aliases for renames
-+using IProjectileSource = Terraria.DataStructures.IEntitySource;
-+using ProjectileSource_NPC = Terraria.DataStructures.EntitySource_NPC;
  
  namespace Terraria
  {
@@ -185,20 +182,8 @@
  			defDefense = defense;
  			defDamage = damage;
  			life = lifeMax;
-<<<<<<< HEAD
-@@ -11043,9 +_,16 @@
- 			}
- 		}
- 
-+		// New
-+		public IProjectileSource GetEntitySource() => GetProjectileSpawnSource();
-+		// Old
--		public IProjectileSource GetProjectileSpawnSource() => new ProjectileSource_NPC(this);
-+		internal IEntitySource GetProjectileSpawnSource() => new EntitySource_NPC(this);
-=======
 @@ -11049,6 +_,10 @@
  		}
->>>>>>> 22a16edf
  
  		public void AI() {
 +			NPCLoader.NPCAI(this);
@@ -790,23 +775,7 @@
  			if (Main.npc[newNPC].type == 1 && Main.player[num7].RollLuck(180) == 0)
  				Main.npc[newNPC].SetDefaults(-4);
  
-<<<<<<< HEAD
-@@ -63619,7 +_,10 @@
- 				ChatHelper.BroadcastChatMessage(NetworkText.FromKey("Announcement.HasAwoken", Main.npc[num].GetTypeNetName()), new Color(175, 75, 255));
- 		}
- 
--		public static int NewNPC(int X, int Y, int Type, int Start = 0, float ai0 = 0f, float ai1 = 0f, float ai2 = 0f, float ai3 = 0f, int Target = 255) {
-+		internal static int NewNPC(int X, int Y, int Type, int Start = 0, float ai0 = 0f, float ai1 = 0f, float ai2 = 0f, float ai3 = 0f, int Target = 255)
-+			=> NewNPC(null, X, Y, Type, Start, ai0, ai1, ai2, ai3, Target);
-+
-+		public static int NewNPC(IEntitySource source, int X, int Y, int Type, int Start = 0, float ai0 = 0f, float ai1 = 0f, float ai2 = 0f, float ai3 = 0f, int Target = 255) {
- 			if (Main.getGoodWorld) {
- 				if (Type == 46)
- 					Type = 614;
-@@ -63629,7 +_,9 @@
-=======
 @@ -60928,7 +_,9 @@
->>>>>>> 22a16edf
  			}
  
  			int num = -1;
@@ -817,8 +786,7 @@
  				for (int num2 = 199; num2 >= 0; num2--) {
  					if (!Main.npc[num2].active) {
  						num = num2;
-<<<<<<< HEAD
-@@ -63668,6 +_,8 @@
+@@ -60967,6 +_,8 @@
  						ChatHelper.BroadcastChatMessage(NetworkText.FromKey("Announcement.HasAwoken", Main.npc[num].GetTypeNetName()), new Color(175, 75, 255));
  				}
  
@@ -827,10 +795,7 @@
  				return num;
  			}
  
-@@ -63675,7 +_,7 @@
-=======
 @@ -60974,7 +_,7 @@
->>>>>>> 22a16edf
  		}
  
  		private static void GiveTownUniqueDataToNPCsThatNeedIt(int Type, int nextNPC) {
