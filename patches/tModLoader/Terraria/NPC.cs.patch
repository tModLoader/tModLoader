--- src/TerrariaNetCore/Terraria/NPC.cs
+++ src/tModLoader/Terraria/NPC.cs
@@ -22,10 +_,11 @@
 using Terraria.Localization;
 using Terraria.Utilities;
 using Terraria.WorldBuilding;
+using Terraria.ModLoader;
 
 namespace Terraria
 {
-	public class NPC : Entity
+	public partial class NPC : Entity
 	{
 		private const int NPC_TARGETS_START = 300;
 		public bool IsABestiaryIconDummy;
@@ -104,14 +_,14 @@
 		private static int townRangeY = sHeight;
 		public float npcSlots = 1f;
 		private static bool noSpawnCycle = false;
-		private static int activeTime = 750;
+		public static int activeTime = 750;
 		private static int defaultSpawnRate = 600;
 		private static int defaultMaxSpawns = 5;
 		public bool dontCountMe;
 		public const int maxBuffs = 5;
 		public int[] buffType = new int[5];
 		public int[] buffTime = new int[5];
-		public bool[] buffImmune = new bool[338];
+		public bool[] buffImmune = new bool[BuffLoader.BuffCount];
 		public bool midas;
 		public bool ichor;
 		public bool onFire;
@@ -389,7 +_,13 @@
 
 		public int WhoAmIToTargettingIndex => whoAmI + 300;
 
-		public string TypeName => Lang.GetNPCNameValue(netID);
+		public string TypeName {
+			get {
+				string typeName = Lang.GetNPCNameValue(netID);
+				NPCLoader.ModifyTypeName(this, ref typeName);
+				return typeName;
+			}
+		}
 
 		public string FullName {
 			get {
@@ -458,7 +_,7 @@
 
 		public bool isLikeATownNPC {
 			get {
-				if (type == 453)
+				if (NPCID.Sets.ActsLikeTownNPC[type])
 					return true;
 
 				return townNPC;
@@ -696,7 +_,7 @@
 		public static void UpdateFoundActiveNPCs() {
 			for (int i = 0; i < 200; i++) {
 				NPC nPC = Main.npc[i];
-				if (nPC.active && nPC.type >= 0 && nPC.type < 670)
+				if (nPC.active && nPC.type >= 0 && nPC.type < NPCLoader.NPCCount)
 					npcsFoundForCheckActive[nPC.type] = true;
 			}
 
@@ -809,8 +_,116 @@
 			return false;
 		}
 
-		public static string getNewNPCName(int npcType) => getNewNPCNameInner(npcType);
-
+		public string getNewNPCName() {
+			string NPCNameCategoryKey = null;
+			switch (type) {
+				// TODO: this looks horrible, and I know it does
+				// ideally, there'd exist a better way to do this,
+				// but as of now, I'm not sure what it would be
+				// -thomas
+				case 17:
+					NPCNameCategoryKey = "MerchantNames";
+					break;
+				case 18:
+					NPCNameCategoryKey = "NurseNames";
+					break;
+				case 19:
+					NPCNameCategoryKey = "ArmsDealerNames";
+					break;
+				case 20:
+					NPCNameCategoryKey = "DryadNames";
+					break;
+				case 22:
+					NPCNameCategoryKey = "GuideNames";
+					break;
+				case 38:
+					NPCNameCategoryKey = "DemolitionistNames";
+					break;
+				case 54:
+					NPCNameCategoryKey = "ClothierNames";
+					break;
+				case 107:
+					NPCNameCategoryKey = "GoblinTinkererNames";
+					break;
+				case 108:
+					NPCNameCategoryKey = "WizardNames";
+					break;
+				case 124:
+					NPCNameCategoryKey = "MechanicNames";
+					break;
+				case 160:
+					NPCNameCategoryKey = "TruffleNames";
+					break;
+				case 178:
+					NPCNameCategoryKey = "SteampunkerNames";
+					break;
+				case 207:
+					NPCNameCategoryKey = "DyeTraderNames";
+					break;
+				case 208:
+					NPCNameCategoryKey = "PartyGirlNames";
+					break;
+				case 209:
+					NPCNameCategoryKey = "CyborgNames";
+					break;
+				case 227:
+					NPCNameCategoryKey = "PainterNames";
+					break;
+				case 228:
+					NPCNameCategoryKey = "WitchDoctorNames";
+					break;
+				case 229:
+					NPCNameCategoryKey = "PirateNames";
+					break;
+				case 353:
+					NPCNameCategoryKey = "StylistNames";
+					break;
+				case 368:
+					NPCNameCategoryKey = "TravelingMerchantNames";
+					break;
+				case 369:
+					NPCNameCategoryKey = "AnglerNames";
+					break;
+				case 453:
+					NPCNameCategoryKey = "SkeletonMerchantNames";
+					break;
+				case 441:
+					NPCNameCategoryKey = "TaxCollectorNames";
+					break;
+				case 550:
+					NPCNameCategoryKey = "BartenderNames";
+					break;
+				case 588:
+					NPCNameCategoryKey = "GolferNames";
+					break;
+				case 633:
+					NPCNameCategoryKey = "BestiaryGirlNames";
+					break;
+				case 663:
+					NPCNameCategoryKey = "PrincessNames";
+					break;
+				case 637:
+					NPCNameCategoryKey = "CatNames_Siamese";
+					break;
+				case 638:
+					NPCNameCategoryKey = "DogNames_Labrador";
+					break;
+				case 656:
+					NPCNameCategoryKey = "BunnyNames_White";
+					break;
+			}
+
+			List<string> NPCNameList = new List<string>();
+			if (NPCNameCategoryKey != null)
+				NPCNameList = LanguageManager.Instance.GetLocalizedEntriesInCategory(NPCNameCategoryKey);
+			NPCLoader.ModifyNPCNameList(this, NPCNameList);
+			if (NPCNameList != null && NPCNameList.Count > 0)
+				return NPCNameList[WorldGen.genRand.Next(NPCNameList.Count)];
+			else
+				return TypeName;
+		}
+
+		/*
 		private static string getNewNPCNameInner(int npcType) {
 			switch (npcType) {
 				case 17:
@@ -874,9 +_,10 @@
 				case 656:
 					return Language.RandomFromCategory("BunnyNames_White", WorldGen.genRand).Value;
 				default:
-					return "";
+					return NPCLoader.TownNPCName(npcType);
 			}
 		}
+		*/
 
 		public NetworkText GetTypeNetName() => NetworkText.FromKey(Lang.GetNPCName(netID).Key);
 
@@ -917,7 +_,7 @@
 					continue;
 
 				if (flag) {
-					Main.npc[i].GivenName = getNewNPCName(npcType);
+					Main.npc[i].GivenName = Main.npc[i].getNewNPCName();
 					Main.npc[i].needsUniqueInfoUpdate = true;
 					continue;
 				}
@@ -930,6 +_,7 @@
 			}
 		}
 
+		/*
 		public static string firstNPCName(int npcType) {
 			for (int i = 0; i < 200; i++) {
 				if (Main.npc[i].active && Main.npc[i].type == npcType)
@@ -938,6 +_,7 @@
 
 			return getNewNPCName(npcType);
 		}
+		*/
 
 		public static string GetFirstNPCNameOrNull(int npcType) {
 			for (int i = 0; i < 200; i++) {
@@ -1072,7 +_,7 @@
 				case 656:
 					return 39;
 				default:
-					return -1;
+					return NPCHeadLoader.GetNPCHeadSlot(type);
 			}
 		}
 
@@ -1139,7 +_,7 @@
 				case 39:
 					return 656;
 				default:
-					return -1;
+					return NPCHeadLoader.GetNPCFromHeadSlot(headIndex);
 			}
 		}
 
@@ -1172,6 +_,8 @@
 					break;
 			}
 
+			NPCLoader.BossHeadSlot(this, ref result);
+
 			return result;
 		}
 
@@ -1193,6 +_,7 @@
 					break;
 			}
 
+			NPCLoader.BossHeadRotation(this, ref result);
 			return result;
 		}
 
@@ -1201,6 +_,7 @@
 			if (type == 491 && spriteDirection == 1)
 				result = SpriteEffects.FlipHorizontally;
 
+			NPCLoader.BossHeadSpriteEffects(this, ref result);
 			return result;
 		}
 
@@ -1869,9 +_,19 @@
 			defDamage = damage;
 			defDefense = defense;
 			if (flag) {
-				ScaleStats(spawnparams.playerCountForMultiplayerDifficultyOverride, spawnparams.gameModeData, spawnparams.strengthMultiplierOverride);
+				ScaleStats(spawnparams.playerCountForMultiplayerDifficultyOverride, spawnparams.gameModeData ?? Main.GameModeInfo, spawnparams.strengthMultiplierOverride);
 				life = lifeMax;
 			}
+		}
+
+		public void CloneDefaults(int Type) {
+			int originalType = type;
+			int originalNetID = netID;
+			ModNPC originalModEntity = ModNPC;
+			SetDefaultsKeepPlayerInteraction(Type);
+			type = originalType;
+			netID = originalNetID;
+			ModNPC = originalModEntity;
 		}
 
 		public void SetDefaultsKeepPlayerInteraction(int Type) {
@@ -1910,6 +_,8 @@
 				return;
 			}
 
+			ModNPC = null;
+			globalNPCs = new Instanced<GlobalNPC>[0];
 			waterMovementSpeed = (lavaMovementSpeed = 0.5f);
 			honeyMovementSpeed = 0.25f;
 			netOffset *= 0f;
@@ -1954,10 +_,14 @@
 				buffType[k] = 0;
 			}
 
+			if (buffImmune.Length != BuffLoader.BuffCount)
+				Array.Resize(ref buffImmune, BuffLoader.BuffCount);
+
-			for (int l = 0; l < 338; l++) {
+			for (int l = 0; l < buffImmune.Length; l++) {
 				buffImmune[l] = false;
 			}
 
+			aiStyle = type < NPCID.Count ? 0 : -1; //Added by tML - use aiStyle -1 for modded NPCs by default so they don't always face the nearest player, and trigger net updates
 			setFrameSize = false;
 			netSkip = -2;
 			realLife = -1;
@@ -10243,13 +_,18 @@
 				dontTakeDamage = true;
 			}
 
+			NPCLoader.SetDefaults(this);
+
 			if (Main.dedServ)
 				frame = default(Rectangle);
+			// Extra patch context.
 			else if (TextureAssets.Npc[type] != null && TextureAssets.Npc[type].IsLoaded)
 				frame = new Rectangle(0, 0, TextureAssets.Npc[type].Width(), TextureAssets.Npc[type].Height() / Main.npcFrameCount[type]);
 			else
 				setFrameSize = true;
 
+			// Extra patch context.
+
 			if (spawnparams.sizeScaleOverride.HasValue) {
 				int num2 = (int)((float)width * scale);
 				int num3 = (int)((float)height * scale);
@@ -10288,7 +_,7 @@
 			if (Main.tenthAnniversaryWorld)
 				getTenthAnniversaryAdjustments();
 
-			ScaleStats(spawnparams.playerCountForMultiplayerDifficultyOverride, spawnparams.gameModeData, spawnparams.strengthMultiplierOverride);
+			ScaleStats(spawnparams.playerCountForMultiplayerDifficultyOverride, spawnparams.gameModeData.Value, spawnparams.strengthMultiplierOverride);
 			life = lifeMax;
 		}
 
@@ -10837,6 +_,7 @@
 					break;
 			}
 
+			NPCLoader.ScaleExpertStats(this, numPlayers, balance);
 			defDefense = defense;
 			defDamage = damage;
 			life = lifeMax;
@@ -11049,6 +_,18 @@
 		}
 
 		public void AI() {
+			NPCLoader.NPCAI(this);
+		}
+
+		public void VanillaAI() {
+			IEntitySource.PushFallback(thisEntitySourceCache);
+
+			VanillaAI_Inner();
+
+			IEntitySource.PopFallback();
+		}
+
+		private void VanillaAI_Inner() {
 			if (aiStyle == 0) {
 				if (Main.netMode != 1) {
 					for (int i = 0; i < 255; i++) {
@@ -30035,7 +_,8 @@
 				timeLeft = 86400;
 			}
 
+			//TODO: Replace this downcast.
-			timeLeft -= Main.dayRate;
+			timeLeft -= (int)Main.dayRate;
 			if (timeLeft < 0)
 				timeLeft = 0;
 
@@ -37185,13 +_,14 @@
 			int num = -1;
 			int num2 = 7;
 			int num3 = 6;
-			int num4 = 2;
+			int num4 = 1; // TML: #ModdedChairsForNPCs: Changed from 2 to 1 to support non 2 tile high chairs
 			int num5 = 1;
-			int num6 = 2;
+			int num6 = 1; // TML: #ModdedChairsForNPCs: Changed from 2 to 1 to support non 2 tile high chairs
 			for (int i = point.X - num2; i <= point.X + num2; i += num5) {
 				for (int num7 = point.Y + num4; num7 >= point.Y - num3; num7 -= num6) {
 					Tile tile = Main.tile[i, num7];
-					if (tile != null && tile.active() && TileID.Sets.CanBeSatOnForNPCs[tile.type] && (tile.frameY % 40 != 0 || num7 + 1 <= point.Y + num4)) {
+					//if (tile != null && tile.active() && TileID.Sets.CanBeSatOnForNPCs[tile.type] && (tile.frameY % 40 != 0 || num7 + 1 <= point.Y + num4)) {
+					if (tile != null && tile.active() && TileID.Sets.CanBeSatOnForNPCs[tile.type]) { // TML: #ModdedChairsForNPCs: Removed vanilla specific conditions
 						int num8 = Math.Abs(i - point.X) + Math.Abs(num7 - point.Y);
 						if (num == -1 || num8 < num) {
 							num = num8;
@@ -37212,6 +_,12 @@
 
 				point2.Y += 2;
 			}
+			else if (tile2.type >= TileID.Count) { // Check necessary as in this case vanilla changes (to vanilla tiles that aren't sittable by default) by the hook should not take effect
+				TileRestingInfo info = new TileRestingInfo(this, point2, Vector2.Zero, base.direction);
+				TileLoader.ModifySittingTargetInfo(point2.X, point2.Y, tile2.type, ref info);
+				point2 = info.AnchorTilePosition;
+				point2.Y += 1; // Set to tile *below* chair
+			}
 
 			floorX = point2.X;
 			floorY = point2.Y;
@@ -37219,9 +_,11 @@
 
 		private void AI_007_TryForcingSitting(int homeFloorX, int homeFloorY) {
 			Tile tile = Main.tile[homeFloorX, homeFloorY - 1];
-			bool flag = type != 638 && type != 656 && ai[0] != 5f;
+			//bool flag = type != 638 && type != 656 && ai[0] != 5f;
+			bool flag = !NPCID.Sets.CannotSitOnFurniture[type] && ai[0] != 5f;
 			if (flag)
-				flag &= (tile != null && tile.active() && (tile.type == 15 || tile.type == 497));
+				//flag &= (tile != null && tile.active() && (tile.type == 15 || tile.type == 497));
+				flag &= (tile != null && tile.active() && TileID.Sets.CanBeSatOnForNPCs[tile.type]); // TML: #ModdedChairsForNPCs
 
 			if (flag)
 				flag &= (tile.type != 15 || tile.frameY < 1080 || tile.frameY > 1098);
@@ -37239,8 +_,10 @@
 			if (flag) {
 				ai[0] = 5f;
 				ai[1] = 900 + Main.rand.Next(10800);
-				direction = ((tile.frameX != 0) ? 1 : (-1));
-				base.Bottom = new Vector2(homeFloorX * 16 + 8 + 2 * direction, homeFloorY * 16);
+				// TML: #ModdedChairsForNPCs
+				SitDown(new Point(homeFloorX, homeFloorY - 1), out int targetDirection, out var bottom);
+				direction = targetDirection;
+				base.Bottom = bottom;
 				velocity = Vector2.Zero;
 				localAI[3] = 0f;
 				netUpdate = true;
@@ -37252,6 +_,7 @@
 			if (type == 638 || type == 656)
 				num = 0;
 
+			//patch file: flag
 			bool flag = Main.raining;
 			if (!Main.dayTime)
 				flag = true;
@@ -37340,6 +_,8 @@
 					num2 += 0.15f;
 					defense += 8;
 				}
+
+				NPCLoader.BuffTownNPC(ref num2, ref defense);
 			}
 
 			if (type == 142 && Main.netMode != 1 && !Main.xMas) {
@@ -37399,7 +_,7 @@
 					break;
 			}
 
-			if (type >= 0 && type < 670 && NPCID.Sets.TownCritter[type] && target == 255) {
+			if (type >= 0 && NPCID.Sets.TownCritter[type] && target == 255) {
 				TargetClosest();
 				if (position.X < Main.player[target].position.X) {
 					base.direction = 1;
@@ -37539,7 +_,14 @@
 			int num11 = -1;
 			if (!flag6 && Main.netMode != 1 && !flag3) {
 				for (int l = 0; l < 200; l++) {
+					if (!Main.npc[l].active) continue;
+					bool? modCanHit = NPCLoader.CanHitNPC(Main.npc[l], this);
+					if (modCanHit.HasValue && !modCanHit.Value)
+						continue;
+
+					bool canHitVal = modCanHit.HasValue && modCanHit.Value;
+					// TODO: NPCLoader.CanHitNPC should return a plain bool. The only use of "override true" below is to force the skeleton merchant to be hit by skeletons
-					if (!Main.npc[l].active || Main.npc[l].friendly || Main.npc[l].damage <= 0 || !(Main.npc[l].Distance(base.Center) < num6) || (type == 453 && NPCID.Sets.Skeletons[Main.npc[l].type]) || (!Main.npc[l].noTileCollide && !Collision.CanHit(base.Center, 0, 0, Main.npc[l].Center, 0, 0)))
+					if (!Main.npc[l].active || Main.npc[l].friendly || Main.npc[l].damage <= 0 || !(Main.npc[l].Distance(base.Center) < num6) || (type == 453 && NPCID.Sets.Skeletons[Main.npc[l].type] && canHitVal) || (!Main.npc[l].noTileCollide && !Collision.CanHit(base.Center, 0, 0, Main.npc[l].Center, 0, 0)))
 						continue;
 
 					bool flag12 = Main.npc[l].CanBeChasedBy(this);
@@ -37793,7 +_,7 @@
 
 					if (closeDoor && ((position.X + (float)(width / 2)) / 16f > (float)(doorX + 2) || (position.X + (float)(width / 2)) / 16f < (float)(doorX - 2))) {
 						Tile tileSafely = Framing.GetTileSafely(doorX, doorY);
-						if (tileSafely.type == 11) {
+						if (TileLoader.CloseDoorID(tileSafely) >= 0) {
 							if (WorldGen.CloseDoor(doorX, doorY)) {
 								closeDoor = false;
 								NetMessage.SendData(19, -1, -1, null, 1, doorX, doorY, base.direction);
@@ -37957,7 +_,7 @@
 						Tile tileSafely4 = Framing.GetTileSafely(num18, num19 - 1);
 						Tile tileSafely5 = Framing.GetTileSafely(num18, num19 - 2);
 						bool flag18 = height / 16 < 3;
-						if (townNPC && tileSafely5.nactive() && (tileSafely5.type == 10 || tileSafely5.type == 388) && (Main.rand.Next(10) == 0 || flag)) {
+						if (townNPC && tileSafely5.nactive() && (TileLoader.OpenDoorID(tileSafely5) >= 0 || tileSafely5.type == 388) && (Main.rand.Next(10) == 0 || flag)) {
 							if (Main.netMode != 1) {
 								if (WorldGen.OpenDoor(num18, num19 - 2, base.direction)) {
 									closeDoor = true;
@@ -38109,7 +_,8 @@
 				if (ai[0] == 5f) {
 					Point coords = (base.Bottom + Vector2.UnitY * -2f).ToTileCoordinates();
 					Tile tile = Main.tile[coords.X, coords.Y];
-					if (tile.type != 15 && tile.type != 497)
+					//if (tile.type != 15 && tile.type != 497)
+					if (!TileID.Sets.CanBeSatOnForNPCs[tile.type]) // TML: #ModdedChairsForNPCs 
 						ai[1] = 0f;
 					else
 						Main.sittingManager.AddNPC(whoAmI, coords);
@@ -38281,13 +_,19 @@
 					num28 = 589;
 					num30 = 7f;
 					num29 = 22;
+					//Patch context: num28 - proj type, num29 - damage, num30 - speed multiplier, num31 - attack delay, num32 - attack cooldown.
 					num31 = 1;
 					num32 = 10;
 					maxValue = 1;
 					knockBack = 2f;
+					//Patch context: num33 - gravity correction.
 					num33 = 10f;
 				}
 
+				NPCLoader.TownNPCAttackStrength(this, ref num29, ref knockBack);
+				NPCLoader.TownNPCAttackCooldown(this, ref num32, ref maxValue);
+				NPCLoader.TownNPCAttackProj(this, ref num28, ref num31);
+				NPCLoader.TownNPCAttackProjSpeed(this, ref num30, ref num33, ref num35);
 				if (Main.expertMode)
 					num29 = (int)((float)num29 * Main.GameModeInfo.TownNPCDamageMultiplier);
 
@@ -38307,6 +_,7 @@
 						vec = new Vector2(spriteDirection, -1f);
 
 					vec *= num30;
+					// Context for the patch above: num35 - random speed offset.
 					vec += Utils.RandomVector2(Main.rand, 0f - num35, num35);
 					int num36 = 1000;
 					num36 = ((type == 124) ? Projectile.NewProjectile(GetSpawnSource_ForProjectile(), base.Center.X + (float)(spriteDirection * 16), base.Center.Y - 2f, vec.X, vec.Y, num28, num29, knockBack, Main.myPlayer, 0f, whoAmI) : ((type != 142) ? Projectile.NewProjectile(GetSpawnSource_ForProjectile(), base.Center.X + (float)(spriteDirection * 16), base.Center.Y - 2f, vec.X, vec.Y, num28, num29, knockBack, Main.myPlayer) : Projectile.NewProjectile(GetSpawnSource_ForProjectile(), base.Center.X + (float)(spriteDirection * 16), base.Center.Y - 2f, vec.X, vec.Y, num28, num29, knockBack, Main.myPlayer, 0f, Main.rand.Next(5))));
@@ -38332,7 +_,7 @@
 				int num41 = 0;
 				int maxValue2 = 0;
 				float knockBack2 = 0f;
-				int num42 = 0;
+				float num42 = 0;
 				bool flag21 = false;
 				float num43 = 0f;
 				if ((float)NPCID.Sets.AttackTime[type] == ai[1]) {
@@ -38497,6 +_,7 @@
 
 					if (localAI[3] > (float)num40) {
 						num40 = 48;
+						//Patch context: flag20 means 'in between shots'.
 						flag21 = true;
 					}
 
@@ -38510,6 +_,7 @@
 				}
 				else if (type == 209) {
 					num37 = Utils.SelectRandom<int>(Main.rand, 134, 133, 135);
+					//Patch context: num37 - proj type, num38 - damage, num39 - speed multiplier, num40 - attack delay, num41 - attack cooldown.
 					num40 = 1;
 					switch (num37) {
 						case 135:
@@ -38539,6 +_,12 @@
 					}
 				}
 
+				NPCLoader.TownNPCAttackStrength(this, ref num38, ref knockBack2);
+				NPCLoader.TownNPCAttackCooldown(this, ref num41, ref maxValue2);
+				NPCLoader.TownNPCAttackProj(this, ref num37, ref num40);
+				NPCLoader.TownNPCAttackProjSpeed(this, ref num39, ref num42, ref num43);
+				NPCLoader.TownNPCAttackShoot(this, ref flag21);
+
 				if (Main.expertMode)
 					num38 = (int)((float)num38 * Main.GameModeInfo.TownNPCDamageMultiplier);
 
@@ -38659,6 +_,7 @@
 				else if (type == 663) {
 					num47 = 950;
 					num48 = 20;
+					//Patch context: num47 - proj type, num48 - damage, num50 - attack delay, num51 - attack cooldown.
 					num50 = 15;
 					num51 = 0;
 					maxValue3 = 0;
@@ -38674,6 +_,11 @@
 					knockBack3 = 3f;
 				}
 
+				NPCLoader.TownNPCAttackStrength(this, ref num48, ref knockBack3);
+				NPCLoader.TownNPCAttackCooldown(this, ref num51, ref maxValue3);
+				NPCLoader.TownNPCAttackProj(this, ref num47, ref num50);
+				NPCLoader.TownNPCAttackProjSpeed(this, ref num49, ref num52, ref num55);
+				NPCLoader.TownNPCAttackMagic(this, ref num54);
 				if (Main.expertMode)
 					num48 = (int)((float)num48 * Main.GameModeInfo.TownNPCDamageMultiplier);
 
@@ -38684,12 +_,14 @@
 				if (localAI[3] == (float)num50 && Main.netMode != 1) {
 					Vector2 vec4 = Vector2.Zero;
 					if (num56 != -1)
+						//Patch context: num52 is gravity correction.
 						vec4 = DirectionTo(Main.npc[num56].Center + new Vector2(0f, (0f - num52) * MathHelper.Clamp(Distance(Main.npc[num56].Center) / num53, 0f, 1f)));
 
 					if (vec4.HasNaNs() || Math.Sign(vec4.X) != spriteDirection)
 						vec4 = new Vector2(spriteDirection, 0f);
 
 					vec4 *= num49;
+					// Context for the patch above: num55 - random speed offset.
 					vec4 += Utils.RandomVector2(Main.rand, 0f - num55, num55);
 					if (type == 108) {
 						int num57 = Utils.SelectRandom<int>(Main.rand, 1, 1, 1, 1, 2, 2, 3);
@@ -38740,6 +_,7 @@
 					}
 				}
 
+				//Patch context: num54 is aura light multiplier
 				if (num54 > 0f) {
 					Vector3 vector5 = NPCID.Sets.MagicAuraColor[type].ToVector3() * num54;
 					Lighting.AddLight(base.Center, vector5.X, vector5.Y, vector5.Z);
@@ -38799,11 +_,15 @@
 				else if (type == 637 || type == 638 || type == 656) {
 					num67 = 10;
 					num69 = (num70 = 32);
+					//Patch context: num66 - attack cooldown,  num67 - damage, num68 - knockback, num69 & num70 - width and height, maxValue4 - random extra cooldown
 					num66 = 15;
 					maxValue4 = 8;
 					num68 = 3f;
 				}
 
+				NPCLoader.TownNPCAttackStrength(this, ref num67, ref num68);
+				NPCLoader.TownNPCAttackCooldown(this, ref num66, ref maxValue4);
+				NPCLoader.TownNPCAttackSwing(this, ref num69, ref num70);
 				if (Main.expertMode)
 					num67 = (int)((float)num67 * Main.GameModeInfo.TownNPCDamageMultiplier);
 
@@ -39054,15 +_,18 @@
 
 				if (flag27) {
 					Tile tile2 = Main.tile[b.X, b.Y];
-					flag27 = (tile2.type == 15 || tile2.type == 497);
+					//flag27 = (tile2.type == 15 || tile2.type == 497);
+					flag27 = TileID.Sets.CanBeSatOnForNPCs[tile2.type]; // TML: #ModdedChairsForNPCs
 					if (flag27 && tile2.type == 15 && tile2.frameY >= 1080 && tile2.frameY <= 1098)
 						flag27 = false;
 
 					if (flag27) {
 						ai[0] = 5f;
 						ai[1] = 900 + Main.rand.Next(10800);
-						base.direction = ((tile2.frameX != 0) ? 1 : (-1));
-						base.Bottom = new Vector2(b.X * 16 + 8 + 2 * base.direction, b.Y * 16 + 16);
+						// TML: #ModdedChairsForNPCs
+						SitDown(b, out int targetDirection, out var bottom);
+						base.direction = targetDirection;
+						base.Bottom = bottom;
 						velocity = Vector2.Zero;
 						localAI[3] = 0f;
 						netUpdate = true;
@@ -42416,7 +_,7 @@
 					Main.tile[num177 - direction, num178 + 1] = new Tile();
 
 				Main.tile[num177, num178 + 1].halfBrick();
-				if (Main.tile[num177, num178 - 1].nactive() && (Main.tile[num177, num178 - 1].type == 10 || Main.tile[num177, num178 - 1].type == 388) && flag8) {
+				if (Main.tile[num177, num178 - 1].nactive() && (TileLoader.IsClosedDoor(Main.tile[num177, num178 - 1]) || Main.tile[num177, num178 - 1].type == 388) && flag8) {
 					ai[2] += 1f;
 					ai[3] = 0f;
 					if (ai[2] >= 60f) {
@@ -42455,7 +_,7 @@
 									NetMessage.SendData(17, -1, -1, null, 0, num177, num178 - 1);
 							}
 							else {
-								if (Main.tile[num177, num178 - 1].type == 10) {
+								if (TileLoader.OpenDoorID(Main.tile[num177, num178 - 1]) >= 0) {
 									bool flag24 = WorldGen.OpenDoor(num177, num178 - 1, direction);
 									if (!flag24) {
 										ai[3] = num52;
@@ -43608,7 +_,7 @@
 								Tile tileSafely = Framing.GetTileSafely(i, j);
 								bool flag2 = tileSafely.active() && Main.tileSolid[tileSafely.type] && !Main.tileFrameImportant[tileSafely.type];
 								if (flag && flag2) {
-									int num38 = WorldGen.KillTile_GetTileDustAmount(fail: true, tileSafely);
+									int num38 = WorldGen.KillTile_GetTileDustAmount(true, tileSafely, i, j);
 									for (int k = 0; k < num38; k++) {
 										Dust obj = Main.dust[WorldGen.KillTile_MakeTileDust(i, j, tileSafely)];
 										obj.velocity.Y -= 3f + (float)num37 * 1.5f;
@@ -45232,7 +_,7 @@
 				Tile tileSafely4 = Framing.GetTileSafely(num64, num65 - 1);
 				Tile tileSafely5 = Framing.GetTileSafely(num64, num65 - 2);
 				Tile tileSafely6 = Framing.GetTileSafely(num64, num65 - 3);
-				if (flag8 && tileSafely4.nactive() && (tileSafely4.type == 10 || tileSafely4.type == 388)) {
+				if (flag8 && tileSafely4.nactive() && (TileLoader.IsClosedDoor(tileSafely4) || tileSafely4.type == 388)) {
 					ai[0] += 1f;
 					ai[3] = 0f;
 					if (ai[0] >= 60f) {
@@ -45262,7 +_,7 @@
 									NetMessage.SendData(17, -1, -1, null, 0, num64, num65 - 1);
 							}
 							else {
-								if (tileSafely4.type == 10) {
+								if (TileLoader.IsClosedDoor(tileSafely4)) {
 									bool flag38 = WorldGen.OpenDoor(num64, num65 - 1, direction);
 									if (!flag38) {
 										ai[3] = num19;
@@ -47243,6 +_,10 @@
 			if (type == 441 || type == 37 || type == 633)
 				return false;
 
+			if (!NPCLoader.UsesPartyHat(this)) {
+				return false;
+			}
+
 			if (ForcePartyHatOn)
 				return true;
 
@@ -47294,6 +_,10 @@
 				num = TextureAssets.Npc[type].Height() / Main.npcFrameCount[type];
 			}
 
+			NPCLoader.FindFrame(this, num);
+		}
+
+		public void VanillaFindFrame(int num) {
 			int num2 = 0;
 			if (aiAction == 0)
 				num2 = ((velocity.Y < 0f) ? 2 : ((velocity.Y > 0f) ? 3 : ((velocity.X != 0f) ? 1 : 0)));
@@ -55372,7 +_,10 @@
 					if (Main.tile[x, y].type == 467)
 						number2 = 5;
 
-					NetMessage.SendData(34, -1, -1, null, number2, x, y, 0f, number);
+					if (Main.tile[x, y].type >= TileID.Count)
+						number2 = 101;
+
+					NetMessage.SendData(34, -1, -1, null, number2, x, y, 0f, number, Main.tile[x, y].type, 0);
 					NetMessage.SendTileSquare(-1, x, y, 3);
 				}
 
@@ -55717,6 +_,9 @@
 			if (!active || DoesntDespawnToInactivity())
 				return;
 
+			if (!NPCLoader.CheckActive(this))
+				return;
+
 			if (townNPC) {
 				AddIntoPlayersTownNPCSlots();
 				return;
@@ -55886,6 +_,9 @@
 				return;
 			}
 
+			if (!NPCLoader.CheckDead(this))
+				return;
+
 			noSpawnCycle = true;
 			if (townNPC && type != 37 && type != 453) {
 				if (Main.netMode != 2)
@@ -55934,7 +_,9 @@
 			if (DeathSound != null)
 				SoundEngine.PlaySound(DeathSound, base.position);
 
+			if (NPCLoader.SpecialOnKill(this)) {
+			}
-			if (type == 13 || type == 14 || type == 15) {
+			else if (type == 13 || type == 14 || type == 15) {
 				DropEoWLoot();
 			}
 			else if (type == 134) {
@@ -56447,7 +_,7 @@
 		}
 
 		public static void ResetKillCount() {
-			for (int i = 0; i < 670; i++) {
+			for (int i = 0; i < killCount.Length; i++) {
 				killCount[i] = 0;
 			}
 		}
@@ -56491,7 +_,7 @@
 		}
 
 		public void NPCLoot() {
-			if (Main.netMode == 1 || type >= 670)
+			if (Main.netMode == 1 || type >= NPCLoader.NPCCount)
 				return;
 
 			Player closestPlayer = Main.player[Player.FindClosest(position, width, height)];
@@ -56508,9 +_,13 @@
 			if ((type == 23 && Main.hardMode) || (SpawnedFromStatue && NPCID.Sets.NoEarlymodeLootWhenSpawnedFromStatue[type] && !Main.hardMode) || (SpawnedFromStatue && NPCID.Sets.StatueSpawnedDropRarity[type] != -1f && (Main.rand.NextFloat() >= NPCID.Sets.StatueSpawnedDropRarity[type] || !AnyInteractions())))
 				return;
 
+			if (!NPCLoader.PreKill(this))
+				return;
+
 			bool num = downedMechBoss1 && downedMechBoss2 && downedMechBoss3;
 			DoDeathEvents_BeforeLoot(closestPlayer);
 			NPCLoot_DropItems(closestPlayer);
+			NPCLoader.OnKill(this);
 			DoDeathEvents(closestPlayer);
 			if (!num && downedMechBoss1 && downedMechBoss2 && downedMechBoss3 && Main.hardMode) {
 				if (Main.netMode == 0)
@@ -56556,7 +_,7 @@
 			WoFKilledToday = false;
 		}
 
-		private void DoDeathEvents_DropBossPotionsAndHearts() {
+		private void DoDeathEvents_DropBossPotionsAndHearts(ref string typeName) {
 			int stack = Main.rand.Next(5, 16);
 			int num = 28;
 			if (type == 113)
@@ -56584,6 +_,7 @@
 			else if (type == 398)
 				num = 3544;
 
+			NPCLoader.BossLoot(this, ref typeName, ref num);
 			Item.NewItem(GetItemSource_Loot(), (int)position.X, (int)position.Y, width, height, num, stack);
 			int num2 = Main.rand.Next(5) + 5;
 			for (int i = 0; i < num2; i++) {
@@ -56601,7 +_,7 @@
 			}
 		}
 
-		private void DoDeathEvents_CelebrateBossDeath() {
+		private void DoDeathEvents_CelebrateBossDeath(string typeName) {
 			if (type == 125 || type == 126) {
 				if (Main.netMode == 0)
 					Main.NewText(Language.GetTextValue("Announcement.HasBeenDefeated_Plural", Language.GetTextValue("Enemies.TheTwins")), 175, 75);
@@ -56615,7 +_,7 @@
 					ChatHelper.BroadcastChatMessage(NetworkText.FromKey("Announcement.HasBeenDefeated_Single", NetworkText.FromKey("Enemies.MoonLord")), new Color(175, 75, 255));
 			}
 			else if (Main.netMode == 0) {
-				Main.NewText(Language.GetTextValue("Announcement.HasBeenDefeated_Single", TypeName), 175, 75);
+				Main.NewText(Language.GetTextValue("Announcement.HasBeenDefeated_Single", typeName), 175, 75);
 			}
 			else if (Main.netMode == 2) {
 				ChatHelper.BroadcastChatMessage(NetworkText.FromKey("Announcement.HasBeenDefeated_Single", GetTypeNetName()), new Color(175, 75, 255));
@@ -57000,8 +_,10 @@
 			}
 
 			if (boss) {
+				string typeName = TypeName;
+
-				DoDeathEvents_DropBossPotionsAndHearts();
+				DoDeathEvents_DropBossPotionsAndHearts(ref typeName);
-				DoDeathEvents_CelebrateBossDeath();
+				DoDeathEvents_CelebrateBossDeath(typeName);
 				if (Main.netMode == 2)
 					NetMessage.SendData(7);
 			}
@@ -57258,8 +_,15 @@
 					NetMessage.SendData(106, -1, -1, null, (int)position.X, position.Y);
 				}
 				else {
+					/*
 					new Item().SetDefaults(Main.npc[i].catchItem);
 					Item.NewItem(GetSpawnSource_NPCCatch(who), (int)Main.player[who].Center.X, (int)Main.player[who].Center.Y, 0, 0, Main.npc[i].catchItem, 1, noBroadcast: false, 0, noGrabDelay: true);
+					*/
+					int itemWhoAmI = Item.NewItem(GetSpawnSource_NPCCatch(who), (int)Main.player[who].Center.X, (int)Main.player[who].Center.Y, 0, 0, Main.npc[i].catchItem, 1, true, 0, true, false);
+					
+					NPCLoader.OnCatchNPC(Main.npc[i], Main.player[who], Main.item[itemWhoAmI]);
+					NetMessage.SendData(MessageID.SyncItem, -1, -1, null, itemWhoAmI, 1f); // NewItem above changed to noBroadcast, number2 is 1 for noGrabDelay effect.
+					
 					Main.npc[i].active = false;
 					NetMessage.SendData(23, -1, -1, null, i);
 				}
@@ -57396,11 +_,12 @@
 		}
 
 		public static void ReleaseNPC(int x, int y, int Type, int Style, int who) {
+			// Patch context.
 			if (Main.netMode == 1) {
 				NetMessage.SendData(71, -1, -1, null, x, y, Type, Style);
 			}
 			else {
-				if (Type < 0 || Type >= 670 || !Main.npcCatchable[Type] || !CanReleaseNPCs(who))
+				if (Type < 0 || Type >= NPCLoader.NPCCount || !Main.npcCatchable[Type] || !CanReleaseNPCs(who))
 					return;
 
 				switch (Type) {
@@ -57628,6 +_,7 @@
 			int num9;
 			int num10;
 			bool flag15;
+			NPCSpawnInfo spawnInfo = new NPCSpawnInfo();
 			while (true) {
 				if (num7 >= 255)
 					return;
@@ -57648,11 +_,13 @@
 						flag11 = false;
 						flag12 = false;
 						flag13 = false;
+						//patch file: flag14
 						flag14 = (downedPlantBoss && Main.hardMode);
 						isItAHappyWindyDay = Main.IsItAHappyWindyDay;
 						if (Main.player[num7].active && Main.invasionType > 0 && Main.invasionDelay == 0 && Main.invasionSize > 0 && (double)Main.player[num7].position.Y < Main.worldSurface * 16.0 + (double)sHeight) {
 							int num8 = 3000;
 							if ((double)Main.player[num7].position.X > Main.invasionX * 16.0 - (double)num8 && (double)Main.player[num7].position.X < Main.invasionX * 16.0 + (double)num8) {
+								//patch file: flag6
 								flag6 = true;
 							}
 							else if (Main.invasionX >= (double)(Main.maxTilesX / 2 - 5) && Main.invasionX <= (double)(Main.maxTilesX / 2 + 5)) {
@@ -57668,14 +_,17 @@
 						}
 
 						if (Main.player[num7].ZoneTowerSolar || Main.player[num7].ZoneTowerNebula || Main.player[num7].ZoneTowerVortex || Main.player[num7].ZoneTowerStardust)
+							// Patch note: flag6 - Invasion.
 							flag6 = true;
 
 						num9 = (int)(Main.player[num7].position.X + (float)(Main.player[num7].width / 2)) / 16;
 						num10 = (int)(Main.player[num7].position.Y + (float)(Main.player[num7].height / 2)) / 16;
 						if (Main.wallHouse[Main.tile[num9, num10].wall])
+							//Patch note: flag5 - playerSafe
 							flag5 = true;
 
 						if (Main.tile[num9, num10].wall == 87)
+							//Patch note: flag4 - Lihzahrd
 							flag4 = true;
 
 						flag2 = false;
@@ -57947,12 +_,14 @@
 								}
 								else {
 									if (!Main.expertMode || Main.rand.Next(30) != 0)
+										// Patch note: flag12 - playerInTown??????????????? Pretty weird
 										flag12 = true;
 
 									maxSpawns = (int)((double)(float)maxSpawns * 0.6);
 								}
 							}
 						}
+						NPCLoader.EditSpawnRate(Main.player[num7], ref spawnRate, ref maxSpawns);
 
 						flag15 = false;
 						if (Main.player[num7].active && !Main.player[num7].dead && Main.player[num7].nearbyActiveNPCs < (float)maxSpawns && Main.rand.Next(spawnRate) == 0) {
@@ -57978,6 +_,7 @@
 								safeRangeY += (int)((double)(sHeight / 16) * 0.5 / (double)num12);
 							}
 
+							NPCLoader.EditSpawnRange(Main.player[num7], ref spawnRangeX, ref spawnRangeY, ref safeRangeX, ref safeRangeY);
 							int num13 = (int)(Main.player[num7].position.X / 16f) - spawnRangeX;
 							int num14 = (int)(Main.player[num7].position.X / 16f) + spawnRangeX;
 							int num15 = (int)(Main.player[num7].position.Y / 16f) - spawnRangeY;
@@ -58011,6 +_,7 @@
 										num2 = num22;
 										flag2 = true;
 										flag3 = true;
+										// Patch note: flag3 - Sky
 									}
 									else if (!flag6 && (double)num22 < Main.worldSurface * 0.44999998807907104 && !flag12 && Main.hardMode && Main.rand.Next(10) == 0) {
 										num3 = Main.tile[num21, num22].type;
@@ -58071,6 +_,7 @@
 										}
 
 										if (num >= num17 && num <= num18)
+											// Patch note: flag15 - safeRangeX
 											flag15 = true;
 									}
 								}
@@ -58097,17 +_,23 @@
 
 							if (Main.tile[num, num2 - 1].liquid > 0 && Main.tile[num, num2 - 2].liquid > 0 && !Main.tile[num, num2 - 1].lava()) {
 								if (Main.tile[num, num2 - 1].honey())
+									// Patch note: flag8 - Honey
 									flag8 = true;
 								else
+									// Patch note: flag7 - Water
 									flag7 = true;
 							}
 
 							int num29 = (int)Main.player[num7].Center.X / 16;
 							int num30 = (int)(Main.player[num7].Bottom.Y + 8f) / 16;
+							spawnInfo.PlayerFloorX = num29;
+							spawnInfo.PlayerFloorY = num30;
 							if (Main.tile[num, num2].type == 367) {
+								// Patch note: flag10 - marble
 								flag10 = true;
 							}
 							else if (Main.tile[num, num2].type == 368) {
+								// Patch note: flag9 - granite
 								flag9 = true;
 							}
 							else if (Main.tile[num29, num30].type == 367) {
@@ -58196,6 +_,7 @@
 						for (int num40 = num - num39; num40 < num + num39; num40++) {
 							for (int num41 = num2 - num39; num41 < num2 + num39; num41++) {
 								if (Main.tile[num40, num41].wall == 62)
+									// Patch note: flag11 - Spider wall
 									flag11 = true;
 							}
 						}
@@ -58216,6 +_,7 @@
 						for (int num45 = num - num44; num45 < num + num44; num45++) {
 							for (int num46 = num2 - num44; num46 < num2 + num44; num46++) {
 								if (WallID.Sets.Conversion.Sandstone[Main.tile[num45, num46].wall] || WallID.Sets.Conversion.HardenedSand[Main.tile[num45, num46].wall])
+									// Patch note: flag13 - Desert cave
 									flag13 = true;
 							}
 						}
@@ -58237,9 +_,35 @@
 
 			bool flag18 = (float)new Point(num9 - num, num10 - num2).X * Main.windSpeedTarget > 0f;
 			spawnTileType = SpawnNPC_TryFindingProperGroundTileType(spawnTileType, num, num2);
+
+			spawnInfo.SpawnTileX = num;
+			spawnInfo.SpawnTileY = num2;
+			spawnInfo.SpawnTileType = num3;
+			spawnInfo.Player = Main.player[num7];
+			spawnInfo.Sky = flag3;
+			spawnInfo.Lihzahrd = flag4;
+			spawnInfo.PlayerSafe = flag5;
+			spawnInfo.Invasion = flag6;
+			spawnInfo.Water = flag7;
+			spawnInfo.Granite = flag9;
+			spawnInfo.Marble = flag10;
+			spawnInfo.SpiderCave = flag11;
+			spawnInfo.PlayerInTown = flag12;
+			spawnInfo.DesertCave = flag13;
+			spawnInfo.PlanteraDefeated = flag14;
+			spawnInfo.SafeRangeX = flag15;
+
 			int newNPC = 200;
 			int cattailX;
 			int cattailY;
+			int? spawnChoice = NPCLoader.ChooseSpawn(spawnInfo);
+			if (!spawnChoice.HasValue)
+				return;
+
+			int spawn = spawnChoice.Value;
+			if (spawn != 0)
+				goto endVanillaSpawn;
+
 			if (Main.player[num7].ZoneTowerNebula) {
 				bool flag19 = true;
 				int num50 = 0;
@@ -60370,6 +_,11 @@
 				}
 			}
 
+			endVanillaSpawn:
+
+			if (spawn != 0)
+				newNPC = NPCLoader.SpawnNPC(spawn, num, num2);
+
 			if (Main.npc[newNPC].type == 1 && Main.player[num7].RollLuck(180) == 0)
 				Main.npc[newNPC].SetDefaults(-4);
 
@@ -60928,7 +_,9 @@
 			}
 
 			int num = -1;
+
-			if (Type == 222 || Type == 245) {
+			//if (Type == 222 || Type == 245) {
+			if (Type >= 0 && NPCID.Sets.SpawnFromLastEmptySlot[Type]) {
 				for (int num2 = 199; num2 >= 0; num2--) {
 					if (!Main.npc[num2].active) {
 						num = num2;
<<<<<<< HEAD
@@ -60967,6 +_,8 @@
 						ChatHelper.BroadcastChatMessage(NetworkText.FromKey("Announcement.HasAwoken", Main.npc[num].GetTypeNetName()), new Color(175, 75, 255));
 				}
 
+				NPCLoader.OnSpawn(Main.npc[num], source);
+
 				return num;
 			}
 
@@ -60974,7 +_,7 @@
=======
@@ -60974,9 +_,9 @@
>>>>>>> 690f4b03
 		}
 
 		private static void GiveTownUniqueDataToNPCsThatNeedIt(int Type, int nextNPC) {
-			if (TypeToDefaultHeadIndex(Type) != -1 || Type == 453) {
-				Main.npc[nextNPC].GivenName = getNewNPCName(Type);
-				if (TownNPCProfiles.Instance.GetProfile(Type, out ITownNPCProfile profile)) {
+			if (TypeToDefaultHeadIndex(Type) != -1 || (Type >= 0 && NPCID.Sets.SpawnsWithCustomName[Type])) {
+				Main.npc[nextNPC].GivenName = Main.npc[nextNPC].getNewNPCName();
+				if (TownNPCProfiles.Instance.GetProfile(Main.npc[nextNPC], out ITownNPCProfile profile)) {
 					Main.npc[nextNPC].townNpcVariationIndex = profile.RollVariation();
 					Main.npc[nextNPC].GivenName = profile.GetNameForVariant(Main.npc[nextNPC]);
 				}
@@ -61171,12 +_,14 @@
 			if (num2 < 0)
 				num2 = 0;
 
+			if (NPCLoader.StrikeNPC(this, ref num, num2, ref knockBack, hitDirection, ref crit)) {
-			num = Main.CalculateDamageNPCsTake((int)num, num2);
+				num = Main.CalculateDamageNPCsTake((int)num, num2);
-			if (crit)
+				if (crit)
-				num *= 2.0;
+					num *= 2.0;
 
-			if (takenDamageMultiplier > 1f)
+				if (takenDamageMultiplier > 1f)
-				num *= (double)takenDamageMultiplier;
+					num *= takenDamageMultiplier;
+			}
 
 			if ((takenDamageMultiplier > 1f || Damage != 9999) && lifeMax > 1) {
 				if (friendly) {
@@ -61453,7 +_,20 @@
 			}
 		}
 
+		public void HitEffect(int hitDirection = 0, double dmg = 10.0)
+			=> NPCLoader.HitEffect(this, hitDirection, dmg);
+
-		public void HitEffect(int hitDirection = 0, double dmg = 10.0) {
+		public void VanillaHitEffect(int hitDirection = 0, double dmg = 10.0) {
+			var usedSource = new EntitySource_HitEffect(this);
+
+			IEntitySource.PushFallback(thisEntitySourceCache);
+
+			VanillaHitEffect_Inner(hitDirection, dmg);
+
+			IEntitySource.PopFallback();
+		}
+
+		private void VanillaHitEffect_Inner(int hitDirection, double dmg) {
 			if (!active)
 				return;
 
@@ -68561,6 +_,8 @@
 			int num = -1;
 			for (int i = 0; i < 5; i++) {
 				if (buffType[i] == type) {
+					if (BuffLoader.ReApply(type, this, time, i))
+						return;
 					if (buffTime[i] < time)
 						buffTime[i] = time;
 
@@ -68596,7 +_,7 @@
 		}
 
 		public void RequestBuffRemoval(int buffTypeToRemove) {
-			if (buffTypeToRemove < 0 || buffTypeToRemove >= 338 || !BuffID.Sets.CanBeRemovedByNetMessage[buffTypeToRemove])
+			if (buffTypeToRemove < 0 || buffTypeToRemove >= BuffLoader.BuffCount || !BuffID.Sets.CanBeRemovedByNetMessage[buffTypeToRemove])
 				return;
 
 			int num = FindBuffIndex(buffTypeToRemove);
@@ -68775,9 +_,18 @@
 
 		public void UpdateNPC(int i) {
 			whoAmI = i;
+
 			if (!active)
 				return;
 
+			IEntitySource.PushFallback(thisEntitySourceCache);
+
+			UpdateNPC_Inner(i);
+
+			IEntitySource.PopFallback();
+		}
+
+		private void UpdateNPC_Inner(int i) {
 			if (offSetDelayTime > 0) {
 				netOffset *= 0f;
 			}
@@ -68791,7 +_,7 @@
 				if (NPCID.Sets.NoMultiplayerSmoothingByType[type]) {
 					netOffset *= 0f;
 				}
-				else if (NPCID.Sets.NoMultiplayerSmoothingByAI[aiStyle]) {
+				else if (aiStyle >= 0 && aiStyle < NPCLoader.NPCCount && NPCID.Sets.NoMultiplayerSmoothingByAI[aiStyle]) {
 					netOffset *= 0f;
 				}
 				else {
@@ -68860,6 +_,7 @@
 			}
 
 			UpdateNPC_BuffFlagsReset();
+			NPCLoader.ResetEffects(this);
 			UpdateNPC_BuffSetFlags();
 			UpdateNPC_SoulDrainDebuff();
 			UpdateNPC_BuffClearExpiredBuffs();
@@ -69075,6 +_,8 @@
 			}
 		}
 
+		// Original vanilla methods:
+		/*
 		public static IEntitySource GetSpawnSource_NPCRelease(int whoReleasedIt) => new EntitySource_Parent(Main.player[whoReleasedIt]);
 		public static IEntitySource GetSpawnSource_NPCCatch(int whoCatchedIt) => new EntitySource_Parent(Main.player[whoCatchedIt]);
 		public IEntitySource GetSpawnSource_NPCHurt() => new EntitySource_Parent(this);
@@ -69084,6 +_,23 @@
 		public static IEntitySource GetSpawnSourceForTownSpawn() => new EntitySource_SpawnNPC();
 		public IEntitySource GetSpawnSourceForNPCFromNPCAI() => new EntitySource_Parent(this);
 		public IEntitySource GetItemSource_Loot() => new EntitySource_Loot(this);
+		*/
+
+		// Internal redirects:
+		internal static IEntitySource GetSpawnSource_NPCRelease(int whoReleasedIt) => Main.player[whoReleasedIt].GetSource_ReleaseEntity();
+		internal static IEntitySource GetSpawnSource_NPCCatch(int whoCaughtIt) => Main.player[whoCaughtIt].GetSource_CatchEntity();
+		internal static IEntitySource GetSpawnSourceForNaturalSpawn() => GetSource_NaturalSpawn();
+		internal static IEntitySource GetSpawnSourceForTownSpawn() => GetSource_TownSpawn();
+		
+		internal IEntitySource GetSpawnSource_NPCHurt() => new EntitySource_Parent(this);
+		internal IEntitySource GetSpawnSource_ForProjectile() => GetSource_FromAI();
+		internal IEntitySource GetSpawnSourceForProjectileNPC() => GetSource_FromAI();
+		internal IEntitySource GetSpawnSourceForNPCFromNPCAI() => GetSource_FromAI();
+		internal IEntitySource GetItemSource_Loot() => GetSource_Loot();
+
+		// Public API methods can be found in:
+		//   Entity.TML.Sources.cs;
+		//   NPC.TML.Sources.cs (if exists);
 
 		private void UpdateNPC_UpdateTrails() {
 			int num = NPCID.Sets.TrailingMode[type];
@@ -69822,6 +_,7 @@
 					num = 5;
 			}
 
+			NPCLoader.UpdateLifeRegen(this, ref num);
 			if (lifeRegen <= -240 && num < 2)
 				num = 2;
 
@@ -70013,6 +_,7 @@
 
 					if (buffType[i] == 324)
 						onFrostBurn2 = true;
+					BuffLoader.Update(buffType[i], this, ref i); // todo, move?
 				}
 			}
 		}
@@ -70211,7 +_,12 @@
 				if (acceptableNPCIDs[nPC.type] && nPC.active && !nPC.friendly && nPC.damage > 0) {
 					Rectangle npcRect = nPC.Hitbox;
 					GetMeleeCollisionData(hitbox, i, ref specialHitSetter, ref damageMultiplier, ref npcRect);
+					bool? modCanHit = NPCLoader.CanHitNPC(Main.npc[i], this);
+					if (modCanHit.HasValue && !modCanHit.Value)
+						continue;
+
+					// TODO: NPCLoader.CanHitNPC should return a plain bool. The only use of "override true" below is to force the skeleton merchant to be hit by skeletons
-					if (hitbox.Intersects(npcRect) && (type != 453 || !NPCID.Sets.Skeletons[nPC.type]) && nPC.type != 624)
+					if (hitbox.Intersects(npcRect) && ((modCanHit == true) || type != 453 || !NPCID.Sets.Skeletons[nPC.type])&& nPC.type != 624)
 						BeHurtByOtherNPC(i, nPC);
 				}
 			}
@@ -70223,14 +_,17 @@
 				num = 20;
 
 			int num2 = Main.DamageVar(thatNPC.damage);
-			int num3 = 6;
+			float num3 = 6;
 			int num4 = (!(thatNPC.Center.X > base.Center.X)) ? 1 : (-1);
-			double num5 = StrikeNPCNoInteraction(num2, num3, num4);
+			bool crit = false;
+			NPCLoader.ModifyHitNPC(thatNPC, this, ref num2, ref num3, ref crit);
+			double num5 = StrikeNPCNoInteraction(num2, num3, num4, crit, false, false);
 			if (Main.netMode != 0)
 				NetMessage.SendData(28, -1, -1, null, whoAmI, num2, num3, num4);
 
 			netUpdate = true;
 			immune[255] = num;
+			NPCLoader.OnHitNPC(thatNPC, this, (int)num5, num3, crit);
 			if (dryadWard) {
 				num2 = (int)num5 / 3;
 				num3 = 6;
@@ -70586,6 +_,10 @@
 		}
 
 		private bool Collision_DecideFallThroughPlatforms() {
+			bool? modResult = NPCLoader.CanFallThroughPlatforms(this);
+			if (modResult.HasValue)
+				return modResult.Value;
+
 			bool result = false;
 			if (type == 2 || type == -43 || type == 190 || type == 191 || type == 192 || type == 193 || type == 194 || type == 317 || type == 318 || type == 133)
 				result = true;
@@ -70871,6 +_,10 @@
 			if (IsABestiaryIconDummy)
 				newColor = Color.White;
 
+			Color? modColor = NPCLoader.GetAlpha(this, newColor);
+			if (modColor.HasValue)
+				return modColor.Value;
+
 			float num = (float)(255 - alpha) / 255f;
 			int num2 = (int)((float)(int)newColor.R * num);
 			int num3 = (int)((float)(int)newColor.G * num);
@@ -72350,6 +_,7 @@
 				result = ((!HasSpecialEventText("Bunny", out specialEventText)) ? Lang.BunnyChat(this) : specialEventText);
 			}
 
+			NPCLoader.GetChat(this, ref result);
 			return result;
 		}
 <|MERGE_RESOLUTION|>--- conflicted
+++ resolved
@@ -1046,7 +1046,6 @@
  				for (int num2 = 199; num2 >= 0; num2--) {
  					if (!Main.npc[num2].active) {
  						num = num2;
-<<<<<<< HEAD
 @@ -60967,6 +_,8 @@
  						ChatHelper.BroadcastChatMessage(NetworkText.FromKey("Announcement.HasAwoken", Main.npc[num].GetTypeNetName()), new Color(175, 75, 255));
  				}
@@ -1056,10 +1055,7 @@
  				return num;
  			}
  
-@@ -60974,7 +_,7 @@
-=======
 @@ -60974,9 +_,9 @@
->>>>>>> 690f4b03
  		}
  
  		private static void GiveTownUniqueDataToNPCsThatNeedIt(int Type, int nextNPC) {
