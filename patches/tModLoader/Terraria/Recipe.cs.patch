--- conflicted
+++ resolved
@@ -401,13 +401,10 @@
 -			currentRecipe = new Recipe();
 +			currentRecipe.RecipeIndex = numRecipes;
 +
-<<<<<<< HEAD
 +			if (!RecipeLoader.FirstRecipeForItem.ContainsKey(currentRecipe.createItem.type)) {
 +				RecipeLoader.FirstRecipeForItem.Add(currentRecipe.createItem.type, currentRecipe);
 +			}
 +
-=======
->>>>>>> 3192afa8
 +			// The following resets the currentRecipe field
 +			currentRecipe = new Recipe {
 +				requiredItem = new List<Item>(),
