--- conflicted
+++ resolved
@@ -345,21 +345,12 @@
  		}
  
 +		// meme man: i cn spek engrish
-<<<<<<< HEAD
--		public void SetIngridients(params int[] ingridients) {
-+		private void SetIngridients(params int[] ingridients) {
- 			if (ingridients.Length == 1) {
- 				ingridients = new int[2] {
- 					ingridients[0],
-@@ -14329,18 +_,63 @@
-=======
 -		public void SetIngredients(params int[] ingredients) {
 +		private void SetIngredients(params int[] ingredients) {
  			if (ingredients.Length == 1) {
  				ingredients = new int[2] {
  					ingredients[0],
 @@ -14329,18 +_,59 @@
->>>>>>> 67ec6fd5
  			}
  		}
  
