--- conflicted
+++ resolved
@@ -1,21 +1,14 @@
-<<<<<<< HEAD
-=======
 using ReLogic.Reflection;
 
->>>>>>> 6ea6eb76
 namespace Terraria.ID;
 
 /// <summary>
 /// Correspond to <see cref="Main.netMode"/> values.
 /// </summary>
-<<<<<<< HEAD
-public static partial class NetmodeID
-=======
 #if TMLCODEASSIST
 [tModCodeAssist.IDType.Sets.AssociatedName(ModLoader.Annotations.IDTypeAttribute.Netmode)]
 #endif
 public static class NetmodeID
->>>>>>> 6ea6eb76
 {
 	public const int SinglePlayer = 0;
 	public const int MultiplayerClient = 1;
