--- conflicted
+++ resolved
@@ -98,9 +98,5 @@
 	public const short Deerclops = 90;
 	public const short Shimmer = 91;
 	public const short Count = 92;
-<<<<<<< HEAD
-	public static readonly IdDictionary Search = IdDictionary.Create(typeof(MusicID), typeof(short));
-=======
 	public static readonly IdDictionary Search = IdDictionary.Create(typeof(MusicID), typeof(short)); // TML
->>>>>>> 6ea6eb76
 }