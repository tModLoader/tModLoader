--- conflicted
+++ resolved
@@ -1,7 +1,6 @@
 --- src/Terraria/Terraria/ID/ProjectileID.cs
 +++ src/tModLoader/Terraria/ID/ProjectileID.cs
-@@ -1,4 +_,6 @@
- using ReLogic.Reflection;
+@@ -1,3 +_,5 @@
 +using ReLogic.Reflection;
 +using Terraria.ModLoader;
  using Terraria.WorldBuilding;
@@ -15,7 +14,6 @@
 +			public static SetFactory Factory = new SetFactory(ProjectileLoader.ProjectileCount);
  			public static bool[] DontApplyParryDamageBuff = Factory.CreateBoolSet(false, 524, 321, 181, 566);
  			public static bool[] IsAWhip = Factory.CreateBoolSet(false, 847, 841, 848, 849, 912, 913, 914, 915, 952);
-<<<<<<< HEAD
  			public static bool[] ImmediatelyUpdatesNPCBuffFlags = Factory.CreateBoolSet(636);
 @@ -259,6 +_,7 @@
  			public static bool[] NoLiquidDistortion = Factory.CreateBoolSet(511, 512, 513);
@@ -31,7 +29,4 @@
  		public const short Count = 971;
 +		public static readonly IdDictionary Search = IdDictionary.Create<ProjectileID, short>();
  	}
- }
-=======
- 			public static bool[] ImmediatelyUpdatesNPCBuffFlags = Factory.CreateBoolSet(636);
->>>>>>> 6f2e4873
+ }