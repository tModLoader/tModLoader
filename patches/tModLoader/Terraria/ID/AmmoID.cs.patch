--- src/TerrariaNetCore/Terraria/ID/AmmoID.cs
+++ src/tModLoader/Terraria/ID/AmmoID.cs
@@ -1,11 +_,18 @@
+#if !TMLCODEASSIST
 using System.Collections.Generic;
+#endif
 
 namespace Terraria.ID;
 
-public static class AmmoID
+public static partial class AmmoID
 {
-	public class Sets
+#if !TMLCODEASSIST
+	public partial class Sets
 	{
+		/// <summary>
+		/// Associates a launcher's item type (<see cref="Item.type"/>) and an ammo's item type (<see cref="Item.type"/>) to the projectile type (<see cref="Projectile.type"/>) they will shoot when used together.
+		/// <br/> For example, a <see cref="ItemID.SnowmanCannon"/> used with a <see cref="ItemID.MiniNukeI"/> will fire the <see cref="ProjectileID.MiniNukeSnowmanRocketI"/>.
+		/// </summary>
 		public static Dictionary<int, Dictionary<int, int>> SpecificLauncherAmmoProjectileMatches = new Dictionary<int, Dictionary<int, int>> {
 			{
 				759,
<<<<<<< HEAD
@@ -94,6 +_,7 @@
 			}
 		};
 	}
+#endif
 
 	public static int None = 0;
 	public static int Gel = 23;
=======
@@ -101,6 +_,7 @@
 	public static int Coin = 71;
 	public static int FallenStar = 75;
 	public static int Bullet = 97;
+	/// <summary> Items using this as <see cref="Item.ammo"/> can use <see cref="ItemID.Sets.SandgunAmmoProjectileData"/> to customize the projectile and bonus damage of this ammo. </summary>
 	public static int Sand = 169;
 	public static int Dart = 283;
 	public static int Rocket = 771;
>>>>>>> a2b48a7c
<|MERGE_RESOLUTION|>--- conflicted
+++ resolved
@@ -1,9 +1,6 @@
 --- src/TerrariaNetCore/Terraria/ID/AmmoID.cs
 +++ src/tModLoader/Terraria/ID/AmmoID.cs
-@@ -1,11 +_,18 @@
-+#if !TMLCODEASSIST
- using System.Collections.Generic;
-+#endif
+@@ -2,10 +_,14 @@
  
  namespace Terraria.ID;
  
@@ -11,7 +8,6 @@
 +public static partial class AmmoID
  {
 -	public class Sets
-+#if !TMLCODEASSIST
 +	public partial class Sets
  	{
 +		/// <summary>
@@ -21,16 +17,6 @@
  		public static Dictionary<int, Dictionary<int, int>> SpecificLauncherAmmoProjectileMatches = new Dictionary<int, Dictionary<int, int>> {
  			{
  				759,
-<<<<<<< HEAD
-@@ -94,6 +_,7 @@
- 			}
- 		};
- 	}
-+#endif
- 
- 	public static int None = 0;
- 	public static int Gel = 23;
-=======
 @@ -101,6 +_,7 @@
  	public static int Coin = 71;
  	public static int FallenStar = 75;
@@ -38,5 +24,4 @@
 +	/// <summary> Items using this as <see cref="Item.ammo"/> can use <see cref="ItemID.Sets.SandgunAmmoProjectileData"/> to customize the projectile and bonus damage of this ammo. </summary>
  	public static int Sand = 169;
  	public static int Dart = 283;
- 	public static int Rocket = 771;
->>>>>>> a2b48a7c
+ 	public static int Rocket = 771;