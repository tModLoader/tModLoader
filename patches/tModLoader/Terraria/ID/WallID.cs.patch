--- src/TerrariaNetCore/Terraria/ID/WallID.cs
+++ src/tModLoader/Terraria/ID/WallID.cs
<<<<<<< HEAD
@@ -1,7 +_,12 @@
=======
@@ -1,7 +_,17 @@
+using ReLogic.Reflection;
+
>>>>>>> 6ea6eb76
+#if !TMLCODEASSIST
+using Terraria.ModLoader;
+#endif
+
 namespace Terraria.ID;
 
<<<<<<< HEAD
-public class WallID
+public partial class WallID
=======
+#if TMLCODEASSIST
+[tModCodeAssist.IDType.Sets.AssociatedName(ModLoader.Annotations.IDTypeAttribute.Wall)]
+#endif
 public class WallID
>>>>>>> 6ea6eb76
 {
+#if !TMLCODEASSIST
 	public static class Sets
 	{
 		public static class Conversion
@@ -20,7 +_,7 @@
 			public static bool[] NewWall4 = Factory.CreateBoolSet(191, 195, 203, 207, 215, 279, 283, 291, 295, 303);
 		}
 
-		public static SetFactory Factory = new SetFactory(Count);
+		public static SetFactory Factory = new SetFactory(WallLoader.WallCount);
 		public static bool[] CanBeConvertedToGlowingMushroom = Factory.CreateBoolSet(64, 67, 15, 247);
 		public static bool[] AllowsUndergroundDesertEnemiesToSpawn = Factory.CreateBoolSet(187, 220, 222, 221, 216, 217, 219, 218);
 		public static bool[] Transparent = Factory.CreateBoolSet(88, 89, 90, 91, 92, 241);
@@ -33,6 +_,7 @@
 		public static bool[] WallSpreadStopsAtAir = Factory.CreateBoolSet(63, 62);
 		public static int[] BlendType = Factory.CreateIntSet(-1, 66, 63, 68, 63, 65, 63, 16, 2, 59, 2, 261, 2, 284, 196, 285, 197, 286, 198, 287, 199, 256, 54, 257, 55, 258, 56, 259, 57, 260, 58, 262, 61, 274, 185, 300, 212, 301, 213, 302, 214, 303, 215, 296, 208, 297, 209, 298, 210, 299, 211, 48, 1, 49, 1, 50, 1, 51, 1, 52, 1, 53, 1, 250, 1, 251, 1, 252, 1, 253, 1, 254, 1, 255, 1, 69, 264, 3, 246, 217, 305, 220, 308, 188, 276, 189, 277, 190, 278, 191, 279, 81, 77, 268, 77, 83, 269, 218, 306, 221, 309, 192, 280, 193, 281, 194, 282, 195, 283, 70, 265, 28, 248, 219, 307, 222, 310, 200, 288, 201, 289, 202, 290, 203, 291, 15, 247, 64, 67, 204, 292, 205, 293, 206, 294, 207, 295, 86, 108, 87, 112, 40, 249, 71, 266, 216, 304, 187, 275, 62, 263, 80, 74, 180, 184, 178, 183, 79, 267, 20, 14, 7, 17, 94, 17, 95, 17, 8, 18, 98, 18, 99, 18, 9, 19, 96, 19, 97, 19);
 	}
+#endif
 
 	public const ushort None = 0;
<<<<<<< HEAD
 	public const ushort Stone = 1;
=======
 	public const ushort Stone = 1;
@@ -382,4 +_,7 @@
 	public const ushort VioletMossBlockWall = 345;
 	public const ushort RainbowMossBlockWall = 346;
 	public static readonly ushort Count = 347;
+
+	// Added by TML.
+	public static readonly IdDictionary Search = IdDictionary.Create<WallID, ushort>();
 }
>>>>>>> 6ea6eb76
<|MERGE_RESOLUTION|>--- conflicted
+++ resolved
@@ -1,27 +1,18 @@
 --- src/TerrariaNetCore/Terraria/ID/WallID.cs
 +++ src/tModLoader/Terraria/ID/WallID.cs
-<<<<<<< HEAD
-@@ -1,7 +_,12 @@
-=======
 @@ -1,7 +_,17 @@
 +using ReLogic.Reflection;
 +
->>>>>>> 6ea6eb76
 +#if !TMLCODEASSIST
 +using Terraria.ModLoader;
 +#endif
 +
  namespace Terraria.ID;
  
-<<<<<<< HEAD
--public class WallID
-+public partial class WallID
-=======
 +#if TMLCODEASSIST
 +[tModCodeAssist.IDType.Sets.AssociatedName(ModLoader.Annotations.IDTypeAttribute.Wall)]
 +#endif
  public class WallID
->>>>>>> 6ea6eb76
  {
 +#if !TMLCODEASSIST
  	public static class Sets
@@ -43,9 +34,6 @@
 +#endif
  
  	public const ushort None = 0;
-<<<<<<< HEAD
- 	public const ushort Stone = 1;
-=======
  	public const ushort Stone = 1;
 @@ -382,4 +_,7 @@
  	public const ushort VioletMossBlockWall = 345;
@@ -54,5 +42,4 @@
 +
 +	// Added by TML.
 +	public static readonly IdDictionary Search = IdDictionary.Create<WallID, ushort>();
- }
->>>>>>> 6ea6eb76
+ }