--- conflicted
+++ resolved
@@ -76,12 +76,12 @@
 		};
 
 		/// <summary>
-<<<<<<< HEAD
 		/// Set to true to ignore this Item when determining Tile or Wall drops automatically from <see cref="Item.createTile"/> and <see cref="Item.createWall"/>. Use this for any item that places the same Tile/Wall as another item, but shouldn't be retrieved when mined. For example, an "infinite" version of a placement item would set this, allowing the non-infinite version to be used reliably as the drop.
 		/// <br/> Also use this for any item which places a tile that doesn't return that same item when mined. Herb Seeds, for example, don't necessarily drop from Herb plants.
 		/// </summary>
 		public static bool[] DisableAutomaticPlaceableDrop = Factory.CreateBoolSet(false);
-=======
+
+		/// <summary>
 		/// Dictionary for defining what ores can spawn as bonus drop inside slime body. All items in this dictionary are equally likely to roll, and will drop with a stack size between minStack and maxStack (inclusive).
 		/// <br/>Stack sizes with less than 1 or where minStack is not strictly smaller than maxStack will lead to exceptions being thrown.
 		/// </summary>
@@ -95,6 +95,5 @@
 			{ GoldOre, (3, 13) },
 			{ PlatinumOre, (3, 13) },
 		};
->>>>>>> a6f6ec26
 	}
 }