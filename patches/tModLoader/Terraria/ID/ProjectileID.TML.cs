namespace Terraria.ID;

partial class ProjectileID
{
	partial class Sets
	{
		/// <summary>
<<<<<<< HEAD
		/// Used to scale down summon tag damage for fast hitting minions and sentries. 
		/// </summary>
		public static float[] SummonTagDamageMultiplier = Factory.CreateFloatSet(1f,
			ProjectileID.Smolstar, 0.75f,
			ProjectileID.DD2LightningAuraT1, 0.5f,
			ProjectileID.DD2LightningAuraT2, 0.5f,
			ProjectileID.DD2LightningAuraT3, 0.5f
		);
=======
		/// Set of Grapple Hook Projectile IDs that determines whether or not said projectile can only have one copy of it within the world per player.
		/// </summary>
		public static bool[] SingleGrappleHook = Factory.CreateBoolSet(false, 13, 315, 230, 231, 232, 233, 234, 235, 331, 753, 865, 935);
>>>>>>> 76c9d6da
	}
}<|MERGE_RESOLUTION|>--- conflicted
+++ resolved
@@ -5,7 +5,11 @@
 	partial class Sets
 	{
 		/// <summary>
-<<<<<<< HEAD
+		/// Set of Grapple Hook Projectile IDs that determines whether or not said projectile can only have one copy of it within the world per player.
+		/// </summary>
+		public static bool[] SingleGrappleHook = Factory.CreateBoolSet(false, 13, 315, 230, 231, 232, 233, 234, 235, 331, 753, 865, 935);
+
+		/// <summary>
 		/// Used to scale down summon tag damage for fast hitting minions and sentries. 
 		/// </summary>
 		public static float[] SummonTagDamageMultiplier = Factory.CreateFloatSet(1f,
@@ -14,10 +18,5 @@
 			ProjectileID.DD2LightningAuraT2, 0.5f,
 			ProjectileID.DD2LightningAuraT3, 0.5f
 		);
-=======
-		/// Set of Grapple Hook Projectile IDs that determines whether or not said projectile can only have one copy of it within the world per player.
-		/// </summary>
-		public static bool[] SingleGrappleHook = Factory.CreateBoolSet(false, 13, 315, 230, 231, 232, 233, 234, 235, 331, 753, 865, 935);
->>>>>>> 76c9d6da
 	}
 }