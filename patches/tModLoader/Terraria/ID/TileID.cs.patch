--- src/TerrariaNetCore/Terraria/ID/TileID.cs
+++ src/tModLoader/Terraria/ID/TileID.cs
@@ -1,11 +_,12 @@
 using System.Collections.Generic;
 using ReLogic.Reflection;
+using Terraria.ModLoader;
 
 namespace Terraria.ID;
 
-public class TileID
+public partial class TileID
 {
-	public static class Sets
+	public static partial class Sets
 	{
 		public static class Conversion
 		{
<<<<<<< HEAD
@@ -106,8 +_,11 @@
=======
@@ -106,19 +_,60 @@
>>>>>>> a6f6ec26
 			};
 		}
 
-		public static SetFactory Factory = new SetFactory(Count);
+		public static SetFactory Factory = new SetFactory(TileLoader.TileCount);
+
+		/// <summary>
+		/// If <see langword="true"/> for a given tile type (<see cref="Tile.TileType"/>), then players will slip on that tile.
+		/// <br/> If players have Ice Skates (<see cref="Player.iceSkate"/>) equipped, however, they will be much faster on this tile.
+		/// <br/> Defaults to <see langword="false"/>.
+		/// </summary>
 		public static bool[] IceSkateSlippery = Factory.CreateBoolSet(161, 162, 127, 163, 164, 200, 659);
+		/// <summary>
+		/// Set to true to prevent this tile from drawing with more detailed lighting, if the user is using a detailed lighting mode. If true, a single lighting value will be used to draw this tile instead of drawing the tile in 9 sections with different interpolated lighting values. <see cref="Traps"/> and <see cref="Boulder"/> are examples of tiles that use this. This is only relevant for tiles set as <see cref="Main.tileSolid"/>.
+		/// </summary>
 		public static bool[] DontDrawTileSliced = Factory.CreateBoolSet(false, 137, 235, 388, 476, 160, 138, 664, 665, 630, 631);
+
+		// TML: Why would someone want to set this? Maybe it's for 1x1 tile entities?
+		/// <summary>
+		/// If <see langword="true"/> for a given tile type (<see cref="Tile.TileType"/>), then that tile can be compressed when syncing or saving the world.
+		/// <br/> Defaults to <see langword="true"/>.
+		/// </summary>
 		public static bool[] AllowsSaveCompressionBatching = Factory.CreateBoolSet(true, 520, 423);
<<<<<<< HEAD
 		public static bool[] CountsAsGemTree = Factory.CreateBoolSet(false, 583, 584, 585, 586, 587, 588, 589);
@@ -115,7 +_,19 @@
 		public static bool[] IsShakeable = Factory.CreateBoolSet(false, 5, 72, 323, 583, 584, 585, 586, 587, 588, 589, 596, 616, 634);
 		public static bool[] GetsDestroyedForMeteors = Factory.CreateBoolSet(false, 5, 32, 352, 583, 584, 585, 586, 587, 588, 589, 596, 616, 634);
 		public static bool[] GetsCheckedForLeaves = Factory.CreateBoolSet(false, 5, 323, 72, 583, 584, 585, 586, 587, 588, 589, 596, 616, 634);
+		/// <summary>
+		/// Prevents a tile immediately below a tile of this type from being mineable.
+		/// <br/> Use <see cref="ModTile.KillTile(int, int, ref bool, ref bool, ref bool)"/> or <see cref="GlobalTile.KillTile(int, int, int, ref bool, ref bool, ref bool)"/> to dynamically prevent tile removal for situations with more complex logic. Note that block swap will still work.
+		/// <br/> To affect tile replace behavior in a similar manner, see <see cref="PreventsTileReplaceIfOnTopOfIt"/>
+		/// <br/> Used mostly by demon altar, trees, and item display tiles (Mannequin, Hat Rack).
+		/// </summary>
 		public static bool[] PreventsTileRemovalIfOnTopOfIt = Factory.CreateBoolSet(false, 5, 323, 72, 488, 26, 583, 584, 585, 586, 587, 588, 589, 596, 616, 470, 475, 634);
+		/// <summary>
+		/// Prevents a tile immediately below a tile of this type from being replaceable via the block swap feature.
+		/// <br/> Use <see cref="ModTile.CanReplace(int, int, int)"/> or <see cref="GlobalTile.CanReplace(int, int, int, int)"/> to dynamically prevent tile replacement for situations with more complex logic.
+		/// <br/> To affect tile mining behavior in a similar manner, see <see cref="PreventsTileRemovalIfOnTopOfIt"/>
+		/// <br/> Used mostly by trees tiles.
+		/// </summary>
 		public static bool[] PreventsTileReplaceIfOnTopOfIt = Factory.CreateBoolSet(false, 5, 323, 72, 583, 584, 585, 586, 587, 588, 589, 596, 616, 634);
 		public static bool[] CommonSapling = Factory.CreateBoolSet(false, 20, 590, 595, 615);
 		public static bool[] AllBlocksWithSmoothBordersToResolveHalfBlockIssue = Factory.CreateBoolSet(false, 321, 157, 208, 159, 190, 80, 251, 202, 229, 56, 38, 39, 152, 118, 151, 148, 206, 119, 175, 46, 176, 45, 140, 347, 370, 121, 122, 680, 681, 682, 685, 686, 346, 687, 688, 689, 690, 691, 692, 160, 226, 54, 156, 155, 153, 154, 150, 250, 198, 273, 274, 325, 284, 348, 385, 327, 326, 345, 328, 329, 357, 369, 268, 261, 262, 255, 267, 260, 265, 258, 266, 259, 264, 257, 263, 256, 311, 431, 426, 433, 430, 434, 432, 272, 145, 146, 350, 127, 472, 473, 477, 478, 479, 492, 496, 507, 508, 563, 618);
@@ -148,7 +_,15 @@
 			(ushort)579,
 			true
 		});
+		/// <summary>
+		/// Indicates that this tile can't replace another tile via the block swap feature.
+		/// <br/> Use <see cref="ModTile.CanReplace(int, int, int)"/> or <see cref="GlobalTile.CanReplace(int, int, int, int)"/> to dynamically prevent tile replacement for situations with more complex logic.
+		/// </summary>
 		public static bool[] DoesntPlaceWithTileReplacement = Factory.CreateBoolSet(2, 60, 70, 109, 199, 23, 661, 662, 633);
+		/// <summary>
+		/// Indicates that this tile can't be replaced with another tile via the block swap feature.
+		/// <br/> Use <see cref="ModTile.CanReplace(int, int, int)"/> or <see cref="GlobalTile.CanReplace(int, int, int, int)"/> to dynamically prevent tile replacement for situations with more complex logic.
+		/// </summary>
 		public static bool[] DoesntGetReplacedWithTileReplacement = Factory.CreateBoolSet(58, 225, 171, 127, 481, 482, 483, 423);
 		public static bool[] IsVine = Factory.CreateBoolSet(52, 382, 62, 115, 205, 528, 636, 638);
 		public static bool[] IsBeam = Factory.CreateBoolSet(124, 561, 574, 575, 576, 577, 578);
@@ -164,6 +_,9 @@
 		public static bool[] ReverseVineThreads = Factory.CreateBoolSet(549);
 		public static bool[] HasSlopeFrames = Factory.CreateBoolSet(421, 422);
 		public static bool[] TileInteractRead = Factory.CreateBoolSet(55, 85, 425, 573);
+		/// <summary>
+		/// Set to true to prevent this tile from being drawn slightly warped to fit with nearby half bricks. Tiles such as <see cref="Traps"/> and <see cref="PlanterBox"/> use this. This is only relevant for tiles set as <see cref="Main.tileSolid"/> and not <see cref="Sets.NotReallySolid"/>. 
+		/// </summary>
 		public static bool[] IgnoresNearbyHalfbricksWhenDrawn = Factory.CreateBoolSet(380, 476, 235, 138, 664, 137, 484, 421, 422);
 		public static bool[] SwaysInWindBasic = Factory.CreateBoolSet(3, 20, 24, 61, 71, 73, 74, 83, 84, 110, 113, 201, 227, 529, 590, 595, 615, 624, 656, 637);
 		public static int[] DrawFlipMode = Factory.CreateIntSet(0, 3, 1, 13, 1, 20, 1, 24, 1, 49, 1, 372, 1, 646, 1, 50, 1, 52, 1, 61, 1, 62, 1, 71, 1, 73, 1, 74, 1, 81, 1, 82, 1, 83, 1, 84, 1, 91, 1, 92, 1, 93, 1, 110, 1, 113, 1, 115, 1, 135, 1, 141, 1, 165, 1, 174, 1, 201, 1, 205, 1, 227, 1, 270, 1, 271, 1, 382, 1, 184, 2, 185, 3, 528, 1, 529, 1, 590, 1, 595, 1, 615, 1, 624, 1, 638, 1, 636, 1, 656, 1);
=======
+
+		/// <summary>
+		/// If <see langword="true"/> for a given tile type (<see cref="Tile.TileType"/>), then that tile is categorized as a Gem Tree.
+		/// <br/> Vanilla only uses this for displaying a special message when using Lucy the Axe.
+		/// <br/> Defaults to <see langword="false"/>.
+		/// </summary>
 		public static bool[] CountsAsGemTree = Factory.CreateBoolSet(false, 583, 584, 585, 586, 587, 588, 589);
+
+		/// <summary>
+		/// If <see langword="true"/> for a given tile type (<see cref="Tile.TileType"/>), then that tile is categorized as a tree trunk.
+		/// <br/> Tree trunks are a type of tile anchor (<see cref="Enums.AnchorType.Tree"/>), targettable by axes, and are replanted when using the <see cref="ItemID.AcornAxe"/>.
+		/// <br/> Defaults to <see langword="false"/>.
+		/// </summary>
 		public static bool[] IsATreeTrunk = Factory.CreateBoolSet(false, 5, 72, 583, 584, 585, 586, 587, 588, 589, 596, 616, 634);
+
+		/// <summary>
+		/// If <see langword="true"/> for a given tile type (<see cref="Tile.TileType"/>), then that tile can be shaken on hit.
+		/// <br/> <strong>This set only applies to trees.</strong>.
+		/// <br/> Defaults to <see langword="false"/>.
+		/// </summary>
 		public static bool[] IsShakeable = Factory.CreateBoolSet(false, 5, 72, 323, 583, 584, 585, 586, 587, 588, 589, 596, 616, 634);
+
 		public static bool[] GetsDestroyedForMeteors = Factory.CreateBoolSet(false, 5, 32, 352, 583, 584, 585, 586, 587, 588, 589, 596, 616, 634);
 		public static bool[] GetsCheckedForLeaves = Factory.CreateBoolSet(false, 5, 323, 72, 583, 584, 585, 586, 587, 588, 589, 596, 616, 634);
 		public static bool[] PreventsTileRemovalIfOnTopOfIt = Factory.CreateBoolSet(false, 5, 323, 72, 488, 26, 583, 584, 585, 586, 587, 588, 589, 596, 616, 470, 475, 634);
 		public static bool[] PreventsTileReplaceIfOnTopOfIt = Factory.CreateBoolSet(false, 5, 323, 72, 583, 584, 585, 586, 587, 588, 589, 596, 616, 634);
 		public static bool[] CommonSapling = Factory.CreateBoolSet(false, 20, 590, 595, 615);
+
+		/// <summary>
+		/// If <see langword="true"/> for a given tile type (<see cref="Tile.TileType"/>), then that tile has smooth borders and is drawn differently when hammered to be a half-block.
+		/// <br/> Defaults to <see langword="false"/>.
+		/// </summary>
 		public static bool[] AllBlocksWithSmoothBordersToResolveHalfBlockIssue = Factory.CreateBoolSet(false, 321, 157, 208, 159, 190, 80, 251, 202, 229, 56, 38, 39, 152, 118, 151, 148, 206, 119, 175, 46, 176, 45, 140, 347, 370, 121, 122, 680, 681, 682, 685, 686, 346, 687, 688, 689, 690, 691, 692, 160, 226, 54, 156, 155, 153, 154, 150, 250, 198, 273, 274, 325, 284, 348, 385, 327, 326, 345, 328, 329, 357, 369, 268, 261, 262, 255, 267, 260, 265, 258, 266, 259, 264, 257, 263, 256, 311, 431, 426, 433, 430, 434, 432, 272, 145, 146, 350, 127, 472, 473, 477, 478, 479, 492, 496, 507, 508, 563, 618);
+
+		/// <summary>
+		/// If <see langword="true"/> for a given tile type (<see cref="Tile.TileType"/>), then that tile can be mined using a shovel.
+		/// <br/> Defaults to <see langword="false"/>.
+		/// </summary>
 		public static bool[] CanBeDugByShovel = Factory.CreateBoolSet(false, 0, 668, 59, 57, 123, 224, 147, 2, 109, 23, 661, 199, 662, 60, 70, 477, 492, 53, 116, 112, 234, 40, 495, 633);
 		public static bool[] NonSolidSaveSlopes = Factory.CreateBoolSet(false, 131, 351);
 		public static bool[] ResetsHalfBrickPlacementAttempt = Factory.CreateBoolSet(true, 2, 23, 661, 60, 70, 199, 662, 109, 477, 492, 179, 512, 180, 513, 181, 514, 182, 515, 183, 516, 381, 517, 534, 535, 536, 537, 539, 540, 625, 626, 627, 628, 633);
@@ -159,6 +_,12 @@
 		public static bool[] DrawsWalls = Factory.CreateBoolSet(10, 54, 138, 664, 484, 388, 191, 137, 328, 162, 387, 48, 232, 127, 459, 541, 546);
 		public static ushort[] GemsparkFramingTypes = Factory.CreateUshortSet(0, 265, 265, 258, 258, 264, 264, 257, 257, 267, 267, 260, 260, 266, 266, 259, 259, 263, 263, 256, 256, 262, 262, 255, 255, 268, 268, 261, 261, 385, 385, 446, 446, 447, 447, 448, 448);
 		public static bool[] TeamTiles = Factory.CreateBoolSet(426, 430, 431, 432, 433, 434, 427, 435, 436, 437, 438, 439);
+
+		/// <summary>
+		/// If <c>!= 0</c> for a given tile type (<see cref="Tile.TileType"/>), then that tile functions as a conveyor belt.
+		/// <br/> A positive value pushes entities to the right, and a negative value to the left. The actual value does not matter, only the sign.
+		/// <br/> Defaults to <c>0</c>.
+		/// </summary>
 		public static int[] ConveyorDirection = Factory.CreateIntSet(0, 421, 1, 422, -1);
 		public static bool[] VineThreads = Factory.CreateBoolSet(382, 62, 115, 205, 52, 528, 636, 638);
 		public static bool[] ReverseVineThreads = Factory.CreateBoolSet(549);
>>>>>>> a6f6ec26
@@ -248,6 +_,11 @@
 		public static bool[] TouchDamageBleeding = Factory.CreateBoolSet(48, 232);
 		public static int[] TouchDamageImmediate = Factory.CreateIntSet(0, 32, 10, 69, 17, 80, 6, 352, 10, 655, 100, 48, 60, 232, 80, 484, 25);
 		public static bool[] Falling = Factory.CreateBoolSet(53, 234, 112, 116, 224, 123, 330, 331, 332, 333, 495);
+		// Conditions taken from Main.SetupTileMerge
+		/// <summary>
+		/// Set to true automatically for all tiles that are <see cref="Main.tileSolid"/> and not <see cref="Main.tileSolidTop"/>. These tiles will merge with other tiles that are <see cref="Main.tileBlendAll"/>.
+		/// <br/>You can force a value to be assigned using <see cref="BlockMergesWithMergeAllBlockOverride"/> in <see cref="ModType.SetStaticDefaults"/>, as this is set is populated afterwards, ignoring edits to it.
+		/// </summary>
 		public static bool[] BlockMergesWithMergeAllBlock = Factory.CreateBoolSet();
 		public static bool[] OreMergesWithMud = Factory.CreateBoolSet(7, 166, 6, 167, 9, 168, 8, 169, 22, 204, 37, 58, 107, 221, 108, 222, 111, 223);
 		public static bool[] Ore = Factory.CreateBoolSet(7, 166, 6, 167, 9, 168, 8, 169, 22, 204, 37, 58, 107, 221, 108, 222, 111, 223, 211);<|MERGE_RESOLUTION|>--- conflicted
+++ resolved
@@ -15,11 +15,7 @@
  	{
  		public static class Conversion
  		{
-<<<<<<< HEAD
-@@ -106,8 +_,11 @@
-=======
-@@ -106,19 +_,60 @@
->>>>>>> a6f6ec26
+@@ -106,19 +_,75 @@
  			};
  		}
  
@@ -43,55 +39,6 @@
 +		/// <br/> Defaults to <see langword="true"/>.
 +		/// </summary>
  		public static bool[] AllowsSaveCompressionBatching = Factory.CreateBoolSet(true, 520, 423);
-<<<<<<< HEAD
- 		public static bool[] CountsAsGemTree = Factory.CreateBoolSet(false, 583, 584, 585, 586, 587, 588, 589);
-@@ -115,7 +_,19 @@
- 		public static bool[] IsShakeable = Factory.CreateBoolSet(false, 5, 72, 323, 583, 584, 585, 586, 587, 588, 589, 596, 616, 634);
- 		public static bool[] GetsDestroyedForMeteors = Factory.CreateBoolSet(false, 5, 32, 352, 583, 584, 585, 586, 587, 588, 589, 596, 616, 634);
- 		public static bool[] GetsCheckedForLeaves = Factory.CreateBoolSet(false, 5, 323, 72, 583, 584, 585, 586, 587, 588, 589, 596, 616, 634);
-+		/// <summary>
-+		/// Prevents a tile immediately below a tile of this type from being mineable.
-+		/// <br/> Use <see cref="ModTile.KillTile(int, int, ref bool, ref bool, ref bool)"/> or <see cref="GlobalTile.KillTile(int, int, int, ref bool, ref bool, ref bool)"/> to dynamically prevent tile removal for situations with more complex logic. Note that block swap will still work.
-+		/// <br/> To affect tile replace behavior in a similar manner, see <see cref="PreventsTileReplaceIfOnTopOfIt"/>
-+		/// <br/> Used mostly by demon altar, trees, and item display tiles (Mannequin, Hat Rack).
-+		/// </summary>
- 		public static bool[] PreventsTileRemovalIfOnTopOfIt = Factory.CreateBoolSet(false, 5, 323, 72, 488, 26, 583, 584, 585, 586, 587, 588, 589, 596, 616, 470, 475, 634);
-+		/// <summary>
-+		/// Prevents a tile immediately below a tile of this type from being replaceable via the block swap feature.
-+		/// <br/> Use <see cref="ModTile.CanReplace(int, int, int)"/> or <see cref="GlobalTile.CanReplace(int, int, int, int)"/> to dynamically prevent tile replacement for situations with more complex logic.
-+		/// <br/> To affect tile mining behavior in a similar manner, see <see cref="PreventsTileRemovalIfOnTopOfIt"/>
-+		/// <br/> Used mostly by trees tiles.
-+		/// </summary>
- 		public static bool[] PreventsTileReplaceIfOnTopOfIt = Factory.CreateBoolSet(false, 5, 323, 72, 583, 584, 585, 586, 587, 588, 589, 596, 616, 634);
- 		public static bool[] CommonSapling = Factory.CreateBoolSet(false, 20, 590, 595, 615);
- 		public static bool[] AllBlocksWithSmoothBordersToResolveHalfBlockIssue = Factory.CreateBoolSet(false, 321, 157, 208, 159, 190, 80, 251, 202, 229, 56, 38, 39, 152, 118, 151, 148, 206, 119, 175, 46, 176, 45, 140, 347, 370, 121, 122, 680, 681, 682, 685, 686, 346, 687, 688, 689, 690, 691, 692, 160, 226, 54, 156, 155, 153, 154, 150, 250, 198, 273, 274, 325, 284, 348, 385, 327, 326, 345, 328, 329, 357, 369, 268, 261, 262, 255, 267, 260, 265, 258, 266, 259, 264, 257, 263, 256, 311, 431, 426, 433, 430, 434, 432, 272, 145, 146, 350, 127, 472, 473, 477, 478, 479, 492, 496, 507, 508, 563, 618);
-@@ -148,7 +_,15 @@
- 			(ushort)579,
- 			true
- 		});
-+		/// <summary>
-+		/// Indicates that this tile can't replace another tile via the block swap feature.
-+		/// <br/> Use <see cref="ModTile.CanReplace(int, int, int)"/> or <see cref="GlobalTile.CanReplace(int, int, int, int)"/> to dynamically prevent tile replacement for situations with more complex logic.
-+		/// </summary>
- 		public static bool[] DoesntPlaceWithTileReplacement = Factory.CreateBoolSet(2, 60, 70, 109, 199, 23, 661, 662, 633);
-+		/// <summary>
-+		/// Indicates that this tile can't be replaced with another tile via the block swap feature.
-+		/// <br/> Use <see cref="ModTile.CanReplace(int, int, int)"/> or <see cref="GlobalTile.CanReplace(int, int, int, int)"/> to dynamically prevent tile replacement for situations with more complex logic.
-+		/// </summary>
- 		public static bool[] DoesntGetReplacedWithTileReplacement = Factory.CreateBoolSet(58, 225, 171, 127, 481, 482, 483, 423);
- 		public static bool[] IsVine = Factory.CreateBoolSet(52, 382, 62, 115, 205, 528, 636, 638);
- 		public static bool[] IsBeam = Factory.CreateBoolSet(124, 561, 574, 575, 576, 577, 578);
-@@ -164,6 +_,9 @@
- 		public static bool[] ReverseVineThreads = Factory.CreateBoolSet(549);
- 		public static bool[] HasSlopeFrames = Factory.CreateBoolSet(421, 422);
- 		public static bool[] TileInteractRead = Factory.CreateBoolSet(55, 85, 425, 573);
-+		/// <summary>
-+		/// Set to true to prevent this tile from being drawn slightly warped to fit with nearby half bricks. Tiles such as <see cref="Traps"/> and <see cref="PlanterBox"/> use this. This is only relevant for tiles set as <see cref="Main.tileSolid"/> and not <see cref="Sets.NotReallySolid"/>. 
-+		/// </summary>
- 		public static bool[] IgnoresNearbyHalfbricksWhenDrawn = Factory.CreateBoolSet(380, 476, 235, 138, 664, 137, 484, 421, 422);
- 		public static bool[] SwaysInWindBasic = Factory.CreateBoolSet(3, 20, 24, 61, 71, 73, 74, 83, 84, 110, 113, 201, 227, 529, 590, 595, 615, 624, 656, 637);
- 		public static int[] DrawFlipMode = Factory.CreateIntSet(0, 3, 1, 13, 1, 20, 1, 24, 1, 49, 1, 372, 1, 646, 1, 50, 1, 52, 1, 61, 1, 62, 1, 71, 1, 73, 1, 74, 1, 81, 1, 82, 1, 83, 1, 84, 1, 91, 1, 92, 1, 93, 1, 110, 1, 113, 1, 115, 1, 135, 1, 141, 1, 165, 1, 174, 1, 201, 1, 205, 1, 227, 1, 270, 1, 271, 1, 382, 1, 184, 2, 185, 3, 528, 1, 529, 1, 590, 1, 595, 1, 615, 1, 624, 1, 638, 1, 636, 1, 656, 1);
-=======
 +
 +		/// <summary>
 +		/// If <see langword="true"/> for a given tile type (<see cref="Tile.TileType"/>), then that tile is categorized as a Gem Tree.
@@ -116,7 +63,19 @@
 +
  		public static bool[] GetsDestroyedForMeteors = Factory.CreateBoolSet(false, 5, 32, 352, 583, 584, 585, 586, 587, 588, 589, 596, 616, 634);
  		public static bool[] GetsCheckedForLeaves = Factory.CreateBoolSet(false, 5, 323, 72, 583, 584, 585, 586, 587, 588, 589, 596, 616, 634);
++		/// <summary>
++		/// Prevents a tile immediately below a tile of this type from being mineable.
++		/// <br/> Use <see cref="ModTile.KillTile(int, int, ref bool, ref bool, ref bool)"/> or <see cref="GlobalTile.KillTile(int, int, int, ref bool, ref bool, ref bool)"/> to dynamically prevent tile removal for situations with more complex logic. Note that block swap will still work.
++		/// <br/> To affect tile replace behavior in a similar manner, see <see cref="PreventsTileReplaceIfOnTopOfIt"/>
++		/// <br/> Used mostly by demon altar, trees, and item display tiles (Mannequin, Hat Rack).
++		/// </summary>
  		public static bool[] PreventsTileRemovalIfOnTopOfIt = Factory.CreateBoolSet(false, 5, 323, 72, 488, 26, 583, 584, 585, 586, 587, 588, 589, 596, 616, 470, 475, 634);
++		/// <summary>
++		/// Prevents a tile immediately below a tile of this type from being replaceable via the block swap feature.
++		/// <br/> Use <see cref="ModTile.CanReplace(int, int, int)"/> or <see cref="GlobalTile.CanReplace(int, int, int, int)"/> to dynamically prevent tile replacement for situations with more complex logic.
++		/// <br/> To affect tile mining behavior in a similar manner, see <see cref="PreventsTileRemovalIfOnTopOfIt"/>
++		/// <br/> Used mostly by trees tiles.
++		/// </summary>
  		public static bool[] PreventsTileReplaceIfOnTopOfIt = Factory.CreateBoolSet(false, 5, 323, 72, 583, 584, 585, 586, 587, 588, 589, 596, 616, 634);
  		public static bool[] CommonSapling = Factory.CreateBoolSet(false, 20, 590, 595, 615);
 +
@@ -133,7 +92,23 @@
  		public static bool[] CanBeDugByShovel = Factory.CreateBoolSet(false, 0, 668, 59, 57, 123, 224, 147, 2, 109, 23, 661, 199, 662, 60, 70, 477, 492, 53, 116, 112, 234, 40, 495, 633);
  		public static bool[] NonSolidSaveSlopes = Factory.CreateBoolSet(false, 131, 351);
  		public static bool[] ResetsHalfBrickPlacementAttempt = Factory.CreateBoolSet(true, 2, 23, 661, 60, 70, 199, 662, 109, 477, 492, 179, 512, 180, 513, 181, 514, 182, 515, 183, 516, 381, 517, 534, 535, 536, 537, 539, 540, 625, 626, 627, 628, 633);
-@@ -159,6 +_,12 @@
+@@ -148,7 +_,15 @@
+ 			(ushort)579,
+ 			true
+ 		});
++		/// <summary>
++		/// Indicates that this tile can't replace another tile via the block swap feature.
++		/// <br/> Use <see cref="ModTile.CanReplace(int, int, int)"/> or <see cref="GlobalTile.CanReplace(int, int, int, int)"/> to dynamically prevent tile replacement for situations with more complex logic.
++		/// </summary>
+ 		public static bool[] DoesntPlaceWithTileReplacement = Factory.CreateBoolSet(2, 60, 70, 109, 199, 23, 661, 662, 633);
++		/// <summary>
++		/// Indicates that this tile can't be replaced with another tile via the block swap feature.
++		/// <br/> Use <see cref="ModTile.CanReplace(int, int, int)"/> or <see cref="GlobalTile.CanReplace(int, int, int, int)"/> to dynamically prevent tile replacement for situations with more complex logic.
++		/// </summary>
+ 		public static bool[] DoesntGetReplacedWithTileReplacement = Factory.CreateBoolSet(58, 225, 171, 127, 481, 482, 483, 423);
+ 		public static bool[] IsVine = Factory.CreateBoolSet(52, 382, 62, 115, 205, 528, 636, 638);
+ 		public static bool[] IsBeam = Factory.CreateBoolSet(124, 561, 574, 575, 576, 577, 578);
+@@ -159,11 +_,20 @@
  		public static bool[] DrawsWalls = Factory.CreateBoolSet(10, 54, 138, 664, 484, 388, 191, 137, 328, 162, 387, 48, 232, 127, 459, 541, 546);
  		public static ushort[] GemsparkFramingTypes = Factory.CreateUshortSet(0, 265, 265, 258, 258, 264, 264, 257, 257, 267, 267, 260, 260, 266, 266, 259, 259, 263, 263, 256, 256, 262, 262, 255, 255, 268, 268, 261, 261, 385, 385, 446, 446, 447, 447, 448, 448);
  		public static bool[] TeamTiles = Factory.CreateBoolSet(426, 430, 431, 432, 433, 434, 427, 435, 436, 437, 438, 439);
@@ -146,7 +121,14 @@
  		public static int[] ConveyorDirection = Factory.CreateIntSet(0, 421, 1, 422, -1);
  		public static bool[] VineThreads = Factory.CreateBoolSet(382, 62, 115, 205, 52, 528, 636, 638);
  		public static bool[] ReverseVineThreads = Factory.CreateBoolSet(549);
->>>>>>> a6f6ec26
+ 		public static bool[] HasSlopeFrames = Factory.CreateBoolSet(421, 422);
+ 		public static bool[] TileInteractRead = Factory.CreateBoolSet(55, 85, 425, 573);
++		/// <summary>
++		/// Set to true to prevent this tile from being drawn slightly warped to fit with nearby half bricks. Tiles such as <see cref="Traps"/> and <see cref="PlanterBox"/> use this. This is only relevant for tiles set as <see cref="Main.tileSolid"/> and not <see cref="Sets.NotReallySolid"/>. 
++		/// </summary>
+ 		public static bool[] IgnoresNearbyHalfbricksWhenDrawn = Factory.CreateBoolSet(380, 476, 235, 138, 664, 137, 484, 421, 422);
+ 		public static bool[] SwaysInWindBasic = Factory.CreateBoolSet(3, 20, 24, 61, 71, 73, 74, 83, 84, 110, 113, 201, 227, 529, 590, 595, 615, 624, 656, 637);
+ 		public static int[] DrawFlipMode = Factory.CreateIntSet(0, 3, 1, 13, 1, 20, 1, 24, 1, 49, 1, 372, 1, 646, 1, 50, 1, 52, 1, 61, 1, 62, 1, 71, 1, 73, 1, 74, 1, 81, 1, 82, 1, 83, 1, 84, 1, 91, 1, 92, 1, 93, 1, 110, 1, 113, 1, 115, 1, 135, 1, 141, 1, 165, 1, 174, 1, 201, 1, 205, 1, 227, 1, 270, 1, 271, 1, 382, 1, 184, 2, 185, 3, 528, 1, 529, 1, 590, 1, 595, 1, 615, 1, 624, 1, 638, 1, 636, 1, 656, 1);
 @@ -248,6 +_,11 @@
  		public static bool[] TouchDamageBleeding = Factory.CreateBoolSet(48, 232);
  		public static int[] TouchDamageImmediate = Factory.CreateIntSet(0, 32, 10, 69, 17, 80, 6, 352, 10, 655, 100, 48, 60, 232, 80, 484, 25);
