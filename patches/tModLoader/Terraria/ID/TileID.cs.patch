--- src/TerrariaNetCore/Terraria/ID/TileID.cs
+++ src/tModLoader/Terraria/ID/TileID.cs
@@ -1,11 +_,12 @@
 using System.Collections.Generic;
 using ReLogic.Reflection;
+using Terraria.ModLoader;
 
 namespace Terraria.ID;
 
-public class TileID
+public partial class TileID
 {
-	public static class Sets
+	public static partial class Sets
 	{
 		public static class Conversion
 		{
@@ -106,19 +_,60 @@
 			};
 		}
 
-		public static SetFactory Factory = new SetFactory(Count);
+		public static SetFactory Factory = new SetFactory(TileLoader.TileCount);
+
+		/// <summary>
+		/// If <see langword="true"/> for a given <see cref="TileID"/>, then players will slip on that tile.
+		/// <br/> If players have Ice Skates (<see cref="Player.iceSkate"/>) equipped, however, they will be much faster on this tile.
+		/// <br/> Defaults to <see langword="false"/>.
+		/// </summary>
 		public static bool[] IceSkateSlippery = Factory.CreateBoolSet(161, 162, 127, 163, 164, 200, 659);
 		public static bool[] DontDrawTileSliced = Factory.CreateBoolSet(false, 137, 235, 388, 476, 160, 138, 664, 665, 630, 631);
<<<<<<< HEAD
+
+		// TML: Why would someone want to set this? Maybe it's for 1x1 tile entities?
+		/// <summary>
+		/// If <see langword="true"/> for a given <see cref="TileID"/>, then that tile can be compressed when syncing or saving the world.
+		/// <br/> Defaults to <see langword="true"/>.
+		/// </summary>
 		public static bool[] AllowsSaveCompressionBatching = Factory.CreateBoolSet(true, 520, 423);
+
+		/// <summary>
+		/// If <see langword="true"/> for a given <see cref="TileID"/>, then that tile is categorized as a Gem Tree.
+		/// <br/> Vanilla only uses this for displaying a special message when using Lucy the Axe.
+		/// <br/> Defaults to <see langword="false"/>.
+		/// </summary>
 		public static bool[] CountsAsGemTree = Factory.CreateBoolSet(false, 583, 584, 585, 586, 587, 588, 589);
+
+		/// <summary>
+		/// If <see langword="true"/> for a given <see cref="TileID"/>, then that tile is categorized as a tree trunk.
+		/// <br/> Tree trunks are a type of tile anchor (<see cref="Enums.AnchorType.Tree"/>), targettable by axes, and are replanted when using the <see cref="ItemID.AcornAxe"/>.
+		/// <br/> Defaults to <see langword="false"/>.
+		/// </summary>
 		public static bool[] IsATreeTrunk = Factory.CreateBoolSet(false, 5, 72, 583, 584, 585, 586, 587, 588, 589, 596, 616, 634);
+
+		/// <summary>
+		/// If <see langword="true"/> for a given <see cref="TileID"/>, then that tile can be shaken on hit.
+		/// <br/> <strong>This set only applies to trees.</strong>.
+		/// <br/> Defaults to <see langword="false"/>.
+		/// </summary>
 		public static bool[] IsShakeable = Factory.CreateBoolSet(false, 5, 72, 323, 583, 584, 585, 586, 587, 588, 589, 596, 616, 634);
+
 		public static bool[] GetsDestroyedForMeteors = Factory.CreateBoolSet(false, 5, 32, 352, 583, 584, 585, 586, 587, 588, 589, 596, 616, 634);
 		public static bool[] GetsCheckedForLeaves = Factory.CreateBoolSet(false, 5, 323, 72, 583, 584, 585, 586, 587, 588, 589, 596, 616, 634);
 		public static bool[] PreventsTileRemovalIfOnTopOfIt = Factory.CreateBoolSet(false, 5, 323, 72, 488, 26, 583, 584, 585, 586, 587, 588, 589, 596, 616, 470, 475, 634);
 		public static bool[] PreventsTileReplaceIfOnTopOfIt = Factory.CreateBoolSet(false, 5, 323, 72, 583, 584, 585, 586, 587, 588, 589, 596, 616, 634);
 		public static bool[] CommonSapling = Factory.CreateBoolSet(false, 20, 590, 595, 615);
+
+		/// <summary>
+		/// If <see langword="true"/> for a given <see cref="TileID"/>, then that tile has smooth borders and is drawn differently when hammered to be a half-block.
+		/// <br/> Defaults to <see langword="false"/>.
+		/// </summary>
 		public static bool[] AllBlocksWithSmoothBordersToResolveHalfBlockIssue = Factory.CreateBoolSet(false, 321, 157, 208, 159, 190, 80, 251, 202, 229, 56, 38, 39, 152, 118, 151, 148, 206, 119, 175, 46, 176, 45, 140, 347, 370, 121, 122, 680, 681, 682, 685, 686, 346, 687, 688, 689, 690, 691, 692, 160, 226, 54, 156, 155, 153, 154, 150, 250, 198, 273, 274, 325, 284, 348, 385, 327, 326, 345, 328, 329, 357, 369, 268, 261, 262, 255, 267, 260, 265, 258, 266, 259, 264, 257, 263, 256, 311, 431, 426, 433, 430, 434, 432, 272, 145, 146, 350, 127, 472, 473, 477, 478, 479, 492, 496, 507, 508, 563, 618);
+
+		/// <summary>
+		/// If <see langword="true"/> for a given <see cref="TileID"/>, then that tile can be mined using a shovel.
+		/// <br/> Defaults to <see langword="false"/>.
+		/// </summary>
 		public static bool[] CanBeDugByShovel = Factory.CreateBoolSet(false, 0, 668, 59, 57, 123, 224, 147, 2, 109, 23, 661, 199, 662, 60, 70, 477, 492, 53, 116, 112, 234, 40, 495, 633);
 		public static bool[] NonSolidSaveSlopes = Factory.CreateBoolSet(false, 131, 351);
 		public static bool[] ResetsHalfBrickPlacementAttempt = Factory.CreateBoolSet(true, 2, 23, 661, 60, 70, 199, 662, 109, 477, 492, 179, 512, 180, 513, 181, 514, 182, 515, 183, 516, 381, 517, 534, 535, 536, 537, 539, 540, 625, 626, 627, 628, 633);
@@ -159,6 +_,12 @@
 		public static bool[] DrawsWalls = Factory.CreateBoolSet(10, 54, 138, 664, 484, 388, 191, 137, 328, 162, 387, 48, 232, 127, 459, 541, 546);
 		public static ushort[] GemsparkFramingTypes = Factory.CreateUshortSet(0, 265, 265, 258, 258, 264, 264, 257, 257, 267, 267, 260, 260, 266, 266, 259, 259, 263, 263, 256, 256, 262, 262, 255, 255, 268, 268, 261, 261, 385, 385, 446, 446, 447, 447, 448, 448);
 		public static bool[] TeamTiles = Factory.CreateBoolSet(426, 430, 431, 432, 433, 434, 427, 435, 436, 437, 438, 439);
+
+		/// <summary>
+		/// If <c>!= 0</c> for a given <see cref="TileID"/>, then that tile functions as a conveyor belt.
+		/// <br/> A positive value pushes entities to the right, and a negative value to the left. The actual value does not matter, only the sign.
+		/// <br/> Defaults to <c>0</c>.
+		/// </summary>
 		public static int[] ConveyorDirection = Factory.CreateIntSet(0, 421, 1, 422, -1);
 		public static bool[] VineThreads = Factory.CreateBoolSet(382, 62, 115, 205, 52, 528, 636, 638);
 		public static bool[] ReverseVineThreads = Factory.CreateBoolSet(549);
=======
 		public static bool[] AllowsSaveCompressionBatching = Factory.CreateBoolSet(true, 520, 423);
@@ -248,6 +_,11 @@
 		public static bool[] TouchDamageBleeding = Factory.CreateBoolSet(48, 232);
 		public static int[] TouchDamageImmediate = Factory.CreateIntSet(0, 32, 10, 69, 17, 80, 6, 352, 10, 655, 100, 48, 60, 232, 80, 484, 25);
 		public static bool[] Falling = Factory.CreateBoolSet(53, 234, 112, 116, 224, 123, 330, 331, 332, 333, 495);
+		// Conditions taken from Main.SetupTileMerge
+		/// <summary>
+		/// Set to true automatically for all tiles that are <see cref="Main.tileSolid"/> and not <see cref="Main.tileSolidTop"/>. These tiles will merge with other tiles that are <see cref="Main.tileBlendAll"/>.
+		/// <br/>You can force a value to be assigned using <see cref="BlockMergesWithMergeAllBlockOverride"/> in <see cref="ModType.SetStaticDefaults"/>, as this is set is populated afterwards, ignoring edits to it.
+		/// </summary>
 		public static bool[] BlockMergesWithMergeAllBlock = Factory.CreateBoolSet();
 		public static bool[] OreMergesWithMud = Factory.CreateBoolSet(7, 166, 6, 167, 9, 168, 8, 169, 22, 204, 37, 58, 107, 221, 108, 222, 111, 223);
 		public static bool[] Ore = Factory.CreateBoolSet(7, 166, 6, 167, 9, 168, 8, 169, 22, 204, 37, 58, 107, 221, 108, 222, 111, 223, 211);
>>>>>>> 92077b34
<|MERGE_RESOLUTION|>--- conflicted
+++ resolved
@@ -29,7 +29,6 @@
 +		/// </summary>
  		public static bool[] IceSkateSlippery = Factory.CreateBoolSet(161, 162, 127, 163, 164, 200, 659);
  		public static bool[] DontDrawTileSliced = Factory.CreateBoolSet(false, 137, 235, 388, 476, 160, 138, 664, 665, 630, 631);
-<<<<<<< HEAD
 +
 +		// TML: Why would someone want to set this? Maybe it's for 1x1 tile entities?
 +		/// <summary>
@@ -91,8 +90,6 @@
  		public static int[] ConveyorDirection = Factory.CreateIntSet(0, 421, 1, 422, -1);
  		public static bool[] VineThreads = Factory.CreateBoolSet(382, 62, 115, 205, 52, 528, 636, 638);
  		public static bool[] ReverseVineThreads = Factory.CreateBoolSet(549);
-=======
- 		public static bool[] AllowsSaveCompressionBatching = Factory.CreateBoolSet(true, 520, 423);
 @@ -248,6 +_,11 @@
  		public static bool[] TouchDamageBleeding = Factory.CreateBoolSet(48, 232);
  		public static int[] TouchDamageImmediate = Factory.CreateIntSet(0, 32, 10, 69, 17, 80, 6, 352, 10, 655, 100, 48, 60, 232, 80, 484, 25);
@@ -104,5 +101,4 @@
 +		/// </summary>
  		public static bool[] BlockMergesWithMergeAllBlock = Factory.CreateBoolSet();
  		public static bool[] OreMergesWithMud = Factory.CreateBoolSet(7, 166, 6, 167, 9, 168, 8, 169, 22, 204, 37, 58, 107, 221, 108, 222, 111, 223);
- 		public static bool[] Ore = Factory.CreateBoolSet(7, 166, 6, 167, 9, 168, 8, 169, 22, 204, 37, 58, 107, 221, 108, 222, 111, 223, 211);
->>>>>>> 92077b34
+ 		public static bool[] Ore = Factory.CreateBoolSet(7, 166, 6, 167, 9, 168, 8, 169, 22, 204, 37, 58, 107, 221, 108, 222, 111, 223, 211);