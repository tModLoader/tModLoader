--- conflicted
+++ resolved
@@ -1,27 +1,18 @@
 --- src/TerrariaNetCore/Terraria/ID/PrefixID.cs
 +++ src/tModLoader/Terraria/ID/PrefixID.cs
-<<<<<<< HEAD
-@@ -1,12 +_,23 @@
-=======
 @@ -1,12 +_,28 @@
 +using ReLogic.Reflection;
 +
->>>>>>> 6ea6eb76
 +#if !TMLCODEASSIST
 +using Terraria.ModLoader;
 +#endif
 +
  namespace Terraria.ID;
  
-<<<<<<< HEAD
--public class PrefixID
-+public partial class PrefixID
-=======
 +#if TMLCODEASSIST
 +[tModCodeAssist.IDType.Sets.AssociatedName(ModLoader.Annotations.IDTypeAttribute.Prefix)]
 +#endif
  public class PrefixID
->>>>>>> 6ea6eb76
  {
 +#if !TMLCODEASSIST
  	public static class Sets
@@ -38,9 +29,6 @@
 +#endif
  
  	public const int Large = 1;
-<<<<<<< HEAD
- 	public const int Massive = 2;
-=======
  	public const int Massive = 2;
 @@ -93,4 +_,7 @@
  	public const int Mythical = 83;
@@ -49,5 +37,4 @@
 +
 +	// Added by TML.
 +	public static readonly IdDictionary Search = IdDictionary.Create<PrefixID, int>();
- }
->>>>>>> 6ea6eb76
+ }