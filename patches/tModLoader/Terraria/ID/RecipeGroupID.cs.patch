--- src/TerrariaNetCore/Terraria/ID/RecipeGroupID.cs
+++ src/tModLoader/Terraria/ID/RecipeGroupID.cs
<<<<<<< HEAD
@@ -1,6 +_,10 @@
=======
@@ -1,5 +_,14 @@
+using ReLogic.Reflection;
+
>>>>>>> 6ea6eb76
 namespace Terraria.ID;
 
-public class RecipeGroupID
+/// <summary>
+/// Contains recipe group ids suitable for use in <see cref="Recipe.AddRecipeGroup(int, int)"/>.
+/// <br/> Note that FishForDinner and GoldenCritter are actually unused and won't work. Also note that the ID values shown are incorrect.
+/// </summary>
<<<<<<< HEAD
+public partial class RecipeGroupID
=======
+#if TMLCODEASSIST
+[tModCodeAssist.IDType.Sets.AssociatedName(ModLoader.Annotations.IDTypeAttribute.RecipeGroup)]
+#endif
 public class RecipeGroupID
>>>>>>> 6ea6eb76
 {
 	public static int Birds = 0;
 	public static int Scorpions = 1;
@@ -10,7 +_,9 @@
 	public static int Butterflies = 5;
 	public static int Fireflies = 6;
 	public static int Snails = 7;
+	// Unused.
 	public static int FishForDinner = 8;
+	// Unused.
 	public static int GoldenCritter = 9;
 	public static int Dragonflies = 10;
 	public static int Turtles = 11;
@@ -28,4 +_,5 @@
 	public static int SandstormBalloons = 23;
 	public static int CritterGuides = 24;
 	public static int NatureGuides = 25;
+	public static readonly IdDictionary Search = IdDictionary.Create<RecipeGroupID, int>(); // TML
 }<|MERGE_RESOLUTION|>--- conflicted
+++ resolved
@@ -1,30 +1,20 @@
 --- src/TerrariaNetCore/Terraria/ID/RecipeGroupID.cs
 +++ src/tModLoader/Terraria/ID/RecipeGroupID.cs
-<<<<<<< HEAD
-@@ -1,6 +_,10 @@
-=======
 @@ -1,5 +_,14 @@
 +using ReLogic.Reflection;
 +
->>>>>>> 6ea6eb76
  namespace Terraria.ID;
  
--public class RecipeGroupID
 +/// <summary>
 +/// Contains recipe group ids suitable for use in <see cref="Recipe.AddRecipeGroup(int, int)"/>.
 +/// <br/> Note that FishForDinner and GoldenCritter are actually unused and won't work. Also note that the ID values shown are incorrect.
 +/// </summary>
-<<<<<<< HEAD
-+public partial class RecipeGroupID
-=======
 +#if TMLCODEASSIST
 +[tModCodeAssist.IDType.Sets.AssociatedName(ModLoader.Annotations.IDTypeAttribute.RecipeGroup)]
 +#endif
  public class RecipeGroupID
->>>>>>> 6ea6eb76
  {
  	public static int Birds = 0;
- 	public static int Scorpions = 1;
 @@ -10,7 +_,9 @@
  	public static int Butterflies = 5;
  	public static int Fireflies = 6;
