--- conflicted
+++ resolved
@@ -1,27 +1,18 @@
 --- src/TerrariaNetCore/Terraria/ID/MountID.cs
 +++ src/tModLoader/Terraria/ID/MountID.cs
-<<<<<<< HEAD
-@@ -1,13 +_,31 @@
-=======
 @@ -1,13 +_,36 @@
 +using ReLogic.Reflection;
 +
->>>>>>> 6ea6eb76
 +#if !TMLCODEASSIST
 +using Terraria.ModLoader;
 +#endif
 +
  namespace Terraria.ID;
  
-<<<<<<< HEAD
--public static class MountID
-+public static partial class MountID
-=======
 +#if TMLCODEASSIST
 +[tModCodeAssist.IDType.Sets.AssociatedName(ModLoader.Annotations.IDTypeAttribute.Mount)]
 +#endif
  public static class MountID
->>>>>>> 6ea6eb76
  {
 +#if !TMLCODEASSIST
  	public static class Sets
@@ -46,14 +37,10 @@
 +#endif
  
  	public const int None = -1;
-<<<<<<< HEAD
- 	public const int Rudolph = 0;
-=======
  	public const int Rudolph = 0;
 @@ -65,4 +_,5 @@
  	public const int Wolf = 52;
  	public const int TerraFartMinecart = 53;
  	public static int Count = 54;
 +	public static readonly IdDictionary Search = IdDictionary.Create(typeof(MountID), typeof(int)); // TML
- }
->>>>>>> 6ea6eb76
+ }