using System;
using System.Collections.Generic;
using System.Diagnostics.CodeAnalysis;
using System.Linq;
using Microsoft.Xna.Framework;
using Terraria.DataStructures;
using Terraria.ID;
using Terraria.ModLoader;

namespace Terraria;

public partial class Projectile : IEntityWithGlobals<GlobalProjectile>
{
	/// <summary>
	/// The ModProjectile instance that controls the behavior of this projectile. This property is null if this is not a modded projectile.
	/// </summary>
	public ModProjectile ModProjectile { get; internal set; }

#region Globals
	internal Instanced<GlobalProjectile>[] globalProjectiles = Array.Empty<Instanced<GlobalProjectile>>();

	public RefReadOnlyArray<Instanced<GlobalProjectile>> Globals => new RefReadOnlyArray<Instanced<GlobalProjectile>>(globalProjectiles);

	/// <summary> Gets the instance of the specified GlobalProjectile type. This will throw exceptions on failure. </summary>
	/// <exception cref="KeyNotFoundException"/>
	/// <exception cref="IndexOutOfRangeException"/>
	public T GetGlobalProjectile<T>() where T : GlobalProjectile
		=> GlobalType.GetGlobal<GlobalProjectile, T>(globalProjectiles);

	/// <summary> Gets the local instance of the type of the specified GlobalProjectile instance. This will throw exceptions on failure. </summary>
	/// <exception cref="KeyNotFoundException"/>
	/// <exception cref="NullReferenceException"/>
	public T GetGlobalProjectile<T>(T baseInstance) where T : GlobalProjectile
		=> GlobalType.GetGlobal(globalProjectiles, baseInstance);

	/// <summary> Gets the instance of the specified GlobalProjectile type. </summary>
	public bool TryGetGlobalProjectile<T>(out T result) where T : GlobalProjectile
		=> GlobalType.TryGetGlobal(globalProjectiles, out result);

	/// <summary> Safely attempts to get the local instance of the type of the specified GlobalProjectile instance. </summary>
	/// <returns> Whether or not the requested instance has been found. </returns>
	public bool TryGetGlobalProjectile<T>(T baseInstance, out T result) where T : GlobalProjectile
		=> GlobalType.TryGetGlobal(globalProjectiles, baseInstance, out result);
#endregion

	/// <summary>
	/// <inheritdoc cref="Projectile.NewProjectile(IEntitySource, float, float, float, float, int, int, float, int, float, float, float)"/>
	/// <br/><br/>This particular overload uses a Vector2 instead of X and Y to determine the actual spawn position and a Vector2 to dictate the initial velocity. The return value is the actual Projectile instance rather than the index of the spawned Projectile within the <see cref="Main.projectile"/> array.
	/// <br/> A short-hand for <code> Main.projectile[Projectile.NewProjectile(...)] </code>
	/// </summary>
	public static Projectile NewProjectileDirect(IEntitySource spawnSource, Vector2 position, Vector2 velocity, int type, int damage, float knockback, int owner = -1, float ai0 = 0f, float ai1 = 0f, float ai2 = 0f)
		=> Main.projectile[NewProjectile(spawnSource, position.X, position.Y, velocity.X, velocity.Y, type, damage, knockback, owner, ai0, ai1, ai2)];

	private DamageClass _damageClass = DamageClass.Default;
	/// <summary>
	/// The damage type assigned to this projectile, represented as a DamageClass.
	/// Leave blank or use DamageClass.Default to prevent damage type scaling of any kind for this projectile.
	/// Use DamageClass.Generic/Melee/Ranged/Magic/Summon/Throwing for vanilla damage types.
	/// Refer to ExampleMod for more information on how to create and use your own damage types.
	/// </summary>
	public DamageClass DamageType {
		get => _damageClass;
		set => _damageClass = value ?? throw new ArgumentException($"{nameof(Projectile)}.{nameof(DamageType)} cannot be null.");
	}

	private int _armorPenetration = 0;
	/// <summary>
	/// The number of defense points that this projectile can ignore on its own. Cannot be set to negative values. Defaults to 0.
	/// On spawn, if this projectile was fired from a weapon, this value has the total armor penetration of the weapon that made the projectile added to itself.
	/// </summary>
	public int ArmorPenetration {
		get => _armorPenetration;
		set => _armorPenetration = Math.Max(0, value);
	}

	private int _crit = 0;
	/// <summary>
	/// The critical strike chance modifier of this projectile. Cannot be set to negative values. Defaults to 0.
	/// On spawn, if this projectile was fired from a weapon, this value has the total critical strike chance of the weapon that made the projectile added to itself.
	/// </summary>
	public int CritChance {
		get => _crit;
		set => _crit = Math.Max(0, value);
	}

	/// <summary>
	/// If set, Projectile.damage will be recalculated based on Projectile.originalDamage, Projectile.DamageType and the owning player, just like minions and sentries.
	/// This has no effect if Projectile.minion or Projectile.sentry is set.
	/// </summary>
	public bool ContinuouslyUpdateDamage { get; set; }

	/* tML:
	this method is used to set the critical strike chance of a projectile based on the environment in which it was fired
	this critical strike chance is then stored on the projectile and checked against for all critical strike calculations
	this, alongside a number of other changes, is part of a massive list of fixes to critical strike chance made by tML

	- thomas
	*/
	private static void HandlePlayerStatModifiers(IEntitySource spawnSource, Projectile projectile)
	{
		// to-do: make this less ugly and more easily extensible to modded sources
		// (requires substantial changes, at minimum, to how entity sources are handled)
		if (spawnSource is EntitySource_ItemUse { Entity: Player player, Item: Item item }) {
			projectile.originalDamage = item.damage;
			projectile.CritChance += player.GetWeaponCrit(item);
			projectile.ArmorPenetration += player.GetWeaponArmorPenetration(item);
		}
		else if (spawnSource is EntitySource_Parent { Entity: Projectile parentProjectile }) {
			projectile.originalDamage = parentProjectile.originalDamage;
			projectile.CritChance += parentProjectile.CritChance;
			projectile.ArmorPenetration += parentProjectile.ArmorPenetration;
		}
	}

	public bool TryGetOwner([NotNullWhen(true)] out Player? player)
	{
		player = null;
		if (npcProj || trap)
			return false;

		player = Main.player[owner];
		return player.active;
	}

	/// <summary>
	/// Will drop loot the same way as when <see cref="ProjectileID.Geode"/> is cracked open.
	/// </summary>
	/// <param name="entity">The entity the loot originates from</param>
	public static void DropGeodeLoot(Entity entity)
	{
		var dict = ItemID.Sets.GeodeDrops;
		var list = dict.Keys.ToList();

		int attempts = 0;
		while (attempts < 2 && list.Count > 0) {
			attempts++;

			int item = Main.rand.Next(list);
			list.Remove(item);
			int stack = Main.rand.Next(dict[item].minStack, dict[item].maxStack);
			int num = Item.NewItem(new EntitySource_Loot(entity), entity.position, entity.Size, item, stack);
			Main.item[num].noGrabDelay = 0;
			if (Main.netMode == 1)
				NetMessage.SendData(21, -1, -1, null, num, 1f);
		}
	}

<<<<<<< HEAD
=======
	/// <summary> Gets the instance of the specified GlobalProjectile type. This will throw exceptions on failure. </summary>
	/// <exception cref="KeyNotFoundException"/>
	/// <exception cref="IndexOutOfRangeException"/>
	public T GetGlobalProjectile<T>() where T : GlobalProjectile
		=> GlobalType.GetGlobal<GlobalProjectile, T>(globalProjectiles);

	/// <summary> Gets the local instance of the type of the specified GlobalProjectile instance. This will throw exceptions on failure. </summary>
	/// <exception cref="KeyNotFoundException"/>
	/// <exception cref="NullReferenceException"/>
	public T GetGlobalProjectile<T>(T baseInstance) where T : GlobalProjectile
		=> GlobalType.GetGlobal(globalProjectiles, baseInstance);

	/// <summary> Gets the instance of the specified GlobalProjectile type. </summary>
	public bool TryGetGlobalProjectile<T>(out T result) where T : GlobalProjectile
		=> GlobalType.TryGetGlobal(globalProjectiles, out result);

	/// <summary> Safely attempts to get the local instance of the type of the specified GlobalProjectile instance. </summary>
	/// <returns> Whether or not the requested instance has been found. </returns>
	public bool TryGetGlobalProjectile<T>(T baseInstance, out T result) where T : GlobalProjectile
		=> GlobalType.TryGetGlobal(globalProjectiles, baseInstance, out result);

	/// <inheritdoc cref="CountsAsClass(DamageClass)"/>
>>>>>>> 468d6c80
	public bool CountsAsClass<T>() where T : DamageClass
		=> CountsAsClass(ModContent.GetInstance<T>());

	/// <summary>
	/// This is used to check if the projectile is considered to be a member of a specified <see cref="DamageClass"/>.
	/// </summary>
	/// <param name="damageClass">The DamageClass to compare with the one assigned to this projectile.</param>
	/// <returns><see langword="true"/> if this projectiles's <see cref="DamageClass"/> matches <paramref name="damageClass"/>, <see langword="false"/> otherwise</returns>
	/// <seealso cref="CountsAsClass{T}"/>
	public bool CountsAsClass(DamageClass damageClass)
		=> DamageClassLoader.effectInheritanceCache[DamageType.Type, damageClass.Type];

	/// <summary>
	/// Checks if the projectile is a minion, sentry, minion shot, or sentry shot. <br/>
	/// </summary>
	public bool IsMinionOrSentryRelated => minion || ProjectileID.Sets.MinionShot[type] || sentry || ProjectileID.Sets.SentryShot[type];
}<|MERGE_RESOLUTION|>--- conflicted
+++ resolved
@@ -145,31 +145,7 @@
 		}
 	}
 
-<<<<<<< HEAD
-=======
-	/// <summary> Gets the instance of the specified GlobalProjectile type. This will throw exceptions on failure. </summary>
-	/// <exception cref="KeyNotFoundException"/>
-	/// <exception cref="IndexOutOfRangeException"/>
-	public T GetGlobalProjectile<T>() where T : GlobalProjectile
-		=> GlobalType.GetGlobal<GlobalProjectile, T>(globalProjectiles);
-
-	/// <summary> Gets the local instance of the type of the specified GlobalProjectile instance. This will throw exceptions on failure. </summary>
-	/// <exception cref="KeyNotFoundException"/>
-	/// <exception cref="NullReferenceException"/>
-	public T GetGlobalProjectile<T>(T baseInstance) where T : GlobalProjectile
-		=> GlobalType.GetGlobal(globalProjectiles, baseInstance);
-
-	/// <summary> Gets the instance of the specified GlobalProjectile type. </summary>
-	public bool TryGetGlobalProjectile<T>(out T result) where T : GlobalProjectile
-		=> GlobalType.TryGetGlobal(globalProjectiles, out result);
-
-	/// <summary> Safely attempts to get the local instance of the type of the specified GlobalProjectile instance. </summary>
-	/// <returns> Whether or not the requested instance has been found. </returns>
-	public bool TryGetGlobalProjectile<T>(T baseInstance, out T result) where T : GlobalProjectile
-		=> GlobalType.TryGetGlobal(globalProjectiles, baseInstance, out result);
-
 	/// <inheritdoc cref="CountsAsClass(DamageClass)"/>
->>>>>>> 468d6c80
 	public bool CountsAsClass<T>() where T : DamageClass
 		=> CountsAsClass(ModContent.GetInstance<T>());
 
