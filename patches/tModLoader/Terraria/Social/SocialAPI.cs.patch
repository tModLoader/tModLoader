--- src/Terraria/Terraria/Social/SocialAPI.cs
+++ src/tModLoader/Terraria/Social/SocialAPI.cs
@@ -1,4 +_,5 @@
 using System.Collections.Generic;
+using Terraria.ModLoader.Engine;
 using Terraria.Social.Base;
 using Terraria.Social.Steam;
 using Terraria.Social.WeGame;
<<<<<<< HEAD
@@ -20,16 +_,22 @@
=======
@@ -20,16 +_,21 @@
>>>>>>> 674cb5d8
 		public static SocialMode Mode => _mode;
 
 		public static void Initialize(SocialMode? mode = null) {
+			_modules = new List<ISocialModule>();
 			if (!mode.HasValue) {
 				mode = SocialMode.None;
 				if(!Main.dedServ)
+#if DEBUG
+					if (!Program.LaunchParameters.ContainsKey("-nosteam"))
+#endif
+						if (InstallVerifier.IsValid && InstallVerifier.IsSteam)
-				mode = SocialMode.Steam;
+							mode = SocialMode.Steam;
+
 				if (Main.dedServ && Program.LaunchParameters.ContainsKey("-steam"))
 					mode = SocialMode.Steam;
 			}
 
+			WorkshopHelper.ModManager.Initialize();
+
 			_mode = mode.Value;
-			_modules = new List<ISocialModule>();
 			JoinRequests = new ServerJoinRequestsManager();
 			Main.OnTickForInternalCodeOnly += JoinRequests.Update;
 			switch (Mode) {
@@ -40,10 +_,7 @@
 					LoadWeGame();
 					break;
 			}
-
-			foreach (ISocialModule module in _modules) {
-				module.Initialize();
-			}
+			//TODO: Allow both APIs to be used at once. Currently, it would reinitiallize some of them.
 		}
 
 		public static void Shutdown() {
@@ -67,10 +_,15 @@
 		private static void LoadDiscord() {
 		}
 
+		private static bool _steamAPILoaded = false;
-		private static void LoadSteam() {
+		internal static void LoadSteam() {
+			if (_steamAPILoaded) return;
 			LoadModule<Terraria.Social.Steam.CoreSocialModule>();
 			Friends = LoadModule<Terraria.Social.Steam.FriendsSocialModule>();
+			// This seems to freeze the game when steam_appid.txt not present, and steam_appid.txt isn't supposed to be used in release
+			//if (!ModLoader.Engine.Steam.IsSteamApp) {
-			Achievements = LoadModule<Terraria.Social.Steam.AchievementsSocialModule>();
+				//Achievements = LoadModule<Terraria.Social.Steam.AchievementsSocialModule>();
+			//}
 			Cloud = LoadModule<Terraria.Social.Steam.CloudSocialModule>();
 			Overlay = LoadModule<Terraria.Social.Steam.OverlaySocialModule>();
 			Workshop = LoadModule<Terraria.Social.Steam.WorkshopSocialModule>();
@@ -79,9 +_,15 @@
 			WeGameHelper.WriteDebugString("LoadSteam modules");
 			} else
 			Network = LoadModule<Terraria.Social.Steam.NetServerSocialModule>();
+			foreach (ISocialModule module in _modules) {
+				module.Initialize();
+			}
+			_steamAPILoaded = true;
 		}
 
+		private static bool _wegameAPILoaded = false;
 		private static void LoadWeGame() {
+			if(_wegameAPILoaded) return;
 			LoadModule<Terraria.Social.WeGame.CoreSocialModule>();
 			Cloud = LoadModule<Terraria.Social.WeGame.CloudSocialModule>();
 			Friends = LoadModule<Terraria.Social.WeGame.FriendsSocialModule>();
@@ -91,6 +_,10 @@
 			WeGameHelper.WriteDebugString("LoadWeGame modules");
 			} else
 			Network = LoadModule<Terraria.Social.WeGame.NetServerSocialModule>();
+			foreach (ISocialModule module in _modules) {
+				module.Initialize();
+			}
+			_wegameAPILoaded = true;
 		}
 	}
 }<|MERGE_RESOLUTION|>--- conflicted
+++ resolved
@@ -6,11 +6,7 @@
  using Terraria.Social.Base;
  using Terraria.Social.Steam;
  using Terraria.Social.WeGame;
-<<<<<<< HEAD
-@@ -20,16 +_,22 @@
-=======
-@@ -20,16 +_,21 @@
->>>>>>> 674cb5d8
+@@ -20,16 +_,23 @@
  		public static SocialMode Mode => _mode;
  
  		public static void Initialize(SocialMode? mode = null) {
