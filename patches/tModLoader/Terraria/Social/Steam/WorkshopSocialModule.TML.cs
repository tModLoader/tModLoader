using System;
using System.Collections.Generic;
using System.Collections.Specialized;
using System.IO;
using System.Linq;
using Terraria.ModLoader;
using Terraria.ModLoader.UI.ModBrowser;
using Terraria.ModLoader.Core;
using Terraria.Social.Base;
using Terraria.Utilities;

namespace Terraria.Social.Steam;

public partial class WorkshopSocialModule
{
	public override List<string> GetListOfMods() => _downloader.ModPaths;
	private ulong currPublishID = 0;
	private ulong existingAuthorID = 0;

	public override bool TryGetInfoForMod(TmodFile modFile, out FoundWorkshopEntryInfo info)
	{
		info = null;
		var query = new QueryParameters() {
			searchModSlugs = new string[] { modFile.Name },
			queryType = QueryType.SearchDirect
		};

		if (!WorkshopHelper.TryGetModDownloadItemsByInternalName(query, out List<ModDownloadItem> mods)) {
			IssueReporter.ReportInstantUploadProblem("tModLoader.NoWorkshopAccess");
			return false;
		}

		if (!mods.Any() || mods[0] == null)
			return false;

		currPublishID = ulong.Parse(mods[0].PublishId.m_ModPubId);
		existingAuthorID = ulong.Parse(mods[0].OwnerId);

		// Update the subscribed mod to be the latest version published, so keeps all versions (stable, preview) together
		WorkshopBrowserModule.Instance.DownloadItem(mods[0], uiProgress: null);

		// Grab the tags from workshop.json
		ModOrganizer.WorkshopFileFinder.Refresh(new WorkshopIssueReporter()); // Force detection in case mod wasn't installed
		string searchFolder = Path.Combine(Directory.GetParent(ModOrganizer.WorkshopFileFinder.ModPaths[0]).ToString(), $"{currPublishID}");

		return ModOrganizer.TryReadManifest(searchFolder, out info);
	}

	public override bool PublishMod(TmodFile modFile, NameValueCollection buildData, WorkshopItemPublishSettings settings)
	{
		try {
			return _PublishMod(modFile, buildData, settings);
		}
		catch {
			IssueReporter.ReportInstantUploadProblem("tModLoader.NoWorkshopAccess");
			return false;
		}
	}

	private bool _PublishMod(TmodFile modFile, NameValueCollection buildData, WorkshopItemPublishSettings settings)
	{
		if (!SteamedWraps.SteamClient) {
			IssueReporter.ReportInstantUploadProblem("tModLoader.SteamPublishingLimit");
			return false;
		}
		
		if (modFile.TModLoaderVersion.MajorMinor() != BuildInfo.tMLVersion.MajorMinor()) {
			IssueReporter.ReportInstantUploadProblem("tModLoader.WrongVersionCantPublishError");
			return false;
		}

		if (BuildInfo.IsDev) {
			IssueReporter.ReportInstantUploadProblem("tModLoader.BetaModCantPublishError");
			return false;
		}

		string workshopFolderPath = GetTemporaryFolderPath() + modFile.Name;
		buildData["versionsummary"] = $"{new Version(buildData["modloaderversion"])}:{buildData["version"]}";
		// Needed for backwards compat from previous version metadata
		buildData["trueversion"] = buildData["version"];

		if (currPublishID != 0) {
			var currID = Steamworks.SteamUser.GetSteamID();

			// Reject posting the mod if you don't 'own' the mod copy. NOTE: Steam doesn't support updating via contributor role anyways.
			if (DateTime.Today < new DateTime(2023, 11, 21) && existingAuthorID != currID.m_SteamID) {
				IssueReporter.ReportInstantUploadProblem("tModLoader.ModAlreadyUploaded");
				return false;
			}

			// Publish by updating the files available on the current published version
			workshopFolderPath = Path.Combine(Directory.GetParent(ModOrganizer.WorkshopFileFinder.ModPaths[0]).ToString(), $"{currPublishID}");

			FixErrorsInWorkshopFolder(workshopFolderPath);

			if (!CalculateVersionsData(workshopFolderPath, ref buildData)) {
				IssueReporter.ReportInstantUploadProblem("tModLoader.ModVersionInfoUnchanged");
				return false;
			}
		}

		string name = buildData["displaynameclean"];
		if (name.Length >= Steamworks.Constants.k_cchPublishedDocumentTitleMax) {
			IssueReporter.ReportInstantUploadProblem("tModLoader.TitleLengthExceedLimit");
			return false;
		}

		string description = buildData["description"] + $"\n[quote=tModLoader]Developed By {buildData["author"]}[/quote]";
		ModCompile.UpdateSubstitutedDescriptionValues(ref description, buildData["trueversion"], buildData["homepage"]);
		if (description.Length >= Steamworks.Constants.k_cchPublishedDocumentDescriptionMax) {
			IssueReporter.ReportInstantUploadProblem("tModLoader.DescriptionLengthExceedLimit");
			return false;
		}

		List<string> tagsList = new List<string>();
		tagsList.AddRange(settings.GetUsedTagsInternalNames());
		tagsList.Add(buildData["modside"]);

		if (!TryCalculateWorkshopDeps(ref buildData)) {
			IssueReporter.ReportInstantUploadProblem("tModLoader.NoWorkshopAccess");
			return false;
		}
		
		string contentFolderPath = $"{workshopFolderPath}/{BuildInfo.tMLVersion.Major}.{BuildInfo.tMLVersion.Minor}";

		//TODO: We ought to delete the TemporaryFolder after successful publishing to prevent future issues if they delete and attempt to re-pub
		if (MakeTemporaryFolder(contentFolderPath)) {
			string modPath = Path.Combine(contentFolderPath, modFile.Name + ".tmod");

			// Solxan: File.Copy sometimes fails to delete the file that it needs to replace.
			//TODO: But why though? Needs deeper look later.
			File.Copy(modFile.path, modPath, true);

			// Cleanup Old Folders
			ModOrganizer.CleanupOldPublish(workshopFolderPath);

			// Should be called after folder created & cleaned up
			tagsList.AddRange(DetermineSupportedVersionsFromWorkshop(workshopFolderPath));

			var modPublisherInstance = new WorkshopHelper.ModPublisherInstance();

			_publisherInstances.Add(modPublisherInstance);

			modPublisherInstance.PublishContent(_publishedItems, base.IssueReporter, Forget, name, description, workshopFolderPath, settings.PreviewImagePath, settings.Publicity, tagsList.ToArray(), buildData, currPublishID, settings.ChangeNotes);

			return true;
		}

		return false;
	}

	// Output version string: "2022.05.10.20:0.2.0;2022.06.10.20;0.2.1;2022.07.10.20:0.2.2"
	// Return False if the mod version did not increase for the particular tml version
	// This will have up to 1 more version than is actually relevant, but that won't break anything
	public static bool CalculateVersionsData(string workshopPath, ref NameValueCollection buildData)
	{
		foreach (var tmod in Directory.EnumerateFiles(workshopPath, "*.tmod*", SearchOption.AllDirectories)) {
			var mod = OpenModFile(tmod);
			if (mod.tModLoaderVersion.MajorMinor() <= BuildInfo.tMLVersion.MajorMinor())
				if (mod.Version >= new Version(buildData["version"]))
					return false;

			if (mod.tModLoaderVersion.MajorMinor() != BuildInfo.tMLVersion.MajorMinor())
				buildData["versionsummary"] += $";{mod.tModLoaderVersion}:{mod.Version}";
		}

		return true;
	}

	internal static HashSet<string> DetermineSupportedVersionsFromWorkshop(string repo)
	{
		var summary = ModOrganizer.AnalyzeWorkshopTmods(repo);
		return summary.Select(info => SocialBrowserModule.GetBrowserVersionNumber(info.tModVersion)).ToHashSet();
	}

	internal static LocalMod OpenModFile(string path)
	{
		var sModFile = new TmodFile(path);
		using (sModFile.Open())
			return new LocalMod(ModLocation.Workshop, sModFile);
	}

	private static bool TryCalculateWorkshopDeps(ref NameValueCollection buildData)
	{
		string workshopDeps = "";

		if (buildData["modreferences"].Length > 0) {
			var query = new QueryParameters() { searchModSlugs = buildData["modreferences"].Split(",") };
			if (!WorkshopHelper.TryGetPublishIdByInternalName(query, out var modIds))
				return false;

			foreach (string modRef in modIds) {
				if (modRef != "0")
					workshopDeps += modRef + ",";
			}
		}

		buildData["workshopdeps"] = workshopDeps;
		return true;
	}

	public static void FixErrorsInWorkshopFolder(string workshopFolderPath)
	{
		// This eliminates uploaded mod source files that occurred prior to the fix of #2263
		if (Directory.Exists(Path.Combine(workshopFolderPath, "bin"))) {
			foreach (var sourceFile in Directory.EnumerateFiles(workshopFolderPath))
				File.Delete(sourceFile);

			foreach (var sourceFolder in Directory.EnumerateDirectories(workshopFolderPath)) {
				if (!sourceFolder.Contains("2022.0"))
					Directory.Delete(sourceFolder, true);
			}
		}

		// This eliminates version 9999 in case someone bypasses the IsDev Check for testing or whatever
		string devRemnant = Path.Combine(workshopFolderPath, "9999.0");
		if (Directory.Exists(devRemnant)) {
			Directory.Delete(devRemnant, true);
		}
	}

	public static void SteamCMDPublishPreparer(string modFolder)
	{
		if (!Program.LaunchParameters.ContainsKey("-ciprep") || !Program.LaunchParameters.ContainsKey("-publishedmodfiles"))
			return;

		Console.WriteLine("Preparing Files for CI...");
		Program.LaunchParameters.TryGetValue("-ciprep", out string changeNotes);

		// Folder containing all the current copies of the mod on the workshop
		Program.LaunchParameters.TryGetValue("-publishedmodfiles", out string publishedModFiles);

		// folder which will be used for the upload when the artifact is downloaded in post-build action. 
		Program.LaunchParameters.TryGetValue("-uploadfolder", out string uploadFolder); 

		// The Folder where we will put all the files that should be included in the build artifact
		string publishFolder = $"{ModOrganizer.modPath}/Workshop";

		string modName = Directory.GetParent(modFolder).Name;

		// Create a namevalue collection for checking versioning
		string newModPath = Path.Combine(ModOrganizer.modPath, $"{modName}.tmod");
		LocalMod newMod = OpenModFile(newModPath);

		var buildData = new NameValueCollection() {
<<<<<<< HEAD
			["version"] = newMod.Version.ToString(),
			["versionsummary"] = $"{newMod.tModLoaderVersion}:{newMod.Version}",
			["description"] = newMod.properties.description
=======
			["version"] = newMod.properties.version.ToString(),
			["versionsummary"] = $"{newMod.tModLoaderVersion}:{newMod.properties.version}",
			["description"] = newMod.properties.description,
			["homepage"] = newMod.properties.homepage
>>>>>>> 92db420d
		};

		// Needed for backwards compat from previous version metadata
		//TODO: why 'trueversion'?????
		buildData["trueversion"] = buildData["version"];

		if (!CalculateVersionsData(publishedModFiles, ref buildData)) {
			Utils.LogAndConsoleErrorMessage($"Unable to update mod. {buildData["version"]} is not higher than existing version");
			return;
		}

		Console.WriteLine($"Built Mod Version is: {buildData["trueversion"]}. tMod Version is: {BuildInfo.tMLVersion}");

		// Create the directory that the new tmod file will be added to, if it doesn't exist
		string contentFolder = $"{publishFolder}/{BuildInfo.tMLVersion.MajorMinor()}";
		if (!Directory.Exists(contentFolder))
			Directory.CreateDirectory(contentFolder);

		// Ensure the publish folder has all published information needed.
		FileUtilities.CopyFolder(publishedModFiles, publishFolder); // Copy all existing workshop files to output
		File.Copy(newModPath, Path.Combine(contentFolder, $"{modName}.tmod"), true); // Copy the new file to the output

		// Cleanup Old Folders
		ModOrganizer.CleanupOldPublish(publishFolder);

		// Assign Workshop Description
		string workshopDescFile = Path.Combine(modFolder, "description_workshop.txt");
		string workshopDesc;
		if (!File.Exists(workshopDescFile))
			workshopDesc = buildData["description"];
		else
			workshopDesc = File.ReadAllText(workshopDescFile);

		// Add version metadata override to allow CI publishing
		string descriptionFinal = $"[quote=GithubActions(Don't Modify)]Version Summary {buildData["versionsummary"]}\nDeveloped By {buildData["author"]}[/quote]" +
			$"{workshopDesc}";

		ModCompile.UpdateSubstitutedDescriptionValues(ref changeNotes, buildData["trueversion"], buildData["homepage"]);

		// Make the publish.vdf file
		string manifest = Path.Combine(publishedModFiles, "workshop.json");
		AWorkshopEntry.TryReadingManifest(manifest, out var steamInfo);

		string vdf = $"{ModOrganizer.modPath}/publish.vdf";

		string[] lines =
		{
				"\"workshopitem\"",
				"{",
				"\"appid\" \"" + "1281930"  + "\"",
				"\"publishedfileid\" \"" + steamInfo.workshopEntryId + "\"",
				"\"contentfolder\" \"" + $"{uploadFolder}/Workshop" + "\"",
				"\"changenote\" \"" + changeNotes + "\"",
				"\"description\" \"" + descriptionFinal + "\"",
				"}"
			};

		if (File.Exists(vdf))
			File.Delete(vdf);
		File.WriteAllLines(vdf, lines);

		Console.WriteLine("CI Files Prepared");
	}
}<|MERGE_RESOLUTION|>--- conflicted
+++ resolved
@@ -243,16 +243,10 @@
 		LocalMod newMod = OpenModFile(newModPath);
 
 		var buildData = new NameValueCollection() {
-<<<<<<< HEAD
 			["version"] = newMod.Version.ToString(),
 			["versionsummary"] = $"{newMod.tModLoaderVersion}:{newMod.Version}",
-			["description"] = newMod.properties.description
-=======
-			["version"] = newMod.properties.version.ToString(),
-			["versionsummary"] = $"{newMod.tModLoaderVersion}:{newMod.properties.version}",
 			["description"] = newMod.properties.description,
 			["homepage"] = newMod.properties.homepage
->>>>>>> 92db420d
 		};
 
 		// Needed for backwards compat from previous version metadata
