--- conflicted
+++ resolved
@@ -59,14 +59,11 @@
 	{
 		if (!SteamedWraps.SteamClient) {
 			IssueReporter.ReportInstantUploadProblem("tModLoader.SteamPublishingLimit");
-<<<<<<< HEAD
-=======
 			return false;
 		}
 		
 		if (modFile.TModLoaderVersion.MajorMinor() != BuildInfo.tMLVersion.MajorMinor()) {
 			IssueReporter.ReportInstantUploadProblem("tModLoader.WrongVersionCantPublishError");
->>>>>>> 5af7f32a
 			return false;
 		}
 
