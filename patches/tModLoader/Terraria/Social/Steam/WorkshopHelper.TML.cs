--- conflicted
+++ resolved
@@ -34,9 +34,6 @@
 		protected override void PrepareContentForUpdate() { }
 	}
 
-<<<<<<< HEAD
-	/////// Workshop Mod Download Location ////////////////////
-=======
 	/// <summary>
 	/// Priority is given to "-steamworkshopfolder" argument to ensure if someone has a custom steamapps/workshop folder away from tml, it can be found
 	/// If SteamClient is true (ie it is a steam user running a client or host&play),
@@ -49,7 +46,6 @@
 	///		Use SteamClient reference path if it exists && Not "-nosteam" supplied
 	///		Use NotSteamClient working folder path if "-nosteam" supplied or SteamClient ref path not exists
 	/// </summary>
->>>>>>> 5af7f32a
 	public static string GetWorkshopFolder(AppId_t app)
 	{
 		if (Program.LaunchParameters.TryGetValue("-steamworkshopfolder", out string workshopLocCustom)) {
