--- conflicted
+++ resolved
@@ -228,21 +228,10 @@
 
 			var queryHandle = new AQueryInstance(queryParams);
 
-<<<<<<< HEAD
 			await foreach (var item in queryHandle.QueryAllWorkshopItems(token)) {
 				if (item is not null)
 					queryHandle.Items.Add(item);
 				yield return item;
-=======
-		// This and VersionSummaryToArray need a refactor for cleaner code. Not bad for now
-		private static void InnerCalculateRelevantVersion(ref (System.Version modV, string tmlV) selectVersion, string versionSummary)
-		{
-			foreach (var item in VersionSummaryToArray(versionSummary)) {
-				if (selectVersion.modV < item.modVersion && BuildInfo.tMLVersion.MajorMinor() >= item.tmlVersion.MajorMinor()) {
-					selectVersion.modV = item.modVersion;
-					selectVersion.tmlV = item.tmlVersion.ToString(); //item.tmlVersion.MajorMinor().ToString();
-				}
->>>>>>> b154dcf5
 			}
 		}
 
