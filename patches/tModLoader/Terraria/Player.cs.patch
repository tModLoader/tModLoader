--- src/Terraria/Terraria/Player.cs
+++ src/tModLoader/Terraria/Player.cs
@@ -34,10 +_,15 @@
 using Terraria.UI.Gamepad;
 using Terraria.Utilities;
 using Terraria.WorldBuilding;
+using Terraria.ModLoader;
+using Terraria.ModLoader.Exceptions;
+using Terraria.ModLoader.IO;
+using Terraria.ModLoader.UI;
+using System.Linq;
 
 namespace Terraria
 {
-	public class Player : Entity
+	public partial class Player : Entity
 	{
 		public static class BuilderAccToggleIDs
 		{
@@ -186,15 +_,21 @@
 
 			public static void PlayerConnect(int playerIndex) {
 				PressurePlateHelper.ResetPlayer(playerIndex);
+				PlayerHooks.PlayerConnect(playerIndex);
 			}
 
 			public static void PlayerDisconnect(int playerIndex) {
 				PressurePlateHelper.ResetPlayer(playerIndex);
+				PlayerHooks.PlayerDisconnect(playerIndex);
 			}
 
 			public static void EnterWorld(int playerIndex) {
+				Logging.Terraria.InfoFormat("Entering world with player: {0}, IsCloud={1}", Main.ActivePlayerFileData.Name, Main.ActivePlayerFileData.IsCloudSave);
+				Interface.ResetData();
 				if (Hooks.OnEnterWorld != null)
 					Hooks.OnEnterWorld(Main.player[playerIndex]);
+
+				PlayerHooks.OnEnterWorld(playerIndex);
 			}
 		}
 
@@ -394,7 +_,7 @@
 
 		public int emoteTime;
 		public CreativeUnlocksTracker creativeTracker;
-		private static byte[] ENCRYPTION_KEY = new UnicodeEncoding().GetBytes("h3y_gUyZ");
+		internal static byte[] ENCRYPTION_KEY = new UnicodeEncoding().GetBytes("h3y_gUyZ");
 		public OverheadMessage chatOverhead;
 		public SelectionRadial DpadRadial = new SelectionRadial();
 		public SelectionRadial CircularRadial = new SelectionRadial(SelectionRadial.SelectionMode.RadialCircular);
@@ -403,7 +_,7 @@
 		public int HotbarOffset;
 		public bool GoingDownWithGrapple;
 		public byte spelunkerTimer;
-		public bool[] hideInfo = new bool[13];
+		public bool[] hideInfo = new bool[InfoDisplayLoader.InfoDisplayCount];
 		public int[] builderAccStatus = new int[12] {
 			1,
 			0,
@@ -438,7 +_,7 @@
 		public Vector2 lastDeathPostion;
 		public DateTime lastDeathTime;
 		public bool showLastDeath;
-		public int extraAccessorySlots = 2;
+		private int extraAccessorySlots; //unused vanilla field, noob trap
 		public bool extraAccessory;
 		private bool dontConsumeWand;
 		public int tankPet = -1;
@@ -694,7 +_,7 @@
 		public bool poundRelease;
 		public float ghostFade;
 		public float ghostDir = 1f;
-		public const int maxBuffs = 22;
+		public static int MaxBuffs => 22 + BuffLoader.extraPlayerBuffCount;
 		public int[] buffType = new int[22];
 		public int[] buffTime = new int[22];
 		public bool[] buffImmune = new bool[327];
@@ -1059,18 +_,21 @@
 		public bool parryDamageBuff;
 		public bool ballistaPanic;
 		public bool JustDroppedAnItem;
-		public int meleeCrit = 4;
-		public int magicCrit = 4;
-		public int rangedCrit = 4;
-		public float meleeDamage = 1f;
-		public float magicDamage = 1f;
-		public float rangedDamage = 1f;
-		public float bulletDamage = 1f;
-		public float arrowDamage = 1f;
-		public float rocketDamage = 1f;
-		public float minionDamage = 1f;
-		public float minionKB;
-		public float meleeSpeed = 1f;
+		internal ref int allCrit => ref GetCritChance(DamageClass.Generic);
+		internal ref int meleeCrit => ref GetCritChance(DamageClass.Melee);
+		internal ref int magicCrit => ref GetCritChance(DamageClass.Magic);
+		internal ref int rangedCrit => ref GetCritChance(DamageClass.Ranged);
+		internal ref StatModifier allDamage => ref GetDamage(DamageClass.Generic);
+		internal ref StatModifier meleeDamage => ref GetDamage(DamageClass.Melee);
+		internal ref StatModifier magicDamage => ref GetDamage(DamageClass.Magic);
+		internal ref StatModifier rangedDamage => ref GetDamage(DamageClass.Ranged);
+		public StatModifier bulletDamage = StatModifier.One;
+		public StatModifier arrowDamage = StatModifier.One;
+		public StatModifier rocketDamage = StatModifier.One;
+		internal ref StatModifier minionDamage => ref GetDamage(DamageClass.Summon);
+		internal ref StatModifier allKB => ref GetKnockback(DamageClass.Generic);
+		public float minionKB = 0f;
+		public float meleeSpeed;
 		public float moveSpeed = 1f;
 		public float pickSpeed = 1f;
 		public float wallSpeed = 1f;
@@ -1105,8 +_,26 @@
 		public bool oldAdjWater;
 		public bool oldAdjHoney;
 		public bool oldAdjLava;
-		public bool[] adjTile = new bool[624];
-		public bool[] oldAdjTile = new bool[624];
+		private bool[] _adjTile = new bool[TileLoader.TileCount];
+		public bool[] adjTile {
+			get {
+				if (_adjTile.Length != TileLoader.TileCount)
+					Array.Resize(ref _adjTile, TileLoader.TileCount);
+
+				return _adjTile;
+			}
+			set { _adjTile = value; }
+		}
+		private bool[] _oldAdjTile = new bool[TileLoader.TileCount];
+		public bool[] oldAdjTile {
+			get {
+				if (_oldAdjTile.Length != TileLoader.TileCount)
+					Array.Resize(ref _oldAdjTile, TileLoader.TileCount);
+
+				return _oldAdjTile;
+			}
+			set { _oldAdjTile = value; }
+		}
 		public static int defaultItemGrabRange = 42;
 		private static float itemGrabSpeed = 0.45f;
 		private static float itemGrabSpeedMax = 4f;
@@ -2034,6 +_,7 @@
 		public void SetTalkNPC(int npcIndex, bool fromNet = false) {
 			talkNPC = npcIndex;
 			if (Main.netMode != 1 && npcIndex >= 0 && npcIndex < 200)
+				// Gut feeling there is a to do on the above conditional
 				Main.BestiaryTracker.Chats.RegisterChatStartWith(Main.npc[npcIndex]);
 
 			if (talkNPC == -1)
@@ -2051,11 +_,13 @@
 		}
 
 		public void ApplyItemTime(Item sItem) {
-			SetItemTime(sItem.useTime);
+			int totalUseTime = PlayerHooks.TotalUseTime(sItem.useTime, this, sItem);
+			SetItemTime(totalUseTime);
 		}
 
 		public void ApplyItemTime(Item sItem, float multiplier) {
-			SetItemTime((int)((float)sItem.useTime * multiplier));
+			int totalUseTime = PlayerHooks.TotalUseTime((int)(sItem.useTime * multiplier), this, sItem);
+			SetItemTime(totalUseTime);
 		}
 
 		public void SetDummyItemTime(int frames) {
@@ -2070,33 +_,33 @@
 		}
 
 		private void ApplyItemAnimation(Item sItem, float multiplier, int itemReuseDelay = 0) {
-			SetItemAnimation((int)((float)sItem.useAnimation * multiplier));
-			reuseDelay = itemReuseDelay;
+			SetItemAnimation(PlayerHooks.TotalMeleeTime(sItem.useAnimation * multiplier, this, sItem));
+			reuseDelay = (int)(itemReuseDelay / PlayerHooks.TotalUseTimeMultiplier(this, sItem));
 		}
 
 		private void ApplyItemAnimation(Item sItem) {
 			if (sItem.melee) {
-				SetItemAnimation((int)((float)sItem.useAnimation * meleeSpeed));
+				SetItemAnimation(PlayerHooks.TotalMeleeTime(sItem.useAnimation * meleeSpeed, this, sItem));
 				return;
 			}
 
 			if (sItem.summon && ItemID.Sets.SummonerWeaponThatScalesWithAttackSpeed[sItem.type]) {
-				SetItemAnimation((int)((float)sItem.useAnimation * meleeSpeed * whipUseTimeMultiplier));
+				SetItemAnimation(PlayerHooks.TotalMeleeTime(sItem.useAnimation * meleeSpeed * whipUseTimeMultiplier, this, sItem));
 				return;
 			}
 
 			if (sItem.createTile >= 0) {
-				SetItemAnimation((int)((float)sItem.useAnimation * tileSpeed));
+				SetItemAnimation(PlayerHooks.TotalMeleeTime(sItem.useAnimation * tileSpeed, this, sItem));
 				return;
 			}
 
 			if (sItem.createWall >= 0) {
-				SetItemAnimation((int)((float)sItem.useAnimation * wallSpeed));
+				SetItemAnimation(PlayerHooks.TotalMeleeTime(sItem.useAnimation * wallSpeed, this, sItem));
 				return;
 			}
 
 			SetItemAnimation(sItem.useAnimation);
-			reuseDelay = sItem.reuseDelay;
+			reuseDelay = (int)(sItem.reuseDelay / PlayerHooks.TotalUseTimeMultiplier(this, sItem));
 		}
 
 		public bool InOpposingTeam(Player otherPlayer) {
@@ -2409,6 +_,7 @@
 				Item item = GetItem(whoAmI, Main.guideItem, getItemInDropItemCheck);
 				if (item.stack > 0) {
 					int num = Item.NewItem((int)position.X, (int)position.Y, width, height, item.type, item.stack, noBroadcast: false, Main.guideItem.prefix, noGrabDelay: true);
+					Main.item[num] = item.Clone();
 					Main.item[num].newAndShiny = false;
 					if (Main.netMode == 1)
 						NetMessage.SendData(21, -1, -1, null, num, 1f);
@@ -2422,6 +_,7 @@
 				Item item2 = GetItem(whoAmI, Main.reforgeItem, getItemInDropItemCheck);
 				if (item2.stack > 0) {
 					int num2 = Item.NewItem((int)position.X, (int)position.Y, width, height, item2.type, item2.stack, noBroadcast: false, Main.reforgeItem.prefix, noGrabDelay: true);
+					Main.item[num2] = item2.Clone();
 					Main.item[num2].newAndShiny = false;
 					if (Main.netMode == 1)
 						NetMessage.SendData(21, -1, -1, null, num2, 1f);
@@ -2457,6 +_,7 @@
 				Item item3 = GetItem(whoAmI, Main.mouseItem, getItemInDropItemCheck);
 				if (item3.stack > 0) {
 					int num3 = Item.NewItem((int)position.X, (int)position.Y, width, height, item3.type, item3.stack, noBroadcast: false, Main.mouseItem.prefix, noGrabDelay: true);
+					Main.item[num3] = item3.Clone();
 					Main.item[num3].newAndShiny = false;
 					if (Main.netMode == 1)
 						NetMessage.SendData(21, -1, -1, null, num3, 1f);
@@ -2550,11 +_,13 @@
 			}
 		}
 
+		public bool HasBuff(int type) => FindBuffIndex(type) != -1;
+
 		public int FindBuffIndex(int type) {
 			if (buffImmune[type])
 				return -1;
 
-			for (int i = 0; i < 22; i++) {
+			for (int i = 0; i < MaxBuffs; i++) {
 				if (buffTime[i] >= 1 && buffType[i] == type)
 					return i;
 			}
@@ -2567,7 +_,7 @@
 				return;
 
 			if (BuffID.Sets.IsWellFed[type]) {
-				for (int i = 0; i < 22; i++) {
+				for (int i = 0; i < MaxBuffs; i++) {
 					if (BuffID.Sets.IsWellFed[buffType[i]])
 						DelBuff(i);
 				}
@@ -2588,7 +_,7 @@
 			int num = -1;
 			while (num == -1) {
 				int num2 = -1;
-				for (int i = 0; i < 22; i++) {
+				for (int i = 0; i < MaxBuffs; i++) {
 					if (!Main.debuff[buffType[i]]) {
 						num2 = i;
 						break;
@@ -2598,7 +_,7 @@
 				if (num2 == -1)
 					return false;
 
-				for (int j = num2; j < 22; j++) {
+				for (int j = num2; j < MaxBuffs; j++) {
 					if (buffType[j] == 0) {
 						num = j;
 						break;
@@ -2618,7 +_,7 @@
 			if (!Main.meleeBuff[type])
 				return;
 
-			for (int i = 0; i < 22; i++) {
+			for (int i = 0; i < MaxBuffs; i++) {
 				if (buffType[i] != type && Main.meleeBuff[buffType[i]]) {
 					DelBuff(i);
 					i--;
@@ -2628,7 +_,7 @@
 
 		private void AddBuff_RemoveOldPetBuffsOfMatchingType(int type) {
 			if (Main.lightPet[type]) {
-				for (int i = 0; i < 22; i++) {
+				for (int i = 0; i < MaxBuffs; i++) {
 					if (Main.lightPet[buffType[i]])
 						DelBuff(i);
 				}
@@ -2637,7 +_,7 @@
 			if (!Main.vanityPet[type])
 				return;
 
-			for (int j = 0; j < 22; j++) {
+			for (int j = 0; j < MaxBuffs; j++) {
 				if (Main.vanityPet[buffType[j]])
 					DelBuff(j);
 			}
@@ -2645,11 +_,13 @@
 
 		private bool AddBuff_TryUpdatingExistingBuffTime(int type, int time) {
 			bool result = false;
-			for (int i = 0; i < 22; i++) {
+			for (int i = 0; i < MaxBuffs; i++) {
 				if (buffType[i] != type)
 					continue;
 
+				if (BuffLoader.ReApply(type, this, time, i)) {
+				}
-				if (type == 94) {
+				else if (type == 94) {
 					buffTime[i] += time;
 					if (buffTime[i] > manaSickTimeMax)
 						buffTime[i] = manaSickTimeMax;
@@ -2667,7 +_,7 @@
 
 		private int AddBuff_DetermineBuffTimeToAdd(int type, int time1) {
 			int num = time1;
-			if (Main.expertMode && whoAmI == Main.myPlayer && (type == 20 || type == 22 || type == 23 || type == 24 || type == 30 || type == 31 || type == 32 || type == 33 || type == 35 || type == 36 || type == 39 || type == 44 || type == 46 || type == 47 || type == 69 || type == 70 || type == 80)) {
+			if (Main.expertMode && whoAmI == Main.myPlayer && (type == 20 || type == 22 || type == 23 || type == 24 || type == 30 || type == 31 || type == 32 || type == 33 || type == 35 || type == 36 || type == 39 || type == 44 || type == 46 || type == 47 || type == 69 || type == 70 || type == 80 || BuffLoader.LongerExpertDebuff(type))) {
 				float debuffTimeMultiplier = Main.GameModeInfo.DebuffTimeMultiplier;
 				if (Main.GameModeInfo.IsJourneyMode) {
 					if (Main.masterMode)
@@ -2685,24 +_,28 @@
 		public void DelBuff(int b) {
 			buffTime[b] = 0;
 			buffType[b] = 0;
+			//single pass compactor (vanilla is n^2)
+			int packedIdx = 0;
-			for (int i = 0; i < 21; i++) {
+			for (int i = 0; i < MaxBuffs - 1; i++) {
-				if (buffTime[i] != 0 && buffType[i] != 0)
+				if (buffTime[i] == 0 || buffType[i] == 0)
 					continue;
 
-				for (int j = i + 1; j < 22; j++) {
-					if (buffTime[j] > 0 && buffType[j] > 0) {
-						buffTime[i] = buffTime[j];
-						buffType[i] = buffType[j];
-						buffTime[j] = 0;
-						buffType[j] = 0;
-						break;
-					}
+				if (packedIdx < i) {
+					buffTime[packedIdx] = buffTime[i];
+					buffType[packedIdx] = buffType[i];
+					buffTime[i] = 0;
+					buffType[i] = 0;
 				}
+
+				packedIdx++;
 			}
 		}
 
 		public void ClearBuff(int type) {
+			if (type == 0)
+				return;
+
-			for (int i = 0; i < 22; i++) {
+			for (int i = 0; i < MaxBuffs; i++) {
 				if (buffType[i] == type)
 					DelBuff(i);
 			}
@@ -2710,7 +_,7 @@
 
 		public int CountBuffs() {
 			int num = 0;
-			for (int i = 0; i < 22; i++) {
+			for (int i = 0; i < MaxBuffs; i++) {
 				if (buffType[num] > 0)
 					num++;
 			}
@@ -2718,6 +_,20 @@
 			return num;
 		}
 
+		public int GetHealLife(Item item, bool quickHeal = false) {
+			int healValue = item.healLife;
+			ItemLoader.GetHealLife(item, this, quickHeal, ref healValue);
+			PlayerHooks.GetHealLife(this, item, quickHeal, ref healValue);
+			return healValue > 0 ? healValue : 0;
+		}
+
+		public int GetHealMana(Item item, bool quickHeal = false) {
+			int healValue = item.healMana;
+			ItemLoader.GetHealMana(item, this, quickHeal, ref healValue);
+			PlayerHooks.GetHealMana(this, item, quickHeal, ref healValue);
+			return healValue > 0 ? healValue : 0;
+		}
+
 		public void QuickHeal() {
 			if (cursed || CCed || dead || statLife == statLifeMax2 || potionDelay > 0)
 				return;
@@ -2742,24 +_,29 @@
 				}
 			}
 
+			ItemLoader.UseItem(item, this);
+			int healLife = GetHealLife(item, true);
+			int healMana = GetHealMana(item, true);
-			statLife += item.healLife;
+			statLife += healLife;
-			statMana += item.healMana;
+			statMana += healMana;
 			if (statLife > statLifeMax2)
 				statLife = statLifeMax2;
 
 			if (statMana > statManaMax2)
 				statMana = statManaMax2;
 
-			if (item.healLife > 0 && Main.myPlayer == whoAmI)
-				HealEffect(item.healLife);
+			if (healLife > 0 && Main.myPlayer == whoAmI)
+				HealEffect(healLife, true);
 
-			if (item.healMana > 0) {
+			if (healMana > 0) {
 				AddBuff(94, manaSickTime);
 				if (Main.myPlayer == whoAmI)
-					ManaEffect(item.healMana);
+					ManaEffect(healMana);
 			}
 
+			if (ItemLoader.ConsumeItem(item, this))
-			item.stack--;
+				item.stack--;
+
 			if (item.stack <= 0)
 				item.TurnToAir();
 
@@ -2773,9 +_,12 @@
 			for (int i = 0; i < 58; i++) {
 				Item item = inventory[i];
 				if (item.stack <= 0 || item.type <= 0 || !item.potion || item.healLife <= 0)
+					continue;				
+				
+				if(!CombinedHooks.CanUseItem(this, item))
 					continue;
 
-				int num3 = item.healLife - num;
+				int num3 = GetHealLife(item, true) - num;
 				if (item.type == 227 && num3 < 0) {
 					num3 += 30;
 					if (num3 > 0)
@@ -2804,7 +_,7 @@
 			int num = 0;
 			while (true) {
 				if (num < 58) {
-					if (inventory[num].stack > 0 && inventory[num].type > 0 && inventory[num].healMana > 0 && (potionDelay == 0 || !inventory[num].potion))
+					if (inventory[num].stack > 0 && inventory[num].type > 0 && inventory[num].healMana > 0 && (potionDelay == 0 || !inventory[num].potion) && CombinedHooks.CanUseItem(this, inventory[num]))
 						break;
 
 					num++;
@@ -2830,24 +_,29 @@
 				}
 			}
 
-			statLife += inventory[num].healLife;
-			statMana += inventory[num].healMana;
+			ItemLoader.UseItem(inventory[num], this);
+			int healLife = GetHealLife(inventory[num], true);
+			int healMana = GetHealMana(inventory[num], true);
+			statLife += healLife;
+			statMana += healMana;
 			if (statLife > statLifeMax2)
 				statLife = statLifeMax2;
 
 			if (statMana > statManaMax2)
 				statMana = statManaMax2;
 
-			if (inventory[num].healLife > 0 && Main.myPlayer == whoAmI)
-				HealEffect(inventory[num].healLife);
+			if (healLife > 0 && Main.myPlayer == whoAmI)
+				HealEffect(healLife, true);
 
-			if (inventory[num].healMana > 0) {
+			if (healMana > 0) {
 				AddBuff(94, manaSickTime);
 				if (Main.myPlayer == whoAmI)
-					ManaEffect(inventory[num].healMana);
+					ManaEffect(healMana);
 			}
 
+			if (ItemLoader.ConsumeItem(inventory[num], this))
-			inventory[num].stack--;
+				inventory[num].stack--;
+
 			if (inventory[num].stack <= 0)
 				inventory[num].TurnToAir();
 
@@ -2856,7 +_,7 @@
 
 		public Item QuickMana_GetItemToUse() {
 			for (int i = 0; i < 58; i++) {
-				if (inventory[i].stack > 0 && inventory[i].type > 0 && inventory[i].healMana > 0 && (potionDelay == 0 || !inventory[i].potion))
+				if (inventory[i].stack > 0 && inventory[i].type > 0 && inventory[i].healMana > 0 && (potionDelay == 0 || !inventory[i].potion) && CombinedHooks.CanUseItem(this, inventory[i]))
 					return inventory[i];
 			}
 
@@ -2868,7 +_,7 @@
 				return;
 
 			LegacySoundStyle legacySoundStyle = null;
-			if (CountBuffs() == 22)
+			if (CountBuffs() == MaxBuffs)
 				return;
 
 			Item item = QuickBuff_PickBestFoodItem();
@@ -2879,22 +_,26 @@
 					num = 3600;
 
 				AddBuff(item.buffType, num);
-				if (item.consumable) {
+				if (item.consumable && ItemLoader.ConsumeItem(item, this)) {
 					item.stack--;
 					if (item.stack <= 0)
 						item.TurnToAir();
 				}
 			}
 
-			if (CountBuffs() != 22) {
+			if (CountBuffs() != MaxBuffs) {
 				for (int i = 0; i < 58; i++) {
 					Item item2 = inventory[i];
 					if (item2.stack <= 0 || item2.type <= 0 || item2.buffType <= 0 || item2.summon)
 						continue;
 
 					int num2 = item2.buffType;
-					bool flag = QuickBuff_ShouldBotherUsingThisBuff(num2);
+					bool flag = CombinedHooks.CanUseItem(this, item2) && QuickBuff_ShouldBotherUsingThisBuff(num2);
 					if (item2.mana > 0 && flag) {
+						if (CheckMana(item2, -1, true, true))
+							manaRegenDelay = (int)maxRegenDelay;
+
+						goto SkipManaCode;
 						if (statMana >= (int)((float)item2.mana * manaCost)) {
 							manaRegenDelay = (int)maxRegenDelay;
 							statMana -= (int)((float)item2.mana * manaCost);
@@ -2904,6 +_,7 @@
 						}
 					}
 
+					SkipManaCode:
 					if (whoAmI == Main.myPlayer && item2.type == 603 && !Main.runningCollectorsEdition)
 						flag = false;
 
@@ -2922,19 +_,21 @@
 					if (!flag)
 						continue;
 
+					ItemLoader.UseItem(item2, this);
 					legacySoundStyle = item2.UseSound;
 					int num3 = item2.buffTime;
 					if (num3 == 0)
 						num3 = 3600;
 
 					AddBuff(num2, num3);
-					if (item2.consumable) {
+					if (item2.consumable && ItemLoader.ConsumeItem(item2, this)) {
 						item2.stack--;
+
 						if (item2.stack <= 0)
 							item2.TurnToAir();
 					}
 
-					if (CountBuffs() == 22)
+					if (CountBuffs() == MaxBuffs)
 						break;
 				}
 			}
@@ -2948,7 +_,7 @@
 		private Item QuickBuff_PickBestFoodItem() {
 			int num = 0;
 			Item item = null;
-			for (int i = 0; i < 22; i++) {
+			for (int i = 0; i < MaxBuffs; i++) {
 				if (buffTime[i] >= 1) {
 					int num2 = QuickBuff_FindFoodPriority(buffType[i]);
 					if (num <= num2)
@@ -2985,7 +_,7 @@
 
 		private bool QuickBuff_ShouldBotherUsingThisBuff(int attemptedType) {
 			bool result = true;
-			for (int i = 0; i < 22; i++) {
+			for (int i = 0; i < MaxBuffs; i++) {
 				if (attemptedType == 27 && (buffType[i] == 27 || buffType[i] == 101 || buffType[i] == 102)) {
 					result = false;
 					break;
@@ -3008,7 +_,7 @@
 			}
 
 			if (Main.lightPet[attemptedType] || Main.vanityPet[attemptedType]) {
-				for (int j = 0; j < 22; j++) {
+				for (int j = 0; j < MaxBuffs; j++) {
 					if (Main.lightPet[buffType[j]] && Main.lightPet[attemptedType])
 						result = false;
 
@@ -3032,6 +_,7 @@
 				if (item != null && item.mountType != -1 && mount.CanMount(item.mountType, this)) {
 					if (!QuickMinecartSnap()) {
 						mount.SetMount(item.mountType, this);
+						ItemLoader.UseItem(item, this);
 						if (item.UseSound != null)
 							SoundEngine.PlaySound(item.UseSound, base.Center);
 					}
@@ -3103,12 +_,12 @@
 
 		public Item QuickMount_GetItemToUse() {
 			Item item = null;
-			if (item == null && miscEquips[3].mountType != -1 && !MountID.Sets.Cart[miscEquips[3].mountType])
+			if (item == null && miscEquips[3].mountType != -1 && !MountID.Sets.Cart[miscEquips[3].mountType] && CombinedHooks.CanUseItem(this, miscEquips[3]))
 				item = miscEquips[3];
 
 			if (item == null) {
 				for (int i = 0; i < 58; i++) {
-					if (inventory[i].mountType != -1 && !MountID.Sets.Cart[inventory[i].mountType]) {
+					if (inventory[i].mountType != -1 && !MountID.Sets.Cart[inventory[i].mountType] && CombinedHooks.CanUseItem(this, inventory[i])) {
 						item = inventory[i];
 						break;
 					}
@@ -3168,7 +_,12 @@
 			if (item == null)
 				return;
 
+			bool? modCanGrapple = ProjectileLoader.CanUseGrapple(item.shoot, this);
+			if (modCanGrapple.HasValue) {
+				if (!modCanGrapple.Value)
+					item = null;
+			}
-			if (item.shoot == 73) {
+			else if (item.shoot == 73) {
 				int num2 = 0;
 				for (int i = 0; i < 1000; i++) {
 					if (Main.projectile[i].active && Main.projectile[i].owner == Main.myPlayer && (Main.projectile[i].type == 73 || Main.projectile[i].type == 74))
@@ -3243,11 +_,21 @@
 			float shootSpeed = item.shootSpeed;
 			int damage = item.damage;
 			float knockBack = item.knockBack;
+			bool? modSingleHook = ProjectileLoader.SingleGrappleHook(num7, this);
+			bool modSingleHookFalse = modSingleHook.HasValue ? !modSingleHook.Value : false;
+			bool modSingleHookTrue = modSingleHook.HasValue ? modSingleHook.Value : false;
-			if (num7 == 13 || num7 == 32 || num7 == 315 || (num7 >= 230 && num7 <= 235) || num7 == 331 || num7 == 753 || num7 == 865 || num7 == 935) {
+			if ((num7 == 13 || num7 == 32 || num7 == 315 || (num7 >= 230 && num7 <= 235) || num7 == 331 || num7 == 753 || num7 == 865 || num7 == 935 || modSingleHookTrue) && !modSingleHookFalse) {
 				grappling[0] = -1;
 				grapCount = 0;
 				for (int num8 = 0; num8 < 1000; num8++) {
 					if (Main.projectile[num8].active && Main.projectile[num8].owner == whoAmI) {
+						bool? modSingleHook2 = ProjectileLoader.SingleGrappleHook(Main.projectile[num8].type, this);
+						if(modSingleHook2.HasValue) {
+							if (modSingleHook2.Value)
+								Main.projectile[num8].Kill();
+							continue;
+						}
+
 						switch (Main.projectile[num8].type) {
 							case 13:
 							case 230:
@@ -3339,6 +_,8 @@
 				}
 			}
 
+			ProjectileLoader.UseGrapple(this, ref num7);
+
 			Vector2 vector = new Vector2(position.X + (float)width * 0.5f, position.Y + (float)height * 0.5f);
 			float num21 = (float)Main.mouseX + Main.screenPosition.X - vector.X;
 			float num22 = (float)Main.mouseY + Main.screenPosition.Y - vector.Y;
@@ -3691,7 +_,7 @@
 			}
 
 			if (!crystalLeaf || petalTimer != 0)
-				return;
+				goto End;
 
 			_ = inventory[selectedItem].type;
 			int num5 = 0;
@@ -3704,7 +_,7 @@
 					continue;
 				}
 
-				return;
+				goto End;
 			}
 
 			petalTimer = 50;
@@ -3716,9 +_,17 @@
 			num6 *= num8;
 			num7 *= num8;
 			Projectile.NewProjectile(GetProjectileSource_SetBonus(6), Main.projectile[num5].Center.X - 4f, Main.projectile[num5].Center.Y, num6, num7, 227, crystalLeafDamage, crystalLeafKB, whoAmI);
+
+			End:
+
+			PlayerHooks.OnHitAnything(this, x, y, victim);
 		}
 
 		public void openPresent() {
+			if (!ItemLoader.PreOpenVanillaBag("present", this, 0))
+				return;
+
+			ItemLoader.OpenVanillaBag("present", this, 0);
 			if (Main.rand.Next(15) == 0 && Main.hardMode) {
 				int number = Item.NewItem((int)position.X, (int)position.Y, width, height, 602);
 				if (Main.netMode == 1)
@@ -3942,7 +_,31 @@
 						break;
 					}
 			}
+			NPCLoader.blockLoot.Clear(); // clear blockloot
+			// TODO: return statements above probably break this.
 		}
+
+		/// <summary>
+		/// Will spawn an item like QuickSpawnItem, but clones it (handy when you need to retain item infos)
+		/// </summary>
+		/// <param name="item">The item you want to be cloned</param>
+		/// <param name="stack">The stack to give the item. Note that this will override maxStack if it's higher.</param>
+		public void QuickSpawnClonedItem(Item item, int stack = 1) {
+			int index = Item.NewItem((int)position.X, (int)position.Y, width, height, item.type, stack, false, -1, false, false);
+			Main.item[index] = item.Clone();
+			Main.item[index].whoAmI = index;
+			Main.item[index].position = position;
+			if (stack != Main.item[index].stack)
+				Main.item[index].stack = stack;
+
+			// Sync the item for mp
+			if (Main.netMode == NetmodeID.MultiplayerClient)
+				NetMessage.SendData(MessageID.SyncItem, -1, -1, null, index, 1f, 0f, 0f, 0, 0, 0);
+		}
+
+		public void QuickSpawnItem(Item item, int stack = 1) {
+			QuickSpawnItem(item.type, stack);
+ 		}
 
 		public void QuickSpawnItem(int item, int stack = 1) {
 			int number = Item.NewItem((int)position.X, (int)position.Y, width, height, item, stack, noBroadcast: false, -1);
@@ -3951,6 +_,10 @@
 		}
 
 		public void OpenBossBag(int type) {
+			if (!ItemLoader.PreOpenVanillaBag("bossBag", this, type))
+				return;
+
+			ItemLoader.OpenVanillaBag("bossBag", this, type);
 			switch (type) {
 				case 3318: {
 						if (Main.tenthAnniversaryWorld)
@@ -4411,8 +_,11 @@
 			if (type == 4957)
 				num11 = 657;
 
+			ItemLoader.OpenBossBag(type, this, ref num11);
-			if (num11 <= 0)
+			if (num11 <= 0) {
+				NPCLoader.blockLoot.Clear(); // clear blockloot
 				return;
+			}
 
 			NPC nPC = new NPC();
 			nPC.SetDefaults(num11);
@@ -4459,9 +_,12 @@
 				value -= (float)num15;
 				QuickSpawnItem(71, num15);
 			}
+			NPCLoader.blockLoot.Clear(); // clear blockloot
 		}
 
-		private void TryGettingDevArmor() {
+		public void TryGettingDevArmor() {
+			ModLoader.Default.ModLoaderMod.TryGettingPatreonOrDevArmor(this);
+
 			if (Main.rand.Next(Main.tenthAnniversaryWorld ? 10 : 20) == 0) {
 				switch (Main.rand.Next(18)) {
 					case 0:
@@ -4582,6 +_,10 @@
 		}
 
 		public void OpenFishingCrate(int crateItemID) {
+			if (!ItemLoader.PreOpenVanillaBag("crate", this, crateItemID))
+				return;
+
+			ItemLoader.OpenVanillaBag("crate", this, crateItemID);
 			bool flag = ItemID.Sets.IsFishingCrateHardmode[crateItemID];
 			switch (crateItemID) {
 				case 2334:
@@ -5870,6 +_,8 @@
 				if (Main.netMode == 1)
 					NetMessage.SendData(21, -1, -1, null, number66, 1f);
 			}
+
+			NPCLoader.blockLoot.Clear(); // clear blockloot
 		}
 
 		public int CountItem(int type, int stopCountingAt = 0) {
@@ -5897,7 +_,9 @@
 
 			for (int i = num; i != num2; i += num3) {
 				if (inventory[i].stack > 0 && inventory[i].type == type) {
+					if (ItemLoader.ConsumeItem(inventory[i], this))
-					inventory[i].stack--;
+						inventory[i].stack--;
+
 					if (inventory[i].stack <= 0)
 						inventory[i].SetDefaults();
 
@@ -5941,6 +_,10 @@
 		}
 
 		public void OpenLockBox() {
+			if (!ItemLoader.PreOpenVanillaBag("lockBox", this, 0))
+				return;
+
+			ItemLoader.OpenVanillaBag("lockBox", this, 0);
 			bool flag = true;
 			while (flag) {
 				flag = false;
@@ -5979,9 +_,15 @@
 						NetMessage.SendData(21, -1, -1, null, number2, 1f);
 				}
 			}
+
+			NPCLoader.blockLoot.Clear(); // clear blockloot
 		}
 
 		public void OpenHerbBag() {
+			if (!ItemLoader.PreOpenVanillaBag("herbBag", this, 0))
+				return;
+
+			ItemLoader.OpenVanillaBag("herbBag", this, 0);
 			int num = Main.rand.Next(2, 5);
 			if (Main.rand.Next(3) == 0)
 				num++;
@@ -6038,6 +_,7 @@
 				if (Main.netMode == 1)
 					NetMessage.SendData(21, -1, -1, null, number, 1f);
 			}
+			NPCLoader.blockLoot.Clear(); // clear blockloot
 		}
 
 		public void OpenCanofWorms() {
@@ -6071,6 +_,10 @@
 		}
 
 		public void OpenGoodieBag() {
+			if (!ItemLoader.PreOpenVanillaBag("goodieBag", this, 0))
+				return;
+
+			ItemLoader.OpenVanillaBag("goodieBag", this, 0);
 			if (Main.rand.Next(150) == 0) {
 				int number = Item.NewItem((int)position.X, (int)position.Y, width, height, 1810);
 				if (Main.netMode == 1)
@@ -6358,6 +_,7 @@
 						break;
 					}
 			}
+			NPCLoader.blockLoot.Clear(); // clear blockloot
 		}
 
 		public void UpdateDyes() {
@@ -6398,13 +_,13 @@
 			if (!num && flag)
 				return;
 
-			if (armorItem.handOnSlot > 0 && armorItem.handOnSlot < 23)
+			if (armorItem.handOnSlot > 0)
 				cHandOn = dyeItem.dye;
 
-			if (armorItem.handOffSlot > 0 && armorItem.handOffSlot < 15)
+			if (armorItem.handOffSlot > 0)
 				cHandOff = dyeItem.dye;
 
-			if (armorItem.backSlot > 0 && armorItem.backSlot < 35) {
+			if (armorItem.backSlot > 0) {
 				if (ArmorIDs.Back.Sets.DrawInBackpackLayer[armorItem.backSlot])
 					cBackpack = dyeItem.dye;
 				else if (ArmorIDs.Back.Sets.DrawInTailLayer[armorItem.backSlot])
@@ -6413,22 +_,22 @@
 					cBack = dyeItem.dye;
 			}
 
-			if (armorItem.frontSlot > 0 && armorItem.frontSlot < 12)
+			if (armorItem.frontSlot > 0)
 				cFront = dyeItem.dye;
 
-			if (armorItem.shoeSlot > 0 && armorItem.shoeSlot < 27)
+			if (armorItem.shoeSlot > 0)
 				cShoe = dyeItem.dye;
 
-			if (armorItem.waistSlot > 0 && armorItem.waistSlot < 17)
+			if (armorItem.waistSlot > 0)
 				cWaist = dyeItem.dye;
 
-			if (armorItem.shieldSlot > 0 && armorItem.shieldSlot < 10)
+			if (armorItem.shieldSlot > 0)
 				cShield = dyeItem.dye;
 
-			if (armorItem.neckSlot > 0 && armorItem.neckSlot < 11)
+			if (armorItem.neckSlot > 0)
 				cNeck = dyeItem.dye;
 
-			if (armorItem.faceSlot > 0 && armorItem.faceSlot < 19) {
+			if (armorItem.faceSlot > 0) {
 				if (ArmorIDs.Face.Sets.DrawInFaceHeadLayer[armorItem.faceSlot])
 					cFaceHead = dyeItem.dye;
 				else if (ArmorIDs.Face.Sets.DrawInFaceFlowerLayer[armorItem.faceSlot])
@@ -6437,14 +_,14 @@
 					cFace = dyeItem.dye;
 			}
 
-			if (armorItem.balloonSlot > 0 && armorItem.balloonSlot < 19) {
+			if (armorItem.balloonSlot > 0) {
 				if (ArmorIDs.Balloon.Sets.DrawInFrontOfBackArmLayer[armorItem.balloonSlot])
 					cBalloonFront = dyeItem.dye;
 				else
 					cBalloon = dyeItem.dye;
 			}
 
-			if (armorItem.wingSlot > 0 && armorItem.wingSlot < 47)
+			if (armorItem.wingSlot > 0)
 				cWings = dyeItem.dye;
 
 			if (armorItem.type == 934)
@@ -6501,13 +_,14 @@
 			if (soulDrain > 0 && whoAmI == Main.myPlayer)
 				AddBuff(151, 2);
 
-			for (int j = 0; j < 22; j++) {
+			for (int j = 0; j < MaxBuffs; j++) {
 				if (buffType[j] <= 0 || buffTime[j] <= 0)
 					continue;
 
 				if (whoAmI == Main.myPlayer && !BuffID.Sets.TimeLeftDoesNotDecrease[buffType[j]])
 					buffTime[j]--;
 
+				int originalIndex = j;
 				if (buffType[j] == 1) {
 					lavaImmune = true;
 					fireWalk = true;
@@ -6530,9 +_,12 @@
 				}
 				else if (buffType[j] == 321) {
 					int num = 10;
+					allCrit += num;
+					/*
 					meleeCrit += num;
 					rangedCrit += num;
 					magicCrit += num;
+					*/
 					minionDamage += (float)num / 100f;
 				}
 				else if (buffType[j] == 2) {
<<<<<<< HEAD
@@ -6682,9 +_,12 @@
=======
@@ -6580,6 +_,7 @@
 				}
 				else if (buffType[j] == 16) {
 					archery = true;
+					arrowDamage *= 1.2f; // moved from PickAmmo, as StatModifier allows multiplicative buffs to be 'registered' before additive ones
 				}
 				else if (buffType[j] == 17) {
 					detectCreature = true;
@@ -6704,9 +_,12 @@
>>>>>>> fc40ab22
 					endurance += 0.1f;
 				}
 				else if (buffType[j] == 115) {
+					allCrit += 10;
+					/*
 					meleeCrit += 10;
 					rangedCrit += 10;
 					magicCrit += 10;
+					*/
 				}
 				else if (buffType[j] == 116) {
 					inferno = true;
@@ -6750,10 +_,13 @@
 					}
 				}
 				else if (buffType[j] == 117) {
+					allDamage += 0.1f;
+					/*
 					meleeDamage += 0.1f;
 					rangedDamage += 0.1f;
 					magicDamage += 0.1f;
 					minionDamage += 0.1f;
+					*/
 				}
 				else if (buffType[j] == 119) {
 					loveStruck = true;
@@ -6798,7 +_,7 @@
 							j--;
 						}
 						else {
-							for (int m = 0; m < 22; m++) {
+							for (int m = 0; m < MaxBuffs; m++) {
 								if (buffType[m] >= 95 && buffType[m] <= 95 + num4 - 1) {
 									DelBuff(m);
 									m--;
@@ -6826,7 +_,7 @@
 							j--;
 						}
 						else {
-							for (int n = 0; n < 22; n++) {
+							for (int n = 0; n < MaxBuffs; n++) {
 								if (buffType[n] >= 170 && buffType[n] <= 170 + num5 - 1) {
 									DelBuff(n);
 									n--;
@@ -6850,7 +_,7 @@
 							j--;
 						}
 						else {
-							for (int num7 = 0; num7 < 22; num7++) {
+							for (int num7 = 0; num7 < MaxBuffs; num7++) {
 								if (buffType[num7] >= 98 && buffType[num7] <= 98 + num6 - 1) {
 									DelBuff(num7);
 									num7--;
@@ -6880,7 +_,7 @@
 							j--;
 						}
 						else {
-							for (int num10 = 0; num10 < 22; num10++) {
+							for (int num10 = 0; num10 < MaxBuffs; num10++) {
 								if (buffType[num10] >= 176 && buffType[num10] <= 178 + num9 - 1) {
 									DelBuff(num10);
 									num10--;
@@ -6905,7 +_,7 @@
 							j--;
 						}
 						else {
-							for (int num13 = 0; num13 < 22; num13++) {
+							for (int num13 = 0; num13 < MaxBuffs; num13++) {
 								if (buffType[num13] >= 173 && buffType[num13] <= 175 + num12 - 1) {
 									DelBuff(num13);
 									num13--;
@@ -6932,7 +_,7 @@
 							j--;
 						}
 						else {
-							for (int num16 = 0; num16 < 22; num16++) {
+							for (int num16 = 0; num16 < MaxBuffs; num16++) {
 								if (buffType[num16] >= 179 && buffType[num16] <= 181 + num15 - 1) {
 									DelBuff(num16);
 									num16--;
@@ -6949,10 +_,13 @@
 					}
 
 					float num17 = 0.15f * (float)nebulaLevelDamage;
+					allDamage += num17;
+					/*
 					meleeDamage += num17;
 					rangedDamage += num17;
 					magicDamage += num17;
 					minionDamage += num17;
+					*/
 				}
 				else if (buffType[j] == 62) {
 					if ((double)statLife <= (double)statLifeMax2 * 0.5) {
@@ -7583,10 +_,13 @@
 						}
 					}
 
+					allDamage += 0.2f;
+					/*
 					meleeDamage += 0.2f;
 					magicDamage += 0.2f;
 					rangedDamage += 0.2f;
 					minionDamage += 0.2f;
+					*/
 				}
 				else if (buffType[j] == 41) {
 					buffTime[j] = 18000;
@@ -7972,14 +_,20 @@
 				else if (buffType[j] == 26) {
 					wellFed = true;
 					statDefense += 2;
+					allCrit += 2;
+					allDamage += 0.05f;
+					/*
 					meleeCrit += 2;
 					meleeDamage += 0.05f;
+					*/
 					meleeSpeed += 0.05f;
+					/*
 					magicCrit += 2;
 					magicDamage += 0.05f;
 					rangedCrit += 2;
 					rangedDamage += 0.05f;
 					minionDamage += 0.05f;
+					*/
 					minionKB += 0.5f;
 					moveSpeed += 0.2f;
 					pickSpeed -= 0.05f;
@@ -7987,14 +_,20 @@
 				else if (buffType[j] == 206) {
 					wellFed = true;
 					statDefense += 3;
+					allCrit += 3;
+					allDamage += 0.075f;
+					/*
 					meleeCrit += 3;
 					meleeDamage += 0.075f;
+					*/
 					meleeSpeed += 0.075f;
+					/*
 					magicCrit += 3;
 					magicDamage += 0.075f;
 					rangedCrit += 3;
 					rangedDamage += 0.075f;
 					minionDamage += 0.075f;
+					*/
 					minionKB += 0.75f;
 					moveSpeed += 0.3f;
 					pickSpeed -= 0.1f;
@@ -8002,14 +_,18 @@
 				else if (buffType[j] == 207) {
 					wellFed = true;
 					statDefense += 4;
+					//meleeCrit += 4;
-					meleeCrit += 4;
+					allCrit += 4;
-					meleeDamage += 0.1f;
+					allDamage += 0.1f;
+					//meleeDamage += 0.1f;
 					meleeSpeed += 0.1f;
+					/*
 					magicCrit += 4;
 					magicDamage += 0.1f;
 					rangedCrit += 4;
 					rangedDamage += 0.1f;
 					minionDamage += 0.1f;
+					*/
 					minionKB += 1f;
 					moveSpeed += 0.4f;
 					pickSpeed -= 0.15f;
@@ -8038,6 +_,8 @@
 				else if (buffType[j] == 79) {
 					meleeEnchant = 8;
 				}
+				if (j == originalIndex)
+					BuffLoader.Update(buffType[j], this, ref j);
 			}
 
 			if (whoAmI == Main.myPlayer && luckPotion != oldLuckPotion) {
@@ -8308,12 +_,19 @@
 			}
 		}
 
-		public void UpdateEquips(int i) {
+		//public void UpdateEquips(int i) {
+		public void VanillaPreUpdateInventory() {
 			if (inventory[selectedItem].type == 277 && (!mount.Active || !mount.Cart))
 				trident = true;
+		}
 
+		public void VanillaUpdateInventory(Item item) {
+			/*
 			for (int j = 0; j < 58; j++) {
 				int type = inventory[j].type;
+			*/
+			{
+				int type = item.type;
 				if ((type == 15 || type == 707) && accWatch < 1)
 					accWatch = 1;
 
@@ -8385,13 +_,21 @@
 
 				if (type == 4743)
 					hasFootball = true;
+
+				ItemLoader.UpdateInventory(item, this);
 			}
 
+		}
+
+		public void VanillaPostUpdateInventory() {
 			if (inventory[58].type == 4743)
 				hasFootball = true;
+		}
 
+		public void VanillaUpdateEquip(Item item) {
+			Item[] armor = {item};
-			for (int k = 0; k < 10; k++) {
+			for (int k = 0; k < 1; k++) {
-				if (!IsAValidEquipmentSlotForIteration(k) || (armor[k].expertOnly && !Main.expertMode))
+				if ((armor[k].expertOnly && !Main.expertMode) || (armor[k].masterOnly && !Main.masterMode))
 					continue;
 
 				int type2 = armor[k].type;
@@ -8613,6 +_,9 @@
 					armorPenetration += 5;
 
 				if (armor[k].type == 2277) {
+					allDamage += 0.05f;
+					allCrit += 5;
+					/*
 					magicDamage += 0.05f;
 					meleeDamage += 0.05f;
 					rangedDamage += 0.05f;
@@ -8620,6 +_,7 @@
 					magicCrit += 5;
 					rangedCrit += 5;
 					meleeCrit += 5;
+					*/
 					meleeSpeed += 0.1f;
 					moveSpeed += 0.1f;
 				}
@@ -8634,9 +_,12 @@
 					nightVision = true;
 
 				if (armor[k].type == 256 || armor[k].type == 257 || armor[k].type == 258) {
+					allCrit += 3;
+					/*
 					rangedCrit += 3;
 					meleeCrit += 3;
 					magicCrit += 3;
+					*/
 				}
 
 				if (armor[k].type == 3374)
@@ -8681,10 +_,13 @@
 					meleeSpeed += 0.07f;
 
 				if (armor[k].type == 792 || armor[k].type == 793 || armor[k].type == 794) {
+					allDamage += 0.02f;
+					/*
 					meleeDamage += 0.02f;
 					rangedDamage += 0.02f;
 					magicDamage += 0.02f;
 					minionDamage += 0.02f;
+					*/
 				}
 
 				if (armor[k].type == 231)
@@ -8713,16 +_,22 @@
 				}
 
 				if (armor[k].type == 374) {
+					allCrit += 5;
+					/*
 					magicCrit += 5;
 					meleeCrit += 5;
 					rangedCrit += 5;
+					*/
 				}
 
 				if (armor[k].type == 375) {
+					allDamage += 0.03f;
+					/*
 					rangedDamage += 0.03f;
 					meleeDamage += 0.03f;
 					magicDamage += 0.03f;
 					minionDamage += 0.03f;
+					*/
 					moveSpeed += 0.1f;
 				}
 
@@ -8742,16 +_,22 @@
 				}
 
 				if (armor[k].type == 379) {
+					allDamage += 0.07f;
+					/*
 					rangedDamage += 0.07f;
 					meleeDamage += 0.07f;
 					magicDamage += 0.07f;
 					minionDamage += 0.07f;
+					*/
 				}
 
 				if (armor[k].type == 380) {
+					allCrit += 10;
+					/*
 					magicCrit += 10;
 					meleeCrit += 10;
 					rangedCrit += 10;
+					*/
 				}
 
 				if (armor[k].type >= 2367 && armor[k].type <= 2369)
@@ -8774,16 +_,22 @@
 				}
 
 				if (armor[k].type == 403) {
+					allDamage += 0.08f;
+					/*
 					rangedDamage += 0.08f;
 					meleeDamage += 0.08f;
 					magicDamage += 0.08f;
 					minionDamage += 0.08f;
+					*/
 				}
 
 				if (armor[k].type == 404) {
+					allCrit += 7;
+					/*
 					magicCrit += 7;
 					meleeCrit += 7;
 					rangedCrit += 7;
+					*/
 					moveSpeed += 0.05f;
 				}
 
@@ -8804,6 +_,9 @@
 				}
 
 				if (armor[k].type == 1208) {
+					allDamage += 0.03f;
+					allCrit += 2;
+					/*
 					meleeDamage += 0.03f;
 					rangedDamage += 0.03f;
 					magicDamage += 0.03f;
@@ -8811,16 +_,21 @@
 					magicCrit += 2;
 					meleeCrit += 2;
 					rangedCrit += 2;
+					*/
 				}
 
 				if (armor[k].type == 1209) {
+					allDamage += 0.02f;
+					allCrit += 1;
+					/*
 					meleeDamage += 0.02f;
 					rangedDamage += 0.02f;
 					magicDamage += 0.02f;
 					minionDamage += 0.02f;
-					magicCrit++;
-					meleeCrit++;
-					rangedCrit++;
+					magicCrit += 1;
+					meleeCrit += 1;
+					rangedCrit += 1;
+					*/
 				}
 
 				if (armor[k].type == 1210) {
@@ -8840,9 +_,12 @@
 				}
 
 				if (armor[k].type == 1213) {
+					allCrit += 6;
+					/*
 					magicCrit += 6;
 					meleeCrit += 6;
 					rangedCrit += 6;
+					*/
 				}
 
 				if (armor[k].type == 1214)
@@ -8866,6 +_,9 @@
 				}
 
 				if (armor[k].type == 1218) {
+					allDamage += 0.04f;
+					allCrit += 3;
+					/*
 					meleeDamage += 0.04f;
 					rangedDamage += 0.04f;
 					magicDamage += 0.04f;
@@ -8873,9 +_,13 @@
 					magicCrit += 3;
 					meleeCrit += 3;
 					rangedCrit += 3;
+					*/
 				}
 
 				if (armor[k].type == 1219) {
+					allDamage += 0.03f;
+					allCrit += 3;
+					/*
 					meleeDamage += 0.03f;
 					rangedDamage += 0.03f;
 					magicDamage += 0.03f;
@@ -8883,6 +_,7 @@
 					magicCrit += 3;
 					meleeCrit += 3;
 					rangedCrit += 3;
+					*/
 					moveSpeed += 0.06f;
 				}
 
@@ -8909,31 +_,43 @@
 				}
 
 				if (armor[k].type == 551 || armor[k].type == 4900) {
+					allCrit += 7;
+					/*
 					magicCrit += 7;
 					meleeCrit += 7;
 					rangedCrit += 7;
+					*/
 				}
 
 				if (armor[k].type == 552 || armor[k].type == 4901) {
+					allDamage += 0.07f;
+					/*
 					rangedDamage += 0.07f;
 					meleeDamage += 0.07f;
 					magicDamage += 0.07f;
 					minionDamage += 0.07f;
+					*/
 					moveSpeed += 0.08f;
 				}
 
 				if (armor[k].type == 4982) {
+					allCrit += 5;
+					/*
 					rangedCrit += 5;
 					meleeCrit += 5;
 					magicCrit += 5;
+					*/
 					manaCost -= 0.1f;
 				}
 
 				if (armor[k].type == 4983) {
+					allDamage += 0.05f;
+					/*
 					rangedDamage += 0.05f;
 					meleeDamage += 0.05f;
 					magicDamage += 0.05f;
 					minionDamage += 0.05f;
+					*/
 					huntressAmmoCost90 = true;
 				}
 
@@ -8959,6 +_,9 @@
 				}
 
 				if (armor[k].type == 1004) {
+					allDamage += 0.05f;
+					allCrit += 7;
+					/*
 					meleeDamage += 0.05f;
 					magicDamage += 0.05f;
 					rangedDamage += 0.05f;
@@ -8966,12 +_,16 @@
 					magicCrit += 7;
 					meleeCrit += 7;
 					rangedCrit += 7;
+					*/
 				}
 
 				if (armor[k].type == 1005) {
+					allCrit += 8;
+					/*
 					magicCrit += 8;
 					meleeCrit += 8;
 					rangedCrit += 8;
+					*/
 					moveSpeed += 0.05f;
 				}
 
@@ -9239,43 +_,61 @@
 					statManaMax2 += 20;
 
 				if (armor[k].prefix == 67) {
+					allCrit += 2;
+					/*
 					meleeCrit += 2;
 					rangedCrit += 2;
 					magicCrit += 2;
+					*/
 				}
 
 				if (armor[k].prefix == 68) {
+					allCrit += 4;
+					/*
 					meleeCrit += 4;
 					rangedCrit += 4;
 					magicCrit += 4;
+					*/
 				}
 
 				if (armor[k].prefix == 69) {
+					allDamage += 0.01f;
+					/*
 					meleeDamage += 0.01f;
 					rangedDamage += 0.01f;
 					magicDamage += 0.01f;
 					minionDamage += 0.01f;
+					*/
 				}
 
 				if (armor[k].prefix == 70) {
+					allDamage += 0.02f;
+					/*
 					meleeDamage += 0.02f;
 					rangedDamage += 0.02f;
 					magicDamage += 0.02f;
 					minionDamage += 0.02f;
+					*/
 				}
 
 				if (armor[k].prefix == 71) {
+					allDamage += 0.03f;
+					/*
 					meleeDamage += 0.03f;
 					rangedDamage += 0.03f;
 					magicDamage += 0.03f;
 					minionDamage += 0.03f;
+					*/
 				}
 
 				if (armor[k].prefix == 72) {
+					allDamage += 0.04f;
+					/*
 					meleeDamage += 0.04f;
 					rangedDamage += 0.04f;
 					magicDamage += 0.04f;
 					minionDamage += 0.04f;
+					*/
 				}
 
 				if (armor[k].prefix == 73)
@@ -9301,6 +_,22 @@
 
 				if (armor[k].prefix == 80)
 					meleeSpeed += 0.04f;
+
+				ItemLoader.UpdateEquip(armor[k], this);
+			}
+		}
+
+		public void UpdateEquips(int i)
+		{
+			VanillaPreUpdateInventory();
+			for (int j = 0; j < 58; j++) {
+				VanillaUpdateInventory(inventory[j]);
+			}
+			VanillaPostUpdateInventory();
+
+			for (int k = 0; k < 10; k++) {
+				if (IsAValidEquipmentSlotForIteration(k))
+					VanillaUpdateEquip(armor[k]);
 			}
 
 			equippedAnyWallSpeedAcc = false;
@@ -9311,21 +_,30 @@
 
 			for (int l = 3; l < 10; l++) {
 				if (IsAValidEquipmentSlotForIteration(l))
-					ApplyEquipFunctional(l, armor[l]);
+					ApplyEquipFunctional(armor[l], hideVisibleAccessory[l]);
 			}
 
+			PlayerHooks.UpdateEquips(this);
+
+			if (kbGlove)
+				GetKnockback(DamageClass.Melee) *= 2f;
+			
 			if (skyStoneEffects) {
 				lifeRegen += 2;
 				statDefense += 4;
 				meleeSpeed += 0.1f;
+				allDamage += 0.1f;
+				allCrit += 2;
+				/*
 				meleeDamage += 0.1f;
 				meleeCrit += 2;
 				rangedDamage += 0.1f;
 				rangedCrit += 2;
 				magicDamage += 0.1f;
 				magicCrit += 2;
+				*/
 				pickSpeed -= 0.15f;
-				minionDamage += 0.1f;
+				//minionDamage += 0.1f;
 				minionKB += 0.5f;
 			}
 
@@ -9334,6 +_,7 @@
 				maxTurrets++;
 			}
 
+			/* wing loop is merged into ApplyEquipFunctional
 			for (int m = 3; m < 10; m++) {
 				if (armor[m].wingSlot > 0 && IsAValidEquipmentSlotForIteration(m)) {
 					if (!hideVisibleAccessory[m] || (velocity.Y != 0f && !mount.Active))
@@ -9342,12 +_,15 @@
 					wingsLogic = armor[m].wingSlot;
 				}
 			}
+			*/
 
 			for (int n = 13; n < 20; n++) {
 				if (IsAValidEquipmentSlotForIteration(n))
 					ApplyEquipVanity(n, armor[n]);
 			}
 
+			PlayerHooks.UpdateVanityAccessories(this);
+
 			if (wet && ShouldFloatInWater)
 				accFlipper = true;
 
@@ -9519,6 +_,10 @@
 		}
 
 		private void ApplyEquipVanity(int itemSlot, Item currentItem) {
+			ApplyEquipVanity(currentItem); //remove itemSlot parameter and make public so mods can call from their own accessory slots
+		}
+
+		public void ApplyEquipVanity(Item currentItem) {
 			int type = currentItem.type;
 			if (currentItem.wingSlot > 0)
 				wings = currentItem.wingSlot;
@@ -9540,6 +_,8 @@
 				ApplyMusicBox(currentItem);
 
 			UpdateBootVisualEffects(currentItem);
+
+			ItemLoader.UpdateVanity(currentItem, this);
 		}
 
 		private WingStats GetWingStats(int wingID) {
@@ -9549,8 +_,12 @@
 			return ArmorIDs.Wing.Sets.Stats[wingID];
 		}
 
-		private void ApplyEquipFunctional(int itemSlot, Item currentItem) {
-			if (currentItem.expertOnly && !Main.expertMode)
+		// made public and itemSlot parameter removed, so mods can call this method from their own accessory slots
+		public void ApplyEquipFunctional(Item currentItem, bool hideVisual) {
+			int itemSlot = 0;
+			bool[] hideVisibleAccessory = { hideVisual };
+
+			if ((currentItem.expertOnly && !Main.expertMode) || (currentItem.masterOnly && !Main.masterMode))
 				return;
 
 			if (currentItem.type == 3810 || currentItem.type == 3809 || currentItem.type == 3812 || currentItem.type == 3811)
@@ -9669,6 +_,9 @@
 
 			if (currentItem.type == 3015) {
 				aggro -= 400;
+				allDamage += 0.05f;
+				allCrit += 5;
+				/*
 				meleeCrit += 5;
 				magicCrit += 5;
 				rangedCrit += 5;
@@ -9676,6 +_,7 @@
 				magicDamage += 0.05f;
 				rangedDamage += 0.05f;
 				minionDamage += 0.05f;
+				*/
 			}
 
 			if (currentItem.type == 3016)
@@ -9860,6 +_,9 @@
 			}
 
 			if (currentItem.type == 1301) {
+				allDamage += 0.1f;
+				allCrit += 8;
+				/*
 				meleeCrit += 8;
 				rangedCrit += 8;
 				magicCrit += 8;
@@ -9867,6 +_,7 @@
 				rangedDamage += 0.1f;
 				magicDamage += 0.1f;
 				minionDamage += 0.1f;
+				*/
 			}
 
 			if (currentItem.type == 111)
@@ -9909,9 +_,12 @@
 			}
 
 			if (currentItem.type == 1248) {
+				allCrit += 10;
+				/*
 				meleeCrit += 10;
 				rangedCrit += 10;
 				magicCrit += 10;
+				*/
 			}
 
 			if (currentItem.type == 854)
@@ -10043,7 +_,7 @@
 			if (currentItem.type == 861) {
 				accMerman = true;
 				wolfAcc = true;
-				if (hideVisibleAccessory[itemSlot]) {
+					if (hideVisibleAccessory[itemSlot]) {
 					hideMerman = true;
 					hideWolf = true;
 				}
@@ -10295,10 +_,7 @@
 				minionDamage += 0.15f;
 
 			if (currentItem.type == 935) {
-				magicDamage += 0.12f;
+				allDamage += 0.12f;
-				meleeDamage += 0.12f;
-				rangedDamage += 0.12f;
-				minionDamage += 0.12f;
 			}
 
 			if (currentItem.wingSlot != -1)
@@ -10415,9 +_,9 @@
 			}
 
 			if (Main.myPlayer != whoAmI)
-				return;
+				return; // TODO: double check wings logic, etc.
 
-			if (currentItem.type == 576 && Main.rand.Next(540) == 0 && Main.curMusic > 0 && Main.curMusic <= 90) {
+			if (currentItem.type == 576 && Main.rand.Next(540) == 0 && Main.curMusic > 0) {
 				SoundEngine.PlaySound(SoundID.Item166, base.Center);
 				int num3 = -1;
 				if (Main.curMusic == 1)
@@ -10579,13 +_,26 @@
 					currentItem.SetDefaults(5040);
 				else if (Main.curMusic == 89)
 					currentItem.SetDefaults(5044);
-				else if (Main.curMusic > 13)
+				else if (Main.curMusic > 13 && Main.curMusic < Main.maxMusic)
 					currentItem.SetDefaults(1596 + Main.curMusic - 14);
 				else if (num3 != -1)
+					;//Silence
+				else if (Main.curMusic < Main.maxMusic)
 					currentItem.SetDefaults(num3 + 562);
+				else if (SoundLoader.musicToItem.TryGetValue(Main.curMusic, out int modMusicBoxType))
+					currentItem.SetDefaults(modMusicBoxType);
 			}
 
 			ApplyMusicBox(currentItem);
+
+			if (currentItem.wingSlot > 0) {
+				if (!hideVisibleAccessory[itemSlot] || velocity.Y != 0f && !mount.Active)
+					wings = currentItem.wingSlot;
+
+				wingsLogic = currentItem.wingSlot;
+			}
+
+			ItemLoader.UpdateAccessory(currentItem, this, hideVisual);
 		}
 
 		private void ApplyMusicBox(Item currentItem) {
@@ -10772,6 +_,9 @@
 			if (currentItem.type == 5044)
 				Main.musicBox2 = 85;
 
+			if (SoundLoader.itemToMusic.TryGetValue(currentItem.type, out int modMusicBox))
+				Main.musicBox2 = modMusicBox;
+
 			Main.musicBoxNotModifiedByVolume = Main.musicBox2;
 		}
 
@@ -10804,10 +_,13 @@
 
 			if (head == 112 && body == 75 && legs == 64) {
 				setBonus = Language.GetTextValue("ArmorSetBonus.Pumpkin");
+				allDamage += 0.1f;
+				/*
 				meleeDamage += 0.1f;
 				magicDamage += 0.1f;
 				rangedDamage += 0.1f;
 				minionDamage += 0.1f;
+				*/
 			}
 
 			if (head == 180 && body == 182 && legs == 122) {
@@ -10865,7 +_,7 @@
 					beetleCounter += 200f;
 
 				if (num != beetleOrbs && beetleOrbs > 0) {
-					for (int j = 0; j < 22; j++) {
+					for (int j = 0; j < MaxBuffs; j++) {
 						if (buffType[j] >= 98 && buffType[j] <= 100 && buffType[j] != 97 + num)
 							DelBuff(j);
 					}
@@ -10878,7 +_,7 @@
 				int num5 = 180;
 				if (beetleCounter >= (float)num5) {
 					if (beetleOrbs > 0 && beetleOrbs < 3) {
-						for (int k = 0; k < 22; k++) {
+						for (int k = 0; k < MaxBuffs; k++) {
 							if (buffType[k] >= 95 && buffType[k] <= 96)
 								DelBuff(k);
 						}
@@ -11019,7 +_,7 @@
 				AddBuff(60, 18000);
 			}
 			else if (crystalLeaf) {
-				for (int n = 0; n < 22; n++) {
+				for (int n = 0; n < MaxBuffs; n++) {
 					if (buffType[n] == 60)
 						DelBuff(n);
 				}
@@ -11126,6 +_,9 @@
 
 			if (head == 261 && body == 230 && legs == 213) {
 				setBonus = Language.GetTextValue("ArmorSetBonus.CrystalNinja");
+				allDamage += 0.1f;
+				allCrit += 10;
+				/*
 				rangedDamage += 0.1f;
 				meleeDamage += 0.1f;
 				magicDamage += 0.1f;
@@ -11133,6 +_,7 @@
 				rangedCrit += 10;
 				meleeCrit += 10;
 				magicCrit += 10;
+				*/
 				dashType = 5;
 			}
 
@@ -11166,7 +_,7 @@
 				int num9 = 180;
 				if (solarCounter >= num9) {
 					if (solarShields > 0 && solarShields < 3) {
-						for (int num10 = 0; num10 < 22; num10++) {
+						for (int num10 = 0; num10 < MaxBuffs; num10++) {
 							if (buffType[num10] >= 170 && buffType[num10] <= 171)
 								DelBuff(num10);
 						}
@@ -11318,6 +_,8 @@
 			}
 
 			ApplyArmorSoundAndDustChanges();
+
+			ItemLoader.UpdateArmorSet(this, armor[0], armor[1], armor[2]);
 		}
 
 		public void UpdateSocialShadow() {
@@ -11415,6 +_,11 @@
 		}
 
 		public int GetPrimaryBiome() {
+			int modID = LoaderManager.Get<BiomeLoader>().GetPrimaryModBiome(this, out var priority);
+
+			if (priority >= SceneEffectPriority.BiomeHigh)
+				return modID;
+			
 			if (ZoneDungeon)
 				return 8;
 
@@ -11424,6 +_,9 @@
 			if (ZoneCrimson)
 				return 10;
 
+			if (priority >= SceneEffectPriority.BiomeMedium)
+				return modID;
+
 			if (ZoneGlowshroom)
 				return 7;
 
@@ -11436,6 +_,9 @@
 			if (ZoneSnow)
 				return 2;
 
+			if (priority >= SceneEffectPriority.BiomeLow)
+				return modID;
+
 			if (ZoneBeach)
 				return 5;
 
@@ -11578,6 +_,8 @@
 			bool flag6 = ZoneRain && ZoneSnow;
 			bool flag7 = point.Y > Main.maxTilesY - 320;
 			bool flag8 = ZoneOverworldHeight && (point.X < 380 || point.X > Main.maxTilesX - 380);
+			// TODO, are these flags a problem?
+			LoaderManager.Get<BiomeLoader>().UpdateBiomes(this);
 			ManageSpecialBiomeVisuals("Stardust", ZoneTowerStardust, value4 - new Vector2(0f, 10f));
 			ManageSpecialBiomeVisuals("Nebula", ZoneTowerNebula, value3 - new Vector2(0f, 10f));
 			ManageSpecialBiomeVisuals("Vortex", ZoneTowerVortex, value2 - new Vector2(0f, 10f));
@@ -11716,6 +_,8 @@
 				}
 			}
 
+			ZonePurity = InZonePurity();
+			LoaderManager.Get<BiomeLoader>().PostUpdateBiome(this);
 			if (!dead) {
 				Point point2 = base.Center.ToTileCoordinates();
 				if (WorldGen.InWorld(point2.X, point2.Y, 1)) {
@@ -11746,6 +_,7 @@
 			else {
 				_funkytownAchievementCheckCooldown = 100;
 			}
+			LoaderManager.Get<SceneEffectLoader>().UpdateSceneEffect(this);
 		}
 
 		public void ManageSpecialBiomeVisuals(string biomeName, bool inZone, Vector2 activationSource = default(Vector2)) {
@@ -11941,8 +_,9 @@
 			hasGingerBeard = false;
 			hasRainbowCursor = false;
 			leinforsHair = false;
+			PlayerHooks.UpdateDead(this);
 			gravDir = 1f;
-			for (int i = 0; i < 22; i++) {
+			for (int i = 0; i < MaxBuffs; i++) {
 				if (buffType[i] <= 0 || !Main.persistentBuff[buffType[i]]) {
 					buffTime[i] = 0;
 					buffType[i] = 0;
@@ -12134,6 +_,15 @@
 						toolStrategy = 5;
 				}
 
+				int modSelect = TileLoader.AutoSelect(tX, tY, this);
+				if (modSelect >= 0) {
+					if (nonTorch == -1)
+						nonTorch = selectedItem;
+
+					selectedItem = modSelect;
+					return;
+				}
+
 				SmartSelect_PickToolForStrategy(tX, tY, toolStrategy, wetTile);
 				_lastSmartCursorToolStrategy = toolStrategy;
 			}
@@ -12174,7 +_,7 @@
 							SmartSelect_SelectItem(i);
 							return;
 						}
-						if (type == 282 || type == 286 || type == 3002 || type == 3112 || type == 4776)
+						if (ItemID.Sets.Glowsticks[type])
 							SmartSelect_SelectItem(i);
 						break;
 					case 1:
@@ -12196,16 +_,16 @@
 						}
 						break;
 					case 4:
-						if (inventory[i].type != 282 && inventory[i].type != 286 && inventory[i].type != 3002 && inventory[i].type != 3112 && inventory[i].type != 4776 && inventory[i].type != 930 && ItemID.Sets.Torches[type] && !ItemID.Sets.WaterTorches[type]) {
+						if (inventory[i].type != 930 && ItemID.Sets.Torches[type] && !ItemID.Sets.WaterTorches[type] && !ItemID.Sets.Glowsticks[type]) {
 							if (nonTorch == -1)
 								nonTorch = selectedItem;
 
-							if (inventory[selectedItem].createTile != 4)
+							if (inventory[selectedItem].createTile < 0 || !TileID.Sets.Torch[inventory[selectedItem].createTile])
 								selectedItem = i;
 
 							break;
 						}
-						if ((type == 282 || type == 286 || type == 3002 || type == 3112 || type == 4776) && wetTile) {
+						if (ItemID.Sets.Glowsticks[type] && wetTile) {
 							SmartSelect_SelectItem(i);
 							return;
 						}
@@ -12233,7 +_,7 @@
 							if (nonTorch == -1)
 								nonTorch = selectedItem;
 
-							if (inventory[selectedItem].createTile != 4)
+							if (inventory[selectedItem].createTile < 0 || !TileID.Sets.Torch[inventory[selectedItem].createTile])
 								selectedItem = i;
 
 							break;
@@ -12260,6 +_,7 @@
 							case 3002:
 							case 3112:
 							case 4776:
+							case int thisType when ItemID.Sets.Glowsticks[thisType]:
 								SmartSelect_SelectItem(i);
 								return;
 						}
@@ -12439,6 +_,13 @@
 					if (tile == null)
 						return;
 
+					if (tile.type > TileID.Count) {
+						if (tile.active() && TileID.Sets.Torch[tile.type])
+							NearbyModTorch.Add(tile.type);
+
+						continue;
+					}
+
 					if (!tile.active() || tile.type != 4)
 						continue;
 
@@ -12607,6 +_,9 @@
 			if (inventory[selectedItem].createTile == 4 && inventory[selectedItem].placeStyle < 22)
 				nearbyTorch[inventory[selectedItem].placeStyle] = true;
 
+			if (TileLoader.GetTile(inventory[selectedItem].createTile) is ModTile modTile && TileID.Sets.Torch[modTile.Type])
+				NearbyModTorch.Add(modTile.Type);
+
 			float num = 0f;
 			float num2 = 0f;
 			if (!ZoneDungeon && !ZoneLihzhardTemple) {
@@ -12676,6 +_,7 @@
 				}
 			}
 
+			TileLoader.ModifyTorchLuck(this, ref num2, ref num);
 			if (num2 >= 1f)
 				torchLuck += 1f;
 			else if (num2 > 0f)
@@ -12692,6 +_,7 @@
 			for (int i = 0; i < 22; i++) {
 				nearbyTorch[i] = false;
 			}
+			NearbyModTorch.Clear();
 
 			if (torchLuck < 0f)
 				torchLuck = 0f;
@@ -12763,6 +_,9 @@
 			lifeRegen = 0;
 			manaCost = 1f;
 			meleeSpeed = 1f;
+			allDamage = StatModifier.One;
+			allCrit = 4;
+			/* individual class damage handled by ResetDamageClassData
 			meleeDamage = 1f;
 			rangedDamage = 1f;
 			magicDamage = 1f;
@@ -12770,8 +_,10 @@
 			meleeCrit = 4;
 			rangedCrit = 4;
 			magicCrit = 4;
+			*/
 			hasFootball = false;
 			drawingFootball = false;
+			allKB = StatModifier.One;
 			minionKB = 0f;
 			moveSpeed = 1f;
 			boneArmor = false;
@@ -12814,9 +_,14 @@
 			ammoCost75 = false;
 			manaRegenBuff = false;
 			hasCreditsSceneMusicBox = false;
+			arrowDamage = StatModifier.One;
+			bulletDamage = StatModifier.One;
+			rocketDamage = StatModifier.One;
+			/*
 			arrowDamage = 1f;
 			bulletDamage = 1f;
 			rocketDamage = 1f;
+			*/
 			coolWhipBuff = false;
 			yoraiz0rEye = 0;
 			yoraiz0rDarkness = false;
@@ -13145,7 +_,9 @@
 				}
 			}
 
+			ResetDamageClassData();
 			mount.CheckMountBuff(this);
+			PlayerHooks.ResetEffects(this);
 		}
 
 		private void UpdateLadyBugLuckTime() {
@@ -13286,6 +_,7 @@
 				lifeRegen -= 100;
 			}
 
+			PlayerHooks.UpdateBadLifeRegen(this);
 			if (honey && lifeRegen < 0) {
 				lifeRegen += 4;
 				if (lifeRegen > 0)
@@ -13330,6 +_,7 @@
 			if (whoAmI == Main.myPlayer && Main.SceneMetrics.HasHeartLantern)
 				lifeRegen += 2;
 
+			PlayerHooks.UpdateLifeRegen(this);
 			if (bleed)
 				lifeRegenTime = 0;
 
@@ -13394,6 +_,7 @@
 			if (rabid)
 				num2 = ((!shinyStone) ? (num2 / 2f) : (num2 * 0.75f));
 
+			PlayerHooks.NaturalLifeRegen(this, ref num2);
 			float num4 = (float)statLifeMax2 / 400f * 0.85f + 0.15f;
 			num2 *= num4;
 			lifeRegen += (int)Math.Round(num2);
@@ -13559,8 +_,8 @@
 
 		public void UpdateJumpHeight() {
 			if (mount.Active) {
-				jumpHeight = mount.JumpHeight(velocity.X);
+				jumpHeight = mount.JumpHeight(this, velocity.X);
-				jumpSpeed = mount.JumpSpeed(velocity.X);
+				jumpSpeed = mount.JumpSpeed(this, velocity.X);
 			}
 			else {
 				if (jumpBoost) {
@@ -13753,7 +_,7 @@
 					velocity.X = maxRunSpeed;
 				}
 			}
-
+			
 			if (controlLeft && velocity.X > 0f - maxRunSpeed) {
 				if (!mount.Active || !mount.Cart || velocity.Y == 0f) {
 					if (velocity.X > runSlowdown)
@@ -13858,7 +_,7 @@
 						direction = -1;
 				}
 				else if ((itemAnimation == 0 || inventory[selectedItem].useTurn) && mount.AllowDirectionChange) {
-					direction = -1;
+					direction = -1 ;
 				}
 
 				if (velocity.Y == 0f || wingsLogic > 0 || mount.CanFly()) {
@@ -13973,7 +_,7 @@
 				if (flag4)
 					num5 = 30;
 
-				float damage = (float)num5 * minionDamage;
+				float damage = (float)num5 * minionDamage.Additive;
 				float knockback = 10f;
 				if (flag4)
 					knockback = 7f;
@@ -13990,7 +_,7 @@
 
 				rect2.Width = 2;
 				rect2.Inflate(6, 12);
-				float damage2 = 100f * minionDamage;
+				float damage2 = 100f * minionDamage.Additive;
 				float knockback2 = 12f;
 				int nPCImmuneTime2 = 30;
 				int playerImmuneTime2 = 6;
@@ -14004,7 +_,7 @@
 
 				rect3.Width = 2;
 				rect3.Inflate(6, 12);
-				float damage3 = 120f * minionDamage;
+				float damage3 = 120f * minionDamage.Additive;
 				float knockback3 = 12f;
 				int nPCImmuneTime3 = 30;
 				int playerImmuneTime3 = 6;
@@ -14018,7 +_,7 @@
 
 				rect4.Width = 2;
 				rect4.Inflate(6, 12);
-				float damage4 = 90f * minionDamage;
+				float damage4 = 90f * minionDamage.Additive;
 				float knockback4 = 10f;
 				int nPCImmuneTime4 = 30;
 				int playerImmuneTime4 = 6;
@@ -14198,7 +_,7 @@
 			}
 
 			if (num != 0) {
-				int num2 = WorldGen.KillTile_GetTileDustAmount(fail: true, tile);
+				int num2 = WorldGen.KillTile_GetTileDustAmount(fail: true, tile, point.X, point.Y);
 				for (int i = 0; i < num2; i++) {
 					WorldGen.KillTile_MakeTileDust(point.X, point.Y, tile);
 				}
@@ -14293,7 +_,7 @@
 
 					Rectangle rect2 = nPC.getRect();
 					if (rect.Intersects(rect2) && (nPC.noTileCollide || Collision.CanHit(base.position, width, height, nPC.position, nPC.width, nPC.height))) {
-						float num = 40f * minionDamage;
+						float num = 40f * minionDamage.Additive;
 						float knockback = 5f;
 						int direction = base.direction;
 						if (velocity.X < 0f)
@@ -14695,16 +_,18 @@
 
 						Rectangle rect = nPC.getRect();
 						if (rectangle.Intersects(rect) && (nPC.noTileCollide || CanHit(nPC))) {
-							float num = 30f * meleeDamage;
+							float num = 30f * allDamage.CombineWith(meleeDamage);
 							float num2 = 9f;
+							num2 *= allKB.CombineWith(GetKnockback(DamageClass.Melee));
 							bool crit = false;
+							/*
 							if (kbGlove)
 								num2 *= 2f;
 
 							if (kbBuff)
 								num2 *= 1.5f;
-
-							if (Main.rand.Next(100) < meleeCrit)
+							*/
+							if (Main.rand.Next(100) < (allCrit + meleeCrit))
 								crit = true;
 
 							int num3 = base.direction;
@@ -14745,16 +_,18 @@
 							ConsumeSolarFlare();
 						}
 
-						float num4 = 150f * meleeDamage;
+						float num4 = 150f * allDamage.CombineWith(meleeDamage);
 						float num5 = 9f;
+						num5 *= allKB.CombineWith(GetKnockback(DamageClass.Melee));
 						bool crit2 = false;
+						/*
 						if (kbGlove)
 							num5 *= 2f;
 
 						if (kbBuff)
 							num5 *= 1.5f;
-
-						if (Main.rand.Next(100) < meleeCrit)
+						*/
+						if (Main.rand.Next(100) < (allCrit + meleeCrit))
 							crit2 = true;
 
 						int direction = base.direction;
@@ -15284,8 +_,10 @@
 				float num5 = 0.1f;
 				if (wingsLogic == 26) {
 					num2 = 0.75f;
+					//patch file: num2, num5
 					num5 = 0.15f;
 					num4 = 1f;
+					//patch file: num, num3, num4
 					num3 = 2.5f;
 					num = 0.125f;
 				}
@@ -15382,6 +_,7 @@
 						num = 0.15f;
 				}
 
+				ItemLoader.VerticalWingSpeeds(this, ref num2, ref num5, ref num4, ref num3, ref num);
 				velocity.Y -= num * gravDir;
 				if (gravDir == 1f) {
 					if (velocity.Y > 0f)
@@ -15686,7 +_,7 @@
 						Position.Y = projectile.position.Y + (float)(projectile.height / 2) - (float)(height / 2);
 						RemoveAllGrapplingHooks();
 						int num4 = 13;
-						if (miscEquips[2].stack > 0 && miscEquips[2].mountType >= 0 && MountID.Sets.Cart[miscEquips[2].mountType] && (!miscEquips[2].expertOnly || Main.expertMode))
+						if (miscEquips[2].stack > 0 && miscEquips[2].mountType >= 0 && MountID.Sets.Cart[miscEquips[2].mountType] && (!miscEquips[2].expertOnly || Main.expertMode) && (!miscEquips[2].masterOnly || Main.masterMode))
 							num4 = miscEquips[2].mountType;
 
 						int num5 = height + Mount.GetHeightBoost(num4);
@@ -15758,6 +_,11 @@
 				Projectile projectile = Main.projectile[grappling[i]];
 				if (projectile.ai[0] != 2f || projectile.position.HasNaNs())
 					continue;
+				int type = projectile.type;
+				bool useAiType = projectile.ModProjectile != null && projectile.ModProjectile.AIType > 0;
+				if (useAiType) {
+					projectile.type = projectile.ModProjectile.AIType;
+				}
 
 				num += projectile.position.X + (float)(projectile.width / 2);
 				num2 += projectile.position.Y + (float)(projectile.height / 2);
@@ -15799,6 +_,10 @@
 					if (value2.X != 0f)
 						preferredPlayerDirectionToSet = Math.Sign(value2.X);
 				}
+				if (useAiType) {
+					projectile.type = type;
+				}
+				ProjectileLoader.GrappleTargetPoint(projectile, this, ref num, ref num2);
 			}
 
 			if (num3 == 0) {
@@ -15823,13 +_,14 @@
 			if (Main.projectile[grappling[0]].type >= 646 && Main.projectile[grappling[0]].type <= 649)
 				num9 = 16f;
 
+			ProjectileLoader.GrapplePullSpeed(Main.projectile[grappling[0]], this, ref num9);
 			float num10 = num8;
 			num10 = ((!(num8 > num9)) ? 1f : (num9 / num8));
 			preferedPlayerVelocityX *= num10;
 			preferedPlayerVelocityY *= num10;
 		}
 
-		private void RefreshMovementAbilities(bool doubleJumps = true) {
+		public void RefreshMovementAbilities(bool doubleJumps = true) { //Made public, because this is useful
 			wingTime = wingTimeMax;
 			rocketTime = rocketTimeMax;
 			rocketDelay = 0;
@@ -16460,6 +_,7 @@
 			slippy2 = (num3 == 197);
 			powerrun = (num3 == 198);
 			runningOnSand = (TileID.Sets.Conversion.Sand[num3] || TileID.Sets.Conversion.Sandstone[num3] || TileID.Sets.Conversion.HardenedSand[num3]);
+			TileLoader.FloorVisuals(num3, this);
 			if (Main.tile[num - 1, num2].slope() != 0 || Main.tile[num, num2].slope() != 0 || Main.tile[num + 1, num2].slope() != 0)
 				num3 = -1;
 
@@ -16497,7 +_,7 @@
 		}
 
 		private void MakeFloorDust(bool Falling, int type) {
-			if (type != 147 && type != 25 && type != 53 && type != 189 && type != 0 && type != 123 && type != 57 && type != 112 && type != 116 && type != 196 && type != 193 && type != 195 && type != 197 && type != 199 && type != 229 && type != 234 && type != 371 && type != 460)
+			if (type != 147 && type != 25 && type != 53 && type != 189 && type != 0 && type != 123 && type != 57 && type != 112 && type != 116 && type != 196 && type != 193 && type != 195 && type != 197 && type != 199 && type != 229 && type != 234 && type != 371 && type != 460 && !TileLoader.HasWalkDust(type))
 				return;
 
 			int num = 1;
@@ -16507,6 +_,7 @@
 			for (int i = 0; i < num; i++) {
 				bool flag = true;
 				int num2 = 76;
+				//patch file: type, num2, flag
 				if (type == 53)
 					num2 = 32;
 
@@ -16572,6 +_,7 @@
 
 				if (num2 == 53 && Main.rand.Next(3) != 0)
 					flag = false;
+				// Patch context: num2 & flag
 
 				Color newColor = default(Color);
 				if (type == 193)
@@ -16583,6 +_,7 @@
 				if (type == 460)
 					newColor = new Color(100, 150, 130, 100);
 
+				TileLoader.WalkDust(type, ref num2, ref flag, ref newColor);
 				if (!Falling) {
 					float num3 = Math.Abs(velocity.X) / 3f;
 					if ((float)Main.rand.Next(100) > num3 * 100f)
@@ -16961,6 +_,7 @@
 
 			UpdateHairDyeDust();
 			UpdateMiscCounter();
+			PlayerHooks.PreUpdate(this);
 			infernoCounter++;
 			if (infernoCounter >= 180)
 				infernoCounter = 0;
@@ -17314,6 +_,7 @@
 						}
 					}
 
+					PlayerHooks.SetControls(this);
 					if (controlInv) {
 						if (releaseInventory)
 							ToggleInv();
@@ -17453,7 +_,10 @@
 							CaptureManager.Instance.Scrolling();
 						}
 						else if (!flag8) {
+							if (PlayerInput.MouseInModdedUI.Count > 0) {
+								//Do nothing
+							}
-							if (!Main.playerInventory) {
+							else if (!Main.playerInventory) {
 								HandleHotbar();
 							}
 							else {
@@ -17497,6 +_,7 @@
 										Main.focusRecipe = 0;
 								}
 							}
+							PlayerInput.MouseInModdedUI.Clear();
 						}
 					}
 					else {
@@ -17685,12 +_,6 @@
 						}
 					}
 
-					bool flag12 = false;
-					for (int num23 = 3; num23 < 10; num23++) {
-						if (armor[num23].stack > 0 && armor[num23].wingSlot > -1)
-							flag12 = true;
-					}
-
 					if (stoned) {
 						int num24 = (int)(((float)num18 * gravDir - 2f) * 20f);
 						if (num24 > 0) {
@@ -17698,7 +_,7 @@
 							immune = false;
 						}
 					}
-					else if (((gravDir == 1f && num18 > num17) || (gravDir == -1f && num18 < -num17)) && !noFallDmg && !flag12) {
+					else if (((gravDir == 1f && num18 > num17) || (gravDir == -1f && num18 < -num17)) && !noFallDmg && wingsLogic == 0) {
 						immune = false;
 						int num25 = (int)((float)num18 * gravDir - (float)num17) * 10;
 						if (mount.Active)
@@ -17813,9 +_,11 @@
 			else
 				afkCounter = 0;
 
+			/*
 			meleeCrit += inventory[selectedItem].crit;
 			magicCrit += inventory[selectedItem].crit;
 			rangedCrit += inventory[selectedItem].crit;
+			*/
 			if (whoAmI == Main.myPlayer) {
 				Main.musicBox2 = -1;
 				if (Main.SceneMetrics.WaterCandleCount > 0)
@@ -17846,12 +_,14 @@
 					AddBuff(194, 2, quiet: false);
 			}
 
+			PlayerHooks.PreUpdateBuffs(this);
-			for (int num26 = 0; num26 < 327; num26++) {
+			for (int num26 = 0; num26 < BuffLoader.BuffCount; num26++) {
 				buffImmune[num26] = false;
 			}
 
 			UpdateProjectileCaches(i);
 			UpdateBuffs(i);
+			PlayerHooks.PostUpdateBuffs(this);
 			if (whoAmI == Main.myPlayer) {
 				if (!onFire && !poisoned)
 					trapDebuffSource = false;
@@ -17860,6 +_,9 @@
 				UpdatePetLight(i);
 			}
 
+			if (kbBuff)
+				allKB *= 1.5f;
+
 			UpdateLuckFactors();
 			RecalculateLuck();
 			if (luckNeedsSync && whoAmI == Main.myPlayer) {
@@ -17895,7 +_,7 @@
 			hideWolf = false;
 			forceWerewolf = false;
 			if (whoAmI == Main.myPlayer) {
-				for (int num27 = 0; num27 < 22; num27++) {
+				for (int num27 = 0; num27 < MaxBuffs; num27++) {
 					if (buffType[num27] > 0 && buffTime[num27] <= 0)
 						DelBuff(num27);
 				}
@@ -17948,6 +_,7 @@
 
 			UpdateArmorLights();
 			UpdateArmorSets(i);
+			PlayerHooks.PostUpdateEquips(this); // TODO, move down?
 			if (maxTurretsOld != maxTurrets) {
 				UpdateMaxTurrets();
 				maxTurretsOld = maxTurrets;
@@ -17995,8 +_,11 @@
 
 				meleeDamage += (1f - stealth) * 3f;
 				meleeCrit += (int)((1f - stealth) * 30f);
+				GetKnockback(DamageClass.Melee) *= 1f + (1f - stealth);
+				/*
 				if (meleeCrit > 100)
-					meleeCrit = 100;
+					meleeCrit = new Modifier(100);
+				*/
 
 				aggro -= (int)((1f - stealth) * 750f);
 				if (stealthTimer > 0)
@@ -18028,6 +_,7 @@
 
 				rangedDamage += (1f - stealth) * 0.6f;
 				rangedCrit += (int)((1f - stealth) * 10f);
+				GetKnockback(DamageClass.Ranged) *= 1f + (1f - stealth) * 0.5f;
 				aggro -= (int)((1f - stealth) * 750f);
 				if (stealthTimer > 0)
 					stealthTimer--;
@@ -18047,6 +_,7 @@
 
 					rangedDamage += (1f - stealth) * 0.8f;
 					rangedCrit += (int)((1f - stealth) * 20f);
+					GetKnockback(DamageClass.Ranged) *= 1f + (1f - stealth) * 0.5f;
 					aggro -= (int)((1f - stealth) * 1200f);
 					accRunSpeed *= 0.3f;
 					maxRunSpeed *= 0.3f;
@@ -18147,6 +_,7 @@
 			}
 
 			meleeSpeed = 1f / meleeSpeed;
+			PlayerHooks.PostUpdateMiscEffects(this);
 			UpdateLifeRegen();
 			soulDrain = 0;
 			UpdateManaRegen();
@@ -18159,7 +_,7 @@
 			runAcceleration *= moveSpeed;
 			maxRunSpeed *= moveSpeed;
 			UpdateJumpHeight();
-			for (int num33 = 0; num33 < 22; num33++) {
+			for (int num33 = 0; num33 < MaxBuffs; num33++) {
 				if (buffType[num33] > 0 && buffTime[num33] > 0 && buffImmune[buffType[num33]])
 					DelBuff(num33);
 			}
@@ -18171,10 +_,7 @@
 				statDefense /= 2;
 
 			if (witheredWeapon) {
-				meleeDamage *= 0.5f;
+				allDamage *= 0.5f;
-				rangedDamage *= 0.5f;
-				magicDamage *= 0.5f;
-				minionDamage *= 0.5f;
 			}
 
 			lastTileRangeX = tileRangeX;
@@ -18674,6 +_,7 @@
 						mount.UpdateDrill(this, controlUp, controlDown);
 				}
 
+				PlayerHooks.PostUpdateRunSpeeds(this);
 				HorizontalMovement();
 				if (gravControl) {
 					if (controlUp && releaseUp) {
@@ -18760,12 +_,13 @@
 					CancelAllJumpVisualEffects();
 				}
 				else {
+					bool isCustomWings = ItemLoader.WingUpdate(this, flag20);
 					if (flag20) {
 						WingAirVisuals();
 						WingMovement();
 					}
 
-					WingFrame(flag20);
+					WingFrame(flag20, isCustomWings);
 					if (wingsLogic > 0 && rocketBoots != 0 && base.velocity.Y != 0f && rocketTime != 0) {
 						int num45 = 6;
 						int num46 = rocketTime * num45;
@@ -18776,7 +_,7 @@
 						rocketTime = 0;
 					}
 
-					if (flag20 && wings != 4 && wings != 22 && wings != 0 && wings != 24 && wings != 28 && wings != 30 && wings != 33 && wings != 45) {
+					if (flag20 && wings != 4 && wings != 22 && wings != 0 && wings != 24 && wings != 28 && wings != 30 && wings != 33 && wings != 45 && !isCustomWings) {
 						bool flag21 = wingFrame == 3;
 						if (wings == 43 || wings == 44)
 							flag21 = (wingFrame == 4);
@@ -19029,7 +_,7 @@
 											wingFrame = 0;
 									}
 								}
-								else if (wings != 22 && wings != 28) {
+								else if (wings != 22 && wings != 28 && !isCustomWings) {
 									if (wings == 30) {
 										wingFrameCounter++;
 										int num62 = 5;
@@ -19236,7 +_,7 @@
 				}
 
 				if (flag22 && Main.myPlayer == whoAmI) {
-					for (int num79 = 0; num79 < 22; num79++) {
+					for (int num79 = 0; num79 < MaxBuffs; num79++) {
 						if (buffType[num79] == 38)
 							DelBuff(num79);
 					}
@@ -19309,15 +_,17 @@
 					Rectangle rectangle2 = new Rectangle((int)base.position.X, (int)base.position.Y, width, height);
 					for (int num80 = 0; num80 < 200; num80++) {
 						if (Main.npc[num80].active && !Main.npc[num80].dontTakeDamage && !Main.npc[num80].friendly && Main.npc[num80].immune[i] == 0 && CanNPCBeHitByPlayerOrPlayerProjectile(Main.npc[num80]) && rectangle2.Intersects(new Rectangle((int)Main.npc[num80].position.X, (int)Main.npc[num80].position.Y, Main.npc[num80].width, Main.npc[num80].height))) {
+							/*
 							float num81 = meleeCrit;
 							if (num81 < (float)rangedCrit)
 								num81 = rangedCrit;
 
 							if (num81 < (float)magicCrit)
 								num81 = magicCrit;
-
+							*/
+							// congrats, minecarts now crit based on generic crit (which is probably what the above logic was trying to emulate)
 							bool crit = false;
-							if ((float)Main.rand.Next(1, 101) <= num81)
+							if ((float)Main.rand.Next(1, 101) <= allCrit)
 								crit = true;
 
 							float currentSpeed = Math.Abs(base.velocity.X) / maxRunSpeed;
@@ -19447,7 +_,7 @@
 
 			if (num83) {
 				if ((onFire || onFire3) && !lavaWet) {
-					for (int num84 = 0; num84 < 22; num84++) {
+					for (int num84 = 0; num84 < MaxBuffs; num84++) {
 						int num85 = buffType[num84];
 						if (num85 == 24 || num85 == 323)
 							DelBuff(num84);
@@ -19694,6 +_,7 @@
 			if (vortexDebuff)
 				base.velocity.Y = base.velocity.Y * 0.8f + (float)Math.Cos(base.Center.X % 120f / 120f * ((float)Math.PI * 2f)) * 5f * 0.2f;
 
+			PlayerHooks.PreUpdateMovement(this);
 			if (tongued) {
 				base.position += base.velocity;
 				flag28 = false;
@@ -19784,6 +_,7 @@
 			grapCount = 0;
 			UpdateReleaseUseTile();
 			UpdateAdvancedShadows();
+			PlayerHooks.PostUpdate(this);
 		}
 
 		private void UpdateControlHolds() {
@@ -19819,6 +_,9 @@
 		}
 
 		public void RecalculateLuck() {
+			if (!PlayerHooks.PreModifyLuck(this, ref luck))
+				goto skipVanillaLuck;
+
 			luck = GetLadyBugLuck() * 0.2f + torchLuck * 0.2f;
 			luck += (float)(int)luckPotion * 0.1f;
 			if (LanternNight.LanternsUp)
@@ -19826,6 +_,9 @@
 
 			if (HasGardenGnomeNearby)
 				luck += 0.2f;
+
+			skipVanillaLuck:
+			PlayerHooks.ModifyLuck(this, ref luck);
 		}
 
 		private static int GetMouseScrollDelta() => PlayerInput.ScrollWheelDelta / 120;
@@ -19924,6 +_,8 @@
 
 			if (wingsLogic == 45 && (float)timeSinceLastDashStarted >= 60f)
 				runSlowdown *= 6f;
+			
+			ItemLoader.HorizontalWingSpeeds(this);
 		}
 
 		private void RocketBootVisuals() {
@@ -20030,7 +_,7 @@
 			}
 		}
 
-		public void WingFrame(bool wingFlap) {
+		public void WingFrame(bool wingFlap, bool isCustomWings = false) {
 			bool flag = wingsLogic != wings;
 			if (wings == 4) {
 				if (wingFlap || jump > 0) {
@@ -20671,6 +_,8 @@
 				num27 = 3;
 			}
 
+			if (isCustomWings) return;
+
 			if (wings == 32)
 				num27 = 3;
 
@@ -21234,6 +_,9 @@
 						break;
 				}
 
+				if (!NPCLoader.CanHitPlayer(Main.npc[i], this, ref specialHitSetter) || !PlayerHooks.CanBeHitByNPC(this, Main.npc[i], ref specialHitSetter))
+					continue;
+
 				if ((specialHitSetter == -1 && immune) || (dash == 2 && i == eocHit && eocDash > 0) || npcTypeNoAggro[Main.npc[i].type])
 					continue;
 
@@ -21269,6 +_,10 @@
 					if (num5 > 0 && HasNPCBannerBuff(num5))
 						num4 = ((!Main.expertMode) ? ((int)((float)num4 * ItemID.Sets.BannerStrength[Item.BannerToItem(num5)].NormalDamageReceived)) : ((int)((float)num4 * ItemID.Sets.BannerStrength[Item.BannerToItem(num5)].ExpertDamageReceived)));
 
+					bool crit = false;
+					NPCLoader.ModifyHitPlayer(Main.npc[i], this, ref num4, ref crit);
+					PlayerHooks.ModifyHitByNPC(this, Main.npc[i], ref num4, ref crit);
+					
 					if (whoAmI == Main.myPlayer && num2 > 0f && !immune && !Main.npc[i].dontTakeDamage) {
 						int num6 = (int)((float)num4 * num2);
 						if (num6 > 1000)
@@ -21290,8 +_,15 @@
 					if (resistCold && Main.npc[i].coldDamage)
 						num4 = (int)((float)num4 * 0.7f);
 
-					if (flag && Hurt(PlayerDeathReason.ByNPC(i), num4, num3, pvp: false, quiet: false, Crit: false, specialHitSetter) > 0.0 && !dead && !flag2)
-						StatusFromNPC(Main.npc[i]);
+					if (flag) { //TODO, what is this flag?
+						int realDamage = (int)Hurt(PlayerDeathReason.ByNPC(i), num4, num3, pvp: false, quiet: false, Crit: false, specialHitSetter);
+						
+						if (realDamage > 0 && !dead && !flag2)
+							StatusFromNPC(Main.npc[i]);
+							
+						NPCLoader.OnHitPlayer(Main.npc[i], this, realDamage, crit);
+						PlayerHooks.OnHitByNPC(this, Main.npc[i], realDamage, crit);
+					}
 
 					if (num) {
 						GiveImmuneTimeForCollisionAttack(longInvince ? 60 : 30);
@@ -21366,6 +_,8 @@
 		}
 
 		public void ItemCheck_ManageRightClickFeatures() {
+			//ItemLoader.AltFunctionUse(this.inventory[this.selectedItem], this)
+			// TODO, reintegrate AltFunctionUse
 			bool flag = selectedItem != 58 && controlUseTile && !tileInteractionHappened && releaseUseItem && !controlUseItem && !mouseInterface && !CaptureManager.Instance.Active && !Main.HoveringOverAnNPC && !Main.SmartInteractShowingGenuine;
 			bool flag2 = flag;
 			if (!ItemID.Sets.ItemsThatAllowRepeatedRightClick[inventory[selectedItem].type] && !Main.mouseRightRelease)
@@ -21412,6 +_,11 @@
 				controlUseItem = true;
 			}
 
+			if (flag2 && altFunctionUse == 0 && ItemLoader.AltFunctionUse(inventory[selectedItem], this)) {
+				altFunctionUse = 1;
+				controlUseItem = true;
+			}
+
 			if (!controlUseItem && altFunctionUse == 1)
 				altFunctionUse = 0;
 
@@ -21570,6 +_,9 @@
 		}
 
 		public void ScrollHotbar(int Offset) {
+			//disable hotbar scrolling when using auto select
+			//previously it only worked when scrolling between 0 and 9, and made the sound
+			if (selectedItem >= 10) return;
 			Offset = ClampHotbarOffset(Offset);
 			selectedItem += Offset;
 			if (Offset != 0) {
@@ -21798,6 +_,8 @@
 					cursorItemIconID = -1;
 				}
 			}
+
+			TileLoader.MouseOverFar(myX, myY);
 		}
 
 		private void TileInteractionsUse(int myX, int myY) {
@@ -21813,7 +_,8 @@
 				bool flag3 = false;
 				for (int i = 0; i < 58; i++) {
 					if (inventory[i].type == 949 && inventory[i].stack > 0) {
+						if (ItemLoader.ConsumeItem(inventory[i], this))
-						inventory[i].stack--;
+							inventory[i].stack--;
 						if (inventory[i].stack <= 0)
 							inventory[i].SetDefaults();
 
@@ -21888,7 +_,7 @@
 					Wiring.HitSwitch(myX, myY);
 					NetMessage.SendData(59, -1, -1, null, myX, myY);
 				}
-				else if (Main.tile[myX, myY].type == 139) {
+				else if (Main.tile[myX, myY].type == 139 || TileLoader.IsModMusicBox(Main.tile[myX, myY])) {
 					flag2 = true;
 					SoundEngine.PlaySound(28, myX * 16, myY * 16, 0);
 					WorldGen.SwitchMB(myX, myY);
@@ -22012,7 +_,7 @@
 					flag2 = true;
 					GamepadEnableGrappleCooldown();
 				}
-				else if (Main.tile[myX, myY].type == 4 || Main.tile[myX, myY].type == 13 || (Main.tile[myX, myY].type == 50 && Main.tile[myX, myY].frameX == 90)) {
+				else if (TileID.Sets.Torch[Main.tile[myX, myY].type] || Main.tile[myX, myY].type == 13 || (Main.tile[myX, myY].type == 50 && Main.tile[myX, myY].frameX == 90) || TileID.Sets.CanDropFromRightClick[Main.tile[myX, myY].type]) {
 					WorldGen.KillTile(myX, myY);
 					if (Main.netMode == 1)
 						NetMessage.SendData(17, -1, -1, null, 0, myX, myY);
@@ -22316,7 +_,8 @@
 					if (!NPC.AnyNPCs(245) && Main.hardMode && NPC.downedPlantBoss) {
 						for (int n = 0; n < 58; n++) {
 							if (inventory[n].type == 1293) {
+								if (ItemLoader.ConsumeItem(inventory[n], this))
-								inventory[n].stack--;
+									inventory[n].stack--;
 								if (inventory[n].stack <= 0)
 									inventory[n].SetDefaults();
 
@@ -22334,19 +_,22 @@
 							NetMessage.SendData(61, -1, -1, null, whoAmI, 245f);
 					}
 				}
-				else if (Main.tile[myX, myY].type == 10) {
+				else if (Main.tile[myX, myY].type == TileID.ClosedDoor || TileLoader.OpenDoorID(Main.tile[myX, myY]) >= 0) {
 					flag2 = true;
 					if (WorldGen.IsLockedDoor(myX, myY)) {
 						int num43 = 1141;
 						for (int num44 = 0; num44 < 58; num44++) {
 							if (inventory[num44].type == num43 && inventory[num44].stack > 0) {
+								if (ItemLoader.ConsumeItem(inventory[num44], this))
-								inventory[num44].stack--;
+									inventory[num44].stack--;
 								if (inventory[num44].stack <= 0)
 									inventory[num44] = new Item();
 
 								WorldGen.UnlockDoor(myX, myY);
 								if (Main.netMode == 1)
 									NetMessage.SendData(52, -1, -1, null, whoAmI, 2f, myX, myY);
+
+								break;
 							}
 						}
 					}
@@ -22362,7 +_,7 @@
 						}
 					}
 				}
-				else if (Main.tile[myX, myY].type == 11) {
+				else if (TileLoader.CloseDoorID(Main.tile[myX, myY]) >= 0) {
 					flag2 = true;
 					if (WorldGen.CloseDoor(myX, myY))
 						NetMessage.SendData(19, -1, -1, null, 1, myX, myY, direction);
@@ -22534,7 +_,7 @@
 					if (flag12)
 						NetMessage.SendTileSquare(-1, num62, num63, 2, 2);
 				}
-				else if (TileID.Sets.BasicChest[Main.tile[myX, myY].type] || Main.tile[myX, myY].type == 29 || Main.tile[myX, myY].type == 97 || Main.tile[myX, myY].type == 463 || Main.tile[myX, myY].type == 491) {
+				else if ((TileID.Sets.BasicChest[Main.tile[myX, myY].type] || Main.tile[myX, myY].type == 29 || Main.tile[myX, myY].type == 97 || Main.tile[myX, myY].type == 463 || Main.tile[myX, myY].type == 491) && Main.tile[myX, myY].type < TileID.Count) {
 					flag2 = true;
 					Main.mouseRightRelease = false;
 					int num68 = 0;
@@ -22576,7 +_,7 @@
 						editedChestName = false;
 					}
 
-					bool flag13 = Chest.IsLocked(Main.tile[num69, num70]);
+					bool flag13 = Chest.IsLocked(num69, num70);
 					if (Main.netMode == 1 && num68 == 0 && !flag13) {
 						if (num69 == chestX && num70 == chestY && chest != -1) {
 							chest = -1;
@@ -22636,7 +_,9 @@
 												continue;
 
 											if (num72 != 329) {
+												if (ItemLoader.ConsumeItem(inventory[num75], this))
-												inventory[num75].stack--;
+													inventory[num75].stack--;
+
 												if (inventory[num75].stack <= 0)
 													inventory[num75] = new Item();
 											}
@@ -22694,13 +_,17 @@
 					if (flag15)
 						LaunchMinecartHook(myX, myY);
 				}
+
+				if (TileLoader.RightClick(myX, myY))
+					flag2 = true;
+				// todo check out this flag2. return? "this.releaseUseTile = false;"
 			}
 
 			if (flag2)
 				tileInteractionHappened = true;
 		}
 
-		private static bool IsHoveringOverABottomSideOfABed(int myX, int myY) {
+		public static bool IsHoveringOverABottomSideOfABed(int myX, int myY) {
 			short frameX = Main.tile[myX, myY].frameX;
 			bool flag = frameX / 72 == 1;
 			bool flag2 = frameX % 72 < 36;
@@ -23641,7 +_,7 @@
 				cursorItemIconID = 3747;
 			}
 
-			if (Main.tile[myX, myY].type == 219 && (inventory[selectedItem].type == 424 || inventory[selectedItem].type == 1103)) {
+			if (Main.tile[myX, myY].type == 219 && ItemID.Sets.ExtractinatorMode[inventory[selectedItem].type] > -1) {
 				noThrow = 2;
 				cursorItemIconEnabled = true;
 				cursorItemIconID = inventory[selectedItem].type;
@@ -24217,6 +_,8 @@
 				cursorItemIconEnabled = false;
 				cursorItemIconID = 0;
 			}
+
+			TileLoader.MouseOver(myX, myY);
 		}
 
 		public Color ChatColor() {
@@ -24350,11 +_,22 @@
 				if (!item.active || item.noGrabDelay != 0 || item.playerIndexTheItemIsReservedFor != i || !CanAcceptItemIntoInventory(item))
 					continue;
 
+				if (!ItemLoader.CanPickup(item, this))
+					continue;
+
 				int itemGrabRange = GetItemGrabRange(item);
+				ItemLoader.GrabRange(Main.item[j], this, ref itemGrabRange);
 				Rectangle hitbox = item.Hitbox;
 				if (base.Hitbox.Intersects(hitbox)) {
-					if (i == Main.myPlayer && (inventory[selectedItem].type != 0 || itemAnimation <= 0))
+					if (i == Main.myPlayer && (inventory[selectedItem].type != 0 || itemAnimation <= 0)) {
+						if (!ItemLoader.OnPickup(Main.item[j], this)) {
+							Main.item[j] = new Item();
+							if (Main.netMode == 1)
+								NetMessage.SendData(21, -1, -1, null, j);
+							continue;
+						}
 						item = PickupItem(i, j, item);
+					}
 				}
 				else {
 					if (!new Rectangle((int)position.X - itemGrabRange, (int)position.Y - itemGrabRange, width + itemGrabRange * 2, height + itemGrabRange * 2).Intersects(hitbox))
@@ -24363,7 +_,9 @@
 					ItemSpaceStatus status = ItemSpace(item);
 					if (CanPullItem(item, status)) {
 						item.beingGrabbed = true;
+						if (ItemLoader.GrabStyle(item, this)) {
+						}
-						if (manaMagnet && (item.type == 184 || item.type == 1735 || item.type == 1868))
+						else if (manaMagnet && (item.type == 184 || item.type == 1735 || item.type == 1868))
 							PullItem_Pickup(item, 12f, 5);
 						else if (lifeMagnet && (item.type == 58 || item.type == 1734 || item.type == 1867))
 							PullItem_Pickup(item, 15f, 5);
@@ -24699,6 +_,36 @@
 			}
 		}
 
+		//TODO: Move to Player.TML.cs
+		public bool CanBuyItem(int price, int customCurrency = -1) {
+			if (customCurrency != -1)
+				return CustomCurrencyManager.BuyItem(this, price, customCurrency);
+
+			bool flag;
+			long num = Utils.CoinsCount(out flag, inventory, new int[] {
+				58,
+				57,
+				56,
+				55,
+				54
+			});
+
+			long num2 = Utils.CoinsCount(out flag, bank.item, new int[0]);
+			long num3 = Utils.CoinsCount(out flag, bank2.item, new int[0]);
+			long num4 = Utils.CoinsCount(out flag, bank3.item, new int[0]);
+			long num5 = Utils.CoinsCombineStacks(out flag, new long[] {
+				num,
+				num2,
+				num3,
+				num4
+			});
+
+			if (num5 < price)
+				return false;
+
+			return true;
+		}
+
 		public bool BuyItem(int price, int customCurrency = -1) {
 			if (customCurrency != -1)
 				return CustomCurrencyManager.BuyItem(this, price, customCurrency);
@@ -24916,7 +_,7 @@
 		public void AdjTiles() {
 			int num = 4;
 			int num2 = 3;
-			for (int i = 0; i < 624; i++) {
+			for (int i = 0; i < adjTile.Length; i++) {
 				oldAdjTile[i] = adjTile[i];
 				adjTile[i] = false;
 			}
@@ -24957,15 +_,17 @@
 								alchemyTable = true;
 								break;
 						}
+
+						TileLoader.AdjTiles(this, Main.tile[j, k].type);
 					}
 
-					if (Main.tile[j, k].liquid > 200 && Main.tile[j, k].liquidType() == 0)
+					if ((Main.tile[j, k].liquid > 200 && Main.tile[j, k].liquidType() == 0) || TileID.Sets.CountsAsWaterSource[Main.tile[j, k].type])
 						adjWater = true;
 
-					if (Main.tile[j, k].liquid > 200 && Main.tile[j, k].liquidType() == 2)
+					if ((Main.tile[j, k].liquid > 200 && Main.tile[j, k].liquidType() == 2) || TileID.Sets.CountsAsHoneySource[Main.tile[j, k].type])
 						adjHoney = true;
 
-					if (Main.tile[j, k].liquid > 200 && Main.tile[j, k].liquidType() == 1)
+					if ((Main.tile[j, k].liquid > 200 && Main.tile[j, k].liquidType() == 1) || TileID.Sets.CountsAsLavaSource[Main.tile[j, k].type])
 						adjLava = true;
 				}
 			}
@@ -24974,7 +_,7 @@
 				return;
 
 			bool flag = false;
-			for (int l = 0; l < 624; l++) {
+			for (int l = 0; l < adjTile.Length; l++) {
 				if (oldAdjTile[l] != adjTile[l]) {
 					flag = true;
 					break;
@@ -25201,6 +_,7 @@
 				faceHead = -1;
 			}
 
+			ItemLoader.PreUpdateVanitySet(this);
 			if (head > 0 && face > 0) {
 				if (ArmorIDs.Face.Sets.OverrideHelmet[face]) {
 					head = -1;
@@ -25236,6 +_,9 @@
 				obj.shader = GameShaders.Armor.GetSecondaryShader(cBody, this);
 			}
 
+			//TODO: Do these hooks go inside or outside the conditional?
+			PlayerHooks.FrameEffects(this);
+			EquipLoader.EquipFrameEffects(this);
 			if (!isDisplayDollOrInanimate) {
 				if (((body == 68 && legs == 57 && head == 106) || (body == 74 && legs == 63 && head == 106)) && Main.rand.Next(10) == 0) {
 					int num3 = Dust.NewDust(new Vector2(position.X - velocity.X * 2f, position.Y - 2f - velocity.Y * 2f), width, height, 43, 0f, 0f, 100, new Color(255, 0, 255), 0.3f);
@@ -25360,6 +_,7 @@
 			Item.GetDrawHitbox(HeldItem.type, this);
 			bool flag3 = CanVisuallyHoldItem(HeldItem);
 			bool flag4 = HeldItem.type != 4952;
+			ItemLoader.UpdateVanitySet(this);
 			if (mount.Active) {
 				legFrameCounter = 0.0;
 				legFrame.Y = legFrame.Height * 6;
@@ -25576,6 +_,8 @@
 						}
 					}
 				}
+
+				ItemLoader.UseItemFrame(inventory[selectedItem], this);
 			}
 			else if (pulley) {
 				if (pulleyDir == 2)
@@ -25709,6 +_,10 @@
 				reference9.Y = 0;
 			}
 
+			if (flag3 && itemAnimation <= 0) {
+				ItemLoader.HoldItemFrame(inventory[selectedItem], this);
+			}
+
 			if (legs == 140) {
 				legFrameCounter = 0.0;
 				legFrame.Y = legFrame.Height * (velocity.Y != 0f).ToInt();
@@ -25834,7 +_,7 @@
 			}
 		}
 
-		private bool ItemIsVisuallyIncompatible(Item item) {
+		public bool ItemIsVisuallyIncompatible(Item item) {
 			if (compositeBackArm.enabled && item.shieldSlot > 0)
 				return true;
 
@@ -25860,6 +_,12 @@
 			return false;
 		}
 
+		/// <summary>
+		/// Won't work with yoraiz0rEye as effect needs target item slot.
+		/// </summary>
+		/// <param name="item"></param>
+		public void UpdateVisibleAccessory(Item item) => UpdateVisibleAccessory(-1, item);
+
 		private void UpdateVisibleAccessory(int itemSlot, Item item) {
 			if (item.stringColor > 0)
 				stringColor = item.stringColor;
@@ -26082,6 +_,8 @@
 			if (drawPlayer.head == 267)
 				yoraiz0rDarkness = true;
 
+			ItemLoader.ArmorSetShadows(drawPlayer);
+			// TODO, rename to this? SetArmorEffectVisuals
 			if (drawPlayer.stoned || drawPlayer.stealth != 1f) {
 				armorEffectDrawOutlines = false;
 				armorEffectDrawShadow = false;
@@ -26258,6 +_,7 @@
 				}
 			}
 
+			ItemLoader.SetMatch(armorslot, type, male, ref num, ref somethingSpecial);
 			return num;
 		}
 
@@ -26442,6 +_,9 @@
 				}
 
 				immune = true;
+				if (dead)
+					PlayerHooks.OnRespawn(this);
+
 				dead = false;
 				immuneTime = 0;
 			}
@@ -26638,7 +_,7 @@
 			if (whoAmI != Main.myPlayer)
 				return;
 
-			for (int i = 0; i < 22; i++) {
+			for (int i = 0; i < MaxBuffs; i++) {
 				if (buffTime[i] > 0 && buffType[i] == 59)
 					DelBuff(i);
 			}
@@ -26761,6 +_,12 @@
 					return 0.0;
 				}
 
+				bool customDamage = false;
+				bool playSound = true;
+				bool genGore = true;
+				if (!PlayerHooks.PreHurt(this, pvp, quiet, ref Damage, ref hitDirection, ref Crit, ref customDamage, ref playSound, ref genGore, ref damageSource))
+					return 0.0;
+
 				if (whoAmI == Main.myPlayer && panic)
 					AddBuff(63, 480);
 
@@ -26772,7 +_,7 @@
 					NetMessage.SendData(84, -1, -1, null, whoAmI);
 
 				int num = Damage;
-				double num2 = Main.CalculateDamagePlayersTake(num, statDefense);
+				double num2 = customDamage ? num : Main.CalculateDamagePlayersTake(num, statDefense);
 				if (Crit)
 					num *= 2;
 
@@ -26799,7 +_,7 @@
 					}
 
 					if (invis) {
-						for (int k = 0; k < 22; k++) {
+						for (int k = 0; k < MaxBuffs; k++) {
 							if (buffType[k] == 10)
 								DelBuff(k);
 						}
@@ -26826,7 +_,7 @@
 						float num5 = 0.15f * (float)beetleOrbs;
 						num2 = (int)((double)(1f - num5) * num2);
 						beetleOrbs--;
-						for (int l = 0; l < 22; l++) {
+						for (int l = 0; l < MaxBuffs; l++) {
 							if (buffType[l] >= 95 && buffType[l] <= 97)
 								DelBuff(l);
 						}
@@ -26918,6 +_,8 @@
 						Projectile.NewProjectile(GetProjectileSource_Accessory(brainOfConfusionItem), base.Center.X + (float)Main.rand.Next(-40, 40), base.Center.Y - (float)Main.rand.Next(20, 60), velocity.X * 0.3f, velocity.Y * 0.3f, 565, 0, 0f, whoAmI);
 					}
 
+					//TODO: Is 'num2' correct? Ensure and add patch context.
+					PlayerHooks.Hurt(this, pvp, quiet, num2, hitDirection, Crit);
 					if (Main.netMode == 1 && whoAmI == Main.myPlayer && !quiet) {
 						if (!noKnockback && hitDirection != 0 && (!mount.Active || !mount.Cart))
 							NetMessage.SendData(13, -1, -1, null, whoAmI);
@@ -27051,6 +_,9 @@
 						fallStart = (int)(position.Y / 16f);
 					}
 
+					if (!playSound)
+						goto postSound; //gotos are ugly but minimize the diff file
+
 					if (stoned)
 						SoundEngine.PlaySound(0, (int)position.X, (int)position.Y);
 					else if ((wereWolf || forceWerewolf) && !hideWolf)
@@ -27065,7 +_,12 @@
 						SoundEngine.PlaySound(1, (int)position.X, (int)position.Y);
 
 					eyeHelper.BlinkBecausePlayerGotHurt();
+					postSound:
 					if (statLife > 0) {
+						if (!genGore)
+							goto postGore; //gotta minimize diff files
+
+						// Context: The patch that defines postGore used num2.
 						double num25 = num2 / (double)statLifeMax2 * 100.0;
 						float num26 = 2 * hitDirection;
 						float num27 = 0f;
@@ -27090,6 +_,9 @@
 								Dust.NewDust(position, width, height, 5, num26 + (float)hitDirection * num27 * Main.rand.NextFloat(), -2f);
 							}
 						}
+
+						postGore:
+						PlayerHooks.PostHurt(this, pvp, quiet, num2, hitDirection, Crit);
 					}
 					else {
 						statLife = 0;
@@ -27123,6 +_,11 @@
 				return;
 
 			StopVanityActions();
+			bool playSound = true;
+			bool genGore = true;
+			if (!PlayerHooks.PreKill(this, dmg, hitDirection, pvp, ref playSound, ref genGore, ref damageSource))
+				return;
+
 			if (pvp)
 				pvpDeath = true;
 
@@ -27181,19 +_,24 @@
 				}
 			}
 
-			SoundEngine.PlaySound(5, (int)position.X, (int)position.Y);
+			if (playSound)
+				SoundEngine.PlaySound(5, (int)position.X, (int)position.Y, 1, 1f, 0f);
+
 			headVelocity.Y = (float)Main.rand.Next(-40, -10) * 0.1f;
 			bodyVelocity.Y = (float)Main.rand.Next(-40, -10) * 0.1f;
 			legVelocity.Y = (float)Main.rand.Next(-40, -10) * 0.1f;
 			headVelocity.X = (float)Main.rand.Next(-20, 21) * 0.1f + (float)(2 * hitDirection);
 			bodyVelocity.X = (float)Main.rand.Next(-20, 21) * 0.1f + (float)(2 * hitDirection);
 			legVelocity.X = (float)Main.rand.Next(-20, 21) * 0.1f + (float)(2 * hitDirection);
-			if (stoned) {
+			if (stoned || !genGore) {
 				headPosition = Vector2.Zero;
 				bodyPosition = Vector2.Zero;
 				legPosition = Vector2.Zero;
 			}
 
+			if (!genGore)
+				goto postGore; //goto minimizes diff file size
+
 			for (int j = 0; j < 100; j++) {
 				if (stoned) {
 					Dust.NewDust(position, width, height, 1, 2 * hitDirection, -2f);
@@ -27211,6 +_,7 @@
 				}
 			}
 
+			postGore:
 			mount.Dismount(this);
 			dead = true;
 			respawnTimer = 600;
@@ -27230,6 +_,7 @@
 			if (Main.expertMode)
 				respawnTimer = (int)((double)respawnTimer * 1.5);
 
+			PlayerHooks.Kill(this, dmg, hitDirection, pvp, damageSource);
 			immuneAlpha = 0;
 			if (!ChildSafety.Disabled)
 				immuneAlpha = 255;
@@ -27306,6 +_,9 @@
 			if (newItem.uniqueStack && HasItem(newItem.type))
 				return new ItemSpaceStatus(CanTakeItem: false);
 
+			if (ItemLoader.ItemSpace(newItem, this))
+				return new ItemSpaceStatus(CanTakeItem: true);
+
 			int num = 50;
 			if (newItem.IsACoin)
 				num = 54;
@@ -27653,6 +_,8 @@
 				return;
 
 			bool flag = true;
+			flag &= WallLoader.CanPlace(tileTargetX, tileTargetY, inventory[selectedItem].createWall);
+
 			if (TileReplacementEnabled)
 				flag = PlaceThing_TryReplacingWalls(flag);
 
@@ -27661,6 +_,7 @@
 
 			WorldGen.PlaceWall(tileTargetX, tileTargetY, inventory[selectedItem].createWall);
 			if (Main.tile[tileTargetX, tileTargetY].wall == inventory[selectedItem].createWall) {
+				WallLoader.PlaceInWorld(tileTargetX, tileTargetY, inventory[selectedItem]);
 				ApplyItemTime(inventory[selectedItem], wallSpeed);
 				if (Main.netMode == 1)
 					NetMessage.SendData(17, -1, -1, null, 3, tileTargetX, tileTargetY, inventory[selectedItem].createWall);
@@ -27719,7 +_,8 @@
 
 				WorldGen.PlaceWall(num, num2, createWall);
 				if (Main.tile[num, num2].wall == createWall) {
+					if (ItemLoader.ConsumeItem(inventory[selectedItem], this))
-					inventory[selectedItem].stack--;
+						inventory[selectedItem].stack--;
 					if (inventory[selectedItem].stack == 0)
 						inventory[selectedItem].SetDefaults();
 
@@ -27751,9 +_,18 @@
 				bool canPlace = false;
 				bool newObjectType = false;
 				TileObject objectData = default(TileObject);
+				if (!TileLoader.CanPlace(tileTargetX, tileTargetY, inventory[selectedItem].createTile)) {
+				}
-				if (TileObjectData.CustomPlace(createTile, inventory[selectedItem].placeStyle) && createTile != 82 && createTile != 227) {
+				else if (TileObjectData.CustomPlace(createTile, inventory[selectedItem].placeStyle) && createTile != 82 && createTile != 227) {
 					newObjectType = true;
-					canPlace = TileObject.CanPlace(tileTargetX, tileTargetY, (ushort)inventory[selectedItem].createTile, inventory[selectedItem].placeStyle, direction, out objectData);
+					int hackCreateTile = inventory[selectedItem].createTile;
+					int hackPlaceStyle = inventory[selectedItem].placeStyle;
+					if (hackCreateTile == TileID.Saplings) {
+						Tile soil = Main.tile[tileTargetX, tileTargetY + 1];
+						if (soil.active())
+							TileLoader.SaplingGrowthType(soil.type, ref hackCreateTile, ref hackPlaceStyle);
+					}
+					canPlace = TileObject.CanPlace(tileTargetX, tileTargetY, hackCreateTile, hackPlaceStyle, direction, out objectData, false);
 					PlaceThing_Tiles_BlockPlacementIfOverPlayers(ref canPlace, ref objectData);
 					PlaceThing_Tiles_BlockPlacementForRepeatedPigronatas(ref canPlace, ref objectData);
 					PlaceThing_Tiles_BlockPlacementForRepeatedPumpkins(ref canPlace, ref objectData);
@@ -27805,9 +_,12 @@
 				if (!WorldGen.IsTileReplacable(tileTargetX, tileTargetY))
 					return false;
 
+				if (!TileLoader.CanPlace(tileTargetX, tileTargetY, HeldItem.createTile))
+					return false;
+
 				if (0 == 0) {
 					if (hitReplace.AddDamage(num, pickaxeDamage) < 100) {
-						int num2 = WorldGen.KillTile_GetTileDustAmount(fail: true, tile);
+						int num2 = WorldGen.KillTile_GetTileDustAmount(fail: true, tile, tileTargetX, tileTargetY);
 						for (int i = 0; i < num2; i++) {
 							WorldGen.KillTile_MakeTileDust(tileTargetX, tileTargetY, tile);
 						}
@@ -27977,6 +_,7 @@
 				PlaceThing_Tiles_PlaceIt_AutoPaintAndActuate(typeCaches);
 				if (PlayerInput.UsingGamepad && ItemID.Sets.SingleUseInGamepad[inventory[selectedItem].type] && Main.myPlayer == whoAmI && !Main.SmartCursorEnabled)
 					Main.blockMouse = true;
+				TileLoader.PlaceInWorld(tileTargetX, tileTargetY, inventory[selectedItem]);
 			}
 
 			return data;
@@ -28164,7 +_,8 @@
 					int num7 = FindItem(849);
 					if (num7 > -1 && WorldGen.PlaceActuator(num5, num6)) {
 						NetMessage.SendData(17, -1, -1, null, 8, num5, num6);
+						if (ItemLoader.ConsumeItem(inventory[num7], this))
-						inventory[num7].stack--;
+							inventory[num7].stack--;
 						if (inventory[num7].stack <= 0)
 							inventory[num7].SetDefaults();
 					}
@@ -28529,7 +_,7 @@
 				if (Main.tile[tileTargetX, tileTargetY].nactive() && Main.tile[tileTargetX, tileTargetY].type == 59)
 					canPlace = true;
 			}
-			else if (inventory[selectedItem].createTile == 4 || inventory[selectedItem].createTile == 136) {
+			else if (TileID.Sets.Torch[inventory[selectedItem].createTile] || inventory[selectedItem].createTile == 136) {
 				if (Main.tile[tileTargetX, tileTargetY].wall > 0) {
 					canPlace = true;
 				}
@@ -29056,7 +_,8 @@
 
 			if (paintingAWall) {
 				if (b != byte.MaxValue && Main.tile[x, y].wallColor() != b && WorldGen.paintWall(x, y, b, broadCast: true)) {
+					if (ItemLoader.ConsumeItem(item, this))
-					item.stack--;
+						item.stack--;
 					if (item.stack <= 0)
 						item.SetDefaults();
 
@@ -29065,7 +_,8 @@
 				}
 			}
 			else if (b != byte.MaxValue && Main.tile[x, y].color() != b && WorldGen.paintTile(x, y, b, broadCast: true)) {
+				if (ItemLoader.ConsumeItem(item, this))
-				item.stack--;
+					item.stack--;
 				if (item.stack <= 0)
 					item.SetDefaults();
 
@@ -29115,7 +_,7 @@
 			int num2 = 25;
 			int num3 = 50;
 			int num4 = -1;
-			if (extractType == 1) {
+			if (extractType == ItemID.DesertFossil) {
 				num /= 3;
 				num2 *= 2;
 				num3 = 20;
@@ -29358,6 +_,7 @@
 					num6 += Main.rand.Next(0, 6);
 			}
 
+			ItemLoader.ExtractinatorUse(ref num5, ref num6, extractType);
 			if (num5 > 0) {
 				Vector2 vector = Main.ReverseGravitySupport(Main.MouseScreen) + Main.screenPosition;
 				if (Main.SmartCursorEnabled || PlayerInput.UsingGamepad)
@@ -29452,8 +_,8 @@
 
 		public PlayerFishingConditions GetFishingConditions() {
 			PlayerFishingConditions result = default(PlayerFishingConditions);
-			Fishing_GetBestFishingPole(out result.PolePower, out result.PoleItemType);
-			Fishing_GetBait(out result.BaitPower, out result.BaitItemType);
+			Fishing_GetBestFishingPole(out result.Pole);
+			Fishing_GetBait(out result.Bait);
 			if (result.BaitItemType == 2673)
 				return result;
 
@@ -29461,12 +_,12 @@
 				return result;
 
 			int num = result.BaitPower + result.PolePower + fishingSkill;
-			result.LevelMultipliers = Fishing_GetPowerMultiplier();
+			result.LevelMultipliers = Fishing_GetPowerMultiplier(result.Pole, result.Bait);
 			result.FinalFishingLevel = (int)((float)num * result.LevelMultipliers);
 			return result;
 		}
 
-		private static float Fishing_GetPowerMultiplier() {
+		private float Fishing_GetPowerMultiplier(Item pole, Item bait) {
 			float num = 1f;
 			if (Main.raining)
 				num *= 1.2f;
@@ -29498,21 +_,20 @@
 			if (Main.bloodMoon)
 				num *= 1.1f;
 
+			PlayerHooks.GetFishingLevel(this, pole, bait, ref num);
 			return num;
 		}
 
-		private void Fishing_GetBait(out int baitPower, out int baitType) {
-			baitPower = 0;
-			baitType = 0;
+		private void Fishing_GetBait(out Item bait) {
+			bait = null;
 			for (int i = 54; i < 58; i++) {
 				if (inventory[i].stack > 0 && inventory[i].bait > 0) {
-					baitPower = inventory[i].bait;
-					baitType = inventory[i].type;
+					bait = inventory[i];
 					break;
 				}
 			}
 
-			if (baitPower != 0 || baitType != 0)
+			if (bait != null)
 				return;
 
 			int num = 0;
@@ -29528,20 +_,17 @@
 				return;
 			}
 
-			baitPower = inventory[num].bait;
-			baitType = inventory[num].type;
+			bait = inventory[num];
 		}
 
-		private void Fishing_GetBestFishingPole(out int fishingPolePower, out int fishingPoleType) {
-			fishingPolePower = inventory[selectedItem].fishingPole;
-			fishingPoleType = inventory[selectedItem].type;
-			if (fishingPolePower != 0)
+		private void Fishing_GetBestFishingPole(out Item pole) {
+			pole = inventory[selectedItem];
+			if (pole.fishingPole != 0)
 				return;
 
 			for (int i = 0; i < 58; i++) {
-				if (inventory[i].fishingPole > fishingPolePower) {
+				if (inventory[i].fishingPole > pole.fishingPole) {
-					fishingPolePower = inventory[i].fishingPole;
+					pole = inventory[i];
-					fishingPoleType = inventory[i].type;
 				}
 			}
 		}
@@ -29569,7 +_,8 @@
 				return;
 			}
 
+			if (ItemLoader.ConsumeItem(inventory[num], this))
-			inventory[num].stack--;
+				inventory[num].stack--;
 			if (inventory[num].stack <= 0)
 				inventory[num].SetDefaults();
 		}
@@ -29731,6 +_,9 @@
 		}
 
 		public Rectangle GetItemDrawFrame(int type) {
+			if(Main.dedServ)
+				return Rectangle.Empty;
+
 			Main.instance.LoadItem(type);
 			if (type == 75)
 				return TextureAssets.Item[type].Frame(1, 8);
@@ -29758,6 +_,12 @@
 		}
 
 		public void ItemCheck(int i) {
+			if (PlayerHooks.PreItemCheck(this))
+				ItemCheck_Inner(i);
+
+			PlayerHooks.PostItemCheck(this);
+		}
+		private void ItemCheck_Inner(int i) {
 			if (CCed) {
 				channel = false;
 				itemAnimation = (itemAnimationMax = 0);
@@ -29783,8 +_,17 @@
 			if (itemAnimation == 0 && reuseDelay > 0)
 				ApplyReuseDelay();
 
-			if (Main.myPlayer == i && itemAnimation == 0 && TileObjectData.CustomPlace(item.createTile, item.placeStyle))
-				TileObject.CanPlace(tileTargetX, tileTargetY, item.createTile, item.placeStyle, direction, out TileObject _, onlyCheck: true);
+			if (Main.myPlayer == i && itemAnimation == 0 && TileObjectData.CustomPlace(item.createTile, item.placeStyle)) {
+				int hackCreateTile = item.createTile;
+				int hackPlaceStyle = item.placeStyle;
+				if (hackCreateTile == TileID.Saplings) {
+					Tile soil = Main.tile[tileTargetX, tileTargetY + 1];
+					if (soil.active())
+						TileLoader.SaplingGrowthType(soil.type, ref hackCreateTile, ref hackPlaceStyle);
+				}
+
+				TileObject.CanPlace(tileTargetX, tileTargetY, hackCreateTile, hackPlaceStyle, direction, out _, true);
+			}
 
 			if (itemAnimation == 0 && altFunctionUse == 2)
 				altFunctionUse = 0;
@@ -29813,7 +_,7 @@
 				if (whoAmI == Main.myPlayer && gravDir == 1f && item.mountType != -1 && mount.CanMount(item.mountType, this))
 					mount.SetMount(item.mountType, this);
 
-				if ((item.shoot <= 0 || !ProjectileID.Sets.MinionTargettingFeature[item.shoot] || altFunctionUse != 2) && flag3 && whoAmI == Main.myPlayer && item.shoot >= 0 && item.shoot < 956 && (ProjectileID.Sets.LightPet[item.shoot] || Main.projPet[item.shoot]))
+				if ((item.shoot <= 0 || !ProjectileID.Sets.MinionTargettingFeature[item.shoot] || altFunctionUse != 2) && flag3 && whoAmI == Main.myPlayer && item.shoot >= 0 && (ProjectileID.Sets.LightPet[item.shoot] || Main.projPet[item.shoot]))
 					FreeUpPetsAndMinions(item);
 
 				if (flag3)
@@ -29843,12 +_,23 @@
 				itemAnimation--;
 			}
 
+			ItemLoader.HoldItem(item, this);
+
 			if (itemAnimation > 0)
 				ItemCheck_ApplyUseStyle(heightOffsetHitboxCenter, item2, drawHitbox);
 			else
 				ItemCheck_ApplyHoldStyle(heightOffsetHitboxCenter, item2, drawHitbox);
 
 			releaseUseItem = !controlUseItem;
+
+			//The following block has been moved to the end of the method with goto chains.
+			//This is done to fix the half of the item use/anim desync issue.
+			//In this exact case, this fixes itemTime not being lowered in the first tick after it's set, like itemAnim is.
+			//That happens because this itemTime reduction happened before the code that calls SetItemTime
+			//- Mirsario
+			goto SkipReduceItemTime;
+			ReduceItemTime:
+
 			if (itemTime > 0) {
 				itemTime--;
 				if (ItemTimeIsZero && whoAmI == Main.myPlayer) {
@@ -29862,6 +_,9 @@
 				}
 			}
 
+			goto PostReduceItemtime;
+			SkipReduceItemTime:
+
 			if (!JustDroppedAnItem) {
 				ItemCheck_EmitHeldItemLight(item);
 				ItemCheck_EmitFoodParticles(item);
@@ -29891,7 +_,7 @@
 
 					ItemCheck_TurretAltFeatureUse(item, flag4);
 					ItemCheck_MinionAltFeatureUse(item, flag4);
-					if (item.shoot > 0 && itemAnimation > 0 && ItemTimeIsZero && flag4)
+					if (item.shoot > 0 && itemAnimation > 0 && ItemTimeIsZero && flag4 && ItemLoader.CheckProjOnSwing(this, item))
 						ItemCheck_Shoot(i, item, weaponDamage);
 
 					ItemCheck_UseWiringTools(item);
@@ -29954,7 +_,8 @@
 
 						if (Main.myPlayer == i && item.damage > 0) {
 							int num = weaponDamage;
-							float knockBack = item.knockBack;
+							float knockBack = GetWeaponKnockback(item, item.knockBack);
+							/*
 							float num2 = 1f;
 							if (kbGlove)
 								num2 += 1f;
@@ -29965,6 +_,7 @@
 							knockBack *= num2;
 							if (inventory[selectedItem].type == 3106)
 								knockBack += knockBack * (1f - stealth);
+							*/
 
 							List<ushort> ignoreList2 = ItemCheck_GetTileCutIgnoreList(item);
 							ItemCheck_CutTiles(item, itemRectangle, ignoreList2);
@@ -29976,6 +_,9 @@
 				}
 
 				if (ItemTimeIsZero && itemAnimation > 0) {
+					if (ItemLoader.UseItem(item, this))
+						ApplyItemTime(item);
+
 					if (item.hairDye >= 0) {
 						ApplyItemTime(item);
 						if (whoAmI == Main.myPlayer) {
@@ -29985,18 +_,20 @@
 					}
 
 					if (item.healLife > 0) {
+						int healLife = GetHealLife(item);
-						statLife += item.healLife;
+						statLife += healLife;
 						ApplyItemTime(item);
-						if (Main.myPlayer == whoAmI)
-							HealEffect(item.healLife);
+						if (healLife > 0 && Main.myPlayer == whoAmI)
+							HealEffect(healLife, true);
 					}
 
 					if (item.healMana > 0) {
+						int healMana = GetHealMana(item);
-						statMana += item.healMana;
+						statMana += healMana;
 						ApplyItemTime(item);
-						if (Main.myPlayer == whoAmI) {
+						if (healMana > 0 && Main.myPlayer == whoAmI) {
 							AddBuff(94, manaSickTime);
-							ManaEffect(item.healMana);
+							ManaEffect(healMana);
 						}
 					}
 
@@ -30101,7 +_,7 @@
 					if (ItemTimeIsZero) {
 						ApplyItemTime(item);
 					}
-					else if (itemTime == item.useTime / 2) {
+					else if (itemTime == PlayerHooks.TotalUseTime(item.useTime, this, item) / 2) {
 						for (int k = 0; k < 70; k++) {
 							Dust.NewDust(base.position, width, height, 15, velocity.X * 0.5f, velocity.Y * 0.5f, 150, default(Color), 1.5f);
 						}
@@ -30190,7 +_,7 @@
 							Main.dust[Dust.NewDust(base.position, width, height, 15, 0f, 0f, 150, Color.Cyan, 1.2f)].velocity *= 0.5f;
 						}
 
-						if (item.stack > 0)
+						if (ItemLoader.ConsumeItem(item, this) && item.stack > 0)
 							item.stack--;
 					}
 				}
@@ -30216,7 +_,7 @@
 							Main.dust[Dust.NewDust(base.position, width, height, 15, 0f, 0f, 150, Color.Cyan, 1.2f)].velocity *= 0.5f;
 						}
 
-						if (item.stack > 0)
+						if (ItemLoader.ConsumeItem(item, this) && item.stack > 0)
 							item.stack--;
 					}
 				}
@@ -30231,7 +_,7 @@
 						else if (Main.netMode == 1 && whoAmI == Main.myPlayer)
 							NetMessage.SendData(73);
 
-						if (item.stack > 0)
+						if (ItemLoader.ConsumeItem(item, this) && item.stack > 0)
 							item.stack--;
 					}
 				}
@@ -30247,11 +_,11 @@
 								NetMessage.SendData(4, -1, -1, null, whoAmI);
 						}
 
-						if (item.stack > 0)
+						if (ItemLoader.ConsumeItem(item, this) && item.stack > 0)
 							item.stack--;
 					}
 					else {
-						float num10 = item.useTime;
+						float num10 = PlayerHooks.TotalUseTime(item.useTime, this, item);
 						num10 = (num10 - (float)itemTime) / num10;
 						float num11 = 44f;
 						float num12 = (float)Math.PI * 3f;
@@ -30285,11 +_,12 @@
 				}
 
 				if (i == Main.myPlayer) {
-					if (!dontConsumeWand && itemTime == (int)((float)item.useTime * tileSpeed) && item.tileWand > 0) {
+					if (item.tileWand > 0 && !dontConsumeWand && itemTime == PlayerHooks.TotalUseTime(item.useTime * tileSpeed, this, item)) {
 						int tileWand = item.tileWand;
 						for (int num15 = 0; num15 < 58; num15++) {
 							if (tileWand == inventory[num15].type && inventory[num15].stack > 0) {
+								if (ItemLoader.ConsumeItem(inventory[num15], this))
-								inventory[num15].stack--;
+									inventory[num15].stack--;
 								if (inventory[num15].stack <= 0)
 									inventory[num15] = new Item();
 
@@ -30321,7 +_,7 @@
 						if (flag7.HasValue)
 							flag6 = flag7.Value;
 
-						if (flag6) {
+						if (flag6 && ItemLoader.ConsumeItem(item, this)) {
 							if (item.stack > 0)
 								item.stack--;
 
@@ -30340,6 +_,9 @@
 				}
 			}
 
+			goto ReduceItemTime;
+			PostReduceItemtime:
+
 			if (itemAnimation == 0)
 				JustDroppedAnItem = false;
 		}
@@ -30594,11 +_,18 @@
 				if (i == whoAmI || !player.active || !player.hostile || player.immune || player.dead || (team != 0 && team == player.team) || !itemRectangle.Intersects(player.Hitbox) || !CanHit(player))
 					continue;
 
+				if (!ItemLoader.CanHitPvp(sItem, this, player) || !PlayerHooks.CanHitPvp(this, sItem, player))
+					continue; //TODO: PvP crit hook?
+
 				bool flag = false;
 				if (Main.rand.Next(1, 101) <= 10)
 					flag = true;
 
 				int num = Main.DamageVar(damage, luck);
+
+				ItemLoader.ModifyHitPvp(sItem, this, player, ref num, ref flag);
+				PlayerHooks.ModifyHitPvp(this, sItem, player, ref num, ref flag);
+
 				StatusToPlayerPvP(sItem.type, i);
 				OnHit(player.Center.X, player.Center.Y, player);
 				PlayerDeathReason playerDeathReason = PlayerDeathReason.ByPlayer(whoAmI);
@@ -30643,6 +_,8 @@
 				if (sItem.type == 1826 && Main.npc[i].value > 0f)
 					pumpkinSword(i, (int)((double)damage * 1.5), knockBack);
 
+				ItemLoader.OnHitPvp(sItem, this, Main.player[i], num2, flag);
+				PlayerHooks.OnHitPvp(this, sItem, Main.player[i], num2, flag);
 				if (Main.netMode != 0)
 					NetMessage.SendPlayerHurt(i, playerDeathReason, num, direction, flag, pvp: true, -1);
 
@@ -30657,11 +_,18 @@
 				if (!Main.npc[i].active || Main.npc[i].immune[whoAmI] != 0 || attackCD != 0)
 					continue;
 
+				bool? modCanHit = CombinedHooks.CanPlayerHitNPCWithItem(this, sItem, Main.npc[i]);
+
+				if (modCanHit == false) {
+					continue;
+				}
+
 				Main.npc[i].position += Main.npc[i].netOffset;
-				if (!Main.npc[i].dontTakeDamage && CanNPCBeHitByPlayerOrPlayerProjectile(Main.npc[i])) {
-					if (!Main.npc[i].friendly || (Main.npc[i].type == 22 && killGuide) || (Main.npc[i].type == 54 && killClothier)) {
+				if (modCanHit == true || ((!Main.npc[i].dontTakeDamage && CanNPCBeHitByPlayerOrPlayerProjectile(Main.npc[i])))) {
+					if (modCanHit == true || ((!Main.npc[i].friendly || (Main.npc[i].type == 22 && killGuide) || (Main.npc[i].type == 54 && killClothier)))) {
 						Rectangle value = new Rectangle((int)Main.npc[i].position.X, (int)Main.npc[i].position.Y, Main.npc[i].width, Main.npc[i].height);
+
-						if (itemRectangle.Intersects(value) && (Main.npc[i].noTileCollide || CanHit(Main.npc[i]))) {
+						if (modCanHit == true || (itemRectangle.Intersects(value) && (Main.npc[i].noTileCollide || CanHit(Main.npc[i])))) {
 							int num = originalDamage;
 							bool flag = false;
 							int weaponCrit = GetWeaponCrit(sItem);
@@ -30694,6 +_,11 @@
 							}
 
 							int num4 = Main.DamageVar(num, luck);
+
+							ItemLoader.ModifyHitNPC(sItem, this, Main.npc[i], ref num4, ref knockBack, ref flag);
+							NPCLoader.ModifyHitByItem(Main.npc[i], this, sItem, ref num4, ref knockBack, ref flag);
+							PlayerHooks.ModifyHitNPC(this, sItem, Main.npc[i], ref num4, ref knockBack, ref flag);
+
 							StatusToNPC(sItem.type, i);
 							if (Main.npc[i].life > 5)
 								OnHit(Main.npc[i].Center.X, Main.npc[i].Center.Y, Main.npc[i]);
@@ -30702,6 +_,11 @@
 								num4 += Main.npc[i].checkArmorPenetration(armorPenetration);
 
 							int dmgDone = (int)Main.npc[i].StrikeNPC(num4, knockBack, direction, flag);
+
+							ItemLoader.OnHitNPC(sItem, this, Main.npc[i], dmgDone, knockBack, flag);
+							NPCLoader.OnHitByItem(Main.npc[i], this, sItem, dmgDone, knockBack, flag);
+							PlayerHooks.OnHitNPC(this, sItem, Main.npc[i], dmgDone, knockBack, flag);
+
 							ApplyNPCOnHitEffects(sItem, itemRectangle, num, knockBack, i, num4, dmgDone);
 							int num5 = Item.NPCtoBanner(Main.npc[i].BannerID());
 							if (num5 >= 0)
@@ -31229,6 +_,9 @@
 				Main.dust[num30].velocity.Y *= 2f;
 			}
 
+			ItemLoader.MeleeEffects(sItem, this, itemRectangle);
+			PlayerHooks.MeleeEffects(this, sItem, itemRectangle);
+
 			return itemRectangle;
 		}
 
@@ -31285,6 +_,7 @@
 				}
 			}
 
+			ItemLoader.UseItemHitbox(sItem, this, ref itemRectangle, ref dontAttack);
 			if (sItem.type == 1450 && Main.rand.Next(3) == 0) {
 				int num = -1;
 				float x = itemRectangle.X + Main.rand.Next(itemRectangle.Width);
@@ -31596,7 +_,7 @@
 			if (Main.tileHammer[tile.type]) {
 				canHitWalls = false;
 				if (sItem.hammer > 0) {
-					num2 += sItem.hammer;
+					TileLoader.MineDamage(sItem.hammer, ref num2);
 					if (!WorldGen.CanKillTile(x, y))
 						num2 = 0;
 
@@ -31626,7 +_,10 @@
 				}
 			}
 			else if (Main.tileAxe[tile.type]) {
-				num2 = ((tile.type != 80) ? (num2 + (int)((float)sItem.axe * 1.2f)) : (num2 + (int)((float)(sItem.axe * 3) * 1.2f)));
+				if (tile.type == 80)
+					num2 += (int)(sItem.axe * 3 * 1.2f);
+				else
+					TileLoader.MineDamage(sItem.axe, ref num2);
 				if (sItem.axe > 0) {
 					AchievementsHelper.CurrentlyMining = true;
 					if (!WorldGen.CanKillTile(x, y))
@@ -31774,7 +_,9 @@
 					if (!poundRelease)
 						return;
 
+					if (TileLoader.Slope(x, y, Main.tile[x, y].type)) {
+					}
-					if (TileID.Sets.Platforms[Main.tile[x, y].type]) {
+					else if (TileID.Sets.Platforms[Main.tile[x, y].type]) {
 						if (tile.halfBrick()) {
 							WorldGen.PoundTile(x, y);
 							if (Main.netMode == 1)
@@ -32023,7 +_,7 @@
 			}
 		}
 
-		private bool IsTargetTileInItemRange(Item sItem) {
+		public bool IsTargetTileInItemRange(Item sItem) {
 			if (position.X / 16f - (float)tileRangeX - (float)sItem.tileBoost <= (float)tileTargetX && (position.X + (float)width) / 16f + (float)tileRangeX + (float)sItem.tileBoost - 1f >= (float)tileTargetX && position.Y / 16f - (float)tileRangeY - (float)sItem.tileBoost <= (float)tileTargetY)
 				return (position.Y + (float)height) / 16f + (float)tileRangeY + (float)sItem.tileBoost - 2f >= (float)tileTargetY;
 
@@ -32366,7 +_,8 @@
 				}
 
 				if (num3 >= 0 && WorldGen.PlaceWire(num, num2)) {
+					if (ItemLoader.ConsumeItem(inventory[num3], this))
-					inventory[num3].stack--;
+						inventory[num3].stack--;
 					if (inventory[num3].stack <= 0)
 						inventory[num3].SetDefaults();
 
@@ -32384,7 +_,8 @@
 				}
 
 				if (num4 >= 0 && WorldGen.PlaceWire2(num, num2)) {
+					if (ItemLoader.ConsumeItem(inventory[num4], this))
-					inventory[num4].stack--;
+						inventory[num4].stack--;
 					if (inventory[num4].stack <= 0)
 						inventory[num4].SetDefaults();
 
@@ -32403,7 +_,8 @@
 				}
 
 				if (num5 >= 0 && WorldGen.PlaceWire3(num, num2)) {
+					if (ItemLoader.ConsumeItem(inventory[num5], this))
-					inventory[num5].stack--;
+						inventory[num5].stack--;
 					if (inventory[num5].stack <= 0)
 						inventory[num5].SetDefaults();
 
@@ -32422,7 +_,8 @@
 				}
 
 				if (num6 >= 0 && WorldGen.PlaceWire4(num, num2)) {
+					if (ItemLoader.ConsumeItem(inventory[num6], this))
-					inventory[num6].stack--;
+						inventory[num6].stack--;
 					if (inventory[num6].stack <= 0)
 						inventory[num6].SetDefaults();
 
@@ -32455,7 +_,8 @@
 			else if (sItem.type == 849 && sItem.stack > 0 && WorldGen.PlaceActuator(num, num2)) {
 				ApplyItemTime(sItem);
 				NetMessage.SendData(17, -1, -1, null, 8, tileTargetX, tileTargetY);
+				if (ItemLoader.ConsumeItem(sItem, this))
-				sItem.stack--;
+					sItem.stack--;
 				if (sItem.stack <= 0)
 					sItem.SetDefaults();
 			}
@@ -32533,6 +_,9 @@
 		}
 
 		private void ItemCheck_Shoot(int i, Item sItem, int weaponDamage) {
+			if (!CombinedHooks.CanShoot(this, sItem))
+				return;
+
 			int projToShoot = sItem.shoot;
 			float speed = sItem.shootSpeed;
 			int damage = sItem.damage;
@@ -32744,6 +_,13 @@
 					num3 = vector4.Y;
 				}
 
+				goto DirtBallShoot;
+				ShootHook:
+				Vector2 velocity = new Vector2(num2, num3);
+				CombinedHooks.ModifyShootStats(this, sItem, ref pointPoisition, ref velocity, ref projToShoot, ref Damage, ref KnockBack);
+				num2 = velocity.X;
+				num3 = velocity.Y;
+
 				if (sItem.useStyle == 5) {
 					if (sItem.type == 3029) {
 						Vector2 vector5 = new Vector2(num2, num3);
@@ -32780,6 +_,11 @@
 					NetMessage.SendData(41, -1, -1, null, whoAmI);
 				}
 
+				if (!CombinedHooks.Shoot(this, sItem, (ProjectileSource_Item_WithAmmo)projectileSource_Item_WithPotentialAmmo, pointPoisition, velocity, projToShoot, Damage, KnockBack))
+					return;
+
+				goto ShootProj;
+				DirtBallShoot:
 				if (projToShoot == 17) {
 					pointPoisition.X = (float)Main.mouseX + Main.screenPosition.X;
 					pointPoisition.Y = (float)Main.mouseY + Main.screenPosition.Y;
@@ -32788,6 +_,8 @@
 
 					LimitPointToPlayerReachableArea(ref pointPoisition);
 				}
+				goto ShootHook;
+				ShootProj:
 
 				if (projToShoot == 76) {
 					projToShoot += Main.rand.Next(3);
@@ -33994,7 +_,7 @@
 			return startPos;
 		}
 
-		private int SpawnMinionOnCursor(IProjectileSource projectileSource, int ownerIndex, int minionProjectileId, int originalDamageNotScaledByMinionDamage, float KnockBack, Vector2 offsetFromCursor = default(Vector2), Vector2 velocityOnSpawn = default(Vector2)) {
+		public int SpawnMinionOnCursor(IProjectileSource projectileSource, int ownerIndex, int minionProjectileId, int originalDamageNotScaledByMinionDamage, float KnockBack, Vector2 offsetFromCursor = default(Vector2), Vector2 velocityOnSpawn = default(Vector2)) {
 			Vector2 pointPoisition = Main.MouseWorld;
 			pointPoisition += offsetFromCursor;
 			LimitPointToPlayerReachableArea(ref pointPoisition);
@@ -34485,6 +_,10 @@
 		}
 
 		private void ItemCheck_ApplyHoldStyle(float mountOffset, Item sItem, Rectangle heldItemFrame) {
+			ItemCheck_ApplyHoldStyle_Inner(mountOffset, sItem, heldItemFrame);
+			ItemLoader.HoldStyle(sItem, this, heldItemFrame);
+		}
+		private void ItemCheck_ApplyHoldStyle_Inner(float mountOffset, Item sItem, Rectangle heldItemFrame) {
 			if (isPettingAnimal) {
 				int num = miscCounter % 14 / 7;
 				CompositeArmStretchAmount stretch = CompositeArmStretchAmount.ThreeQuarters;
@@ -34727,10 +_,12 @@
 				SetCompositeArmBack(enabled: true, stretch6, (float)Math.PI * -3f / 5f * (float)direction);
 				FlipItemLocationAndRotationForGravity();
 			}
+			// else if(!Main.dedServ)
+				// ItemLoader.UseStyle(sItem, this);
 		}
 
 		private void ItemCheck_ApplyManaRegenDelay(Item sItem) {
-			if (!spaceGun || (sItem.type != 127 && sItem.type != 4347 && sItem.type != 4348))
+ 			if (GetManaCost(sItem)>0)
 				manaRegenDelay = (int)maxRegenDelay;
 		}
 
@@ -34791,6 +_,10 @@
 		}
 
 		public void ItemCheck_ApplyUseStyle(float mountOffset, Item sItem, Rectangle heldItemFrame) {
+			ItemCheck_ApplyUseStyle_Inner(mountOffset, sItem, heldItemFrame);
+			ItemLoader.UseStyle(sItem, this, heldItemFrame);
+		}
+		public void ItemCheck_ApplyUseStyle_Inner(float mountOffset, Item sItem, Rectangle heldItemFrame) {
 			if (Main.dedServ)
 				return;
 
@@ -35514,6 +_,9 @@
 		}
 
 		private bool ItemCheck_CheckCanUse(Item sItem) {
+			if(!CombinedHooks.CanUseItem(this, sItem))
+				return false;
+
 			int whoAmI = base.whoAmI;
 			bool flag = true;
 			int num = (int)((float)Main.mouseX + Main.screenPosition.X) / 16;
@@ -35881,6 +_,11 @@
 			if (sItem.type == 3006)
 				flag2 = true;
 
+			if (sItem.type != ItemID.MedusaHead /*3269*/ && !CheckMana(sItem, pay:!flag2))
+				canUse = false;
+			
+			return canUse; //TODO: Explain this in a comment.
+			
 			if (sItem.type != 3269 && (!spaceGun || (sItem.type != 127 && sItem.type != 4347 && sItem.type != 4348))) {
 				if (statMana >= num) {
 					if (!flag2)
@@ -36048,7 +_,10 @@
 		private void ItemCheck_HandleMPItemAnimation(Item sItem) {
 			if (sItem.autoReuse && !noItems) {
 				releaseUseItem = true;
-				if (itemAnimation == 1 && sItem.stack > 0) {
+				//The following code line has been changed to fix a half of the vanilla item use/anim desync bug.
+				//In this exact case, itemAnim, which resets at 1, would desync from itemTime at the end of every tick, which resets at 0.
+				//- Mirsario
+				if (itemAnimation == 0 && sItem.stack > 0) { //if (itemAnimation == 1 && sItem.stack > 0) {
 					if (sItem.shoot > 0 && whoAmI != Main.myPlayer && controlUseItem && sItem.useStyle == 5 && sItem.reuseDelay == 0) {
 						ApplyItemAnimation(sItem);
 						if (sItem.UseSound != null)
@@ -36078,6 +_,7 @@
 			if (!mount.Active)
 				return;
 
+			MountLoader.UseAbility(this, Vector2.Zero, false);
 			if (mount.Type == 8) {
 				noItems = true;
 				if (controlUseItem) {
@@ -36235,7 +_,7 @@
 				if (num == 2)
 					num = 102;
 
-				for (int i = 0; i < 22; i++) {
+				for (int i = 0; i < MaxBuffs; i++) {
 					if (buffType[i] == 27 || buffType[i] == 101 || buffType[i] == 102) {
 						DelBuff(i);
 						i--;
@@ -36393,6 +_,7 @@
 		}
 
 		public float GetWeaponKnockback(Item sItem, float KnockBack) {
+			/*
 			if (sItem.summon)
 				KnockBack += minionKB;
 
@@ -36407,11 +_,25 @@
 
 			if (sItem.ranged && setVortex)
 				KnockBack *= 1f + (1f - stealth) * 0.5f;
-
-			return KnockBack;
+			*/
+
+			// implement minionKB as 'base damage'
+			KnockBack += minionKB * sItem.DamageType.GetCachedBenefitFrom(DamageClass.Summon);
+
+			StatModifier kbModifier = StatModifier.One;
+			var currentModifiers = damageData;
+			var scalings = sItem.DamageType.benefitsCache;
+			for (int i = 0; i < currentModifiers.Length; i++) {
+				kbModifier = kbModifier.CombineWith(currentModifiers[i].knockback.Scale(scalings[i]));
+			}
+
+			float flat = 0;
+			CombinedHooks.ModifyWeaponKnockback(this, sItem, ref kbModifier, ref flat);
+			return Math.Max(0, KnockBack * kbModifier + flat);
 		}
 
 		public int GetWeaponCrit(Item sItem) {
+			/*
 			if (sItem.melee)
 				return meleeCrit;
 
<<<<<<< HEAD
@@ -36397,9 +_,23 @@
=======
@@ -36422,9 +_,21 @@
>>>>>>> fc40ab22
 				return magicCrit;
 
 			return 0;
+			*/
+
+			int crit = sItem.crit;
+			var currentModifiers = damageData;
+			var scalings = sItem.DamageType.benefitsCache;
+			for (int i = 0; i < currentModifiers.Length; i++) {
+				crit += (int)(currentModifiers[i].critChance * scalings[i]);
+			}
+
+			CombinedHooks.ModifyWeaponCrit(this, sItem, ref crit);
+			return crit;
 		}
 
-		public int GetWeaponDamage(Item sItem) {
+		// Changed method signature to include whether the value returned will be shown on the tooltip of the item
+		// Moved tooltip-specific damage calculations into the method
+		public int GetWeaponDamage(Item sItem, bool forTooltip = false) {
+			/*
 			int num = sItem.damage;
 			if (num > 0) {
 				if (sItem.melee) {
<<<<<<< HEAD
@@ -36425,6 +_,36 @@
=======
@@ -36450,6 +_,29 @@
>>>>>>> fc40ab22
 			}
 
 			return num;
+			*/
+
+			StatModifier damage = StatModifier.One;
+			var currentModifiers = damageData;
+			var scalings = sItem.DamageType.benefitsCache;
+			for (int i = 0; i < currentModifiers.Length; i++) {
+				damage = damage.CombineWith(currentModifiers[i].damage.Scale(scalings[i]));
+			}
+
+			// TODO: use an ItemID.Sets for arrow/bullet/rocket
+			if (sItem.ranged) {
+				if (sItem.useAmmo == AmmoID.Arrow || sItem.useAmmo == AmmoID.Stake) {
+					damage *= (float)arrowDamage;
+					if (forTooltip && archery)
+						damage *= 1.2f;
+				}
+
+				if (sItem.useAmmo == AmmoID.Bullet || sItem.useAmmo == AmmoID.CandyCorn)
+					damage *= (float)bulletDamage;
+
+				if (sItem.useAmmo == AmmoID.Rocket || sItem.useAmmo == AmmoID.StyngerBolt || sItem.useAmmo == AmmoID.JackOLantern || sItem.useAmmo == AmmoID.NailFriendly)
+					damage *= (float)rocketDamage;
+			}
+
+			float flat = 0f;
+			//TODO: pass to the method whether the damage is being calculated for the tooltip or not?
+			CombinedHooks.ModifyWeaponDamage(this, sItem, ref damage, ref flat);
+			int damageNum = forTooltip ? (int)(sItem.damage * ItemID.Sets.ToolTipDamageMultiplier[sItem.type]) : sItem.damage;
+			damageNum = (int)(damageNum * (float)damage + flat + 5E-06f);
+			return Math.Max(0, damageNum);
 		}
 
 		public bool HasAmmo(Item sItem, bool canUse) {
@@ -36516,8 +_,11 @@
 			int pickedProjectileId = -1;
 			if (PickAmmo_TryFindingSpecificMatches(sItem.type, item.type, out pickedProjectileId))
 				projToShoot = pickedProjectileId;
-			else if (sItem.type == 1946)
+			else if (sItem.type == 1946) {
 				projToShoot = 338 + item.type - 771;
+				if (projToShoot > ProjectileID.RocketSnowmanIV)
+					projToShoot = ProjectileID.RocketSnowmanIV;
+			}
 			else if (sItem.type == 3930)
 				projToShoot = 715 + item.type - AmmoID.Rocket;
 			else if (sItem.useAmmo == AmmoID.Rocket)
<<<<<<< HEAD
@@ -36546,6 +_,7 @@
 			}
=======
@@ -36572,8 +_,14 @@
>>>>>>> fc40ab22
 
 			speed += item.shootSpeed;
+			/*
 			if (item.ranged) {
 				if (item.damage > 0)
 					Damage += (int)((float)item.damage * rangedDamage);
@@ -36553,6 +_,11 @@
 			else {
 				Damage += item.damage;
<<<<<<< HEAD
 			}
+			*/
+			// Removed ranged check, since vanilla only has ranged or unclassed ammo
+			// Used GetWeaponDamage to get the damage of the ammo after vanilla and modded damage modifiers are applied
+			if (item.damage > 0)
+				Damage += GetWeaponDamage(item);
 
 			if ((sItem.useAmmo == AmmoID.Arrow || sItem.useAmmo == AmmoID.Stake) && archery) {
 				if (speed < 20f) {
@@ -36565,6 +_,7 @@
=======
@@ -36585,11 +_,12 @@
 					if (speed > 20f)
 						speed = 20f;
 				}
-
-				Damage = (int)((double)Damage * 1.2);
+				// archery buff damage moved into UpdateBuffs
+				// Damage = (int)((double)Damage * 1.2);
>>>>>>> fc40ab22
 			}
 
 			KnockBack += item.knockBack;
+			ItemLoader.PickAmmo(sItem, item, this, ref projToShoot, ref speed, ref Damage, ref KnockBack);
 			bool flag2 = dontConsume;
 			if (sItem.type == 3475 && Main.rand.Next(3) != 0)
 				flag2 = true;
@@ -36627,7 +_,7 @@
 			if (sItem.type == 1553 && Main.rand.Next(3) != 0)
 				flag2 = true;
 
-			if (sItem.type == 434 && itemAnimation < sItem.useAnimation - 2)
+			if (sItem.type == 434 && itemAnimation < PlayerHooks.TotalMeleeTime(sItem.useAnimation, this, sItem) - 2)
 				flag2 = true;
 
 			if (sItem.type == 4953 && itemAnimation > sItem.useAnimation - 8)
@@ -36651,7 +_,10 @@
 			if ((projToShoot == 145 || projToShoot == 146 || projToShoot == 147 || projToShoot == 148 || projToShoot == 149) && itemAnimation < itemAnimationMax - 5)
 				flag2 = true;
 
+			flag2 |= !PlayerHooks.ConsumeAmmo(this, sItem, item) | !ItemLoader.ConsumeAmmo(sItem, item, this);
 			if (!flag2 && item.consumable) {
+				PlayerHooks.OnConsumeAmmo(this, sItem, item);
+				ItemLoader.OnConsumeAmmo(sItem, item, this);
 				item.stack--;
 				if (item.stack <= 0) {
 					item.active = false;
@@ -36693,7 +_,7 @@
 						NetMessage.SendData(17, -1, -1, null, 0, x, y, 1f);
 					}
 
-					if (Main.tile[x, y].type == 21)
+					if (Main.tile[x, y].type == 21 || Main.tile[x, y].type < TileID.Count && TileID.Sets.BasicChest[Main.tile[x, y].type])
 						NetMessage.SendData(34, -1, -1, null, 1, x, y);
 
 					if (Main.tile[x, y].type == 467)
@@ -36701,11 +_,20 @@
 
 					if (Main.tile[x, y].type == 88)
 						NetMessage.SendData(34, -1, -1, null, 3, x, y);
+
+					if (Main.tile[x, y].type >= TileID.Count) {
+						if (TileID.Sets.BasicChest[Main.tile[x, y].type])
+							NetMessage.SendData(34, -1, -1, null, 101, x, y, 0f, 0, Main.tile[x, y].type, 0);
+
+						if (TileID.Sets.BasicDresser[Main.tile[x, y].type])
+							NetMessage.SendData(34, -1, -1, null, 103, x, y, 0f, 0, Main.tile[x, y].type, 0);
+					}
 				}
 				else {
 					bool num3 = Main.tile[x, y].active();
 					WorldGen.KillTile(x, y);
-					if (num3 && !Main.tile[x, y].active())
+
+					if (!Main.dedServ && num3 && !Main.tile[x, y].active())
 						AchievementsHelper.HandleMining();
 
 					if (Main.netMode == 1)
@@ -36775,7 +_,24 @@
 			if (Main.tileNoFail[tileTarget.type])
 				num = 100;
 
-			num = ((!Main.tileDungeon[tileTarget.type] && tileTarget.type != 25 && tileTarget.type != 58 && tileTarget.type != 117 && tileTarget.type != 203) ? ((tileTarget.type == 85) ? (num + pickPower / 3) : ((tileTarget.type != 48 && tileTarget.type != 232) ? ((tileTarget.type == 226) ? (num + pickPower / 4) : ((tileTarget.type != 107 && tileTarget.type != 221) ? ((tileTarget.type != 108 && tileTarget.type != 222) ? ((tileTarget.type == 111 || tileTarget.type == 223) ? (num + pickPower / 4) : ((tileTarget.type != 211) ? (num + pickPower) : (num + pickPower / 5))) : (num + pickPower / 3)) : (num + pickPower / 2))) : (num + pickPower * 2))) : (num + pickPower / 2));
+			if(Main.tileDungeon[tileTarget.type] || tileTarget.type == 25 || tileTarget.type == 58 || tileTarget.type == 117 || tileTarget.type == 203)
+				num += pickPower / 2;
+			else if(tileTarget.type == 85)
+				num += pickPower / 3;
+			else if(tileTarget.type == 48 || tileTarget.type == 232)
+				num += pickPower * 2;
+			else if(tileTarget.type == 226)
+				num += pickPower / 4;
+			else if(tileTarget.type == 107 || tileTarget.type == 221)
+				num += pickPower / 2;
+			else if(tileTarget.type == 108 || tileTarget.type == 222)
+				num += pickPower / 3;
+			else if(tileTarget.type == 111 || tileTarget.type == 223)
+				num += pickPower / 4;
+			else if(tileTarget.type == 211)
+				num += pickPower / 5;
+			else
+				TileLoader.MineDamage(pickPower, ref num);
 			if (tileTarget.type == 211 && pickPower < 200)
 				num = 0;
 
@@ -36830,6 +_,9 @@
 			else if (tileTarget.type == 223 && pickPower < 150) {
 				num = 0;
 			}
+			else {
+				TileLoader.PickPowerCheck(tileTarget, pickPower, ref num);
+			}
 
 			if (tileTarget.type == 147 || tileTarget.type == 0 || tileTarget.type == 40 || tileTarget.type == 53 || tileTarget.type == 57 || tileTarget.type == 59 || tileTarget.type == 123 || tileTarget.type == 224 || tileTarget.type == 397)
 				num += pickPower;
@@ -37121,24 +_,47 @@
 		}
 
 		public void DropItems() {
+			List<Item> startInventory = PlayerHooks.GetStartingItems(this, DropItems_GetDefaults().Where(item => !item.IsAir), true);
+			IDictionary<int, int> startCounts = new Dictionary<int, int>();
+
+			foreach (Item item in startInventory) {
+				if (!startCounts.ContainsKey(item.netID))
+					startCounts[item.netID] = 0;
+
+				startCounts[item.netID] += item.stack;
+			}
+
+			startCounts[ModContent.ItemType<ModLoader.Default.StartBag>()] = 1;
 			for (int i = 0; i < 59; i++) {
 				if (inventory[i].stack > 0) {
+					Item item = inventory[i];
 					bool flag = true;
-					if (inventory[i].type == 3507 || inventory[i].type == 3506 || inventory[i].type == 3509)
+					if (startCounts.TryGetValue(item.netID, out int startingCount) && startingCount >= item.stack)
 						flag = false;
 
 					if (flag) {
+						int stack = item.stack;
+						if (startCounts.ContainsKey(item.netID)) {
+							stack -= startCounts[item.netID];
+							startCounts[item.netID] = 0;
+						}
+
 						int num = Item.NewItem((int)position.X, (int)position.Y, width, height, inventory[i].type);
 						Main.item[num].netDefaults(inventory[i].netID);
 						Main.item[num].Prefix(inventory[i].prefix);
-						Main.item[num].stack = inventory[i].stack;
+						Main.item[num].stack = stack;
 						Main.item[num].velocity.Y = (float)Main.rand.Next(-20, 1) * 0.2f;
 						Main.item[num].velocity.X = (float)Main.rand.Next(-20, 21) * 0.2f;
 						Main.item[num].noGrabDelay = 100;
 						Main.item[num].newAndShiny = false;
+						Main.item[num].ModItem = item.ModItem;
+						Main.item[num].globalItems = item.globalItems;
 						if (Main.netMode == 1)
 							NetMessage.SendData(21, -1, -1, null, num);
 					}
+					else if (item.stack > 0 && startCounts.ContainsKey(item.netID)) {
+						startCounts[item.netID] -= item.stack;
+					}
 				}
 
 				inventory[i].TurnToAir();
@@ -37152,6 +_,8 @@
 						Main.item[num2].velocity.X = (float)Main.rand.Next(-20, 21) * 0.2f;
 						Main.item[num2].noGrabDelay = 100;
 						Main.item[num2].newAndShiny = false;
+						Main.item[num2].ModItem = armor[i].ModItem;
+						Main.item[num2].globalItems = armor[i].globalItems;
 						if (Main.netMode == 1)
 							NetMessage.SendData(21, -1, -1, null, num2);
 					}
@@ -37169,6 +_,8 @@
 						Main.item[num3].velocity.X = (float)Main.rand.Next(-20, 21) * 0.2f;
 						Main.item[num3].noGrabDelay = 100;
 						Main.item[num3].newAndShiny = false;
+						Main.item[num3].ModItem = dye[i].ModItem;
+						Main.item[num3].globalItems = dye[i].globalItems;
 						if (Main.netMode == 1)
 							NetMessage.SendData(21, -1, -1, null, num3);
 					}
@@ -37186,6 +_,8 @@
 						Main.item[num4].velocity.X = (float)Main.rand.Next(-20, 21) * 0.2f;
 						Main.item[num4].noGrabDelay = 100;
 						Main.item[num4].newAndShiny = false;
+						Main.item[num4].ModItem = miscEquips[i].ModItem;
+						Main.item[num4].globalItems = miscEquips[i].globalItems;
 						if (Main.netMode == 1)
 							NetMessage.SendData(21, -1, -1, null, num4);
 					}
@@ -37205,6 +_,8 @@
 					Main.item[num5].velocity.X = (float)Main.rand.Next(-20, 21) * 0.2f;
 					Main.item[num5].noGrabDelay = 100;
 					Main.item[num5].newAndShiny = false;
+					Main.item[num5].ModItem = miscDyes[i].ModItem;
+					Main.item[num5].globalItems = miscDyes[i].globalItems;
 					if (Main.netMode == 1)
 						NetMessage.SendData(21, -1, -1, null, num5);
 				}
@@ -37212,12 +_,26 @@
 				miscDyes[i].TurnToAir();
 			}
 
+			DropItems_End(startInventory);
+		}
+		private IEnumerable<Item> DropItems_GetDefaults() { //Split by tML.
+			var inventory = new Item[this.inventory.Length];
+
+			for (int i = 0; i < inventory.Length; i++) {
+				inventory[i] = new Item();
+			}
+
 			inventory[0].SetDefaults(3507);
 			inventory[0].Prefix(-1);
 			inventory[1].SetDefaults(3509);
 			inventory[1].Prefix(-1);
 			inventory[2].SetDefaults(3506);
 			inventory[2].Prefix(-1);
+
+			return inventory;
+		}
+		private void DropItems_End(IList<Item> startInventory) { //Split by tML.
+			PlayerHooks.SetStartInventory(this, startInventory);
 			Main.mouseItem.TurnToAir();
 		}
 
@@ -37265,13 +_,14 @@
 		}
 
 		public object clientClone() {
-			Player player = new Player();
+			Player player = new Player(false);
 			player.zone1 = zone1;
 			player.zone2 = zone2;
 			player.zone3 = zone3;
 			player.zone4 = zone4;
 			player.voidVaultInfo = voidVaultInfo;
 			player.luck = luck;
+			BiomeLoader.CopyCustomBiomesTo(this, player);
 			player.extraAccessory = extraAccessory;
 			player.MinionRestTargetPoint = MinionRestTargetPoint;
 			player.MinionAttackTargetNPC = MinionAttackTargetNPC;
@@ -37322,13 +_,14 @@
 			}
 
 			player.trashItem = trashItem.Clone();
-			for (int j = 0; j < 22; j++) {
+			for (int j = 0; j < MaxBuffs; j++) {
 				player.buffType[j] = buffType[j];
 				player.buffTime[j] = buffTime[j];
 			}
 
 			DpadRadial.CopyTo(player.DpadRadial);
 			CircularRadial.CopyTo(player.CircularRadial);
+			PlayerHooks.clientClone(this, player);
 			return player;
 		}
 
@@ -37347,7 +_,7 @@
 			if (Main.tile[x, y - 1] == null)
 				return false;
 
-			if (!Main.tile[x, y - 1].active() || Main.tile[x, y - 1].type != 79)
+			if (!Main.tile[x, y - 1].active() || !TileID.Sets.IsValidSpawnPoint[Main.tile[x, y - 1].type])
 				return false;
 
 			for (int i = x - 1; i <= x + 1; i++) {
@@ -37479,6 +_,7 @@
 			if (path == null || path == "")
 				return;
 
+			BackupIO.Player.ArchivePlayer(path, isCloudSave);
 			if (FileUtilities.Exists(path, isCloudSave))
 				FileUtilities.Copy(path, path + ".bak", isCloudSave);
 
@@ -37486,13 +_,14 @@
 			using (Stream stream = isCloudSave ? ((Stream)new MemoryStream(2000)) : ((Stream)new FileStream(path, FileMode.Create))) {
 				using (CryptoStream cryptoStream = new CryptoStream(stream, rijndaelManaged.CreateEncryptor(ENCRYPTION_KEY, ENCRYPTION_KEY), CryptoStreamMode.Write)) {
 					using (BinaryWriter binaryWriter = new BinaryWriter(cryptoStream)) {
+						PlayerHooks.PreSavePlayer(player);
 						binaryWriter.Write(238);
 						playerFile.Metadata.Write(binaryWriter);
 						binaryWriter.Write(player.name);
 						binaryWriter.Write(player.difficulty);
 						binaryWriter.Write(playerFile.GetPlayTime().Ticks);
 						binaryWriter.Write(player.hair);
-						binaryWriter.Write(player.hairDye);
+						PlayerIO.WriteVanillaHairDye(player.hairDye, binaryWriter);
 						BitsByte bb = (byte)0;
 						for (int i = 0; i < 8; i++) {
 							bb[i] = player.hideVisibleAccessory[i];
@@ -37538,63 +_,57 @@
 						binaryWriter.Write(player.shoeColor.G);
 						binaryWriter.Write(player.shoeColor.B);
 						for (int k = 0; k < player.armor.Length; k++) {
-							binaryWriter.Write(player.armor[k].netID);
+							ItemIO.WriteVanillaID(player.armor[k], binaryWriter);
 							binaryWriter.Write(player.armor[k].prefix);
 						}
 
 						for (int l = 0; l < player.dye.Length; l++) {
-							binaryWriter.Write(player.dye[l].netID);
+							ItemIO.WriteVanillaID(player.dye[l], binaryWriter);
 							binaryWriter.Write(player.dye[l].prefix);
 						}
 
 						for (int m = 0; m < 58; m++) {
-							binaryWriter.Write(player.inventory[m].netID);
+							ItemIO.WriteVanillaID(player.inventory[m], binaryWriter);
 							binaryWriter.Write(player.inventory[m].stack);
 							binaryWriter.Write(player.inventory[m].prefix);
 							binaryWriter.Write(player.inventory[m].favorited);
 						}
 
 						for (int n = 0; n < player.miscEquips.Length; n++) {
-							binaryWriter.Write(player.miscEquips[n].netID);
+							ItemIO.WriteVanillaID(player.miscEquips[n], binaryWriter);
 							binaryWriter.Write(player.miscEquips[n].prefix);
-							binaryWriter.Write(player.miscDyes[n].netID);
+							ItemIO.WriteVanillaID(player.miscDyes[n], binaryWriter);
 							binaryWriter.Write(player.miscDyes[n].prefix);
 						}
 
 						for (int num = 0; num < 40; num++) {
-							binaryWriter.Write(player.bank.item[num].netID);
+							ItemIO.WriteVanillaID(player.bank.item[num], binaryWriter);
 							binaryWriter.Write(player.bank.item[num].stack);
 							binaryWriter.Write(player.bank.item[num].prefix);
 						}
 
 						for (int num2 = 0; num2 < 40; num2++) {
-							binaryWriter.Write(player.bank2.item[num2].netID);
+							ItemIO.WriteVanillaID(player.bank2.item[num2], binaryWriter);
 							binaryWriter.Write(player.bank2.item[num2].stack);
 							binaryWriter.Write(player.bank2.item[num2].prefix);
 						}
 
 						for (int num3 = 0; num3 < 40; num3++) {
-							binaryWriter.Write(player.bank3.item[num3].netID);
+							ItemIO.WriteVanillaID(player.bank3.item[num3], binaryWriter);
 							binaryWriter.Write(player.bank3.item[num3].stack);
 							binaryWriter.Write(player.bank3.item[num3].prefix);
 						}
 
 						for (int num4 = 0; num4 < 40; num4++) {
-							binaryWriter.Write(player.bank4.item[num4].netID);
+							ItemIO.WriteVanillaID(player.bank4.item[num4], binaryWriter);
 							binaryWriter.Write(player.bank4.item[num4].stack);
 							binaryWriter.Write(player.bank4.item[num4].prefix);
 						}
 
 						binaryWriter.Write(player.voidVaultInfo);
 						for (int num5 = 0; num5 < 22; num5++) {
-							if (Main.buffNoSave[player.buffType[num5]]) {
-								binaryWriter.Write(0);
+							binaryWriter.Write(0);
-								binaryWriter.Write(0);
+							binaryWriter.Write(0);
-							}
-							else {
-								binaryWriter.Write(player.buffType[num5]);
-								binaryWriter.Write(player.buffTime[num5]);
-							}
 						}
 
 						for (int num6 = 0; num6 < 200; num6++) {
@@ -37610,7 +_,7 @@
 						}
 
 						binaryWriter.Write(player.hbLocked);
-						for (int num7 = 0; num7 < player.hideInfo.Length; num7++) {
+						for (int num7 = 0; num7 < 13; num7++) {
 							binaryWriter.Write(player.hideInfo[num7]);
 						}
 
@@ -37639,9 +_,13 @@
 						stream.Flush();
 						if (isCloudSave && SocialAPI.Cloud != null)
 							SocialAPI.Cloud.Write(playerFile.Path, ((MemoryStream)stream).ToArray());
+
+						PlayerHooks.PostSavePlayer(player);
 					}
 				}
 			}
+
+			PlayerIO.Save(player, path, isCloudSave);
 		}
 
 		private void SaveTemporaryItemSlotContents(BinaryWriter writer) {
@@ -37744,7 +_,7 @@
 			if (Main.rand == null)
 				Main.rand = new UnifiedRandom((int)DateTime.Now.Ticks);
 
-			Player player = new Player();
+			Player player = new Player(false); // setup inventory is unnecessary
 			try {
 				RijndaelManaged rijndaelManaged = new RijndaelManaged();
 				rijndaelManaged.Padding = PaddingMode.None;
@@ -38083,7 +_,7 @@
 							if (num >= 11) {
 								int num28 = 22;
 								if (num < 74)
-									num28 = 10;
+									num28 -= 12;
 
 								for (int num29 = 0; num29 < num28; num29++) {
 									player.buffType[num29] = binaryReader.ReadInt32();
@@ -38173,7 +_,7 @@
 							if (num >= 220)
 								CreativePowerManager.Instance.LoadToPlayer(player, binaryReader, num);
 
-							LoadPlayer_LastMinuteFixes(player);
+							LoadPlayer_LastMinuteFixes(player, playerFileData);
 						}
 					}
 				}
@@ -38183,6 +_,9 @@
 				playerFileData.Player = player;
 				return playerFileData;
 			}
+			catch (CustomModDataException e) {
+				playerFileData.customDataFail = e;
+			}
 			catch {
 			}
 
@@ -38213,8 +_,9 @@
 			}
 		}
 
-		private static void LoadPlayer_LastMinuteFixes(Player newPlayer) {
+		private static void LoadPlayer_LastMinuteFixes(Player newPlayer, PlayerFileData playerFileData) {
 			newPlayer.skinVariant = (int)MathHelper.Clamp(newPlayer.skinVariant, 0f, 11f);
+			PlayerIO.Load(newPlayer, playerFileData.Path, playerFileData.IsCloudSave);
 			for (int i = 3; i < 10; i++) {
 				int type = newPlayer.armor[i].type;
 				if (type == 908 || type == 4874 || type == 5000)
@@ -38231,6 +_,7 @@
 
 				newPlayer.lavaTime = newPlayer.lavaMax;
 			}
+			newPlayer.ResetEffects();
 		}
 
 		public static PlayerFileData GetFileData(string file, bool cloudSave) {
@@ -38240,12 +_,17 @@
 			PlayerFileData playerFileData = LoadPlayer(file, cloudSave);
 			if (playerFileData.Player != null) {
 				if (playerFileData.Player.loadStatus != 0 && playerFileData.Player.loadStatus != 1) {
+					CustomModDataException customDataFail = playerFileData.customDataFail;
-					if (FileUtilities.Exists(file + ".bak", cloudSave))
+					if (FileUtilities.Exists(file + ".bak", cloudSave)) {
 						FileUtilities.Move(file + ".bak", file, cloudSave);
+						PlayerIO.LoadBackup(file, cloudSave);
+					}
 
 					playerFileData = LoadPlayer(file, cloudSave);
 					if (playerFileData.Player == null)
 						return null;
+
+					playerFileData.customDataFail = customDataFail;
 				}
 
 				return playerFileData;
@@ -38295,7 +_,15 @@
 			return -1;
 		}
 
-		public Player() {
+		public Player(bool startupInventory = true) {
+			ResetDamageClassData();
+			buffType = new int[MaxBuffs];
+			buffTime = new int[MaxBuffs];
+			buffImmune = new bool[BuffLoader.BuffCount]; // TODO: Move all these patches to field initializers.
+			ownedProjectileCounts = new int[ProjectileLoader.ProjectileCount];
+			npcTypeNoAggro = new bool[NPCLoader.NPCCount];
+			PlayerHooks.SetupPlayer(this);
+			LoaderManager.Get<BiomeLoader>().SetupPlayer(this);
 			width = 20;
 			height = 42;
 			name = string.Empty;
@@ -38336,7 +_,7 @@
 			grappling[0] = -1;
 			statManaMax = 20;
 			extraAccessory = false;
-			for (int n = 0; n < 624; n++) {
+			for (int n = 0; n < adjTile.Length; n++) {
 				adjTile[n] = false;
 				oldAdjTile[n] = false;
 			}
@@ -38564,6 +_,7 @@
 		}
 
 		public void GetAnglerReward() {
+			List<Item> rewardItems = new List<Item>();
 			Item item = new Item();
 			item.type = 0;
 			int num = anglerQuestsFinished;
@@ -38749,56 +_,23 @@
 					}
 			}
 
-			item.position = base.Center;
 			GetItemSettings nPCEntityToPlayerInventorySettings = GetItemSettings.NPCEntityToPlayerInventorySettings;
-			Item item2 = GetItem(whoAmI, item, nPCEntityToPlayerInventorySettings);
-			if (item2.stack > 0) {
-				int number = Item.NewItem((int)position.X, (int)position.Y, width, height, item2.type, item2.stack, noBroadcast: false, 0, noGrabDelay: true);
-				if (Main.netMode == 1)
-					NetMessage.SendData(21, -1, -1, null, number, 1f);
-			}
-
+			rewardItems.Add(item);
 			if (item.type == 2417) {
 				Item item3 = new Item();
 				Item item4 = new Item();
 				item3.SetDefaults(2418);
-				item3.position = base.Center;
-				item2 = GetItem(whoAmI, item3, nPCEntityToPlayerInventorySettings);
-				if (item2.stack > 0) {
-					int number2 = Item.NewItem((int)position.X, (int)position.Y, width, height, item2.type, item2.stack, noBroadcast: false, 0, noGrabDelay: true);
-					if (Main.netMode == 1)
-						NetMessage.SendData(21, -1, -1, null, number2, 1f);
-				}
-
+				rewardItems.Add(item3);
 				item4.SetDefaults(2419);
-				item4.position = base.Center;
-				item2 = GetItem(whoAmI, item4, nPCEntityToPlayerInventorySettings);
-				if (item2.stack > 0) {
-					int number3 = Item.NewItem((int)position.X, (int)position.Y, width, height, item2.type, item2.stack, noBroadcast: false, 0, noGrabDelay: true);
-					if (Main.netMode == 1)
-						NetMessage.SendData(21, -1, -1, null, number3, 1f);
-				}
+				rewardItems.Add(item4);
 			}
 			else if (item.type == 2498) {
 				Item item5 = new Item();
 				Item item6 = new Item();
 				item5.SetDefaults(2499);
-				item5.position = base.Center;
-				item2 = GetItem(whoAmI, item5, nPCEntityToPlayerInventorySettings);
-				if (item2.stack > 0) {
-					int number4 = Item.NewItem((int)position.X, (int)position.Y, width, height, item2.type, item2.stack, noBroadcast: false, 0, noGrabDelay: true);
-					if (Main.netMode == 1)
-						NetMessage.SendData(21, -1, -1, null, number4, 1f);
-				}
-
+				rewardItems.Add(item5);
 				item6.SetDefaults(2500);
-				item6.position = base.Center;
-				item2 = GetItem(whoAmI, item6, nPCEntityToPlayerInventorySettings);
-				if (item2.stack > 0) {
-					int number5 = Item.NewItem((int)position.X, (int)position.Y, width, height, item2.type, item2.stack, noBroadcast: false, 0, noGrabDelay: true);
-					if (Main.netMode == 1)
-						NetMessage.SendData(21, -1, -1, null, number5, 1f);
-				}
+				rewardItems.Add(item6);
 			}
 
 			Item item7 = new Item();
@@ -38830,16 +_,9 @@
 				item7.stack = num3;
 			}
 
-			item7.position = base.Center;
-			item2 = GetItem(whoAmI, item7, nPCEntityToPlayerInventorySettings);
-			if (item2.stack > 0) {
-				int number6 = Item.NewItem((int)position.X, (int)position.Y, width, height, item2.type, item2.stack, noBroadcast: false, 0, noGrabDelay: true);
-				if (Main.netMode == 1)
-					NetMessage.SendData(21, -1, -1, null, number6, 1f);
-			}
-
+			rewardItems.Add(item7);
 			if (Main.rand.Next((int)(100f * num2)) > 50)
-				return;
+				goto postAnglerQuestCountCheck;
 
 			Item item8 = new Item();
 			if (Main.rand.Next((int)(15f * num2)) == 0)
@@ -38867,12 +_,18 @@
 			if (Main.rand.Next(250) <= num)
 				item8.stack++;
 
+			rewardItems.Add(item8);
+
+			postAnglerQuestCountCheck:
+			PlayerHooks.AnglerQuestReward(this, num2, rewardItems);
+			foreach (Item rewardItem in rewardItems) {
-			item8.position = base.Center;
+				rewardItem.position = Center;
-			item2 = GetItem(whoAmI, item8, GetItemSettings.NPCEntityToPlayerInventorySettings);
+				Item getItem = GetItem(whoAmI, rewardItem, GetItemSettings.NPCEntityToPlayerInventorySettings);
-			if (item2.stack > 0) {
+				if (getItem.stack > 0) {
-				int number7 = Item.NewItem((int)position.X, (int)position.Y, width, height, item2.type, item2.stack, noBroadcast: false, 0, noGrabDelay: true);
+					int number = Item.NewItem((int)position.X, (int)position.Y, width, height, getItem.type, getItem.stack, noBroadcast: false, 0, noGrabDelay: true);
-				if (Main.netMode == 1)
+					if (Main.netMode == 1)
-					NetMessage.SendData(21, -1, -1, null, number7, 1f);
+						NetMessage.SendData(21, -1, -1, null, number, 1f);
+				}
 			}
 		}
 
@@ -39000,6 +_,7 @@
 					list.Add(3024);
 			}
 
+			PlayerHooks.GetDyeTraderReward(this, list);
 			num = list[Main.rand.Next(list.Count)];
 			Item item = new Item();
 			item.SetDefaults(num);
@@ -39013,6 +_,52 @@
 			}
 		}
 
+		public int GetManaCost(Item item) {
+			float reduce = manaCost;
+			float mult = 1;
+			if (spaceGun && (item.type == ItemID.SpaceGun || item.type == ItemID.ZapinatorGray && item.type == ItemID.ZapinatorOrange))
+				mult = 0;
+
+			if(item.type == ItemID.BookStaff && altFunctionUse == 2)
+				mult = 2;
+
+			CombinedHooks.ModifyManaCost(this, item, ref reduce, ref mult);
+			int mana = (int)(item.mana * reduce * mult);
+			return mana >= 0 ? mana : 0;
+		}
+
+		public bool CheckMana(Item item, int amount = -1, bool pay = false, bool blockQuickMana = false) {
+			if (amount <= -1)
+				amount = GetManaCost(item);
+
+			if (statMana >= amount) {
+				if (pay) {
+					CombinedHooks.OnConsumeMana(this, item, amount);
+					statMana -= amount;
+				}
+
+				return true;
+			}
+
+			if (blockQuickMana)
+				return false;
+
+			CombinedHooks.OnMissingMana(this, item, amount);
+			if (statMana < amount && manaFlower)
+				QuickMana();
+
+			if (statMana >= amount) {
+				if (pay) {
+					CombinedHooks.OnConsumeMana(this, item, amount);
+					statMana -= amount;
+				}
+
+				return true;
+			}
+
+			return false;
+		}
+
 		public bool CheckMana(int amount, bool pay = false, bool blockQuickMana = false) {
 			int num = (int)((float)amount * manaCost);
 			if (statMana >= num) {
@@ -39045,7 +_,7 @@
 		public bool ConsumeSolarFlare() {
 			if (setSolar && solarShields > 0) {
 				solarShields--;
-				for (int i = 0; i < 22; i++) {
+				for (int i = 0; i < MaxBuffs; i++) {
 					if (buffType[i] >= 170 && buffType[i] <= 172)
 						DelBuff(i);
 				}
@@ -39165,7 +_,7 @@
 				}
 			}
 
-			int damage = (int)(20f * (1f + magicDamage + minionDamage - 2f));
+			int damage = (int)(20f * (1f + (float)(allDamage.CombineWith(magicDamage)) + (float)(allDamage.CombineWith(minionDamage)) - 2f));
 			IProjectileSource projectileSource_SetBonus = GetProjectileSource_SetBonus(3);
 			_ = Main.projectile[Projectile.NewProjectile(projectileSource_SetBonus, MinionRestTargetPoint, Vector2.Zero, 656, damage, 0f, Main.myPlayer)];
 		}
@@ -39284,7 +_,7 @@
 				return;
 
 			int timeToAdd = 480;
-			for (int i = 0; i < 22; i++) {
+			for (int i = 0; i < MaxBuffs; i++) {
 				if (buffType[i] >= type && buffType[i] < type + 3)
 					DelBuff(i);
 			}<|MERGE_RESOLUTION|>--- conflicted
+++ resolved
@@ -947,19 +947,7 @@
  					minionDamage += (float)num / 100f;
  				}
  				else if (buffType[j] == 2) {
-<<<<<<< HEAD
-@@ -6682,9 +_,12 @@
-=======
-@@ -6580,6 +_,7 @@
- 				}
- 				else if (buffType[j] == 16) {
- 					archery = true;
-+					arrowDamage *= 1.2f; // moved from PickAmmo, as StatModifier allows multiplicative buffs to be 'registered' before additive ones
- 				}
- 				else if (buffType[j] == 17) {
- 					detectCreature = true;
 @@ -6704,9 +_,12 @@
->>>>>>> fc40ab22
  					endurance += 0.1f;
  				}
  				else if (buffType[j] == 115) {
@@ -4002,11 +3990,7 @@
  			if (sItem.melee)
  				return meleeCrit;
  
-<<<<<<< HEAD
-@@ -36397,9 +_,23 @@
-=======
-@@ -36422,9 +_,21 @@
->>>>>>> fc40ab22
+@@ -36422,9 +_,23 @@
  				return magicCrit;
  
  			return 0;
@@ -4031,11 +4015,7 @@
  			int num = sItem.damage;
  			if (num > 0) {
  				if (sItem.melee) {
-<<<<<<< HEAD
-@@ -36425,6 +_,36 @@
-=======
-@@ -36450,6 +_,29 @@
->>>>>>> fc40ab22
+@@ -36450,6 +_,36 @@
  			}
  
  			return num;
@@ -4085,22 +4065,17 @@
  			else if (sItem.type == 3930)
  				projToShoot = 715 + item.type - AmmoID.Rocket;
  			else if (sItem.useAmmo == AmmoID.Rocket)
-<<<<<<< HEAD
-@@ -36546,6 +_,7 @@
- 			}
-=======
-@@ -36572,8 +_,14 @@
->>>>>>> fc40ab22
+@@ -36571,6 +_,7 @@
+ 			}
  
  			speed += item.shootSpeed;
 +			/*
  			if (item.ranged) {
  				if (item.damage > 0)
  					Damage += (int)((float)item.damage * rangedDamage);
-@@ -36553,6 +_,11 @@
+@@ -36578,6 +_,11 @@
  			else {
  				Damage += item.damage;
-<<<<<<< HEAD
  			}
 +			*/
 +			// Removed ranged check, since vanilla only has ranged or unclassed ammo
@@ -4110,17 +4085,7 @@
  
  			if ((sItem.useAmmo == AmmoID.Arrow || sItem.useAmmo == AmmoID.Stake) && archery) {
  				if (speed < 20f) {
-@@ -36565,6 +_,7 @@
-=======
-@@ -36585,11 +_,12 @@
- 					if (speed > 20f)
- 						speed = 20f;
- 				}
--
--				Damage = (int)((double)Damage * 1.2);
-+				// archery buff damage moved into UpdateBuffs
-+				// Damage = (int)((double)Damage * 1.2);
->>>>>>> fc40ab22
+@@ -36590,6 +_,7 @@
  			}
  
  			KnockBack += item.knockBack;
