--- conflicted
+++ resolved
@@ -1058,8 +1058,7 @@
  				cWings = dyeItem.dye;
  
  			if (armorItem.type == 934)
-<<<<<<< HEAD
-@@ -6598,25 +_,27 @@
+@@ -6598,40 +_,51 @@
  			}
  		}
  
@@ -1071,7 +1070,7 @@
  			int buffId = buffType[buffIndex];
  			return new EntitySource_Buff(this, buffId, buffIndex);
  		}
--
+ 
 -		public IEntitySource GetProjectileSource_Item(Item item) => new EntitySource_ItemUse(this, item);
 +		internal IEntitySource GetProjectileSource_Item(Item item) => new EntitySource_ItemUse(this, item);
 -		public IEntitySource GetItemSource_OpenItem(int itemType) => new EntitySource_ItemOpen(this, itemType);
@@ -1102,13 +1101,6 @@
 +		internal IEntitySource GetItemSource_OnHit(Entity victim, int itemSourceId) => new EntitySource_OnHit_ByItemSourceID(this, victim, itemSourceId);
  
  		public void UpdateBuffs(int i) {
- 			if (soulDrain > 0 && whoAmI == Main.myPlayer)
-@@ -6625,13 +_,15 @@
-=======
-@@ -6619,19 +_,27 @@
- 		public IEntitySource GetItemSource_OnHit(Entity victim, int itemSourceId) => new EntitySource_OnHit_ByItemSourceID(this, victim, itemSourceId);
- 
- 		public void UpdateBuffs(int i) {
 +			/*
 +			tML:
 +			all accessories that previously used each class-specific crit field individually now use allCrit instead where appropriate
@@ -1118,7 +1110,6 @@
  			if (soulDrain > 0 && whoAmI == Main.myPlayer)
  				AddBuff(151, 2);
  
->>>>>>> ef8547bd
  			if (Main.dontStarveWorld)
  				UpdateStarvingState(withEmote: true);
  
