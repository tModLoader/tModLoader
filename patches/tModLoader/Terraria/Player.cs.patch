--- src/TerrariaNetCore/Terraria/Player.cs
+++ src/tModLoader/Terraria/Player.cs
@@ -34,10 +_,15 @@
 using Terraria.UI.Gamepad;
 using Terraria.Utilities;
 using Terraria.WorldBuilding;
+using Terraria.ModLoader;
+using Terraria.ModLoader.Exceptions;
+using Terraria.ModLoader.IO;
+using Terraria.ModLoader.UI;
+using System.Linq;
 
 namespace Terraria
 {
-	public class Player : Entity
+	public partial class Player : Entity
 	{
 		public static class BuilderAccToggleIDs
 		{
@@ -186,18 +_,28 @@
 
 			public static void PlayerConnect(int playerIndex) {
 				PressurePlateHelper.ResetPlayer(playerIndex);
+				PlayerLoader.PlayerConnect(playerIndex);
 			}
 
 			public static void PlayerDisconnect(int playerIndex) {
 				PressurePlateHelper.ResetPlayer(playerIndex);
+				PlayerLoader.PlayerDisconnect(playerIndex);
 			}
 
 			public static void EnterWorld(int playerIndex) {
+				Logging.Terraria.InfoFormat("Entering world with player: {0}, IsCloud={1}, Size={2}x{3}", Main.ActivePlayerFileData.Name, Main.ActivePlayerFileData.IsCloudSave, Main.maxTilesX, Main.maxTilesY);
+				Interface.ResetData();
 				if (Hooks.OnEnterWorld != null)
 					Hooks.OnEnterWorld(Main.player[playerIndex]);
 
+				PlayerLoader.OnEnterWorld(playerIndex);
+
-				if (playerIndex == Main.myPlayer)
+				if (playerIndex == Main.myPlayer) {
 					Main.ToggleGameplayUpdates(state: true);
+
+					// Added by TML.
+					Social.Steam.WorkshopHelper.ModManager.BeginPlaytimeTracking(ModLoader.Core.ModOrganizer.FindMods());
+				}
 			}
 		}
 
@@ -398,7 +_,7 @@
 
 		public int emoteTime;
 		public CreativeUnlocksTracker creativeTracker;
-		private static byte[] ENCRYPTION_KEY = new UnicodeEncoding().GetBytes("h3y_gUyZ");
+		internal static byte[] ENCRYPTION_KEY = new UnicodeEncoding().GetBytes("h3y_gUyZ");
 		public OverheadMessage chatOverhead;
 		public SelectionRadial DpadRadial = new SelectionRadial();
 		public SelectionRadial CircularRadial = new SelectionRadial(SelectionRadial.SelectionMode.RadialCircular);
@@ -407,7 +_,7 @@
 		public int HotbarOffset;
 		public bool GoingDownWithGrapple;
 		public byte spelunkerTimer;
-		public bool[] hideInfo = new bool[13];
+		public bool[] hideInfo = new bool[InfoDisplayLoader.InfoDisplayCount];
 		public int[] builderAccStatus = new int[12] {
 			1,
 			0,
@@ -434,8 +_,8 @@
 		private static SlotId _insideBlizzardSound = SlotId.Invalid;
 		public string name = "";
 		public int taxMoney;
-		public int taxTimer;
+		public double taxTimer;
-		public static int taxRate = 3600;
+		public static double taxRate = 3600;
 		public static int crystalLeafDamage = 100;
 		public static int crystalLeafKB = 10;
 		public float basiliskCharge;
@@ -702,7 +_,7 @@
 		public bool poundRelease;
 		public float ghostFade;
 		public float ghostDir = 1f;
-		public const int maxBuffs = 22;
+		public static int MaxBuffs => 22 + BuffLoader.extraPlayerBuffCount;
 		public int[] buffType = new int[22];
 		public int[] buffTime = new int[22];
 		public bool[] buffImmune = new bool[338];
@@ -1080,22 +_,25 @@
 		public bool parryDamageBuff;
 		public bool ballistaPanic;
 		public bool JustDroppedAnItem;
-		public int meleeCrit = 4;
-		public int magicCrit = 4;
-		public int rangedCrit = 4;
-		public float meleeDamage = 1f;
-		public float magicDamage = 1f;
-		public float rangedDamage = 1f;
 		public int meleeAddDamage;
 		public int rangedAddDamage;
 		public int magicAddDamage;
 		public int minionAddDamage;
-		public float bulletDamage = 1f;
-		public float arrowDamage = 1f;
-		public float rocketDamage = 1f;
-		public float minionDamage = 1f;
+		internal ref int allCrit => ref GetCritChance(DamageClass.Generic);
+		internal ref int meleeCrit => ref GetCritChance(DamageClass.Melee);
+		internal ref int magicCrit => ref GetCritChance(DamageClass.Magic);
+		internal ref int rangedCrit => ref GetCritChance(DamageClass.Ranged);
+		internal ref StatModifier allDamage => ref GetDamage(DamageClass.Generic);
+		internal ref StatModifier meleeDamage => ref GetDamage(DamageClass.Melee);
+		internal ref StatModifier magicDamage => ref GetDamage(DamageClass.Magic);
+		internal ref StatModifier rangedDamage => ref GetDamage(DamageClass.Ranged);
+		public StatModifier bulletDamage = StatModifier.One;
+		public StatModifier arrowDamage = StatModifier.One;
+		public StatModifier rocketDamage = StatModifier.One;
+		internal ref StatModifier minionDamage => ref GetDamage(DamageClass.Summon);
+		internal ref StatModifier allKB => ref GetKnockback(DamageClass.Generic);
 		public float minionKB;
-		public float meleeSpeed = 1f;
+		public float meleeSpeed;
 		public float moveSpeed = 1f;
 		public float pickSpeed = 1f;
 		public float wallSpeed = 1f;
@@ -1130,12 +_,30 @@
 		public bool oldAdjWater;
 		public bool oldAdjHoney;
 		public bool oldAdjLava;
-		public bool[] adjTile = new bool[625];
-		public bool[] oldAdjTile = new bool[625];
+		private bool[] _adjTile = new bool[TileLoader.TileCount];
+		public bool[] adjTile {
+			get {
+				if (_adjTile.Length != TileLoader.TileCount)
+					Array.Resize(ref _adjTile, TileLoader.TileCount);
+
+				return _adjTile;
+			}
+			set { _adjTile = value; }
+		}
+		private bool[] _oldAdjTile = new bool[TileLoader.TileCount];
+		public bool[] oldAdjTile {
+			get {
+				if (_oldAdjTile.Length != TileLoader.TileCount)
+					Array.Resize(ref _oldAdjTile, TileLoader.TileCount);
+
+				return _oldAdjTile;
+			}
+			set { _oldAdjTile = value; }
+		}
 		public static int defaultItemGrabRange = 42;
 		private static float itemGrabSpeed = 0.45f;
 		private static float itemGrabSpeedMax = 4f;
-		public byte hairDye;
+		public int hairDye; //TML: Changed from byte to int.
 		public Color hairDyeColor = Color.Transparent;
 		public float hairDyeVar;
 		public int skinDyePacked;
@@ -1380,7 +_,7 @@
 		private int[] unlitTorchY = new int[maxTorchAttacks];
 		private static int[] _torchAttackPosX = new int[400];
 		private static int[] _torchAttackPosY = new int[400];
-		public int ladyBugLuckTimeLeft;
+		public double ladyBugLuckTimeLeft;
 		public float luck;
 		public float luckMinimumCap = -0.7f;
 		public float luckMaximumCap = 1f;
@@ -2084,6 +_,7 @@
 		public void SetTalkNPC(int npcIndex, bool fromNet = false) {
 			talkNPC = npcIndex;
 			if (Main.netMode != 1 && npcIndex >= 0 && npcIndex < 200)
+				// Gut feeling there is a to do on the above conditional
 				Main.BestiaryTracker.Chats.RegisterChatStartWith(Main.npc[npcIndex]);
 
 			if (talkNPC == -1)
@@ -2100,12 +_,18 @@
 			itemTimeMax = frames;
 		}
 
-		public void ApplyItemTime(Item sItem) {
-			SetItemTime(sItem.useTime);
+		public void ApplyItemTime(Item sItem, bool? callUseItem = null) {
+			if ((callUseItem ?? ItemTimeIsZero) && ItemLoader.UseItem(sItem, this) == false)
+				return;
+
+			SetItemTime(CombinedHooks.TotalUseTime(sItem.useTime, this, sItem));
 		}
 
-		public void ApplyItemTime(Item sItem, float multiplier) {
-			SetItemTime((int)((float)sItem.useTime * multiplier));
+		public void ApplyItemTime(Item sItem, float multiplier, bool? callUseItem = null) {
+			if ((callUseItem ?? ItemTimeIsZero) && ItemLoader.UseItem(sItem, this) == false)
+				return;
+
+			SetItemTime(CombinedHooks.TotalUseTime(sItem.useTime * multiplier, this, sItem));
 		}
 
 		public void SetDummyItemTime(int frames) {
@@ -2114,39 +_,41 @@
 			itemTimeMax = frames + 1;
 		}
 
-		private void SetItemAnimation(int frames) {
+		public void SetItemAnimation(int frames) {
 			itemAnimation = frames;
 			itemAnimationMax = frames;
 		}
 
-		private void ApplyItemAnimation(Item sItem, float multiplier, int itemReuseDelay = 0) {
-			SetItemAnimation((int)((float)sItem.useAnimation * multiplier));
-			reuseDelay = itemReuseDelay;
+		public void ApplyItemAnimation(Item sItem, float multiplier, int? itemReuseDelay = null) {
+			ItemLoader.UseAnimation(sItem, this);
+
+			SetItemAnimation(CombinedHooks.TotalAnimationTime(sItem.useAnimation * multiplier, this, sItem));
+
+			reuseDelay = (int)((itemReuseDelay ?? sItem.reuseDelay) / CombinedHooks.TotalUseSpeedMultiplier(this, sItem));
 		}
 
-		private void ApplyItemAnimation(Item sItem) {
+		public void ApplyItemAnimation(Item sItem) {
 			if (sItem.melee) {
-				SetItemAnimation((int)((float)sItem.useAnimation * meleeSpeed));
+				ApplyItemAnimation(sItem, meleeSpeed);
 				return;
 			}
 
 			if (sItem.summon && ItemID.Sets.SummonerWeaponThatScalesWithAttackSpeed[sItem.type]) {
-				SetItemAnimation((int)((float)sItem.useAnimation * meleeSpeed * whipUseTimeMultiplier));
+				ApplyItemAnimation(sItem, meleeSpeed * whipUseTimeMultiplier);
 				return;
 			}
 
 			if (sItem.createTile >= 0) {
-				SetItemAnimation((int)((float)sItem.useAnimation * tileSpeed));
+				ApplyItemAnimation(sItem, tileSpeed);
 				return;
 			}
 
 			if (sItem.createWall >= 0) {
-				SetItemAnimation((int)((float)sItem.useAnimation * wallSpeed));
+				ApplyItemAnimation(sItem, wallSpeed);
 				return;
 			}
 
-			SetItemAnimation(sItem.useAnimation);
-			reuseDelay = sItem.reuseDelay;
+			ApplyItemAnimation(sItem, 1f);
 		}
 
 		public bool InOpposingTeam(Player otherPlayer) {
@@ -2475,7 +_,9 @@
 				Main.guideItem.position = base.Center;
 				Item item = GetItem(whoAmI, Main.guideItem, getItemInDropItemCheck);
 				if (item.stack > 0) {
+					//TODO: Replace with Item.DropItem?
 					int num = Item.NewItem(GetItemSource_Misc(4), (int)position.X, (int)position.Y, width, height, item.type, item.stack, noBroadcast: false, Main.guideItem.prefix, noGrabDelay: true);
+					Main.item[num] = item.Clone();
 					Main.item[num].newAndShiny = false;
 					if (Main.netMode == 1)
 						NetMessage.SendData(21, -1, -1, null, num, 1f);
@@ -2488,7 +_,9 @@
 				Main.reforgeItem.position = base.Center;
 				Item item2 = GetItem(whoAmI, Main.reforgeItem, getItemInDropItemCheck);
 				if (item2.stack > 0) {
+					//TODO: Replace with Item.DropItem?
 					int num2 = Item.NewItem(GetItemSource_Misc(4), (int)position.X, (int)position.Y, width, height, item2.type, item2.stack, noBroadcast: false, Main.reforgeItem.prefix, noGrabDelay: true);
+					Main.item[num2] = item2.Clone();
 					Main.item[num2].newAndShiny = false;
 					if (Main.netMode == 1)
 						NetMessage.SendData(21, -1, -1, null, num2, 1f);
@@ -2523,7 +_,9 @@
 				Main.mouseItem.position = base.Center;
 				Item item3 = GetItem(whoAmI, Main.mouseItem, getItemInDropItemCheck);
 				if (item3.stack > 0) {
+					//TODO: Replace with Item.DropItem?
 					int num3 = Item.NewItem(GetItemSource_Misc(4), (int)position.X, (int)position.Y, width, height, item3.type, item3.stack, noBroadcast: false, Main.mouseItem.prefix, noGrabDelay: true);
+					Main.item[num3] = item3.Clone();
 					Main.item[num3].newAndShiny = false;
 					if (Main.netMode == 1)
 						NetMessage.SendData(21, -1, -1, null, num3, 1f);
@@ -2624,7 +_,7 @@
 			if (buffImmune[type])
 				return -1;
 
-			for (int i = 0; i < 22; i++) {
+			for (int i = 0; i < MaxBuffs; i++) {
 				if (buffTime[i] >= 1 && buffType[i] == type)
 					return i;
 			}
@@ -2637,7 +_,7 @@
 				return;
 
 			if (BuffID.Sets.IsFedState[type]) {
-				for (int i = 0; i < 22; i++) {
+				for (int i = 0; i < MaxBuffs; i++) {
 					if (BuffID.Sets.IsFedState[buffType[i]])
 						DelBuff(i);
 				}
@@ -2658,7 +_,7 @@
 			int num = -1;
 			while (num == -1) {
 				int num2 = -1;
-				for (int i = 0; i < 22; i++) {
+				for (int i = 0; i < MaxBuffs; i++) {
 					if (!Main.debuff[buffType[i]]) {
 						num2 = i;
 						break;
@@ -2668,7 +_,7 @@
 				if (num2 == -1)
 					return false;
 
-				for (int j = num2; j < 22; j++) {
+				for (int j = num2; j < MaxBuffs; j++) {
 					if (buffType[j] == 0) {
 						num = j;
 						break;
@@ -2688,7 +_,7 @@
 			if (!Main.meleeBuff[type])
 				return;
 
-			for (int i = 0; i < 22; i++) {
+			for (int i = 0; i < MaxBuffs; i++) {
 				if (buffType[i] != type && Main.meleeBuff[buffType[i]]) {
 					DelBuff(i);
 					i--;
@@ -2698,7 +_,7 @@
 
 		private void AddBuff_RemoveOldPetBuffsOfMatchingType(int type) {
 			if (Main.lightPet[type]) {
-				for (int i = 0; i < 22; i++) {
+				for (int i = 0; i < MaxBuffs; i++) {
 					if (Main.lightPet[buffType[i]])
 						DelBuff(i);
 				}
@@ -2707,7 +_,7 @@
 			if (!Main.vanityPet[type])
 				return;
 
-			for (int j = 0; j < 22; j++) {
+			for (int j = 0; j < MaxBuffs; j++) {
 				if (Main.vanityPet[buffType[j]])
 					DelBuff(j);
 			}
@@ -2715,11 +_,13 @@
 
 		private bool AddBuff_TryUpdatingExistingBuffTime(int type, int time) {
 			bool result = false;
-			for (int i = 0; i < 22; i++) {
+			for (int i = 0; i < MaxBuffs; i++) {
 				if (buffType[i] != type)
 					continue;
 
+				if (BuffLoader.ReApply(type, this, time, i)) {
+				}
-				if (type == 94) {
+				else if (type == 94) {
 					buffTime[i] += time;
 					if (buffTime[i] > manaSickTimeMax)
 						buffTime[i] = manaSickTimeMax;
@@ -2737,7 +_,7 @@
 
 		private int AddBuff_DetermineBuffTimeToAdd(int type, int time1) {
 			int num = time1;
-			if (Main.expertMode && whoAmI == Main.myPlayer && (type == 20 || type == 22 || type == 23 || type == 24 || type == 30 || type == 31 || type == 32 || type == 33 || type == 35 || type == 36 || type == 39 || type == 44 || type == 46 || type == 47 || type == 69 || type == 70 || type == 80)) {
+			if (Main.expertMode && whoAmI == Main.myPlayer && BuffID.Sets.LongerExpertDebuff[type]) {
 				float debuffTimeMultiplier = Main.GameModeInfo.DebuffTimeMultiplier;
 				if (Main.GameModeInfo.IsJourneyMode) {
 					if (Main.masterMode)
@@ -2755,24 +_,28 @@
 		public void DelBuff(int b) {
 			buffTime[b] = 0;
 			buffType[b] = 0;
+			//single pass compactor (vanilla is n^2)
+			int packedIdx = 0;
-			for (int i = 0; i < 21; i++) {
+			for (int i = 0; i < MaxBuffs - 1; i++) {
-				if (buffTime[i] != 0 && buffType[i] != 0)
+				if (buffTime[i] == 0 || buffType[i] == 0)
 					continue;
 
-				for (int j = i + 1; j < 22; j++) {
-					if (buffTime[j] > 0 && buffType[j] > 0) {
-						buffTime[i] = buffTime[j];
-						buffType[i] = buffType[j];
-						buffTime[j] = 0;
-						buffType[j] = 0;
-						break;
-					}
+				if (packedIdx < i) {
+					buffTime[packedIdx] = buffTime[i];
+					buffType[packedIdx] = buffType[i];
+					buffTime[i] = 0;
+					buffType[i] = 0;
 				}
+
+				packedIdx++;
 			}
 		}
 
 		public void ClearBuff(int type) {
+			if (type == 0)
+				return;
+
-			for (int i = 0; i < 22; i++) {
+			for (int i = 0; i < MaxBuffs; i++) {
 				if (buffType[i] == type)
 					DelBuff(i);
 			}
@@ -2780,7 +_,7 @@
 
 		public int CountBuffs() {
 			int num = 0;
-			for (int i = 0; i < 22; i++) {
+			for (int i = 0; i < MaxBuffs; i++) {
 				if (buffType[num] > 0)
 					num++;
 			}
@@ -2812,24 +_,29 @@
 				}
 			}
 
+			ItemLoader.UseItem(item, this);
+			int healLife = GetHealLife(item, true);
+			int healMana = GetHealMana(item, true);
-			statLife += item.healLife;
+			statLife += healLife;
-			statMana += item.healMana;
+			statMana += healMana;
 			if (statLife > statLifeMax2)
 				statLife = statLifeMax2;
 
 			if (statMana > statManaMax2)
 				statMana = statManaMax2;
 
-			if (item.healLife > 0 && Main.myPlayer == whoAmI)
-				HealEffect(item.healLife);
+			if (healLife > 0 && Main.myPlayer == whoAmI)
+				HealEffect(healLife, true);
 
-			if (item.healMana > 0) {
+			if (healMana > 0) {
 				AddBuff(94, manaSickTime);
 				if (Main.myPlayer == whoAmI)
-					ManaEffect(item.healMana);
+					ManaEffect(healMana);
 			}
 
+			if (ItemLoader.ConsumeItem(item, this))
-			item.stack--;
+				item.stack--;
+
 			if (item.stack <= 0)
 				item.TurnToAir();
 
@@ -2845,7 +_,10 @@
 				if (item.stack <= 0 || item.type <= 0 || !item.potion || item.healLife <= 0)
 					continue;
 
-				int num3 = item.healLife - num;
+				if(!CombinedHooks.CanUseItem(this, item))
+					continue;
+
+				int num3 = GetHealLife(item, true) - num;
 				if (item.type == 227 && num3 < 0) {
 					num3 += 30;
 					if (num3 > 0)
@@ -2874,7 +_,7 @@
 			int num = 0;
 			while (true) {
 				if (num < 58) {
-					if (inventory[num].stack > 0 && inventory[num].type > 0 && inventory[num].healMana > 0 && (potionDelay == 0 || !inventory[num].potion))
+					if (inventory[num].stack > 0 && inventory[num].type > 0 && inventory[num].healMana > 0 && (potionDelay == 0 || !inventory[num].potion) && CombinedHooks.CanUseItem(this, inventory[num]))
 						break;
 
 					num++;
@@ -2900,24 +_,29 @@
 				}
 			}
 
-			statLife += inventory[num].healLife;
-			statMana += inventory[num].healMana;
+			ItemLoader.UseItem(inventory[num], this);
+			int healLife = GetHealLife(inventory[num], true);
+			int healMana = GetHealMana(inventory[num], true);
+			statLife += healLife;
+			statMana += healMana;
 			if (statLife > statLifeMax2)
 				statLife = statLifeMax2;
 
 			if (statMana > statManaMax2)
 				statMana = statManaMax2;
 
-			if (inventory[num].healLife > 0 && Main.myPlayer == whoAmI)
-				HealEffect(inventory[num].healLife);
+			if (healLife > 0 && Main.myPlayer == whoAmI)
+				HealEffect(healLife, true);
 
-			if (inventory[num].healMana > 0) {
+			if (healMana > 0) {
 				AddBuff(94, manaSickTime);
 				if (Main.myPlayer == whoAmI)
-					ManaEffect(inventory[num].healMana);
+					ManaEffect(healMana);
 			}
 
+			if (ItemLoader.ConsumeItem(inventory[num], this))
-			inventory[num].stack--;
+				inventory[num].stack--;
+
 			if (inventory[num].stack <= 0)
 				inventory[num].TurnToAir();
 
@@ -2926,7 +_,7 @@
 
 		public Item QuickMana_GetItemToUse() {
 			for (int i = 0; i < 58; i++) {
-				if (inventory[i].stack > 0 && inventory[i].type > 0 && inventory[i].healMana > 0 && (potionDelay == 0 || !inventory[i].potion))
+				if (inventory[i].stack > 0 && inventory[i].type > 0 && inventory[i].healMana > 0 && (potionDelay == 0 || !inventory[i].potion) && CombinedHooks.CanUseItem(this, inventory[i]))
 					return inventory[i];
 			}
 
<<<<<<< HEAD
@@ -2911,8 +_,8 @@
 			if (cursed || CCed || dead)
=======
@@ -2938,7 +_,7 @@
>>>>>>> 33f78a17
 				return;
 
-			LegacySoundStyle legacySoundStyle = null;
+			ISoundStyle legacySoundStyle = null;
-			if (CountBuffs() == 22)
+			if (CountBuffs() == MaxBuffs)
 				return;
 
 			Item item = QuickBuff_PickBestFoodItem();
@@ -2949,22 +_,26 @@
 					num = 3600;
 
 				AddBuff(item.buffType, num);
-				if (item.consumable) {
+				if (item.consumable && ItemLoader.ConsumeItem(item, this)) {
 					item.stack--;
 					if (item.stack <= 0)
 						item.TurnToAir();
 				}
 			}
 
-			if (CountBuffs() != 22) {
+			if (CountBuffs() != MaxBuffs) {
 				for (int i = 0; i < 58; i++) {
 					Item item2 = inventory[i];
 					if (item2.stack <= 0 || item2.type <= 0 || item2.buffType <= 0 || item2.summon)
 						continue;
 
 					int num2 = item2.buffType;
-					bool flag = QuickBuff_ShouldBotherUsingThisBuff(num2);
+					bool flag = CombinedHooks.CanUseItem(this, item2) && QuickBuff_ShouldBotherUsingThisBuff(num2);
 					if (item2.mana > 0 && flag) {
+						if (CheckMana(item2, -1, true, true))
+							manaRegenDelay = (int)maxRegenDelay;
+
+						goto SkipManaCode;
 						if (statMana >= (int)((float)item2.mana * manaCost)) {
 							manaRegenDelay = (int)maxRegenDelay;
 							statMana -= (int)((float)item2.mana * manaCost);
@@ -2974,6 +_,7 @@
 						}
 					}
 
+					SkipManaCode:
 					if (whoAmI == Main.myPlayer && item2.type == 603 && !Main.runningCollectorsEdition)
 						flag = false;
 
@@ -2992,19 +_,21 @@
 					if (!flag)
 						continue;
 
+					ItemLoader.UseItem(item2, this);
 					legacySoundStyle = item2.UseSound;
 					int num3 = item2.buffTime;
 					if (num3 == 0)
 						num3 = 3600;
 
 					AddBuff(num2, num3);
-					if (item2.consumable) {
+					if (item2.consumable && ItemLoader.ConsumeItem(item2, this)) {
 						item2.stack--;
+
 						if (item2.stack <= 0)
 							item2.TurnToAir();
 					}
 
-					if (CountBuffs() == 22)
+					if (CountBuffs() == MaxBuffs)
 						break;
 				}
 			}
@@ -3018,7 +_,7 @@
 		private Item QuickBuff_PickBestFoodItem() {
 			int num = 0;
 			Item item = null;
-			for (int i = 0; i < 22; i++) {
+			for (int i = 0; i < MaxBuffs; i++) {
 				if (buffTime[i] >= 1) {
 					int num2 = QuickBuff_FindFoodPriority(buffType[i]);
 					if (num <= num2)
@@ -3055,7 +_,7 @@
 
 		private bool QuickBuff_ShouldBotherUsingThisBuff(int attemptedType) {
 			bool result = true;
-			for (int i = 0; i < 22; i++) {
+			for (int i = 0; i < MaxBuffs; i++) {
 				if (attemptedType == 27 && (buffType[i] == 27 || buffType[i] == 101 || buffType[i] == 102)) {
 					result = false;
 					break;
@@ -3078,7 +_,7 @@
 			}
 
 			if (Main.lightPet[attemptedType] || Main.vanityPet[attemptedType]) {
-				for (int j = 0; j < 22; j++) {
+				for (int j = 0; j < MaxBuffs; j++) {
 					if (Main.lightPet[buffType[j]] && Main.lightPet[attemptedType])
 						result = false;
 
@@ -3102,6 +_,7 @@
 				if (item != null && item.mountType != -1 && mount.CanMount(item.mountType, this)) {
 					if (!QuickMinecartSnap()) {
 						mount.SetMount(item.mountType, this);
+						ItemLoader.UseItem(item, this);
 						if (item.UseSound != null)
 							SoundEngine.PlaySound(item.UseSound, base.Center);
 					}
@@ -3173,12 +_,12 @@
 
 		public Item QuickMount_GetItemToUse() {
 			Item item = null;
-			if (item == null && miscEquips[3].mountType != -1 && !MountID.Sets.Cart[miscEquips[3].mountType])
+			if (item == null && miscEquips[3].mountType != -1 && !MountID.Sets.Cart[miscEquips[3].mountType] && CombinedHooks.CanUseItem(this, miscEquips[3]))
 				item = miscEquips[3];
 
 			if (item == null) {
 				for (int i = 0; i < 58; i++) {
-					if (inventory[i].mountType != -1 && !MountID.Sets.Cart[inventory[i].mountType]) {
+					if (inventory[i].mountType != -1 && !MountID.Sets.Cart[inventory[i].mountType] && CombinedHooks.CanUseItem(this, inventory[i])) {
 						item = inventory[i];
 						break;
 					}
@@ -3238,7 +_,12 @@
 			if (item == null)
 				return;
 
+			bool? modCanGrapple = ProjectileLoader.CanUseGrapple(item.shoot, this);
+			if (modCanGrapple.HasValue) {
+				if (!modCanGrapple.Value)
+					item = null;
+			}
-			if (item.shoot == 73) {
+			else if (item.shoot == 73) {
 				int num2 = 0;
 				for (int i = 0; i < 1000; i++) {
 					if (Main.projectile[i].active && Main.projectile[i].owner == Main.myPlayer && (Main.projectile[i].type == 73 || Main.projectile[i].type == 74))
@@ -3313,11 +_,21 @@
 			float shootSpeed = item.shootSpeed;
 			int damage = item.damage;
 			float knockBack = item.knockBack;
+			bool? modSingleHook = ProjectileLoader.SingleGrappleHook(num7, this);
+			bool modSingleHookFalse = modSingleHook.HasValue ? !modSingleHook.Value : false;
+			bool modSingleHookTrue = modSingleHook.HasValue ? modSingleHook.Value : false;
-			if (num7 == 13 || num7 == 32 || num7 == 315 || (num7 >= 230 && num7 <= 235) || num7 == 331 || num7 == 753 || num7 == 865 || num7 == 935) {
+			if ((num7 == 13 || num7 == 32 || num7 == 315 || (num7 >= 230 && num7 <= 235) || num7 == 331 || num7 == 753 || num7 == 865 || num7 == 935 || modSingleHookTrue) && !modSingleHookFalse) {
 				grappling[0] = -1;
 				grapCount = 0;
 				for (int num8 = 0; num8 < 1000; num8++) {
 					if (Main.projectile[num8].active && Main.projectile[num8].owner == whoAmI) {
+						bool? modSingleHook2 = ProjectileLoader.SingleGrappleHook(Main.projectile[num8].type, this);
+						if(modSingleHook2.HasValue) {
+							if (modSingleHook2.Value)
+								Main.projectile[num8].Kill();
+							continue;
+						}
+
 						switch (Main.projectile[num8].type) {
 							case 13:
 							case 230:
@@ -3409,6 +_,8 @@
 				}
 			}
 
+			ProjectileLoader.UseGrapple(this, ref num7);
+
 			Vector2 vector = new Vector2(position.X + (float)width * 0.5f, position.Y + (float)height * 0.5f);
 			float num21 = (float)Main.mouseX + Main.screenPosition.X - vector.X;
 			float num22 = (float)Main.mouseY + Main.screenPosition.Y - vector.Y;
@@ -3763,7 +_,7 @@
 			}
 
 			if (!crystalLeaf || petalTimer != 0)
-				return;
+				goto End;
 
 			_ = inventory[selectedItem].type;
 			int num5 = 0;
@@ -3776,7 +_,7 @@
 					continue;
 				}
 
-				return;
+				goto End;
 			}
 
 			petalTimer = 50;
@@ -3788,10 +_,20 @@
 			num6 *= num8;
 			num7 *= num8;
 			Projectile.NewProjectile(GetProjectileSource_SetBonus(6), Main.projectile[num5].Center.X - 4f, Main.projectile[num5].Center.Y, num6, num7, 227, crystalLeafDamage, crystalLeafKB, whoAmI);
+
+			End:
+
+			PlayerLoader.OnHitAnything(this, x, y, victim);
 		}
 
 		public void OpenPresent(int itemType) {
 			IEntitySource itemSource_OpenItem = GetItemSource_OpenItem(itemType);
+
+			if (!ItemLoader.PreOpenVanillaBag("present", this, 0))
+				return;
+
+			ItemLoader.OpenVanillaBag("present", this, 0);
+
 			if (Main.rand.Next(15) == 0 && Main.hardMode) {
 				int number = Item.NewItem(itemSource_OpenItem, (int)position.X, (int)position.Y, width, height, 602);
 				if (Main.netMode == 1)
@@ -4015,16 +_,40 @@
 						break;
 					}
 			}
+
+			NPCLoader.blockLoot.Clear(); // Clear blockloot
+
+			//TODO: return statements above probably break this.
 		}
 
+		// Return value added by TML.
-		public void QuickSpawnItem(IEntitySource source, int item, int stack = 1) {
+		public int QuickSpawnItem(IEntitySource source, int item, int stack = 1) {
 			int number = Item.NewItem(source, (int)position.X, (int)position.Y, width, height, item, stack, noBroadcast: false, -1);
+
 			if (Main.netMode == 1)
 				NetMessage.SendData(21, -1, -1, null, number, 1f);
+
+			return number;
 		}
 
 		public void OpenBossBag(int type) {
 			IEntitySource itemSource_OpenItem = GetItemSource_OpenItem(type);
+
+			if (!ItemLoader.PreOpenVanillaBag("bossBag", this, type))
+				return;
+
+			ItemLoader.OpenVanillaBag("bossBag", this, type);
+
+			if (ItemID.Sets.BossBag[type] && (!ItemID.Sets.PreHardmodeLikeBossBag[type] || Main.tenthAnniversaryWorld)) {
+				this.TryGettingDevArmor(itemSource_OpenItem);
+			}
+
+			// In the following switch, some TryGettingDevArmor lines have been made useless in favor of expanding the TML-added ItemID.BossBag & ItemID.PreHardmodeLikeBossBag sets.
+
+			static void TryGettingDevArmor(IEntitySource source) {
+				// A whole lot of nothing!
+			}
+
 			switch (type) {
 				case 3318: {
 						if (Main.tenthAnniversaryWorld)
@@ -4518,12 +_,22 @@
 			if (type == 5111)
 				num11 = 668;
 
+			ItemLoader.OpenBossBag(type, this, ref num11);
+
-			if (num11 <= 0)
+			if (num11 <= 0) {
+				NPCLoader.blockLoot.Clear(); // Clear blockloot
 				return;
+			}
 
+			/*
 			NPC nPC = new NPC();
 			nPC.SetDefaults(num11);
+			*/
+			// Slight optimization patch, since we're nearby anyway.
+			NPC nPC = ContentSamples.NpcsByNetId[num11];
+
 			float value = nPC.value;
+
 			value *= 1f + (float)Main.rand.Next(-20, 21) * 0.01f;
 			if (Main.rand.Next(5) == 0)
 				value *= 1f + (float)Main.rand.Next(5, 11) * 0.01f;
@@ -4566,9 +_,13 @@
 				value -= (float)num15;
 				QuickSpawnItem(itemSource_OpenItem, 71, num15);
 			}
+
+			NPCLoader.blockLoot.Clear(); // Clear blockloot
 		}
 
-		private void TryGettingDevArmor(IEntitySource source) {
+		public void TryGettingDevArmor(IEntitySource source) {
+			ModLoader.Default.ModLoaderMod.TryGettingPatreonOrDevArmor(source, this);
+
 			if (Main.rand.Next(Main.tenthAnniversaryWorld ? 10 : 20) == 0) {
 				switch (Main.rand.Next(18)) {
 					case 0:
@@ -4690,6 +_,12 @@
 
 		public void OpenFishingCrate(int crateItemID) {
 			IEntitySource itemSource_OpenItem = GetItemSource_OpenItem(crateItemID);
+
+			if (!ItemLoader.PreOpenVanillaBag("crate", this, crateItemID))
+				return;
+
+			ItemLoader.OpenVanillaBag("crate", this, crateItemID);
+
 			bool flag = ItemID.Sets.IsFishingCrateHardmode[crateItemID];
 			switch (crateItemID) {
 				case 2334:
@@ -5978,6 +_,8 @@
 				if (Main.netMode == 1)
 					NetMessage.SendData(21, -1, -1, null, number66, 1f);
 			}
+
+			NPCLoader.blockLoot.Clear(); // Clear blockloot
 		}
 
 		public int CountItem(int type, int stopCountingAt = 0) {
@@ -6005,7 +_,9 @@
 
 			for (int i = num; i != num2; i += num3) {
 				if (inventory[i].stack > 0 && inventory[i].type == type) {
+					if (ItemLoader.ConsumeItem(inventory[i], this))
-					inventory[i].stack--;
+						inventory[i].stack--;
+
 					if (inventory[i].stack <= 0)
 						inventory[i].SetDefaults();
 
@@ -6017,6 +_,11 @@
 		}
 
 		public void OpenShadowLockbox(int boxType) {
+			if (!ItemLoader.PreOpenVanillaBag("obsidianLockBox", this, 0))
+				return;
+
+			ItemLoader.OpenVanillaBag("obsidianLockBox", this, 0);
+
 			bool flag = true;
 			while (flag) {
 				flag = false;
@@ -6046,9 +_,16 @@
 				if (Main.netMode == 1)
 					NetMessage.SendData(21, -1, -1, null, number, 1f);
 			}
+
+			NPCLoader.blockLoot.Clear(); // Clear blockloot
 		}
 
 		public void OpenLockBox(int lockboxItemType) {
+			if (!ItemLoader.PreOpenVanillaBag("lockBox", this, 0))
+				return;
+
+			ItemLoader.OpenVanillaBag("lockBox", this, 0);
+
 			bool flag = true;
 			IEntitySource itemSource_OpenItem = GetItemSource_OpenItem(lockboxItemType);
 			while (flag) {
@@ -6088,10 +_,18 @@
 						NetMessage.SendData(21, -1, -1, null, number2, 1f);
 				}
 			}
+
+			NPCLoader.blockLoot.Clear(); // clear blockloot
 		}
 
 		public void OpenHerbBag(int bagType) {
 			IEntitySource itemSource_OpenItem = GetItemSource_OpenItem(bagType);
+
+			if (!ItemLoader.PreOpenVanillaBag("herbBag", this, 0))
+				return;
+
+			ItemLoader.OpenVanillaBag("herbBag", this, 0);
+
 			int num = Main.rand.Next(2, 5);
 			if (Main.rand.Next(3) == 0)
 				num++;
@@ -6148,6 +_,8 @@
 				if (Main.netMode == 1)
 					NetMessage.SendData(21, -1, -1, null, number, 1f);
 			}
+
+			NPCLoader.blockLoot.Clear(); // Clear blockloot
 		}
 
 		public void OpenCanofWorms(int sourceItemType) {
@@ -6184,6 +_,12 @@
 
 		public void OpenGoodieBag(int itemType) {
 			IEntitySource itemSource_OpenItem = GetItemSource_OpenItem(itemType);
+
+			if (!ItemLoader.PreOpenVanillaBag("goodieBag", this, 0))
+				return;
+
+			ItemLoader.OpenVanillaBag("goodieBag", this, 0);
+
 			if (Main.rand.Next(150) == 0) {
 				int number = Item.NewItem(itemSource_OpenItem, (int)position.X, (int)position.Y, width, height, 1810);
 				if (Main.netMode == 1)
@@ -6460,6 +_,8 @@
 						break;
 					}
 				case 18: {
+						// Extra patch context for the below.
+
 						int number5 = Item.NewItem(itemSource_OpenItem, (int)position.X, (int)position.Y, width, height, 1851);
 						if (Main.netMode == 1)
 							NetMessage.SendData(21, -1, -1, null, number5, 1f);
@@ -6468,12 +_,18 @@
 						if (Main.netMode == 1)
 							NetMessage.SendData(21, -1, -1, null, number5, 1f);
 
+						// Extra patch context for the below.
+
 						break;
 					}
 			}
+
+			NPCLoader.blockLoot.Clear(); // clear blockloot
 		}
 
 		public void UpdateDyes() {
+			// Extra patch context for the above.
+
 			cShieldFallback = -1;
 			cHead = (cBody = (cLegs = (cHandOn = (cHandOff = (cBack = (cFront = (cShoe = (cWaist = (cShield = (cNeck = (cFace = (cFaceHead = (cFaceFlower = (cBalloon = (cBalloon = (cWings = (cCarpet = (cFloatingTube = (cBackpack = (cTail = 0))))))))))))))))))));
 			cGrapple = (cMount = (cMinecart = (cPet = (cLight = (cYorai = (cPortalbeStool = (cUnicornHorn = (cAngelHalo = (cBeard = (cMinion = (cLeinShampoo = 0)))))))))));
@@ -6495,11 +_,12 @@
 					UpdateItemDye(i < 10, hideVisibleAccessory[num], armor[i], dye[num]);
 				}
 			}
+			PlayerLoader.UpdateDyes(this);
 
 			cYorai = cPet;
 		}
 
-		private void UpdateItemDye(bool isNotInVanitySlot, bool isSetToHidden, Item armorItem, Item dyeItem) {
+		internal void UpdateItemDye(bool isNotInVanitySlot, bool isSetToHidden, Item armorItem, Item dyeItem) {
 			if (armorItem.IsAir)
 				return;
 
@@ -6511,13 +_,13 @@
 			if (!num && flag)
 				return;
 
-			if (armorItem.handOnSlot > 0 && armorItem.handOnSlot < 23)
+			if (armorItem.handOnSlot > 0)
 				cHandOn = dyeItem.dye;
 
-			if (armorItem.handOffSlot > 0 && armorItem.handOffSlot < 15)
+			if (armorItem.handOffSlot > 0)
 				cHandOff = dyeItem.dye;
 
-			if (armorItem.backSlot > 0 && armorItem.backSlot < 35) {
+			if (armorItem.backSlot > 0) {
 				if (ArmorIDs.Back.Sets.DrawInBackpackLayer[armorItem.backSlot])
 					cBackpack = dyeItem.dye;
 				else if (ArmorIDs.Back.Sets.DrawInTailLayer[armorItem.backSlot])
@@ -6526,22 +_,22 @@
 					cBack = dyeItem.dye;
 			}
 
-			if (armorItem.frontSlot > 0 && armorItem.frontSlot < 12)
+			if (armorItem.frontSlot > 0)
 				cFront = dyeItem.dye;
 
-			if (armorItem.shoeSlot > 0 && armorItem.shoeSlot < 27)
+			if (armorItem.shoeSlot > 0)
 				cShoe = dyeItem.dye;
 
-			if (armorItem.waistSlot > 0 && armorItem.waistSlot < 17)
+			if (armorItem.waistSlot > 0)
 				cWaist = dyeItem.dye;
 
-			if (armorItem.shieldSlot > 0 && armorItem.shieldSlot < 10)
+			if (armorItem.shieldSlot > 0)
 				cShield = dyeItem.dye;
 
-			if (armorItem.neckSlot > 0 && armorItem.neckSlot < 12)
+			if (armorItem.neckSlot > 0)
 				cNeck = dyeItem.dye;
 
-			if (armorItem.faceSlot > 0 && armorItem.faceSlot < 20) {
+			if (armorItem.faceSlot > 0) {
 				if (ArmorIDs.Face.Sets.DrawInFaceHeadLayer[armorItem.faceSlot])
 					cFaceHead = dyeItem.dye;
 				else if (ArmorIDs.Face.Sets.DrawInFaceFlowerLayer[armorItem.faceSlot])
@@ -6550,17 +_,17 @@
 					cFace = dyeItem.dye;
 			}
 
-			if (armorItem.beardSlot > 0 && armorItem.beardSlot < 5)
+			if (armorItem.beardSlot > 0)
 				cBeard = dyeItem.dye;
 
-			if (armorItem.balloonSlot > 0 && armorItem.balloonSlot < 19) {
+			if (armorItem.balloonSlot > 0) {
 				if (ArmorIDs.Balloon.Sets.DrawInFrontOfBackArmLayer[armorItem.balloonSlot])
 					cBalloonFront = dyeItem.dye;
 				else
 					cBalloon = dyeItem.dye;
 			}
 
-			if (armorItem.wingSlot > 0 && armorItem.wingSlot < 47)
+			if (armorItem.wingSlot > 0)
 				cWings = dyeItem.dye;
 
 			if (armorItem.type == 934)
@@ -6625,13 +_,15 @@
 			if (Main.dontStarveWorld)
 				UpdateStarvingState(withEmote: true);
 
-			for (int j = 0; j < 22; j++) {
+			for (int j = 0; j < MaxBuffs; j++) {
 				if (buffType[j] <= 0 || buffTime[j] <= 0)
 					continue;
 
 				if (whoAmI == Main.myPlayer && !BuffID.Sets.TimeLeftDoesNotDecrease[buffType[j]])
 					buffTime[j]--;
 
+				int originalIndex = j;
+
 				if (buffType[j] == 1) {
 					lavaImmune = true;
 					fireWalk = true;
@@ -6654,9 +_,12 @@
 				}
 				else if (buffType[j] == 321) {
 					int num = 10;
+					allCrit += num;
+					/*
 					meleeCrit += num;
 					rangedCrit += num;
 					magicCrit += num;
+					*/
 					minionDamage += (float)num / 100f;
 				}
 				else if (buffType[j] == 2) {
@@ -6704,6 +_,7 @@
 				}
 				else if (buffType[j] == 16) {
 					archery = true;
+					arrowDamage *= 1.2f; // moved from PickAmmo, as StatModifier allows multiplicative buffs to be 'registered' before additive ones
 				}
 				else if (buffType[j] == 17) {
 					detectCreature = true;
@@ -6828,9 +_,12 @@
 					endurance += 0.1f;
 				}
 				else if (buffType[j] == 115) {
+					allCrit += 10;
+					/*
 					meleeCrit += 10;
 					rangedCrit += 10;
 					magicCrit += 10;
+					*/
 				}
 				else if (buffType[j] == 116) {
 					inferno = true;
@@ -6874,10 +_,13 @@
 					}
 				}
 				else if (buffType[j] == 117) {
+					allDamage += 0.1f;
+					/*
 					meleeDamage += 0.1f;
 					rangedDamage += 0.1f;
 					magicDamage += 0.1f;
 					minionDamage += 0.1f;
+					*/
 				}
 				else if (buffType[j] == 119) {
 					loveStruck = true;
@@ -6922,7 +_,7 @@
 							j--;
 						}
 						else {
-							for (int m = 0; m < 22; m++) {
+							for (int m = 0; m < MaxBuffs; m++) {
 								if (buffType[m] >= 95 && buffType[m] <= 95 + num4 - 1) {
 									DelBuff(m);
 									m--;
@@ -6950,7 +_,7 @@
 							j--;
 						}
 						else {
-							for (int n = 0; n < 22; n++) {
+							for (int n = 0; n < MaxBuffs; n++) {
 								if (buffType[n] >= 170 && buffType[n] <= 170 + num5 - 1) {
 									DelBuff(n);
 									n--;
@@ -6974,7 +_,7 @@
 							j--;
 						}
 						else {
-							for (int num7 = 0; num7 < 22; num7++) {
+							for (int num7 = 0; num7 < MaxBuffs; num7++) {
 								if (buffType[num7] >= 98 && buffType[num7] <= 98 + num6 - 1) {
 									DelBuff(num7);
 									num7--;
@@ -7004,7 +_,7 @@
 							j--;
 						}
 						else {
-							for (int num10 = 0; num10 < 22; num10++) {
+							for (int num10 = 0; num10 < MaxBuffs; num10++) {
 								if (buffType[num10] >= 176 && buffType[num10] <= 178 + num9 - 1) {
 									DelBuff(num10);
 									num10--;
@@ -7029,7 +_,7 @@
 							j--;
 						}
 						else {
-							for (int num13 = 0; num13 < 22; num13++) {
+							for (int num13 = 0; num13 < MaxBuffs; num13++) {
 								if (buffType[num13] >= 173 && buffType[num13] <= 175 + num12 - 1) {
 									DelBuff(num13);
 									num13--;
@@ -7056,7 +_,7 @@
 							j--;
 						}
 						else {
-							for (int num16 = 0; num16 < 22; num16++) {
+							for (int num16 = 0; num16 < MaxBuffs; num16++) {
 								if (buffType[num16] >= 179 && buffType[num16] <= 181 + num15 - 1) {
 									DelBuff(num16);
 									num16--;
@@ -7073,10 +_,13 @@
 					}
 
 					float num17 = 0.15f * (float)nebulaLevelDamage;
+					allDamage += num17;
+					/*
 					meleeDamage += num17;
 					rangedDamage += num17;
 					magicDamage += num17;
 					minionDamage += num17;
+					*/
 				}
 				else if (buffType[j] == 62) {
 					if ((double)statLife <= (double)statLifeMax2 * 0.5) {
@@ -7741,10 +_,13 @@
 						}
 					}
 
+					allDamage += 0.2f;
+					/*
 					meleeDamage += 0.2f;
 					magicDamage += 0.2f;
 					rangedDamage += 0.2f;
 					minionDamage += 0.2f;
+					*/
 				}
 				else if (buffType[j] == 41) {
 					buffTime[j] = 18000;
@@ -8130,14 +_,20 @@
 				else if (buffType[j] == 26) {
 					wellFed = true;
 					statDefense += 2;
+					allCrit += 2;
+					allDamage += 0.05f;
+					/*
 					meleeCrit += 2;
 					meleeDamage += 0.05f;
+					*/
 					meleeSpeed += 0.05f;
+					/*
 					magicCrit += 2;
 					magicDamage += 0.05f;
 					rangedCrit += 2;
 					rangedDamage += 0.05f;
 					minionDamage += 0.05f;
+					*/
 					minionKB += 0.5f;
 					moveSpeed += 0.2f;
 					pickSpeed -= 0.05f;
@@ -8145,14 +_,20 @@
 				else if (buffType[j] == 206) {
 					wellFed = true;
 					statDefense += 3;
+					allCrit += 3;
+					allDamage += 0.075f;
+					/*
 					meleeCrit += 3;
 					meleeDamage += 0.075f;
+					*/
 					meleeSpeed += 0.075f;
+					/*
 					magicCrit += 3;
 					magicDamage += 0.075f;
 					rangedCrit += 3;
 					rangedDamage += 0.075f;
 					minionDamage += 0.075f;
+					*/
 					minionKB += 0.75f;
 					moveSpeed += 0.3f;
 					pickSpeed -= 0.1f;
@@ -8160,14 +_,18 @@
 				else if (buffType[j] == 207) {
 					wellFed = true;
 					statDefense += 4;
+					//meleeCrit += 4;
-					meleeCrit += 4;
+					allCrit += 4;
-					meleeDamage += 0.1f;
+					allDamage += 0.1f;
+					//meleeDamage += 0.1f;
 					meleeSpeed += 0.1f;
+					/*
 					magicCrit += 4;
 					magicDamage += 0.1f;
 					rangedCrit += 4;
 					rangedDamage += 0.1f;
 					minionDamage += 0.1f;
+					*/
 					minionKB += 1f;
 					moveSpeed += 0.4f;
 					pickSpeed -= 0.15f;
@@ -8227,6 +_,8 @@
 				else if (buffType[j] == 79) {
 					meleeEnchant = 8;
 				}
+				if (j == originalIndex)
+					BuffLoader.Update(buffType[j], this, ref j);
 			}
 
 			UpdateHungerBuffs();
@@ -8577,12 +_,19 @@
 			}
 		}
 
-		public void UpdateEquips(int i) {
+		//public void UpdateEquips(int i) {
+		public void VanillaPreUpdateInventory() {
 			if (inventory[selectedItem].type == 277 && (!mount.Active || !mount.Cart))
 				trident = true;
+		}
 
+		public void VanillaUpdateInventory(Item item) {
+			/*
 			for (int j = 0; j < 58; j++) {
 				int type = inventory[j].type;
+			*/
+			{
+				int type = item.type;
 				if ((type == 15 || type == 707) && accWatch < 1)
 					accWatch = 1;
 
@@ -8657,13 +_,21 @@
 
 				if (type == 4743)
 					hasFootball = true;
+
+				ItemLoader.UpdateInventory(item, this);
 			}
 
+		}
+
+		public void VanillaPostUpdateInventory() {
 			if (inventory[58].type == 4743)
 				hasFootball = true;
+		}
 
+		public void VanillaUpdateEquip(Item item) {
+			Item[] armor = {item};
-			for (int k = 0; k < 10; k++) {
+			for (int k = 0; k < 1; k++) {
-				if (!IsAValidEquipmentSlotForIteration(k) || (armor[k].expertOnly && !Main.expertMode))
+				if ((armor[k].expertOnly && !Main.expertMode) || (armor[k].masterOnly && !Main.masterMode))
 					continue;
 
 				int type2 = armor[k].type;
@@ -8888,6 +_,9 @@
 					armorPenetration += 5;
 
 				if (armor[k].type == 2277) {
+					allDamage += 0.05f;
+					allCrit += 5;
+					/*
 					magicDamage += 0.05f;
 					meleeDamage += 0.05f;
 					rangedDamage += 0.05f;
@@ -8895,6 +_,7 @@
 					magicCrit += 5;
 					rangedCrit += 5;
 					meleeCrit += 5;
+					*/
 					meleeSpeed += 0.1f;
 					moveSpeed += 0.1f;
 				}
@@ -8909,9 +_,12 @@
 					nightVision = true;
 
 				if (armor[k].type == 256 || armor[k].type == 257 || armor[k].type == 258) {
+					allCrit += 3;
+					/*
 					rangedCrit += 3;
 					meleeCrit += 3;
 					magicCrit += 3;
+					*/
 				}
 
 				if (armor[k].type == 3374)
@@ -8956,10 +_,13 @@
 					meleeSpeed += 0.07f;
 
 				if (armor[k].type == 792 || armor[k].type == 793 || armor[k].type == 794) {
+					allDamage += 0.02f;
+					/*
 					meleeDamage += 0.02f;
 					rangedDamage += 0.02f;
 					magicDamage += 0.02f;
 					minionDamage += 0.02f;
+					*/
 				}
 
 				if (armor[k].type == 231)
@@ -8988,16 +_,22 @@
 				}
 
 				if (armor[k].type == 374) {
+					allCrit += 5;
+					/*
 					magicCrit += 5;
 					meleeCrit += 5;
 					rangedCrit += 5;
+					*/
 				}
 
 				if (armor[k].type == 375) {
+					allDamage += 0.03f;
+					/*
 					rangedDamage += 0.03f;
 					meleeDamage += 0.03f;
 					magicDamage += 0.03f;
 					minionDamage += 0.03f;
+					*/
 					moveSpeed += 0.1f;
 				}
 
@@ -9017,16 +_,22 @@
 				}
 
 				if (armor[k].type == 379) {
+					allDamage += 0.07f;
+					/*
 					rangedDamage += 0.07f;
 					meleeDamage += 0.07f;
 					magicDamage += 0.07f;
 					minionDamage += 0.07f;
+					*/
 				}
 
 				if (armor[k].type == 380) {
+					allCrit += 10;
+					/*
 					magicCrit += 10;
 					meleeCrit += 10;
 					rangedCrit += 10;
+					*/
 				}
 
 				if (armor[k].type >= 2367 && armor[k].type <= 2369)
@@ -9049,16 +_,22 @@
 				}
 
 				if (armor[k].type == 403) {
+					allDamage += 0.08f;
+					/*
 					rangedDamage += 0.08f;
 					meleeDamage += 0.08f;
 					magicDamage += 0.08f;
 					minionDamage += 0.08f;
+					*/
 				}
 
 				if (armor[k].type == 404) {
+					allCrit += 7;
+					/*
 					magicCrit += 7;
 					meleeCrit += 7;
 					rangedCrit += 7;
+					*/
 					moveSpeed += 0.05f;
 				}
 
@@ -9079,6 +_,9 @@
 				}
 
 				if (armor[k].type == 1208) {
+					allDamage += 0.03f;
+					allCrit += 2;
+					/*
 					meleeDamage += 0.03f;
 					rangedDamage += 0.03f;
 					magicDamage += 0.03f;
@@ -9086,16 +_,21 @@
 					magicCrit += 2;
 					meleeCrit += 2;
 					rangedCrit += 2;
+					*/
 				}
 
 				if (armor[k].type == 1209) {
+					allDamage += 0.02f;
+					allCrit += 1;
+					/*
 					meleeDamage += 0.02f;
 					rangedDamage += 0.02f;
 					magicDamage += 0.02f;
 					minionDamage += 0.02f;
-					magicCrit++;
-					meleeCrit++;
-					rangedCrit++;
+					magicCrit += 1;
+					meleeCrit += 1;
+					rangedCrit += 1;
+					*/
 				}
 
 				if (armor[k].type == 1210) {
@@ -9115,9 +_,12 @@
 				}
 
 				if (armor[k].type == 1213) {
+					allCrit += 6;
+					/*
 					magicCrit += 6;
 					meleeCrit += 6;
 					rangedCrit += 6;
+					*/
 				}
 
 				if (armor[k].type == 1214)
@@ -9141,6 +_,9 @@
 				}
 
 				if (armor[k].type == 1218) {
+					allDamage += 0.04f;
+					allCrit += 3;
+					/*
 					meleeDamage += 0.04f;
 					rangedDamage += 0.04f;
 					magicDamage += 0.04f;
@@ -9148,9 +_,13 @@
 					magicCrit += 3;
 					meleeCrit += 3;
 					rangedCrit += 3;
+					*/
 				}
 
 				if (armor[k].type == 1219) {
+					allDamage += 0.03f;
+					allCrit += 3;
+					/*
 					meleeDamage += 0.03f;
 					rangedDamage += 0.03f;
 					magicDamage += 0.03f;
@@ -9158,6 +_,7 @@
 					magicCrit += 3;
 					meleeCrit += 3;
 					rangedCrit += 3;
+					*/
 					moveSpeed += 0.06f;
 				}
 
@@ -9184,31 +_,43 @@
 				}
 
 				if (armor[k].type == 551 || armor[k].type == 4900) {
+					allCrit += 7;
+					/*
 					magicCrit += 7;
 					meleeCrit += 7;
 					rangedCrit += 7;
+					*/
 				}
 
 				if (armor[k].type == 552 || armor[k].type == 4901) {
+					allDamage += 0.07f;
+					/*
 					rangedDamage += 0.07f;
 					meleeDamage += 0.07f;
 					magicDamage += 0.07f;
 					minionDamage += 0.07f;
+					*/
 					moveSpeed += 0.08f;
 				}
 
 				if (armor[k].type == 4982) {
+					allCrit += 5;
+					/*
 					rangedCrit += 5;
 					meleeCrit += 5;
 					magicCrit += 5;
+					*/
 					manaCost -= 0.1f;
 				}
 
 				if (armor[k].type == 4983) {
+					allDamage += 0.05f;
+					/*
 					rangedDamage += 0.05f;
 					meleeDamage += 0.05f;
 					magicDamage += 0.05f;
 					minionDamage += 0.05f;
+					*/
 					huntressAmmoCost90 = true;
 				}
 
@@ -9234,6 +_,9 @@
 				}
 
 				if (armor[k].type == 1004) {
+					allDamage += 0.05f;
+					allCrit += 7;
+					/*
 					meleeDamage += 0.05f;
 					magicDamage += 0.05f;
 					rangedDamage += 0.05f;
@@ -9241,12 +_,16 @@
 					magicCrit += 7;
 					meleeCrit += 7;
 					rangedCrit += 7;
+					*/
 				}
 
 				if (armor[k].type == 1005) {
+					allCrit += 8;
+					/*
 					magicCrit += 8;
 					meleeCrit += 8;
 					rangedCrit += 8;
+					*/
 					moveSpeed += 0.05f;
 				}
 
@@ -9514,43 +_,61 @@
 					statManaMax2 += 20;
 
 				if (armor[k].prefix == 67) {
+					allCrit += 2;
+					/*
 					meleeCrit += 2;
 					rangedCrit += 2;
 					magicCrit += 2;
+					*/
 				}
 
 				if (armor[k].prefix == 68) {
+					allCrit += 4;
+					/*
 					meleeCrit += 4;
 					rangedCrit += 4;
 					magicCrit += 4;
+					*/
 				}
 
 				if (armor[k].prefix == 69) {
+					allDamage += 0.01f;
+					/*
 					meleeDamage += 0.01f;
 					rangedDamage += 0.01f;
 					magicDamage += 0.01f;
 					minionDamage += 0.01f;
+					*/
 				}
 
 				if (armor[k].prefix == 70) {
+					allDamage += 0.02f;
+					/*
 					meleeDamage += 0.02f;
 					rangedDamage += 0.02f;
 					magicDamage += 0.02f;
 					minionDamage += 0.02f;
+					*/
 				}
 
 				if (armor[k].prefix == 71) {
+					allDamage += 0.03f;
+					/*
 					meleeDamage += 0.03f;
 					rangedDamage += 0.03f;
 					magicDamage += 0.03f;
 					minionDamage += 0.03f;
+					*/
 				}
 
 				if (armor[k].prefix == 72) {
+					allDamage += 0.04f;
+					/*
 					meleeDamage += 0.04f;
 					rangedDamage += 0.04f;
 					magicDamage += 0.04f;
 					minionDamage += 0.04f;
+					*/
 				}
 
 				if (armor[k].prefix == 73)
@@ -9576,6 +_,22 @@
 
 				if (armor[k].prefix == 80)
 					meleeSpeed += 0.04f;
+
+				ItemLoader.UpdateEquip(armor[k], this);
+			}
+		}
+
+		public void UpdateEquips(int i)
+		{
+			VanillaPreUpdateInventory();
+			for (int j = 0; j < 58; j++) {
+				VanillaUpdateInventory(inventory[j]);
+			}
+			VanillaPostUpdateInventory();
+
+			for (int k = 0; k < 10; k++) {
+				if (IsAValidEquipmentSlotForIteration(k))
+					VanillaUpdateEquip(armor[k]);
 			}
 
 			equippedAnyWallSpeedAcc = false;
@@ -9586,21 +_,30 @@
 
 			for (int l = 3; l < 10; l++) {
 				if (IsAValidEquipmentSlotForIteration(l))
-					ApplyEquipFunctional(l, armor[l]);
+					ApplyEquipFunctional(armor[l], hideVisibleAccessory[l]);
 			}
+
+			PlayerLoader.UpdateEquips(this);
+
+			if (kbGlove)
+				GetKnockback(DamageClass.Melee) *= 2f;
 
 			if (skyStoneEffects) {
 				lifeRegen += 2;
 				statDefense += 4;
 				meleeSpeed += 0.1f;
+				allDamage += 0.1f;
+				allCrit += 2;
+				/*
 				meleeDamage += 0.1f;
 				meleeCrit += 2;
 				rangedDamage += 0.1f;
 				rangedCrit += 2;
 				magicDamage += 0.1f;
 				magicCrit += 2;
+				*/
 				pickSpeed -= 0.15f;
-				minionDamage += 0.1f;
+				//minionDamage += 0.1f;
 				minionKB += 0.5f;
 			}
 
@@ -9609,6 +_,7 @@
 				maxTurrets++;
 			}
 
+			/* wing loop is merged into ApplyEquipFunctional
 			for (int m = 3; m < 10; m++) {
 				if (armor[m].wingSlot > 0 && IsAValidEquipmentSlotForIteration(m)) {
 					if (!hideVisibleAccessory[m] || (velocity.Y != 0f && !mount.Active))
@@ -9617,6 +_,7 @@
 					wingsLogic = armor[m].wingSlot;
 				}
 			}
+			*/
 
 			for (int n = 13; n < 20; n++) {
 				if (IsAValidEquipmentSlotForIteration(n))
@@ -9825,6 +_,10 @@
 		}
 
 		private void ApplyEquipVanity(int itemSlot, Item currentItem) {
+			ApplyEquipVanity(currentItem); //remove itemSlot parameter and make public so mods can call from their own accessory slots
+		}
+
+		public void ApplyEquipVanity(Item currentItem) {
 			int type = currentItem.type;
 			if (currentItem.wingSlot > 0)
 				wings = currentItem.wingSlot;
@@ -9849,6 +_,8 @@
 				ApplyMusicBox(currentItem);
 
 			UpdateBootVisualEffects(currentItem);
+
+			ItemLoader.UpdateVanity(currentItem, this);
 		}
 
 		private void DoEyebrellaRainEffect() {
@@ -9872,8 +_,12 @@
 			return ArmorIDs.Wing.Sets.Stats[wingID];
 		}
 
-		private void ApplyEquipFunctional(int itemSlot, Item currentItem) {
-			if (currentItem.expertOnly && !Main.expertMode)
+		// made public and itemSlot parameter removed, so mods can call this method from their own accessory slots
+		public void ApplyEquipFunctional(Item currentItem, bool hideVisual) {
+			int itemSlot = 0;
+			bool[] hideVisibleAccessory = { hideVisual };
+
+			if ((currentItem.expertOnly && !Main.expertMode) || (currentItem.masterOnly && !Main.masterMode))
 				return;
 
 			if (currentItem.type == 3810 || currentItem.type == 3809 || currentItem.type == 3812 || currentItem.type == 3811)
@@ -9999,6 +_,9 @@
 
 			if (currentItem.type == 3015) {
 				aggro -= 400;
+				allDamage += 0.05f;
+				allCrit += 5;
+				/*
 				meleeCrit += 5;
 				magicCrit += 5;
 				rangedCrit += 5;
@@ -10006,6 +_,7 @@
 				magicDamage += 0.05f;
 				rangedDamage += 0.05f;
 				minionDamage += 0.05f;
+				*/
 			}
 
 			if (currentItem.type == 3016)
@@ -10193,6 +_,9 @@
 			}
 
 			if (currentItem.type == 1301) {
+				allDamage += 0.1f;
+				allCrit += 8;
+				/*
 				meleeCrit += 8;
 				rangedCrit += 8;
 				magicCrit += 8;
@@ -10200,6 +_,7 @@
 				rangedDamage += 0.1f;
 				magicDamage += 0.1f;
 				minionDamage += 0.1f;
+				*/
 			}
 
 			if (currentItem.type == 111)
@@ -10242,9 +_,12 @@
 			}
 
 			if (currentItem.type == 1248) {
+				allCrit += 10;
+				/*
 				meleeCrit += 10;
 				rangedCrit += 10;
 				magicCrit += 10;
+				*/
 			}
 
 			if (currentItem.type == 854)
@@ -10376,7 +_,7 @@
 			if (currentItem.type == 861) {
 				accMerman = true;
 				wolfAcc = true;
-				if (hideVisibleAccessory[itemSlot]) {
+					if (hideVisibleAccessory[itemSlot]) {
 					hideMerman = true;
 					hideWolf = true;
 				}
@@ -10628,10 +_,7 @@
 				minionDamage += 0.15f;
 
 			if (currentItem.type == 935) {
-				magicDamage += 0.12f;
+				allDamage += 0.12f;
-				meleeDamage += 0.12f;
-				rangedDamage += 0.12f;
-				minionDamage += 0.12f;
 			}
 
 			if (currentItem.wingSlot != -1)
@@ -10747,13 +_,24 @@
 				manaCost -= 0.08f;
 			}
 
+			if (currentItem.wingSlot > 0) {
+				if (!hideVisibleAccessory[itemSlot] || velocity.Y != 0f && !mount.Active)
+					wings = currentItem.wingSlot;
+
+				wingsLogic = currentItem.wingSlot;
+				equippedWings = currentItem;
+			}
+
+			ItemLoader.UpdateAccessory(currentItem, this, hideVisual);
+
+			// Vanilla: Return early if sounds are not relevant
 			if (Main.myPlayer != whoAmI)
 				return;
 
 			if (currentItem.type == 5104 || currentItem.type == 5105) {
 				ApplyWilsonBeard(currentItem);
 			}
-			else if (currentItem.type == 576 && Main.rand.Next(540) == 0 && Main.curMusic > 0 && Main.curMusic <= 91) {
+			else if (currentItem.type == 576 && Main.rand.Next(540) == 0 && Main.curMusic > 0) {
 				SoundEngine.PlaySound(SoundID.Item166, base.Center);
 				int num3 = -1;
 				if (Main.curMusic == 1)
@@ -10917,10 +_,14 @@
 					currentItem.SetDefaults(5044);
 				else if (Main.curMusic == 90)
 					currentItem.SetDefaults(5112);
-				else if (Main.curMusic > 13)
+				else if (Main.curMusic > 13 && Main.curMusic < Main.maxMusic)
 					currentItem.SetDefaults(1596 + Main.curMusic - 14);
 				else if (num3 != -1)
+					; // Silence.
+				else if (Main.curMusic < Main.maxMusic)
 					currentItem.SetDefaults(num3 + 562);
+				else if (MusicLoader.musicToItem.TryGetValue(Main.curMusic, out int modMusicBoxType))
+					currentItem.SetDefaults(modMusicBoxType);
 			}
 
 			ApplyMusicBox(currentItem);
@@ -11126,6 +_,9 @@
 			if (currentItem.type == 5112)
 				Main.musicBox2 = 86;
 
+			if (MusicLoader.itemToMusic.TryGetValue(currentItem.type, out int modMusicBox))
+				Main.musicBox2 = modMusicBox;
+
 			Main.musicBoxNotModifiedByVolume = Main.musicBox2;
 		}
 
@@ -11158,10 +_,13 @@
 
 			if (head == 112 && body == 75 && legs == 64) {
 				setBonus = Language.GetTextValue("ArmorSetBonus.Pumpkin");
+				allDamage += 0.1f;
+				/*
 				meleeDamage += 0.1f;
 				magicDamage += 0.1f;
 				rangedDamage += 0.1f;
 				minionDamage += 0.1f;
+				*/
 			}
 
 			if (head == 180 && body == 182 && legs == 122) {
@@ -11219,7 +_,7 @@
 					beetleCounter += 200f;
 
 				if (num != beetleOrbs && beetleOrbs > 0) {
-					for (int j = 0; j < 22; j++) {
+					for (int j = 0; j < MaxBuffs; j++) {
 						if (buffType[j] >= 98 && buffType[j] <= 100 && buffType[j] != 97 + num)
 							DelBuff(j);
 					}
@@ -11232,7 +_,7 @@
 				int num5 = 180;
 				if (beetleCounter >= (float)num5) {
 					if (beetleOrbs > 0 && beetleOrbs < 3) {
-						for (int k = 0; k < 22; k++) {
+						for (int k = 0; k < MaxBuffs; k++) {
 							if (buffType[k] >= 95 && buffType[k] <= 96)
 								DelBuff(k);
 						}
@@ -11373,7 +_,7 @@
 				AddBuff(60, 18000);
 			}
 			else if (crystalLeaf) {
-				for (int n = 0; n < 22; n++) {
+				for (int n = 0; n < MaxBuffs; n++) {
 					if (buffType[n] == 60)
 						DelBuff(n);
 				}
@@ -11480,6 +_,9 @@
 
 			if (head == 261 && body == 230 && legs == 213) {
 				setBonus = Language.GetTextValue("ArmorSetBonus.CrystalNinja");
+				allDamage += 0.1f;
+				allCrit += 10;
+				/*
 				rangedDamage += 0.1f;
 				meleeDamage += 0.1f;
 				magicDamage += 0.1f;
@@ -11487,6 +_,7 @@
 				rangedCrit += 10;
 				meleeCrit += 10;
 				magicCrit += 10;
+				*/
 				dashType = 5;
 			}
 
@@ -11520,7 +_,7 @@
 				int num9 = 180;
 				if (solarCounter >= num9) {
 					if (solarShields > 0 && solarShields < 3) {
-						for (int num10 = 0; num10 < 22; num10++) {
+						for (int num10 = 0; num10 < MaxBuffs; num10++) {
 							if (buffType[num10] >= 170 && buffType[num10] <= 171)
 								DelBuff(num10);
 						}
@@ -11672,6 +_,8 @@
 			}
 
 			ApplyArmorSoundAndDustChanges();
+
+			ItemLoader.UpdateArmorSet(this, armor[0], armor[1], armor[2]);
 		}
 
 		public void UpdateSocialShadow() {
@@ -11898,6 +_,10 @@
 			bool flag6 = ZoneRain && ZoneSnow;
 			bool flag7 = point.Y > Main.maxTilesY - 320;
 			bool flag8 = ZoneOverworldHeight && (point.X < 380 || point.X > Main.maxTilesX - 380);
+
+			// TODO: Are these flags a problem?
+			LoaderManager.Get<BiomeLoader>().UpdateBiomes(this);
+
 			ManageSpecialBiomeVisuals("Stardust", ZoneTowerStardust, value4 - new Vector2(0f, 10f));
 			ManageSpecialBiomeVisuals("Nebula", ZoneTowerNebula, value3 - new Vector2(0f, 10f));
 			ManageSpecialBiomeVisuals("Vortex", ZoneTowerVortex, value2 - new Vector2(0f, 10f));
@@ -12046,6 +_,7 @@
 				}
 			}
 
+			ZonePurity = InZonePurity();
 			if (!dead) {
 				Point point2 = base.Center.ToTileCoordinates();
 				if (WorldGen.InWorld(point2.X, point2.Y, 1)) {
@@ -12076,6 +_,7 @@
 			else {
 				_funkytownAchievementCheckCooldown = 100;
 			}
+			LoaderManager.Get<SceneEffectLoader>().UpdateSceneEffect(this);
 		}
 
 		public void ManageSpecialBiomeVisuals(string biomeName, bool inZone, Vector2 activationSource = default(Vector2)) {
@@ -12105,6 +_,13 @@
 		}
 
 		public void GetHairSettings(out bool fullHair, out bool hatHair, out bool hideHair, out bool backHairDraw, out bool drawsBackHairWithoutHeadgear) {
+			fullHair = head > 0 && ArmorIDs.Head.Sets.DrawFullHair[head];
+			hatHair = head > 0 && ArmorIDs.Head.Sets.DrawHatHair[head];
+			hideHair = (face > 0 && ArmorIDs.Face.Sets.PreventHairDraw[face]) || (faceHead >= 0 && head != 0);
+			backHairDraw = hair > 0 && ArmorIDs.Head.Sets.DrawBackHair[hair];
+			drawsBackHairWithoutHeadgear = head > 0 && ArmorIDs.Head.Sets.DrawsBackHairWithoutHeadgear[head];
+
+			/*
 			fullHair = (hatHair = (hideHair = (drawsBackHairWithoutHeadgear = false)));
 			switch (head) {
 				case 0:
@@ -12221,6 +_,7 @@
 			backHairDraw = (num > 50 && (num < 56 || num > 63) && (num < 74 || num > 77) && (num < 88 || num > 89) && num != 100 && num != 104 && num != 112 && num < 116);
 			if (num == 133 || num == 134 || num == 146 || num == 162 || num == 6)
 				backHairDraw = true;
+			*/
 		}
 
 		public void UpdateDead() {
@@ -12232,6 +_,7 @@
 			ResetFloorFlags();
 			wings = 0;
 			wingsLogic = 0;
+			equippedWings = null;
 			ResetVisibleAccessories();
 			poisoned = false;
 			venom = false;
@@ -12275,8 +_,9 @@
 			hasAngelHalo = false;
 			hasRainbowCursor = false;
 			leinforsHair = false;
+			PlayerLoader.UpdateDead(this);
 			gravDir = 1f;
-			for (int i = 0; i < 22; i++) {
+			for (int i = 0; i < MaxBuffs; i++) {
 				if (buffType[i] <= 0 || !Main.persistentBuff[buffType[i]]) {
 					buffTime[i] = 0;
 					buffType[i] = 0;
@@ -12472,6 +_,16 @@
 						toolStrategy = 5;
 				}
 
+				int modSelect = TileLoader.AutoSelect(tX, tY, this);
+
+				if (modSelect >= 0) {
+					if (nonTorch == -1)
+						nonTorch = selectedItem;
+
+					selectedItem = modSelect;
+					return;
+				}
+
 				SmartSelect_PickToolForStrategy(tX, tY, toolStrategy, wetTile);
 				_lastSmartCursorToolStrategy = toolStrategy;
 			}
@@ -12512,7 +_,7 @@
 							SmartSelect_SelectItem(i);
 							return;
 						}
-						if (type == 282 || type == 286 || type == 3002 || type == 3112 || type == 4776)
+						if (ItemID.Sets.Glowsticks[type])
 							SmartSelect_SelectItem(i);
 						break;
 					case 1:
@@ -12534,16 +_,16 @@
 						}
 						break;
 					case 4:
-						if (inventory[i].type != 282 && inventory[i].type != 286 && inventory[i].type != 3002 && inventory[i].type != 3112 && inventory[i].type != 4776 && inventory[i].type != 930 && ItemID.Sets.Torches[type] && !ItemID.Sets.WaterTorches[type]) {
+						if (inventory[i].type != 930 && ItemID.Sets.Torches[type] && !ItemID.Sets.WaterTorches[type] && !ItemID.Sets.Glowsticks[type]) {
 							if (nonTorch == -1)
 								nonTorch = selectedItem;
 
-							if (inventory[selectedItem].createTile != 4)
+							if (inventory[selectedItem].createTile < 0 || !TileID.Sets.Torch[inventory[selectedItem].createTile])
 								selectedItem = i;
 
 							break;
 						}
-						if ((type == 282 || type == 286 || type == 3002 || type == 3112 || type == 4776) && wetTile) {
+						if (ItemID.Sets.Glowsticks[type] && wetTile) {
 							SmartSelect_SelectItem(i);
 							return;
 						}
@@ -12571,7 +_,7 @@
 							if (nonTorch == -1)
 								nonTorch = selectedItem;
 
-							if (inventory[selectedItem].createTile != 4)
+							if (inventory[selectedItem].createTile < 0 || !TileID.Sets.Torch[inventory[selectedItem].createTile])
 								selectedItem = i;
 
 							break;
@@ -12598,6 +_,7 @@
 							case 3002:
 							case 3112:
 							case 4776:
+							case int thisType when ItemID.Sets.Glowsticks[thisType]:
 								SmartSelect_SelectItem(i);
 								return;
 						}
@@ -12777,6 +_,13 @@
 					if (tile == null)
 						return;
 
+					if (tile.type > TileID.Count) {
+						if (tile.active() && TileID.Sets.Torch[tile.type])
+							NearbyModTorch.Add(tile.type);
+
+						continue;
+					}
+
 					if (!tile.active() || tile.type != 4)
 						continue;
 
@@ -12907,6 +_,9 @@
 			if (inventory[selectedItem].createTile == 4 && inventory[selectedItem].placeStyle < 22)
 				nearbyTorch[inventory[selectedItem].placeStyle] = true;
 
+			if (TileLoader.GetTile(inventory[selectedItem].createTile) is ModTile modTile && TileID.Sets.Torch[modTile.Type])
+				NearbyModTorch.Add(modTile.Type);
+
 			float num = 0f;
 			float num2 = 0f;
 			if (!ZoneDungeon && !ZoneLihzhardTemple) {
@@ -12976,6 +_,7 @@
 				}
 			}
 
+			TileLoader.ModifyTorchLuck(this, ref num2, ref num);
 			if (num2 >= 1f)
 				torchLuck += 1f;
 			else if (num2 > 0f)
@@ -12992,6 +_,7 @@
 			for (int i = 0; i < 22; i++) {
 				nearbyTorch[i] = false;
 			}
+			NearbyModTorch.Clear();
 
 			if (torchLuck < 0f)
 				torchLuck = 0f;
@@ -13063,6 +_,9 @@
 			lifeRegen = 0;
 			manaCost = 1f;
 			meleeSpeed = 1f;
+			allDamage = StatModifier.One;
+			allCrit = 4;
+			/* individual class damage handled by ResetDamageClassData
 			meleeDamage = 1f;
 			rangedDamage = 1f;
 			magicDamage = 1f;
@@ -13074,8 +_,10 @@
 			meleeCrit = 4;
 			rangedCrit = 4;
 			magicCrit = 4;
+			*/
 			hasFootball = false;
 			drawingFootball = false;
+			allKB = StatModifier.One;
 			minionKB = 0f;
 			moveSpeed = 1f;
 			boneArmor = false;
@@ -13118,9 +_,14 @@
 			ammoCost75 = false;
 			manaRegenBuff = false;
 			hasCreditsSceneMusicBox = false;
+			arrowDamage = StatModifier.One;
+			bulletDamage = StatModifier.One;
+			rocketDamage = StatModifier.One;
+			/*
 			arrowDamage = 1f;
 			bulletDamage = 1f;
 			rocketDamage = 1f;
+			*/
 			coolWhipBuff = false;
 			yoraiz0rEye = 0;
 			yoraiz0rDarkness = false;
@@ -13356,6 +_,7 @@
 			slowOgreSpit = false;
 			wings = 0;
 			wingsLogic = 0;
+			equippedWings = null;
 			wingTimeMax = 0;
 			brokenArmor = false;
 			silence = false;
@@ -13461,17 +_,19 @@
 				}
 			}
 
+			ResetDamageClassData();
 			mount.CheckMountBuff(this);
+			PlayerLoader.ResetEffects(this);
 		}
 
 		private void UpdateLadyBugLuckTime() {
 			if (ladyBugLuckTimeLeft > 0) {
-				ladyBugLuckTimeLeft -= Main.dayRate;
+				ladyBugLuckTimeLeft -= Main.desiredWorldEventsUpdateRate;
 				if (ladyBugLuckTimeLeft < 0)
 					ladyBugLuckTimeLeft = 0;
 			}
 			else if (ladyBugLuckTimeLeft < 0) {
-				ladyBugLuckTimeLeft += Main.dayRate;
+				ladyBugLuckTimeLeft += Main.desiredWorldEventsUpdateRate;
 				if (ladyBugLuckTimeLeft > 0)
 					ladyBugLuckTimeLeft = 0;
 			}
@@ -13602,6 +_,7 @@
 				lifeRegen -= 100;
 			}
 
+			PlayerLoader.UpdateBadLifeRegen(this);
 			if (honey && lifeRegen < 0) {
 				lifeRegen += 4;
 				if (lifeRegen > 0)
@@ -13669,6 +_,7 @@
 			if (whoAmI == Main.myPlayer && Main.SceneMetrics.HasHeartLantern)
 				lifeRegen += 2;
 
+			PlayerLoader.UpdateLifeRegen(this);
 			if (bleed)
 				lifeRegenTime = 0;
 
@@ -13733,6 +_,7 @@
 			if (rabid)
 				num5 = ((!shinyStone) ? (num5 / 2f) : (num5 * 0.75f));
 
+			PlayerLoader.NaturalLifeRegen(this, ref num5);
 			float num7 = (float)statLifeMax2 / 400f * 0.85f + 0.15f;
 			num5 *= num7;
 			lifeRegen += (int)Math.Round(num5);
@@ -13916,8 +_,8 @@
 
 		public void UpdateJumpHeight() {
 			if (mount.Active) {
-				jumpHeight = mount.JumpHeight(velocity.X);
+				jumpHeight = mount.JumpHeight(this, velocity.X);
-				jumpSpeed = mount.JumpSpeed(velocity.X);
+				jumpSpeed = mount.JumpSpeed(this, velocity.X);
 			}
 			else {
 				if (jumpBoost) {
@@ -14215,7 +_,7 @@
 						direction = -1;
 				}
 				else if ((itemAnimation == 0 || inventory[selectedItem].useTurn) && mount.AllowDirectionChange) {
-					direction = -1;
+					direction = -1 ;
 				}
 
 				if (velocity.Y == 0f || wingsLogic > 0 || mount.CanFly()) {
@@ -14330,7 +_,7 @@
 				if (flag4)
 					num5 = 30;
 
-				float damage = (float)num5 * minionDamage;
+				float damage = (float)num5 * minionDamage.Additive;
 				float knockback = 10f;
 				if (flag4)
 					knockback = 7f;
@@ -14347,7 +_,7 @@
 
 				rect2.Width = 2;
 				rect2.Inflate(6, 12);
-				float damage2 = 100f * minionDamage;
+				float damage2 = 100f * minionDamage.Additive;
 				float knockback2 = 12f;
 				int nPCImmuneTime2 = 30;
 				int playerImmuneTime2 = 6;
@@ -14361,7 +_,7 @@
 
 				rect3.Width = 2;
 				rect3.Inflate(6, 12);
-				float damage3 = 120f * minionDamage;
+				float damage3 = 120f * minionDamage.Additive;
 				float knockback3 = 12f;
 				int nPCImmuneTime3 = 30;
 				int playerImmuneTime3 = 6;
@@ -14375,7 +_,7 @@
 
 				rect4.Width = 2;
 				rect4.Inflate(6, 12);
-				float damage4 = 90f * minionDamage;
+				float damage4 = 90f * minionDamage.Additive;
 				float knockback4 = 10f;
 				int nPCImmuneTime4 = 30;
 				int playerImmuneTime4 = 6;
@@ -14555,7 +_,7 @@
 			}
 
 			if (num != 0) {
-				int num2 = WorldGen.KillTile_GetTileDustAmount(fail: true, tile);
+				int num2 = WorldGen.KillTile_GetTileDustAmount(fail: true, tile, point.X, point.Y);
 				for (int i = 0; i < num2; i++) {
 					WorldGen.KillTile_MakeTileDust(point.X, point.Y, tile);
 				}
@@ -14663,7 +_,7 @@
 
 					Rectangle rect2 = nPC.getRect();
 					if (rect.Intersects(rect2) && (nPC.noTileCollide || Collision.CanHit(base.position, width, height, nPC.position, nPC.width, nPC.height))) {
-						float num = 40f * minionDamage;
+						float num = 40f * minionDamage.Additive;
 						float knockback = 5f;
 						int direction = base.direction;
 						if (velocity.X < 0f)
@@ -15065,16 +_,18 @@
 
 						Rectangle rect = nPC.getRect();
 						if (rectangle.Intersects(rect) && (nPC.noTileCollide || CanHit(nPC))) {
-							float num = 30f * meleeDamage;
+							float num = 30f * allDamage.CombineWith(meleeDamage);
 							float num2 = 9f;
+							num2 *= allKB.CombineWith(GetKnockback(DamageClass.Melee));
 							bool crit = false;
+							/*
 							if (kbGlove)
 								num2 *= 2f;
 
 							if (kbBuff)
 								num2 *= 1.5f;
-
-							if (Main.rand.Next(100) < meleeCrit)
+							*/
+							if (Main.rand.Next(100) < (allCrit + meleeCrit))
 								crit = true;
 
 							int num3 = base.direction;
@@ -15115,16 +_,18 @@
 							ConsumeSolarFlare();
 						}
 
-						float num4 = 150f * meleeDamage;
+						float num4 = 150f * allDamage.CombineWith(meleeDamage);
 						float num5 = 9f;
+						num5 *= allKB.CombineWith(GetKnockback(DamageClass.Melee));
 						bool crit2 = false;
+						/*
 						if (kbGlove)
 							num5 *= 2f;
 
 						if (kbBuff)
 							num5 *= 1.5f;
-
-						if (Main.rand.Next(100) < meleeCrit)
+						*/
+						if (Main.rand.Next(100) < (allCrit + meleeCrit))
 							crit2 = true;
 
 						int direction = base.direction;
@@ -15654,8 +_,10 @@
 				float num5 = 0.1f;
 				if (wingsLogic == 26) {
 					num2 = 0.75f;
+					//patch file: num2, num5
 					num5 = 0.15f;
 					num4 = 1f;
+					//patch file: num, num3, num4
 					num3 = 2.5f;
 					num = 0.125f;
 				}
@@ -15752,6 +_,7 @@
 						num = 0.15f;
 				}
 
+				ItemLoader.VerticalWingSpeeds(this, ref num2, ref num5, ref num4, ref num3, ref num);
 				velocity.Y -= num * gravDir;
 				if (gravDir == 1f) {
 					if (velocity.Y > 0f)
@@ -16056,7 +_,7 @@
 						Position.Y = projectile.position.Y + (float)(projectile.height / 2) - (float)(height / 2);
 						RemoveAllGrapplingHooks();
 						int num4 = 13;
-						if (miscEquips[2].stack > 0 && miscEquips[2].mountType >= 0 && MountID.Sets.Cart[miscEquips[2].mountType] && (!miscEquips[2].expertOnly || Main.expertMode))
+						if (miscEquips[2].stack > 0 && miscEquips[2].mountType >= 0 && MountID.Sets.Cart[miscEquips[2].mountType] && (!miscEquips[2].expertOnly || Main.expertMode) && (!miscEquips[2].masterOnly || Main.masterMode))
 							num4 = miscEquips[2].mountType;
 
 						int num5 = height + Mount.GetHeightBoost(num4);
@@ -16128,6 +_,11 @@
 				Projectile projectile = Main.projectile[grappling[i]];
 				if (projectile.ai[0] != 2f || projectile.position.HasNaNs())
 					continue;
+				int type = projectile.type;
+				bool useAiType = projectile.ModProjectile != null && projectile.ModProjectile.AIType > 0;
+				if (useAiType) {
+					projectile.type = projectile.ModProjectile.AIType;
+				}
 
 				num += projectile.position.X + (float)(projectile.width / 2);
 				num2 += projectile.position.Y + (float)(projectile.height / 2);
@@ -16169,6 +_,10 @@
 					if (value2.X != 0f)
 						preferredPlayerDirectionToSet = Math.Sign(value2.X);
 				}
+				if (useAiType) {
+					projectile.type = type;
+				}
+				ProjectileLoader.GrappleTargetPoint(projectile, this, ref num, ref num2);
 			}
 
 			if (num3 == 0) {
@@ -16193,13 +_,14 @@
 			if (Main.projectile[grappling[0]].type >= 646 && Main.projectile[grappling[0]].type <= 649)
 				num9 = 16f;
 
+			ProjectileLoader.GrapplePullSpeed(Main.projectile[grappling[0]], this, ref num9);
 			float num10 = num8;
 			num10 = ((!(num8 > num9)) ? 1f : (num9 / num8));
 			preferedPlayerVelocityX *= num10;
 			preferedPlayerVelocityY *= num10;
 		}
 
-		private void RefreshMovementAbilities(bool doubleJumps = true) {
+		public void RefreshMovementAbilities(bool doubleJumps = true) { //Made public, because this is useful
 			wingTime = wingTimeMax;
 			rocketTime = rocketTimeMax;
 			rocketDelay = 0;
@@ -16830,6 +_,9 @@
 			slippy2 = (num3 == 197);
 			powerrun = (num3 == 198);
 			runningOnSand = (TileID.Sets.Conversion.Sand[num3] || TileID.Sets.Conversion.Sandstone[num3] || TileID.Sets.Conversion.HardenedSand[num3]);
+
+			TileLoader.FloorVisuals(num3, this);
+
 			if (Main.tile[num - 1, num2].slope() != 0 || Main.tile[num, num2].slope() != 0 || Main.tile[num + 1, num2].slope() != 0)
 				num3 = -1;
 
@@ -16867,7 +_,7 @@
 		}
 
 		private void MakeFloorDust(bool Falling, int type) {
-			if (type != 147 && type != 25 && type != 53 && type != 189 && type != 0 && type != 123 && type != 57 && type != 112 && type != 116 && type != 196 && type != 193 && type != 195 && type != 197 && type != 199 && type != 229 && type != 234 && type != 371 && type != 460)
+			if (type != 147 && type != 25 && type != 53 && type != 189 && type != 0 && type != 123 && type != 57 && type != 112 && type != 116 && type != 196 && type != 193 && type != 195 && type != 197 && type != 199 && type != 229 && type != 234 && type != 371 && type != 460 && !TileLoader.HasWalkDust(type))
 				return;
 
 			int num = 1;
@@ -16877,6 +_,7 @@
 			for (int i = 0; i < num; i++) {
 				bool flag = true;
 				int num2 = 76;
+				//patch file: type, num2, flag
 				if (type == 53)
 					num2 = 32;
 
@@ -16942,6 +_,7 @@
 
 				if (num2 == 53 && Main.rand.Next(3) != 0)
 					flag = false;
+				// Patch context: num2 & flag
 
 				Color newColor = default(Color);
 				if (type == 193)
@@ -16953,6 +_,7 @@
 				if (type == 460)
 					newColor = new Color(100, 150, 130, 100);
 
+				TileLoader.WalkDust(type, ref num2, ref flag, ref newColor);
 				if (!Falling) {
 					float num3 = Math.Abs(velocity.X) / 3f;
 					if ((float)Main.rand.Next(100) > num3 * 100f)
@@ -17181,6 +_,8 @@
 		}
 
 		public void Update(int i) {
+			using var _currentPlr = new Main.CurrentPlayerOverride(this);
+
 			if (i == Main.myPlayer && Main.netMode != 2)
 				LockOnHelper.Update();
 
@@ -17334,6 +_,7 @@
 
 			UpdateHairDyeDust();
 			UpdateMiscCounter();
+			PlayerLoader.PreUpdate(this);
 			infernoCounter++;
 			if (infernoCounter >= 180)
 				infernoCounter = 0;
@@ -17672,6 +_,7 @@
 						}
 					}
 
+					PlayerLoader.SetControls(this);
 					if (controlInv) {
 						if (releaseInventory)
 							ToggleInv();
@@ -17811,7 +_,10 @@
 							CaptureManager.Instance.Scrolling();
 						}
 						else if (!flag8) {
+							if (PlayerInput.MouseInModdedUI.Count > 0) {
+								//Do nothing
+							}
-							if (!Main.playerInventory) {
+							else if (!Main.playerInventory) {
 								HandleHotbar();
 							}
 							else {
@@ -17855,6 +_,7 @@
 										Main.focusRecipe = 0;
 								}
 							}
+							PlayerInput.MouseInModdedUI.Clear();
 						}
 					}
 					else {
@@ -18046,12 +_,6 @@
 						}
 					}
 
-					bool flag12 = false;
-					for (int num23 = 3; num23 < 10; num23++) {
-						if (armor[num23].stack > 0 && armor[num23].wingSlot > -1)
-							flag12 = true;
-					}
-
 					if (stoned) {
 						int num24 = (int)(((float)num18 * gravDir - 2f) * 20f);
 						if (num24 > 0) {
@@ -18059,7 +_,7 @@
 							immune = false;
 						}
 					}
-					else if (((gravDir == 1f && num18 > num17) || (gravDir == -1f && num18 < -num17)) && !noFallDmg && !flag12) {
+					else if (((gravDir == 1f && num18 > num17) || (gravDir == -1f && num18 < -num17)) && !noFallDmg && equippedWings == null) {
 						immune = false;
 						int num25 = (int)((float)num18 * gravDir - (float)num17) * 10;
 						if (mount.Active)
@@ -18174,9 +_,11 @@
 			else
 				afkCounter = 0;
 
+			/*
 			meleeCrit += inventory[selectedItem].crit;
 			magicCrit += inventory[selectedItem].crit;
 			rangedCrit += inventory[selectedItem].crit;
+			*/
 			if (whoAmI == Main.myPlayer) {
 				Main.musicBox2 = -1;
 				if (Main.SceneMetrics.WaterCandleCount > 0)
@@ -18207,12 +_,14 @@
 					AddBuff(194, 2, quiet: false);
 			}
 
+			PlayerLoader.PreUpdateBuffs(this);
-			for (int num26 = 0; num26 < 338; num26++) {
+			for (int num26 = 0; num26 < BuffLoader.BuffCount; num26++) {
 				buffImmune[num26] = false;
 			}
 
 			UpdateProjectileCaches(i);
 			UpdateBuffs(i);
+			PlayerLoader.PostUpdateBuffs(this);
 			if (whoAmI == Main.myPlayer) {
 				if (!onFire && !poisoned)
 					trapDebuffSource = false;
@@ -18221,6 +_,9 @@
 				UpdatePetLight(i);
 			}
 
+			if (kbBuff)
+				allKB *= 1.5f;
+
 			UpdateLuckFactors();
 			RecalculateLuck();
 			if (luckNeedsSync && whoAmI == Main.myPlayer) {
@@ -18256,7 +_,7 @@
 			hideWolf = false;
 			forceWerewolf = false;
 			if (whoAmI == Main.myPlayer) {
-				for (int num27 = 0; num27 < 22; num27++) {
+				for (int num27 = 0; num27 < MaxBuffs; num27++) {
 					if (buffType[num27] > 0 && buffTime[num27] <= 0)
 						DelBuff(num27);
 				}
@@ -18309,6 +_,7 @@
 
 			UpdateArmorLights();
 			UpdateArmorSets(i);
+			PlayerLoader.PostUpdateEquips(this); // TODO, move down?
 			if (maxTurretsOld != maxTurrets) {
 				UpdateMaxTurrets();
 				maxTurretsOld = maxTurrets;
@@ -18356,8 +_,11 @@
 
 				meleeDamage += (1f - stealth) * 3f;
 				meleeCrit += (int)((1f - stealth) * 30f);
+				GetKnockback(DamageClass.Melee) *= 1f + (1f - stealth);
+				/*
 				if (meleeCrit > 100)
-					meleeCrit = 100;
+					meleeCrit = new Modifier(100);
+				*/
 
 				aggro -= (int)((1f - stealth) * 750f);
 				if (stealthTimer > 0)
@@ -18389,6 +_,7 @@
 
 				rangedDamage += (1f - stealth) * 0.6f;
 				rangedCrit += (int)((1f - stealth) * 10f);
+				GetKnockback(DamageClass.Ranged) *= 1f + (1f - stealth) * 0.5f;
 				aggro -= (int)((1f - stealth) * 750f);
 				if (stealthTimer > 0)
 					stealthTimer--;
@@ -18408,6 +_,7 @@
 
 					rangedDamage += (1f - stealth) * 0.8f;
 					rangedCrit += (int)((1f - stealth) * 20f);
+					GetKnockback(DamageClass.Ranged) *= 1f + (1f - stealth) * 0.5f;
 					aggro -= (int)((1f - stealth) * 1200f);
 					accRunSpeed *= 0.3f;
 					maxRunSpeed *= 0.3f;
@@ -18508,6 +_,7 @@
 			}
 
 			meleeSpeed = 1f / meleeSpeed;
+			PlayerLoader.PostUpdateMiscEffects(this);
 			UpdateLifeRegen();
 			soulDrain = 0;
 			UpdateManaRegen();
@@ -18520,7 +_,7 @@
 			runAcceleration *= moveSpeed;
 			maxRunSpeed *= moveSpeed;
 			UpdateJumpHeight();
-			for (int num33 = 0; num33 < 22; num33++) {
+			for (int num33 = 0; num33 < MaxBuffs; num33++) {
 				if (buffType[num33] > 0 && buffTime[num33] > 0 && buffImmune[buffType[num33]])
 					DelBuff(num33);
 			}
@@ -18532,10 +_,7 @@
 				statDefense /= 2;
 
 			if (witheredWeapon) {
-				meleeDamage *= 0.5f;
+				allDamage *= 0.5f;
-				rangedDamage *= 0.5f;
-				magicDamage *= 0.5f;
-				minionDamage *= 0.5f;
 			}
 
 			lastTileRangeX = tileRangeX;
@@ -19042,6 +_,7 @@
 						mount.UpdateDrill(this, controlUp, controlDown);
 				}
 
+				PlayerLoader.PostUpdateRunSpeeds(this);
 				HorizontalMovement();
 				if (gravControl) {
 					if (controlUp && releaseUp) {
@@ -19128,12 +_,13 @@
 					CancelAllJumpVisualEffects();
 				}
 				else {
+					bool isCustomWings = ItemLoader.WingUpdate(this, flag20);
 					if (flag20) {
 						WingAirVisuals();
 						WingMovement();
 					}
 
-					WingFrame(flag20);
+					WingFrame(flag20, isCustomWings);
 					if (wingsLogic > 0 && rocketBoots != 0 && base.velocity.Y != 0f && rocketTime != 0) {
 						int num45 = 6;
 						int num46 = rocketTime * num45;
@@ -19144,7 +_,7 @@
 						rocketTime = 0;
 					}
 
-					if (flag20 && wings != 4 && wings != 22 && wings != 0 && wings != 24 && wings != 28 && wings != 30 && wings != 33 && wings != 45) {
+					if (flag20 && wings != 4 && wings != 22 && wings != 0 && wings != 24 && wings != 28 && wings != 30 && wings != 33 && wings != 45 && !isCustomWings) {
 						bool flag21 = wingFrame == 3;
 						if (wings == 43 || wings == 44)
 							flag21 = (wingFrame == 4);
@@ -19397,7 +_,7 @@
 											wingFrame = 0;
 									}
 								}
-								else if (wings != 22 && wings != 28) {
+								else if (wings != 22 && wings != 28 && !isCustomWings) {
 									if (wings == 30) {
 										wingFrameCounter++;
 										int num62 = 5;
@@ -19604,7 +_,7 @@
 				}
 
 				if (flag22 && Main.myPlayer == whoAmI) {
-					for (int num79 = 0; num79 < 22; num79++) {
+					for (int num79 = 0; num79 < MaxBuffs; num79++) {
 						if (buffType[num79] == 38)
 							DelBuff(num79);
 					}
@@ -19677,15 +_,17 @@
 					Rectangle rectangle2 = new Rectangle((int)base.position.X, (int)base.position.Y, width, height);
 					for (int num80 = 0; num80 < 200; num80++) {
 						if (Main.npc[num80].active && !Main.npc[num80].dontTakeDamage && !Main.npc[num80].friendly && Main.npc[num80].immune[i] == 0 && CanNPCBeHitByPlayerOrPlayerProjectile(Main.npc[num80]) && rectangle2.Intersects(new Rectangle((int)Main.npc[num80].position.X, (int)Main.npc[num80].position.Y, Main.npc[num80].width, Main.npc[num80].height))) {
+							/*
 							float num81 = meleeCrit;
 							if (num81 < (float)rangedCrit)
 								num81 = rangedCrit;
 
 							if (num81 < (float)magicCrit)
 								num81 = magicCrit;
-
+							*/
+							// congrats, minecarts now crit based on generic crit (which is probably what the above logic was trying to emulate)
 							bool crit = false;
-							if ((float)Main.rand.Next(1, 101) <= num81)
+							if ((float)Main.rand.Next(1, 101) <= allCrit)
 								crit = true;
 
 							float currentSpeed = Math.Abs(base.velocity.X) / maxRunSpeed;
@@ -19729,7 +_,7 @@
 				else if (vector3.Y != 0f) {
 					int damage3 = Main.DamageVar(vector3.Y, 0f - luck);
 					Hurt(PlayerDeathReason.ByOther(3), damage3, 0, pvp: false, quiet: false, Crit: false, 0);
-					if (vector3.Y == 60f || vector3.Y == 80f)
+					if (vector3.Y == 60f || vector3.Y == 80f) //These values have to match TileID.Sets.TouchDamageOther, which is unused in vanilla and was not up to date with 1.4 --direwolf420
 						AddBuff(30, Main.rand.Next(240, 600));
 				}
 				else {
@@ -19815,7 +_,7 @@
 
 			if (num83) {
 				if ((onFire || onFire3) && !lavaWet) {
-					for (int num84 = 0; num84 < 22; num84++) {
+					for (int num84 = 0; num84 < MaxBuffs; num84++) {
 						int num85 = buffType[num84];
 						if (num85 == 24 || num85 == 323)
 							DelBuff(num84);
@@ -20062,6 +_,7 @@
 			if (vortexDebuff)
 				base.velocity.Y = base.velocity.Y * 0.8f + (float)Math.Cos(base.Center.X % 120f / 120f * ((float)Math.PI * 2f)) * 5f * 0.2f;
 
+			PlayerLoader.PreUpdateMovement(this);
 			if (tongued) {
 				base.position += base.velocity;
 				flag28 = false;
@@ -20147,11 +_,12 @@
 
 			if (statMana > statManaMax2)
 				statMana = statManaMax2;
-
+			// More patch context.
 			grappling[0] = -1;
 			grapCount = 0;
 			UpdateReleaseUseTile();
 			UpdateAdvancedShadows();
+			PlayerLoader.PostUpdate(this);
 		}
 
 		private void ResetControls() {
@@ -20213,6 +_,9 @@
 		}
 
 		public void RecalculateLuck() {
+			if (!PlayerLoader.PreModifyLuck(this, ref luck))
+				goto skipVanillaLuck;
+
 			luck = GetLadyBugLuck() * 0.2f + torchLuck * 0.2f;
 			luck += (float)(int)luckPotion * 0.1f;
 			if (LanternNight.LanternsUp)
@@ -20220,6 +_,9 @@
 
 			if (HasGardenGnomeNearby)
 				luck += 0.2f;
+
+			skipVanillaLuck:
+			PlayerLoader.ModifyLuck(this, ref luck);
 		}
 
 		public static int GetMouseScrollDelta() => PlayerInput.ScrollWheelDelta / 120;
@@ -20318,6 +_,8 @@
 
 			if (wingsLogic == 45 && (float)timeSinceLastDashStarted >= 60f)
 				runSlowdown *= 6f;
+
+			ItemLoader.HorizontalWingSpeeds(this);
 		}
 
 		private void RocketBootVisuals() {
@@ -20424,7 +_,7 @@
 			}
 		}
 
-		public void WingFrame(bool wingFlap) {
+		public void WingFrame(bool wingFlap, bool isCustomWings = false) {
 			bool flag = wingsLogic != wings;
 			if (wings == 4) {
 				if (wingFlap || jump > 0) {
@@ -21065,6 +_,8 @@
 				num27 = 3;
 			}
 
+			if (isCustomWings) return;
+
 			if (wings == 32)
 				num27 = 3;
 
@@ -21639,6 +_,9 @@
 						break;
 				}
 
+				if (!NPCLoader.CanHitPlayer(Main.npc[i], this, ref specialHitSetter) || !PlayerLoader.CanBeHitByNPC(this, Main.npc[i], ref specialHitSetter))
+					continue;
+
 				if ((specialHitSetter == -1 && immune) || (dash == 2 && i == eocHit && eocDash > 0) || npcTypeNoAggro[Main.npc[i].type])
 					continue;
 
@@ -21678,6 +_,10 @@
 					if (specialHitSetter >= 0)
 						flag3 = (hurtCooldowns[specialHitSetter] == 0);
 
+					bool crit = false;
+					NPCLoader.ModifyHitPlayer(Main.npc[i], this, ref num4, ref crit);
+					PlayerLoader.ModifyHitByNPC(this, Main.npc[i], ref num4, ref crit);
+
 					if (whoAmI == Main.myPlayer && num2 > 0f && flag3 && !Main.npc[i].dontTakeDamage) {
 						int num6 = (int)((float)num4 * num2);
 						if (num6 > 1000)
@@ -21699,8 +_,15 @@
 					if (resistCold && Main.npc[i].coldDamage)
 						num4 = (int)((float)num4 * 0.7f);
 
-					if (flag && Hurt(PlayerDeathReason.ByNPC(i), num4, num3, pvp: false, quiet: false, Crit: false, specialHitSetter) > 0.0 && !dead && !flag2)
-						StatusFromNPC(Main.npc[i]);
+					if (flag) { //TODO, what is this flag?
+						int realDamage = (int)Hurt(PlayerDeathReason.ByNPC(i), num4, num3, pvp: false, quiet: false, Crit: false, specialHitSetter);
+
+						if (realDamage > 0 && !dead && !flag2)
+							StatusFromNPC(Main.npc[i]);
+
+						NPCLoader.OnHitPlayer(Main.npc[i], this, realDamage, crit);
+						PlayerLoader.OnHitByNPC(this, Main.npc[i], realDamage, crit);
+					}
 
 					if (num) {
 						GiveImmuneTimeForCollisionAttack(longInvince ? 60 : 30);
@@ -21775,6 +_,8 @@
 		}
 
 		public void ItemCheck_ManageRightClickFeatures() {
+			//ItemLoader.AltFunctionUse(this.inventory[this.selectedItem], this)
+			// TODO, reintegrate AltFunctionUse
 			bool flag = selectedItem != 58 && controlUseTile && !tileInteractionHappened && releaseUseItem && !controlUseItem && !mouseInterface && !CaptureManager.Instance.Active && !Main.HoveringOverAnNPC && !Main.SmartInteractShowingGenuine;
 			bool flag2 = flag;
 			if (!ItemID.Sets.ItemsThatAllowRepeatedRightClick[inventory[selectedItem].type] && !Main.mouseRightRelease)
@@ -21821,6 +_,11 @@
 				controlUseItem = true;
 			}
 
+			if (flag2 && altFunctionUse == 0 && ItemLoader.AltFunctionUse(inventory[selectedItem], this)) {
+				altFunctionUse = 1;
+				controlUseItem = true;
+			}
+
 			if (!controlUseItem && altFunctionUse == 1)
 				altFunctionUse = 0;
 
@@ -21979,6 +_,9 @@
 		}
 
 		public void ScrollHotbar(int Offset) {
+			//disable hotbar scrolling when using auto select
+			//previously it only worked when scrolling between 0 and 9, and made the sound
+			if (selectedItem >= 10) return;
 			Offset = ClampHotbarOffset(Offset);
 			selectedItem += Offset;
 			if (Offset != 0) {
@@ -22222,6 +_,8 @@
 					cursorItemIconID = -1;
 				}
 			}
+
+			TileLoader.MouseOverFar(myX, myY);
 		}
 
 		private void TileInteractionsUse(int myX, int myY) {
@@ -22237,7 +_,8 @@
 				bool flag3 = false;
 				for (int i = 0; i < 58; i++) {
 					if (inventory[i].type == 949 && inventory[i].stack > 0) {
+						if (ItemLoader.ConsumeItem(inventory[i], this))
-						inventory[i].stack--;
+							inventory[i].stack--;
 						if (inventory[i].stack <= 0)
 							inventory[i].SetDefaults();
 
@@ -22312,7 +_,7 @@
 					Wiring.HitSwitch(myX, myY);
 					NetMessage.SendData(59, -1, -1, null, myX, myY);
 				}
-				else if (Main.tile[myX, myY].type == 139) {
+				else if (Main.tile[myX, myY].type == 139 || TileLoader.IsModMusicBox(Main.tile[myX, myY])) {
 					flag2 = true;
 					SoundEngine.PlaySound(28, myX * 16, myY * 16, 0);
 					WorldGen.SwitchMB(myX, myY);
@@ -22436,7 +_,7 @@
 					flag2 = true;
 					GamepadEnableGrappleCooldown();
 				}
-				else if (Main.tile[myX, myY].type == 4 || Main.tile[myX, myY].type == 13 || (Main.tile[myX, myY].type == 50 && Main.tile[myX, myY].frameX == 90)) {
+				else if (TileID.Sets.Torch[Main.tile[myX, myY].type] || Main.tile[myX, myY].type == 13 || (Main.tile[myX, myY].type == 50 && Main.tile[myX, myY].frameX == 90) || TileID.Sets.CanDropFromRightClick[Main.tile[myX, myY].type]) {
 					WorldGen.KillTile(myX, myY);
 					if (Main.netMode == 1)
 						NetMessage.SendData(17, -1, -1, null, 0, myX, myY);
@@ -22740,7 +_,8 @@
 					if (!NPC.AnyNPCs(245) && Main.hardMode && NPC.downedPlantBoss) {
 						for (int n = 0; n < 58; n++) {
 							if (inventory[n].type == 1293) {
+								if (ItemLoader.ConsumeItem(inventory[n], this))
-								inventory[n].stack--;
+									inventory[n].stack--;
 								if (inventory[n].stack <= 0)
 									inventory[n].SetDefaults();
 
@@ -22758,19 +_,22 @@
 							NetMessage.SendData(61, -1, -1, null, whoAmI, 245f);
 					}
 				}
-				else if (Main.tile[myX, myY].type == 10) {
+				else if (Main.tile[myX, myY].type == TileID.ClosedDoor || TileLoader.OpenDoorID(Main.tile[myX, myY]) >= 0) {
 					flag2 = true;
 					if (WorldGen.IsLockedDoor(myX, myY)) {
 						int num43 = 1141;
 						for (int num44 = 0; num44 < 58; num44++) {
 							if (inventory[num44].type == num43 && inventory[num44].stack > 0) {
+								if (ItemLoader.ConsumeItem(inventory[num44], this))
-								inventory[num44].stack--;
+									inventory[num44].stack--;
 								if (inventory[num44].stack <= 0)
 									inventory[num44] = new Item();
 
 								WorldGen.UnlockDoor(myX, myY);
 								if (Main.netMode == 1)
 									NetMessage.SendData(52, -1, -1, null, whoAmI, 2f, myX, myY);
+
+								break;
 							}
 						}
 					}
@@ -22786,7 +_,7 @@
 						}
 					}
 				}
-				else if (Main.tile[myX, myY].type == 11) {
+				else if (TileLoader.CloseDoorID(Main.tile[myX, myY]) >= 0) {
 					flag2 = true;
 					if (WorldGen.CloseDoor(myX, myY))
 						NetMessage.SendData(19, -1, -1, null, 1, myX, myY, direction);
@@ -22958,7 +_,7 @@
 					if (flag12)
 						NetMessage.SendTileSquare(-1, num62, num63, 2, 2);
 				}
-				else if (TileID.Sets.BasicChest[Main.tile[myX, myY].type] || Main.tile[myX, myY].type == 29 || Main.tile[myX, myY].type == 97 || Main.tile[myX, myY].type == 463 || Main.tile[myX, myY].type == 491) {
+				else if ((TileID.Sets.BasicChest[Main.tile[myX, myY].type] || Main.tile[myX, myY].type == 29 || Main.tile[myX, myY].type == 97 || Main.tile[myX, myY].type == 463 || Main.tile[myX, myY].type == 491) && Main.tile[myX, myY].type < TileID.Count) {
 					flag2 = true;
 					Main.mouseRightRelease = false;
 					int num68 = 0;
@@ -23000,7 +_,7 @@
 						editedChestName = false;
 					}
 
-					bool flag13 = Chest.IsLocked(Main.tile[num69, num70]);
+					bool flag13 = Chest.IsLocked(num69, num70);
 					if (Main.netMode == 1 && num68 == 0 && !flag13) {
 						if (num69 == chestX && num70 == chestY && chest != -1) {
 							chest = -1;
@@ -23062,7 +_,9 @@
 												continue;
 
 											if (num72 != 329) {
+												if (ItemLoader.ConsumeItem(inventory[num75], this))
-												inventory[num75].stack--;
+													inventory[num75].stack--;
+
 												if (inventory[num75].stack <= 0)
 													inventory[num75] = new Item();
 											}
@@ -23120,13 +_,17 @@
 					if (flag15)
 						LaunchMinecartHook(myX, myY);
 				}
+
+				if (TileLoader.RightClick(myX, myY))
+					flag2 = true;
+				// todo check out this flag2. return? "this.releaseUseTile = false;"
 			}
 
 			if (flag2)
 				tileInteractionHappened = true;
 		}
 
-		private static bool IsHoveringOverABottomSideOfABed(int myX, int myY) {
+		public static bool IsHoveringOverABottomSideOfABed(int myX, int myY) {
 			short frameX = Main.tile[myX, myY].frameX;
 			bool flag = frameX / 72 == 1;
 			bool flag2 = frameX % 72 < 36;
@@ -24067,7 +_,7 @@
 				cursorItemIconID = 3747;
 			}
 
-			if (Main.tile[myX, myY].type == 219 && (inventory[selectedItem].type == 424 || inventory[selectedItem].type == 1103)) {
+			if (Main.tile[myX, myY].type == 219 && ItemID.Sets.ExtractinatorMode[inventory[selectedItem].type] > -1) {
 				noThrow = 2;
 				cursorItemIconEnabled = true;
 				cursorItemIconID = inventory[selectedItem].type;
@@ -24645,6 +_,8 @@
 				cursorItemIconEnabled = false;
 				cursorItemIconID = 0;
 			}
+
+			TileLoader.MouseOver(myX, myY);
 		}
 
 		public Color ChatColor() {
@@ -24778,11 +_,22 @@
 				if (!item.active || item.noGrabDelay != 0 || item.playerIndexTheItemIsReservedFor != i || !CanAcceptItemIntoInventory(item))
 					continue;
 
+				if (!ItemLoader.CanPickup(item, this))
+					continue;
+
 				int itemGrabRange = GetItemGrabRange(item);
+				ItemLoader.GrabRange(Main.item[j], this, ref itemGrabRange);
 				Rectangle hitbox = item.Hitbox;
 				if (base.Hitbox.Intersects(hitbox)) {
-					if (i == Main.myPlayer && (inventory[selectedItem].type != 0 || itemAnimation <= 0))
+					if (i == Main.myPlayer && (inventory[selectedItem].type != 0 || itemAnimation <= 0)) {
+						if (!ItemLoader.OnPickup(Main.item[j], this)) {
+							Main.item[j] = new Item();
+							if (Main.netMode == 1)
+								NetMessage.SendData(21, -1, -1, null, j);
+							continue;
+						}
 						item = PickupItem(i, j, item);
+					}
 				}
 				else {
 					if (!new Rectangle((int)position.X - itemGrabRange, (int)position.Y - itemGrabRange, width + itemGrabRange * 2, height + itemGrabRange * 2).Intersects(hitbox))
@@ -24791,7 +_,9 @@
 					ItemSpaceStatus status = ItemSpace(item);
 					if (CanPullItem(item, status)) {
 						item.beingGrabbed = true;
+						if (ItemLoader.GrabStyle(item, this)) {
+						}
-						if (manaMagnet && (item.type == 184 || item.type == 1735 || item.type == 1868))
+						else if (manaMagnet && (item.type == 184 || item.type == 1735 || item.type == 1868))
 							PullItem_Pickup(item, 12f, 5);
 						else if (lifeMagnet && (item.type == 58 || item.type == 1734 || item.type == 1867))
 							PullItem_Pickup(item, 15f, 5);
@@ -25347,7 +_,7 @@
 		public void AdjTiles() {
 			int num = 4;
 			int num2 = 3;
-			for (int i = 0; i < 625; i++) {
+			for (int i = 0; i < adjTile.Length; i++) {
 				oldAdjTile[i] = adjTile[i];
 				adjTile[i] = false;
 			}
@@ -25388,15 +_,17 @@
 								alchemyTable = true;
 								break;
 						}
+
+						TileLoader.AdjTiles(this, Main.tile[j, k].type);
 					}
 
-					if (Main.tile[j, k].liquid > 200 && Main.tile[j, k].liquidType() == 0)
+					if ((Main.tile[j, k].liquid > 200 && Main.tile[j, k].liquidType() == 0) || TileID.Sets.CountsAsWaterSource[Main.tile[j, k].type])
 						adjWater = true;
 
-					if (Main.tile[j, k].liquid > 200 && Main.tile[j, k].liquidType() == 2)
+					if ((Main.tile[j, k].liquid > 200 && Main.tile[j, k].liquidType() == 2) || TileID.Sets.CountsAsHoneySource[Main.tile[j, k].type])
 						adjHoney = true;
 
-					if (Main.tile[j, k].liquid > 200 && Main.tile[j, k].liquidType() == 1)
+					if ((Main.tile[j, k].liquid > 200 && Main.tile[j, k].liquidType() == 1) || TileID.Sets.CountsAsLavaSource[Main.tile[j, k].type])
 						adjLava = true;
 				}
 			}
@@ -25405,7 +_,7 @@
 				return;
 
 			bool flag = false;
-			for (int l = 0; l < 625; l++) {
+			for (int l = 0; l < adjTile.Length; l++) {
 				if (oldAdjTile[l] != adjTile[l]) {
 					flag = true;
 					break;
@@ -25490,8 +_,9 @@
 			if (armor[12].legSlot >= 0)
 				legs = armor[12].legSlot;
 
-			if (!dead)
+			if (!dead) {
 				UpdateVisibleAccessories();
+			}
 
 			wearsRobe = false;
 			bool somethingSpecial = false;
@@ -25632,6 +_,7 @@
 				faceHead = -1;
 			}
 
+			ItemLoader.PreUpdateVanitySet(this);
 			if (head > 0 && face > 0) {
 				if (ArmorIDs.Face.Sets.OverrideHelmet[face]) {
 					head = -1;
@@ -25667,6 +_,9 @@
 				obj.shader = GameShaders.Armor.GetSecondaryShader(cBody, this);
 			}
 
+			//TODO: Do these hooks go inside or outside the conditional?
+			PlayerLoader.FrameEffects(this);
+			EquipLoader.EquipFrameEffects(this);
 			if (!isDisplayDollOrInanimate) {
 				if (((body == 68 && legs == 57 && head == 106) || (body == 74 && legs == 63 && head == 106)) && Main.rand.Next(10) == 0) {
 					int num3 = Dust.NewDust(new Vector2(position.X - velocity.X * 2f, position.Y - 2f - velocity.Y * 2f), width, height, 43, 0f, 0f, 100, new Color(255, 0, 255), 0.3f);
@@ -25791,6 +_,7 @@
 			Item.GetDrawHitbox(HeldItem.type, this);
 			bool flag3 = CanVisuallyHoldItem(HeldItem);
 			bool flag4 = HeldItem.type != 4952;
+			ItemLoader.UpdateVanitySet(this);
 			if (mount.Active) {
 				legFrameCounter = 0.0;
 				legFrame.Y = legFrame.Height * 6;
@@ -26007,6 +_,8 @@
 						}
 					}
 				}
+
+				ItemLoader.UseItemFrame(inventory[selectedItem], this);
 			}
 			else if (pulley) {
 				if (pulleyDir == 2)
@@ -26140,6 +_,10 @@
 				reference9.Y = 0;
 			}
 
+			if (flag3 && itemAnimation <= 0) {
+				ItemLoader.HoldItemFrame(inventory[selectedItem], this);
+			}
+
 			if (legs == 140) {
 				legFrameCounter = 0.0;
 				legFrame.Y = legFrame.Height * (velocity.Y != 0f).ToInt();
@@ -26220,6 +_,7 @@
 		}
 
 		private void UpdateVisibleAccessories() {
+			/*
 			for (int i = 3; i < 10; i++) {
 				if (!IsAValidEquipmentSlotForIteration(i))
 					continue;
@@ -26258,6 +_,24 @@
 						UpdateVisibleAccessory(j, item2);
 				}
 			}
+			*/
+			for (int i = 3; i < 10; i++) {
+				if (!IsAValidEquipmentSlotForIteration(i))
+					continue;
+
+				UpdateVisibleAccessories(armor[i], hideVisibleAccessory[i], i);
+			}
+
+			PlayerLoader.UpdateVisibleAccessories(this);
+
+			for (int i = 13; i < 20; i++) {
+				if (!IsAValidEquipmentSlotForIteration(i))
+					continue;
+
+				UpdateVisibleAccessory(i, armor[i]);
+			}
+
+			PlayerLoader.UpdateVisibleVanityAccessories(this);
 
 			if (HeldItem.type == 4760 && ownedProjectileCounts[866] < 1) {
 				shield = 9;
@@ -26265,7 +_,7 @@
 			}
 		}
 
-		private bool ItemIsVisuallyIncompatible(Item item) {
+		public bool ItemIsVisuallyIncompatible(Item item) {
 			if (compositeBackArm.enabled && item.shieldSlot > 0)
 				return true;
 
@@ -26291,7 +_,7 @@
 			return false;
 		}
 
-		private void UpdateVisibleAccessory(int itemSlot, Item item) {
+		public void UpdateVisibleAccessory(int itemSlot, Item item, bool modded = false) {
 			if (item.stringColor > 0)
 				stringColor = item.stringColor;
 
@@ -26357,8 +_,15 @@
 			if (item.wingSlot > 0)
 				wings = item.wingSlot;
 
-			if (item.type == 3580)
-				yoraiz0rEye = itemSlot - 2;
+			if (item.type == 3580) {
+				if (modded) {
+					// Treat similar to expert/master mode slots
+					yoraiz0rEye = 5 + itemSlot - 2;
+				}
+				else {
+					yoraiz0rEye = itemSlot - 2;
+				}
+			}
 
 			if (item.type == 3581)
 				yoraiz0rDarkness = true;
@@ -26513,6 +_,8 @@
 			if (drawPlayer.head == 267)
 				yoraiz0rDarkness = true;
 
+			ItemLoader.ArmorSetShadows(drawPlayer);
+			// TODO, rename to this? SetArmorEffectVisuals
 			if (drawPlayer.stoned || drawPlayer.stealth != 1f) {
 				armorEffectDrawOutlines = false;
 				armorEffectDrawShadow = false;
@@ -26693,6 +_,7 @@
 				}
 			}
 
+			ItemLoader.SetMatch(armorslot, type, male, ref num, ref somethingSpecial);
 			return num;
 		}
 
@@ -26877,6 +_,9 @@
 				}
 
 				immune = true;
+				if (dead)
+					PlayerLoader.OnRespawn(this);
+
 				dead = false;
 				immuneTime = 0;
 			}
@@ -27073,7 +_,7 @@
 			if (whoAmI != Main.myPlayer)
 				return;
 
-			for (int i = 0; i < 22; i++) {
+			for (int i = 0; i < MaxBuffs; i++) {
 				if (buffTime[i] > 0 && buffType[i] == 59)
 					DelBuff(i);
 			}
@@ -27134,6 +_,7 @@
 				NetMessage.SendData(62, -1, -1, null, whoAmI, 1f);
 		}
 
+		//TODO: what does this method accomplish? Just determining frost and bone armor?
 		public void ApplyArmorSoundAndDustChanges() {
 			int num = armor[0].headSlot;
 			int num2 = armor[1].bodySlot;
@@ -27196,6 +_,12 @@
 					return 0.0;
 				}
 
+				bool customDamage = false;
+				bool playSound = true;
+				bool genGore = true;
+				if (!PlayerLoader.PreHurt(this, pvp, quiet, ref Damage, ref hitDirection, ref Crit, ref customDamage, ref playSound, ref genGore, ref damageSource))
+					return 0.0;
+
 				if (whoAmI == Main.myPlayer && panic)
 					AddBuff(63, 480);
 
@@ -27207,7 +_,7 @@
 					NetMessage.SendData(84, -1, -1, null, whoAmI);
 
 				int num = Damage;
-				double num2 = Main.CalculateDamagePlayersTake(num, statDefense);
+				double num2 = customDamage ? num : Main.CalculateDamagePlayersTake(num, statDefense);
 				if (Crit)
 					num *= 2;
 
@@ -27234,7 +_,7 @@
 					}
 
 					if (invis) {
-						for (int k = 0; k < 22; k++) {
+						for (int k = 0; k < MaxBuffs; k++) {
 							if (buffType[k] == 10)
 								DelBuff(k);
 						}
@@ -27266,7 +_,7 @@
 						float num5 = 0.15f * (float)beetleOrbs;
 						num2 = (int)((double)(1f - num5) * num2);
 						beetleOrbs--;
-						for (int l = 0; l < 22; l++) {
+						for (int l = 0; l < MaxBuffs; l++) {
 							if (buffType[l] >= 95 && buffType[l] <= 97)
 								DelBuff(l);
 						}
@@ -27358,6 +_,8 @@
 						Projectile.NewProjectile(GetProjectileSource_Accessory(brainOfConfusionItem), base.Center.X + (float)Main.rand.Next(-40, 40), base.Center.Y - (float)Main.rand.Next(20, 60), velocity.X * 0.3f, velocity.Y * 0.3f, 565, 0, 0f, whoAmI);
 					}
 
+					//TODO: Is 'num2' correct? Ensure and add patch context.
+					PlayerLoader.Hurt(this, pvp, quiet, num2, hitDirection, Crit);
 					if (Main.netMode == 1 && whoAmI == Main.myPlayer && !quiet) {
 						if (!noKnockback && hitDirection != 0 && (!mount.Active || !mount.Cart))
 							NetMessage.SendData(13, -1, -1, null, whoAmI);
@@ -27490,6 +_,9 @@
 						fallStart = (int)(position.Y / 16f);
 					}
 
+					if (!playSound)
+						goto PostSound;
+
 					if (stoned)
 						SoundEngine.PlaySound(0, (int)position.X, (int)position.Y);
 					else if ((wereWolf || forceWerewolf) && !hideWolf)
@@ -27504,7 +_,14 @@
 						SoundEngine.PlaySound(Male ? 1 : 20, position);
 
 					eyeHelper.BlinkBecausePlayerGotHurt();
+
+					PostSound:
+
 					if (statLife > 0) {
+						if (!genGore)
+							goto PostGore;
+
+						// Context: The patch that defines postGore used num2.
 						double num24 = num2 / (double)statLifeMax2 * 100.0;
 						float num25 = 2 * hitDirection;
 						float num26 = 0f;
@@ -27529,6 +_,10 @@
 								Dust.NewDust(position, width, height, 5, num25 + (float)hitDirection * num26 * Main.rand.NextFloat(), -2f);
 							}
 						}
+
+						PostGore:
+
+						PlayerLoader.PostHurt(this, pvp, quiet, num2, hitDirection, Crit);
 					}
 					else {
 						statLife = 0;
@@ -27565,6 +_,11 @@
 				return;
 
 			StopVanityActions();
+			bool playSound = true;
+			bool genGore = true;
+			if (!PlayerLoader.PreKill(this, dmg, hitDirection, pvp, ref playSound, ref genGore, ref damageSource))
+				return;
+
 			if (pvp)
 				pvpDeath = true;
 
@@ -27623,19 +_,24 @@
 				}
 			}
 
-			SoundEngine.PlaySound(5, (int)position.X, (int)position.Y);
+			if (playSound)
+				SoundEngine.PlaySound(5, (int)position.X, (int)position.Y, 1, 1f, 0f);
+
 			headVelocity.Y = (float)Main.rand.Next(-40, -10) * 0.1f;
 			bodyVelocity.Y = (float)Main.rand.Next(-40, -10) * 0.1f;
 			legVelocity.Y = (float)Main.rand.Next(-40, -10) * 0.1f;
 			headVelocity.X = (float)Main.rand.Next(-20, 21) * 0.1f + (float)(2 * hitDirection);
 			bodyVelocity.X = (float)Main.rand.Next(-20, 21) * 0.1f + (float)(2 * hitDirection);
 			legVelocity.X = (float)Main.rand.Next(-20, 21) * 0.1f + (float)(2 * hitDirection);
-			if (stoned) {
+			if (stoned || !genGore) {
 				headPosition = Vector2.Zero;
 				bodyPosition = Vector2.Zero;
 				legPosition = Vector2.Zero;
 			}
 
+			if (!genGore)
+				goto postGore; //goto minimizes diff file size
+
 			for (int j = 0; j < 100; j++) {
 				if (stoned) {
 					Dust.NewDust(position, width, height, 1, 2 * hitDirection, -2f);
@@ -27653,6 +_,7 @@
 				}
 			}
 
+			postGore:
 			mount.Dismount(this);
 			dead = true;
 			respawnTimer = 600;
@@ -27672,6 +_,7 @@
 			if (Main.expertMode)
 				respawnTimer = (int)((double)respawnTimer * 1.5);
 
+			PlayerLoader.Kill(this, dmg, hitDirection, pvp, damageSource);
 			immuneAlpha = 0;
 			if (!ChildSafety.Disabled)
 				immuneAlpha = 255;
@@ -27748,6 +_,9 @@
 			if (newItem.uniqueStack && HasItem(newItem.type))
 				return new ItemSpaceStatus(CanTakeItem: false);
 
+			if (ItemLoader.ItemSpace(newItem, this))
+				return new ItemSpaceStatus(CanTakeItem: true);
+
 			int num = 50;
 			if (newItem.IsACoin)
 				num = 54;
@@ -27795,7 +_,8 @@
 			if (theSlot.type == 0)
 				return true;
 
-			if (theSlot.stack < theSlot.maxStack && theItemToAccept.IsTheSameAs(theSlot))
+			//if (theSlot.stack < theSlot.maxStack && theItemToAccept.IsTheSameAs(theSlot))
+			if (theSlot.stack < theSlot.maxStack && theItemToAccept.IsTheSameAs(theSlot) && !ItemLoader.CanStack(theSlot, theItemToAccept))
 				return true;
 
 			return false;
@@ -27961,7 +_,8 @@
 		}
 
 		private bool GetItem_FillIntoOccupiedSlot_VoidBag(int plr, Item[] inv, Item newItem, GetItemSettings settings, Item returnItem, int i) {
-			if (inv[i].type > 0 && inv[i].stack < inv[i].maxStack && returnItem.IsTheSameAs(inv[i])) {
+			//if (inv[i].type > 0 && inv[i].stack < inv[i].maxStack && returnItem.IsTheSameAs(inv[i])) {
+			if (inv[i].type > 0 && inv[i].stack < inv[i].maxStack && returnItem.IsTheSameAs(inv[i]) && ItemLoader.CanStack(inv[i], returnItem)) {
 				if (newItem.IsACoin)
 					SoundEngine.PlaySound(38, (int)position.X, (int)position.Y);
 				else
@@ -27990,7 +_,8 @@
 		}
 
 		private bool GetItem_FillIntoOccupiedSlot(int plr, Item newItem, GetItemSettings settings, Item returnItem, int i) {
-			if (inventory[i].type > 0 && inventory[i].stack < inventory[i].maxStack && returnItem.IsTheSameAs(inventory[i])) {
+			//if (inventory[i].type > 0 && inventory[i].stack < inventory[i].maxStack && returnItem.IsTheSameAs(inventory[i])) {
+			if (inventory[i].type > 0 && inventory[i].stack < inventory[i].maxStack && returnItem.IsTheSameAs(inventory[i]) && ItemLoader.CanStack(inventory[i], newItem)) {
 				if (newItem.IsACoin)
 					SoundEngine.PlaySound(38, (int)position.X, (int)position.Y);
 				else
@@ -28098,6 +_,8 @@
 				return;
 
 			bool flag = true;
+			flag &= WallLoader.CanPlace(tileTargetX, tileTargetY, inventory[selectedItem].createWall);
+
 			if (TileReplacementEnabled)
 				flag = PlaceThing_TryReplacingWalls(flag);
 
@@ -28106,6 +_,7 @@
 
 			WorldGen.PlaceWall(tileTargetX, tileTargetY, inventory[selectedItem].createWall);
 			if (Main.tile[tileTargetX, tileTargetY].wall == inventory[selectedItem].createWall) {
+				WallLoader.PlaceInWorld(tileTargetX, tileTargetY, inventory[selectedItem]);
 				ApplyItemTime(inventory[selectedItem], wallSpeed);
 				if (Main.netMode == 1)
 					NetMessage.SendData(17, -1, -1, null, 3, tileTargetX, tileTargetY, inventory[selectedItem].createWall);
@@ -28164,7 +_,8 @@
 
 				WorldGen.PlaceWall(num, num2, createWall);
 				if (Main.tile[num, num2].wall == createWall) {
+					if (ItemLoader.ConsumeItem(inventory[selectedItem], this))
-					inventory[selectedItem].stack--;
+						inventory[selectedItem].stack--;
 					if (inventory[selectedItem].stack == 0)
 						inventory[selectedItem].SetDefaults();
 
@@ -28196,9 +_,18 @@
 				bool canPlace = false;
 				bool newObjectType = false;
 				TileObject objectData = default(TileObject);
+				if (!TileLoader.CanPlace(tileTargetX, tileTargetY, inventory[selectedItem].createTile)) {
+				}
-				if (TileObjectData.CustomPlace(createTile, inventory[selectedItem].placeStyle) && createTile != 82 && createTile != 227) {
+				else if (TileObjectData.CustomPlace(createTile, inventory[selectedItem].placeStyle) && createTile != 82 && createTile != 227) {
 					newObjectType = true;
-					canPlace = TileObject.CanPlace(tileTargetX, tileTargetY, (ushort)inventory[selectedItem].createTile, inventory[selectedItem].placeStyle, direction, out objectData);
+					int hackCreateTile = inventory[selectedItem].createTile;
+					int hackPlaceStyle = inventory[selectedItem].placeStyle;
+					if (hackCreateTile == TileID.Saplings) {
+						Tile soil = Main.tile[tileTargetX, tileTargetY + 1];
+						if (soil.active())
+							TileLoader.SaplingGrowthType(soil.type, ref hackCreateTile, ref hackPlaceStyle);
+					}
+					canPlace = TileObject.CanPlace(tileTargetX, tileTargetY, hackCreateTile, hackPlaceStyle, direction, out objectData, false);
 					PlaceThing_Tiles_BlockPlacementIfOverPlayers(ref canPlace, ref objectData);
 					PlaceThing_Tiles_BlockPlacementForRepeatedPigronatas(ref canPlace, ref objectData);
 					PlaceThing_Tiles_BlockPlacementForRepeatedPumpkins(ref canPlace, ref objectData);
@@ -28250,9 +_,12 @@
 				if (!WorldGen.IsTileReplacable(tileTargetX, tileTargetY))
 					return false;
 
+				if (!TileLoader.CanPlace(tileTargetX, tileTargetY, HeldItem.createTile))
+					return false;
+
 				if (0 == 0) {
 					if (hitReplace.AddDamage(num, pickaxeDamage) < 100) {
-						int num2 = WorldGen.KillTile_GetTileDustAmount(fail: true, tile);
+						int num2 = WorldGen.KillTile_GetTileDustAmount(fail: true, tile, tileTargetX, tileTargetY);
 						for (int i = 0; i < num2; i++) {
 							WorldGen.KillTile_MakeTileDust(tileTargetX, tileTargetY, tile);
 						}
@@ -28420,8 +_,11 @@
 				PlaceThing_Tiles_PlaceIt_UnslopeForSolids();
 				PlaceThing_Tiles_PlaceIt_KillGrassForSolids();
 				PlaceThing_Tiles_PlaceIt_AutoPaintAndActuate(typeCaches);
+				// Extra context.
 				if (PlayerInput.UsingGamepad && ItemID.Sets.SingleUseInGamepad[inventory[selectedItem].type] && Main.myPlayer == whoAmI && !Main.SmartCursorIsUsed)
 					Main.blockMouse = true;
+
+				TileLoader.PlaceInWorld(tileTargetX, tileTargetY, inventory[selectedItem]);
 			}
 
 			return data;
@@ -28609,7 +_,8 @@
 					int num7 = FindItem(849);
 					if (num7 > -1 && WorldGen.PlaceActuator(num5, num6)) {
 						NetMessage.SendData(17, -1, -1, null, 8, num5, num6);
+						if (ItemLoader.ConsumeItem(inventory[num7], this))
-						inventory[num7].stack--;
+							inventory[num7].stack--;
 						if (inventory[num7].stack <= 0)
 							inventory[num7].SetDefaults();
 					}
@@ -28974,7 +_,7 @@
 				if (Main.tile[tileTargetX, tileTargetY].nactive() && Main.tile[tileTargetX, tileTargetY].type == 59)
 					canPlace = true;
 			}
-			else if (inventory[selectedItem].createTile == 4 || inventory[selectedItem].createTile == 136) {
+			else if (TileID.Sets.Torch[inventory[selectedItem].createTile] || inventory[selectedItem].createTile == 136) {
 				if (Main.tile[tileTargetX, tileTargetY].wall > 0) {
 					canPlace = true;
 				}
@@ -29501,7 +_,8 @@
 
 			if (paintingAWall) {
 				if (b != byte.MaxValue && Main.tile[x, y].wallColor() != b && WorldGen.paintWall(x, y, b, broadCast: true)) {
+					if (ItemLoader.ConsumeItem(item, this))
-					item.stack--;
+						item.stack--;
 					if (item.stack <= 0)
 						item.SetDefaults();
 
@@ -29510,7 +_,8 @@
 				}
 			}
 			else if (b != byte.MaxValue && Main.tile[x, y].color() != b && WorldGen.paintTile(x, y, b, broadCast: true)) {
+				if (ItemLoader.ConsumeItem(item, this))
-				item.stack--;
+					item.stack--;
 				if (item.stack <= 0)
 					item.SetDefaults();
 
@@ -29560,7 +_,7 @@
 			int num2 = 25;
 			int num3 = 50;
 			int num4 = -1;
-			if (extractType == 1) {
+			if (extractType == ItemID.DesertFossil) {
 				num /= 3;
 				num2 *= 2;
 				num3 = 20;
@@ -29803,6 +_,8 @@
 					num6 += Main.rand.Next(0, 6);
 			}
 
+			ItemLoader.ExtractinatorUse(ref num5, ref num6, extractType);
+
 			if (num5 > 0) {
 				Vector2 vector = Main.ReverseGravitySupport(Main.MouseScreen) + Main.screenPosition;
 				if (Main.SmartCursorIsUsed || PlayerInput.UsingGamepad)
@@ -29898,8 +_,8 @@
 
 		public PlayerFishingConditions GetFishingConditions() {
 			PlayerFishingConditions result = default(PlayerFishingConditions);
-			Fishing_GetBestFishingPole(out result.PolePower, out result.PoleItemType);
-			Fishing_GetBait(out result.BaitPower, out result.BaitItemType);
+			Fishing_GetBestFishingPole(out result.Pole);
+			Fishing_GetBait(out result.Bait);
 			if (result.BaitItemType == 2673)
 				return result;
 
@@ -29907,12 +_,12 @@
 				return result;
 
 			int num = result.BaitPower + result.PolePower + fishingSkill;
-			result.LevelMultipliers = Fishing_GetPowerMultiplier();
+			result.LevelMultipliers = Fishing_GetPowerMultiplier(result.Pole, result.Bait);
 			result.FinalFishingLevel = (int)((float)num * result.LevelMultipliers);
 			return result;
 		}
 
-		private static float Fishing_GetPowerMultiplier() {
+		private float Fishing_GetPowerMultiplier(Item pole, Item bait) {
 			float num = 1f;
 			if (Main.raining)
 				num *= 1.2f;
@@ -29944,21 +_,20 @@
 			if (Main.bloodMoon)
 				num *= 1.1f;
 
+			PlayerLoader.GetFishingLevel(this, pole, bait, ref num);
 			return num;
 		}
 
-		private void Fishing_GetBait(out int baitPower, out int baitType) {
-			baitPower = 0;
-			baitType = 0;
+		private void Fishing_GetBait(out Item bait) {
+			bait = null;
 			for (int i = 54; i < 58; i++) {
 				if (inventory[i].stack > 0 && inventory[i].bait > 0) {
-					baitPower = inventory[i].bait;
-					baitType = inventory[i].type;
+					bait = inventory[i];
 					break;
 				}
 			}
 
-			if (baitPower != 0 || baitType != 0)
+			if (bait != null)
 				return;
 
 			int num = 0;
@@ -29974,20 +_,17 @@
 				return;
 			}
 
-			baitPower = inventory[num].bait;
-			baitType = inventory[num].type;
+			bait = inventory[num];
 		}
 
-		private void Fishing_GetBestFishingPole(out int fishingPolePower, out int fishingPoleType) {
-			fishingPolePower = inventory[selectedItem].fishingPole;
-			fishingPoleType = inventory[selectedItem].type;
-			if (fishingPolePower != 0)
+		private void Fishing_GetBestFishingPole(out Item pole) {
+			pole = inventory[selectedItem];
+			if (pole.fishingPole != 0)
 				return;
 
 			for (int i = 0; i < 58; i++) {
-				if (inventory[i].fishingPole > fishingPolePower) {
+				if (inventory[i].fishingPole > pole.fishingPole) {
-					fishingPolePower = inventory[i].fishingPole;
+					pole = inventory[i];
-					fishingPoleType = inventory[i].type;
 				}
 			}
 		}
@@ -30015,7 +_,8 @@
 				return;
 			}
 
+			if (ItemLoader.ConsumeItem(inventory[num], this))
-			inventory[num].stack--;
+				inventory[num].stack--;
 			if (inventory[num].stack <= 0)
 				inventory[num].SetDefaults();
 		}
@@ -30177,6 +_,9 @@
 		}
 
 		public Rectangle GetItemDrawFrame(int type) {
+			if(Main.dedServ)
+				return Rectangle.Empty;
+
 			Main.instance.LoadItem(type);
 			if (type == 75)
 				return TextureAssets.Item[type].Frame(1, 8);
@@ -30204,6 +_,12 @@
 		}
 
 		public void ItemCheck(int i) {
+			if (PlayerLoader.PreItemCheck(this))
+				ItemCheck_Inner(i);
+
+			PlayerLoader.PostItemCheck(this);
+		}
+		private void ItemCheck_Inner(int i) {
 			if (CCed) {
 				channel = false;
 				itemAnimation = (itemAnimationMax = 0);
@@ -30216,6 +_,39 @@
 			if (Main.myPlayer == i && PlayerInput.ShouldFastUseItem)
 				controlUseItem = true;
 
+			// https://github.com/tModLoader/tModLoader/pull/1437
+			//
+			// Here's a map of vanilla's execution order compared to TML's
+			//
+			// VANILLA:
+			// 1. Reuse delay is applied
+			// 2. Item animation is applied if button is pressed
+			// 3. Item animation is reduced
+			// 4. Hold / Use styles are invoked
+			// 5. 'releaseUseItem' is set
+			// 6. Item time is reduced
+			// 7. Item logic applies item time
+			//
+			// TML:
+			// 1. Item animation is reduced
+			// 2. Item time is reduced
+			// 3. Reuse delay is applied
+			// 4. Item animation is applied if button is pressed
+			// 5. 'releaseUseItem' is set
+			// 6. Item logic applies item time
+			// 7. Hold / Use styles are invoked
+			//
+			// Way more sane and way less confusing!
+
+			// Gotos are admittedly not the cleanest way of doing this but they're the most patch-friendly
+			// TLDR: this moves the blocks responsible for decrementing itemTime and itemAnimation to the start of the method
+			// This is done so that itemTime and itemAnimation cannot be decremented in the same tick as the one they're set in, which should fix a lot of use time issues
+			// -- ThomasThePencil
+
+			goto DecrementItemAnimation;
+
+			ItemCheckPart1:
+
 			ItemCheck_HandleMount();
 			int weaponDamage = GetWeaponDamage(item);
 			ItemCheck_HandleMPItemAnimation(item);
@@ -30229,8 +_,17 @@
 			if (itemAnimation == 0 && reuseDelay > 0)
 				ApplyReuseDelay();
 
-			if (Main.myPlayer == i && itemAnimation == 0 && TileObjectData.CustomPlace(item.createTile, item.placeStyle))
-				TileObject.CanPlace(tileTargetX, tileTargetY, item.createTile, item.placeStyle, direction, out TileObject _, onlyCheck: true);
+			if (Main.myPlayer == i && itemAnimation == 0 && TileObjectData.CustomPlace(item.createTile, item.placeStyle)) {
+				int hackCreateTile = item.createTile;
+				int hackPlaceStyle = item.placeStyle;
+				if (hackCreateTile == TileID.Saplings) {
+					Tile soil = Main.tile[tileTargetX, tileTargetY + 1];
+					if (soil.active())
+						TileLoader.SaplingGrowthType(soil.type, ref hackCreateTile, ref hackPlaceStyle);
+				}
+
+				TileObject.CanPlace(tileTargetX, tileTargetY, hackCreateTile, hackPlaceStyle, direction, out _, true);
+			}
 
 			if (itemAnimation == 0 && altFunctionUse == 2)
 				altFunctionUse = 0;
@@ -30259,7 +_,7 @@
 				if (whoAmI == Main.myPlayer && gravDir == 1f && item.mountType != -1 && mount.CanMount(item.mountType, this))
 					mount.SetMount(item.mountType, this);
 
-				if ((item.shoot <= 0 || !ProjectileID.Sets.MinionTargettingFeature[item.shoot] || altFunctionUse != 2) && flag3 && whoAmI == Main.myPlayer && item.shoot >= 0 && item.shoot < 972 && (ProjectileID.Sets.LightPet[item.shoot] || Main.projPet[item.shoot]))
+				if ((item.shoot <= 0 || !ProjectileID.Sets.MinionTargettingFeature[item.shoot] || altFunctionUse != 2) && flag3 && whoAmI == Main.myPlayer && item.shoot >= 0 && (ProjectileID.Sets.LightPet[item.shoot] || Main.projPet[item.shoot]))
 					FreeUpPetsAndMinions(item);
 
 				if (flag3)
@@ -30269,6 +_,10 @@
 			if (!controlUseItem)
 				channel = false;
 
+			goto ItemCheckPart2;
+
+			DecrementItemAnimation:
+
 			Item item2 = (itemAnimation > 0) ? lastVisualizedSelectedItem : item;
 			Rectangle drawHitbox = Item.GetDrawHitbox(item2.type, this);
 			compositeFrontArm.enabled = false;
@@ -30289,12 +_,23 @@
 				itemAnimation--;
 			}
 
+			goto DecrementItemTime;
+
+			HandleItemHolding:
+
+			ItemLoader.HoldItem(item, this);
+
 			if (itemAnimation > 0)
 				ItemCheck_ApplyUseStyle(heightOffsetHitboxCenter, item2, drawHitbox);
 			else
 				ItemCheck_ApplyHoldStyle(heightOffsetHitboxCenter, item2, drawHitbox);
 
-			releaseUseItem = !controlUseItem;
+			//releaseUseItem = !controlUseItem;
+			return; // This is the end of our spaghetti trip!
+
+			// See the comment at DecrementItemAnimation for explanation
+			DecrementItemTime:
+
 			if (itemTime > 0) {
 				itemTime--;
 				if (ItemTimeIsZero && whoAmI == Main.myPlayer) {
@@ -30308,11 +_,20 @@
 				}
 			}
 
+			goto ItemCheckPart1;
+
+			ItemCheckPart2:
+
+			releaseUseItem = !controlUseItem;
+
 			if (!JustDroppedAnItem) {
 				ItemCheck_EmitHeldItemLight(item);
 				ItemCheck_EmitFoodParticles(item);
 				ItemCheck_EmitDrinkParticles(item);
+
+				// TML attempts to make ApplyItemTime calls run on remote players, so this check is removed. #ItemTimeOnAllClients
-				if (whoAmI == Main.myPlayer) {
+				// if (whoAmI == Main.myPlayer) {
+				if (true) { 
 					bool flag4 = true;
 					int type2 = item.type;
 					if ((type2 == 65 || type2 == 676 || type2 == 723 || type2 == 724 || type2 == 757 || type2 == 674 || type2 == 675 || type2 == 989 || type2 == 1226 || type2 == 1227) && itemAnimation != itemAnimationMax - 1)
@@ -30343,9 +_,13 @@
 
 					ItemCheck_TurretAltFeatureUse(item, flag4);
 					ItemCheck_MinionAltFeatureUse(item, flag4);
-					if (item.shoot > 0 && itemAnimation > 0 && ItemTimeIsZero && flag4)
+					if (item.shoot > 0 && itemAnimation > 0 && ItemTimeIsZero && flag4 && ItemLoader.CheckProjOnSwing(this, item))
 						ItemCheck_Shoot(i, item, weaponDamage);
 
+					// Added by TML. #ItemTimeOnAllClients - TODO: item time application with these item types
+					if (whoAmI != Main.myPlayer)
+						goto endItemChecks;
+
 					ItemCheck_UseWiringTools(item);
 					ItemCheck_UseLawnMower(item);
 					ItemCheck_PlayInstruments(item);
@@ -30390,6 +_,7 @@
 						Vector2 vector = DirectionTo(ApplyRangeCompensation(0.2f, center, Main.MouseWorld)) * 10f;
 						Projectile.NewProjectile(GetProjectileSource_Accessory(boneGloveItem), center.X, center.Y, vector.X, vector.Y, 532, 25, 5f, whoAmI);
 					}
+					endItemChecks: {}
 				}
 
 				if (((item.damage >= 0 && item.type > 0 && !item.noMelee) || item.type == 1450 || item.type == 1991 || item.type == 3183 || item.type == 4821 || item.type == 3542 || item.type == 3779) && itemAnimation > 0) {
@@ -30406,7 +_,8 @@
 
 						if (Main.myPlayer == i && item.damage > 0) {
 							int num = weaponDamage;
-							float knockBack = item.knockBack;
+							float knockBack = GetWeaponKnockback(item, item.knockBack);
+							/*
 							float num2 = 1f;
 							if (kbGlove)
 								num2 += 1f;
@@ -30417,6 +_,7 @@
 							knockBack *= num2;
 							if (inventory[selectedItem].type == 3106)
 								knockBack += knockBack * (1f - stealth);
+							*/
 
 							List<ushort> ignoreList2 = ItemCheck_GetTileCutIgnoreList(item);
 							ItemCheck_CutTiles(item, itemRectangle, ignoreList2);
@@ -30428,27 +_,32 @@
 				}
 
 				if (ItemTimeIsZero && itemAnimation > 0) {
+					if (ItemLoader.UseItem(item, this) == true)
+						ApplyItemTime(item, false);
+
 					if (item.hairDye >= 0) {
 						ApplyItemTime(item);
 						if (whoAmI == Main.myPlayer) {
-							hairDye = (byte)item.hairDye;
+							hairDye = item.hairDye;
 							NetMessage.SendData(4, -1, -1, null, whoAmI);
 						}
 					}
 
 					if (item.healLife > 0) {
+						int healLife = GetHealLife(item);
-						statLife += item.healLife;
+						statLife += healLife;
 						ApplyItemTime(item);
-						if (Main.myPlayer == whoAmI)
-							HealEffect(item.healLife);
+						if (healLife > 0 && Main.myPlayer == whoAmI)
+							HealEffect(healLife, true);
 					}
 
 					if (item.healMana > 0) {
+						int healMana = GetHealMana(item);
-						statMana += item.healMana;
+						statMana += healMana;
 						ApplyItemTime(item);
-						if (Main.myPlayer == whoAmI) {
+						if (healMana > 0 && Main.myPlayer == whoAmI) {
 							AddBuff(94, manaSickTime);
-							ManaEffect(item.healMana);
+							ManaEffect(healMana);
 						}
 					}
 
@@ -30553,7 +_,7 @@
 					if (ItemTimeIsZero) {
 						ApplyItemTime(item);
 					}
-					else if (itemTime == item.useTime / 2) {
+					else if (itemTime == itemTimeMax / 2) {
 						for (int k = 0; k < 70; k++) {
 							Dust.NewDust(base.position, width, height, 15, velocity.X * 0.5f, velocity.Y * 0.5f, 150, default(Color), 1.5f);
 						}
@@ -30642,7 +_,7 @@
 							Main.dust[Dust.NewDust(base.position, width, height, 15, 0f, 0f, 150, Color.Cyan, 1.2f)].velocity *= 0.5f;
 						}
 
-						if (item.stack > 0)
+						if (ItemLoader.ConsumeItem(item, this) && item.stack > 0)
 							item.stack--;
 					}
 				}
@@ -30668,7 +_,7 @@
 							Main.dust[Dust.NewDust(base.position, width, height, 15, 0f, 0f, 150, Color.Cyan, 1.2f)].velocity *= 0.5f;
 						}
 
-						if (item.stack > 0)
+						if (ItemLoader.ConsumeItem(item, this) && item.stack > 0)
 							item.stack--;
 					}
 				}
@@ -30683,7 +_,7 @@
 						else if (Main.netMode == 1 && whoAmI == Main.myPlayer)
 							NetMessage.SendData(73);
 
-						if (item.stack > 0)
+						if (ItemLoader.ConsumeItem(item, this) && item.stack > 0)
 							item.stack--;
 					}
 				}
@@ -30699,11 +_,11 @@
 								NetMessage.SendData(4, -1, -1, null, whoAmI);
 						}
 
-						if (item.stack > 0)
+						if (ItemLoader.ConsumeItem(item, this) && item.stack > 0)
 							item.stack--;
 					}
 					else {
-						float num10 = item.useTime;
+						float num10 = itemTimeMax;
 						num10 = (num10 - (float)itemTime) / num10;
 						float num11 = 44f;
 						float num12 = (float)Math.PI * 3f;
@@ -30737,11 +_,12 @@
 				}
 
 				if (i == Main.myPlayer) {
-					if (!dontConsumeWand && itemTime == (int)((float)item.useTime * tileSpeed) && item.tileWand > 0) {
+					if (item.tileWand > 0 && !dontConsumeWand && itemTime == itemTimeMax) {
 						int tileWand = item.tileWand;
 						for (int num15 = 0; num15 < 58; num15++) {
 							if (tileWand == inventory[num15].type && inventory[num15].stack > 0) {
+								if (ItemLoader.ConsumeItem(inventory[num15], this))
-								inventory[num15].stack--;
+									inventory[num15].stack--;
 								if (inventory[num15].stack <= 0)
 									inventory[num15] = new Item();
 
@@ -30773,7 +_,7 @@
 						if (flag7.HasValue)
 							flag6 = flag7.Value;
 
-						if (flag6) {
+						if (flag6 && ItemLoader.ConsumeItem(item, this)) {
 							if (item.stack > 0)
 								item.stack--;
 
@@ -30794,6 +_,8 @@
 
 			if (itemAnimation == 0)
 				JustDroppedAnItem = false;
+
+			goto HandleItemHolding;
 		}
 
 		private void ItemCheck_EmitFoodParticles(Item sItem) {
@@ -31056,11 +_,18 @@
 				if (i == whoAmI || !player.active || !player.hostile || player.immune || player.dead || (team != 0 && team == player.team) || !itemRectangle.Intersects(player.Hitbox) || !CanHit(player))
 					continue;
 
+				if (!ItemLoader.CanHitPvp(sItem, this, player) || !PlayerLoader.CanHitPvp(this, sItem, player))
+					continue; //TODO: PvP crit hook?
+
 				bool flag = false;
 				if (Main.rand.Next(1, 101) <= 10)
 					flag = true;
 
 				int num = Main.DamageVar(damage, luck);
+
+				ItemLoader.ModifyHitPvp(sItem, this, player, ref num, ref flag);
+				PlayerLoader.ModifyHitPvp(this, sItem, player, ref num, ref flag);
+
 				StatusToPlayerPvP(sItem.type, i);
 				OnHit(player.Center.X, player.Center.Y, player);
 				PlayerDeathReason playerDeathReason = PlayerDeathReason.ByPlayer(whoAmI);
@@ -31099,12 +_,17 @@
 					}
 				}
 
+				// Extra context
+
 				if (inventory[selectedItem].type == 3106) {
 					stealth = 1f;
 					if (Main.netMode == 1)
 						NetMessage.SendData(84, -1, -1, null, whoAmI);
 				}
 
+				ItemLoader.OnHitPvp(sItem, this, Main.player[i], num2, flag);
+				PlayerLoader.OnHitPvp(this, sItem, Main.player[i], num2, flag);
+
 				if (Main.netMode != 0)
 					NetMessage.SendPlayerHurt(i, playerDeathReason, num, direction, flag, pvp: true, -1);
 
@@ -31142,11 +_,18 @@
 				if (!Main.npc[i].active || Main.npc[i].immune[whoAmI] != 0 || attackCD != 0)
 					continue;
 
+				bool? modCanHit = CombinedHooks.CanPlayerHitNPCWithItem(this, sItem, Main.npc[i]);
+
+				if (modCanHit == false) {
+					continue;
+				}
+
 				Main.npc[i].position += Main.npc[i].netOffset;
-				if (!Main.npc[i].dontTakeDamage && CanNPCBeHitByPlayerOrPlayerProjectile(Main.npc[i])) {
-					if (!Main.npc[i].friendly || (Main.npc[i].type == 22 && killGuide) || (Main.npc[i].type == 54 && killClothier)) {
+				if (modCanHit == true || ((!Main.npc[i].dontTakeDamage && CanNPCBeHitByPlayerOrPlayerProjectile(Main.npc[i])))) {
+					if (modCanHit == true || ((!Main.npc[i].friendly || (Main.npc[i].type == 22 && killGuide) || (Main.npc[i].type == 54 && killClothier)))) {
 						Rectangle value = new Rectangle((int)Main.npc[i].position.X, (int)Main.npc[i].position.Y, Main.npc[i].width, Main.npc[i].height);
+
-						if (itemRectangle.Intersects(value) && (Main.npc[i].noTileCollide || CanHit(Main.npc[i]))) {
+						if (modCanHit == true || (itemRectangle.Intersects(value) && (Main.npc[i].noTileCollide || CanHit(Main.npc[i])))) {
 							int num = originalDamage;
 							bool flag = false;
 							int weaponCrit = GetWeaponCrit(sItem);
@@ -31194,6 +_,11 @@
 							}
 
 							int num6 = Main.DamageVar(num, luck);
+
+							ItemLoader.ModifyHitNPC(sItem, this, Main.npc[i], ref num6, ref knockBack, ref flag);
+							NPCLoader.ModifyHitByItem(Main.npc[i], this, sItem, ref num6, ref knockBack, ref flag);
+							PlayerLoader.ModifyHitNPC(this, sItem, Main.npc[i], ref num6, ref knockBack, ref flag);
+
 							StatusToNPC(sItem.type, i);
 							if (Main.npc[i].life > 5)
 								OnHit(Main.npc[i].Center.X, Main.npc[i].Center.Y, Main.npc[i]);
@@ -31203,6 +_,11 @@
 
 							NPCKillAttempt attempt = new NPCKillAttempt(Main.npc[i]);
 							int dmgDone = (int)Main.npc[i].StrikeNPC(num6, knockBack, direction, flag);
+
+							ItemLoader.OnHitNPC(sItem, this, Main.npc[i], dmgDone, knockBack, flag);
+							NPCLoader.OnHitByItem(Main.npc[i], this, sItem, dmgDone, knockBack, flag);
+							PlayerLoader.OnHitNPC(this, sItem, Main.npc[i], dmgDone, knockBack, flag);
+
 							ApplyNPCOnHitEffects(sItem, itemRectangle, num, knockBack, i, num6, dmgDone);
 							int num7 = Item.NPCtoBanner(Main.npc[i].BannerID());
 							if (num7 >= 0)
@@ -31738,6 +_,9 @@
 				Main.dust[num30].velocity.Y *= 2f;
 			}
 
+			ItemLoader.MeleeEffects(sItem, this, itemRectangle);
+			PlayerLoader.MeleeEffects(this, sItem, itemRectangle);
+
 			return itemRectangle;
 		}
 
@@ -31816,6 +_,7 @@
 				}
 			}
 
+			ItemLoader.UseItemHitbox(sItem, this, ref itemRectangle, ref dontAttack);
 			if (sItem.type == 1450 && Main.rand.Next(3) == 0) {
 				int num3 = -1;
 				float x = itemRectangle.X + Main.rand.Next(itemRectangle.Width);
@@ -32127,7 +_,7 @@
 			if (Main.tileHammer[tile.type]) {
 				canHitWalls = false;
 				if (sItem.hammer > 0) {
-					num2 += sItem.hammer;
+					TileLoader.MineDamage(sItem.hammer, ref num2);
 					if (!WorldGen.CanKillTile(x, y))
 						num2 = 0;
 
@@ -32157,7 +_,10 @@
 				}
 			}
 			else if (Main.tileAxe[tile.type]) {
-				num2 = ((tile.type != 80) ? (num2 + (int)((float)sItem.axe * 1.2f)) : (num2 + (int)((float)(sItem.axe * 3) * 1.2f)));
+				if (tile.type == 80)
+					num2 += (int)(sItem.axe * 3 * 1.2f);
+				else
+					TileLoader.MineDamage(sItem.axe, ref num2);
 				if (sItem.axe > 0) {
 					AchievementsHelper.CurrentlyMining = true;
 					if (!WorldGen.CanKillTile(x, y))
@@ -32322,7 +_,10 @@
 					if (!poundRelease)
 						return;
 
+					if (TileLoader.Slope(x, y, Main.tile[x, y].type)) {
+						; // Nothing!
+					}
-					if (TileID.Sets.Platforms[Main.tile[x, y].type]) {
+					else if (TileID.Sets.Platforms[Main.tile[x, y].type]) {
 						if (tile.halfBrick()) {
 							WorldGen.PoundTile(x, y);
 							if (Main.netMode == 1)
@@ -32586,8 +_,8 @@
 				cursorItemIconEnabled = true;
 				Main.ItemIconCacheUpdate(sItem.type);
 			}
-
-			if (!ItemTimeIsZero || itemAnimation <= 0 || !controlUseItem)
+			// Stack size check added by TML. Works by coincidence in vanilla.
+			if (!ItemTimeIsZero || itemAnimation <= 0 || !controlUseItem || sItem.stack <= 0)
 				return;
 
 			if (sItem.type == 205 || (sItem.type == 3032 && Main.tile[tileTargetX, tileTargetY].liquidType() == 0) || (sItem.type == 4872 && Main.tile[tileTargetX, tileTargetY].lava())) {
@@ -32914,7 +_,8 @@
 				}
 
 				if (num3 >= 0 && WorldGen.PlaceWire(num, num2)) {
+					if (ItemLoader.ConsumeItem(inventory[num3], this))
-					inventory[num3].stack--;
+						inventory[num3].stack--;
 					if (inventory[num3].stack <= 0)
 						inventory[num3].SetDefaults();
 
@@ -32932,7 +_,8 @@
 				}
 
 				if (num4 >= 0 && WorldGen.PlaceWire2(num, num2)) {
+					if (ItemLoader.ConsumeItem(inventory[num4], this))
-					inventory[num4].stack--;
+						inventory[num4].stack--;
 					if (inventory[num4].stack <= 0)
 						inventory[num4].SetDefaults();
 
@@ -32951,7 +_,8 @@
 				}
 
 				if (num5 >= 0 && WorldGen.PlaceWire3(num, num2)) {
+					if (ItemLoader.ConsumeItem(inventory[num5], this))
-					inventory[num5].stack--;
+						inventory[num5].stack--;
 					if (inventory[num5].stack <= 0)
 						inventory[num5].SetDefaults();
 
@@ -32970,7 +_,8 @@
 				}
 
 				if (num6 >= 0 && WorldGen.PlaceWire4(num, num2)) {
+					if (ItemLoader.ConsumeItem(inventory[num6], this))
-					inventory[num6].stack--;
+						inventory[num6].stack--;
 					if (inventory[num6].stack <= 0)
 						inventory[num6].SetDefaults();
 
@@ -33003,7 +_,8 @@
 			else if (sItem.type == 849 && sItem.stack > 0 && WorldGen.PlaceActuator(num, num2)) {
 				ApplyItemTime(sItem);
 				NetMessage.SendData(17, -1, -1, null, 8, tileTargetX, tileTargetY);
+				if (ItemLoader.ConsumeItem(sItem, this))
-				sItem.stack--;
+					sItem.stack--;
 				if (sItem.stack <= 0)
 					sItem.SetDefaults();
 			}
@@ -33081,6 +_,9 @@
 		}
 
 		private void ItemCheck_Shoot(int i, Item sItem, int weaponDamage) {
+			if (!CombinedHooks.CanShoot(this, sItem))
+				return;
+
 			int projToShoot = sItem.shoot;
 			float speed = sItem.shootSpeed;
 			int damage = sItem.damage;
@@ -33090,7 +_,9 @@
 			bool canShoot = false;
 			int Damage = weaponDamage;
 			float KnockBack = sItem.knockBack;
+
+			// WhoAmI check added by TML. #ItemTimeOnAllClients
-			if (projToShoot == 13 || projToShoot == 32 || projToShoot == 315 || (projToShoot >= 230 && projToShoot <= 235) || projToShoot == 331) {
+			if (whoAmI == Main.myPlayer && (projToShoot == 13 || projToShoot == 32 || projToShoot == 315 || (projToShoot >= 230 && projToShoot <= 235) || projToShoot == 331)) {
 				grappling[0] = -1;
 				grapCount = 0;
 				for (int j = 0; j < 1000; j++) {
@@ -33160,6 +_,12 @@
 			}
 
 			if (canShoot) {
+				// Added by TML. #ItemTimeOnAllClients
+				if (whoAmI != Main.myPlayer) {
+					ApplyItemTime(sItem);
+					return;
+				}
+
 				KnockBack = GetWeaponKnockback(sItem, KnockBack);
 				IEntitySource projectileSource_Item_WithPotentialAmmo = GetProjectileSource_Item_WithPotentialAmmo(sItem, usedAmmoItemId);
 				if (projToShoot == 228)
@@ -33298,6 +_,13 @@
 					num3 = vector4.Y;
 				}
 
+				goto DirtBallShoot;
+				ShootHook:
+				Vector2 velocity = new Vector2(num2, num3);
+				CombinedHooks.ModifyShootStats(this, sItem, ref pointPoisition, ref velocity, ref projToShoot, ref Damage, ref KnockBack);
+				num2 = velocity.X;
+				num3 = velocity.Y;
+
 				if (sItem.useStyle == 5) {
 					if (sItem.type == 3029) {
 						Vector2 vector5 = new Vector2(num2, num3);
@@ -33333,6 +_,11 @@
 					NetMessage.SendData(41, -1, -1, null, whoAmI);
 				}
 
+				if (!CombinedHooks.Shoot(this, sItem, (EntitySource_ItemUse_WithAmmo)projectileSource_Item_WithPotentialAmmo, pointPoisition, velocity, projToShoot, Damage, KnockBack))
+					return;
+
+				goto ShootProj;
+				DirtBallShoot:
 				if (projToShoot == 17) {
 					pointPoisition.X = (float)Main.mouseX + Main.screenPosition.X;
 					pointPoisition.Y = (float)Main.mouseY + Main.screenPosition.Y;
@@ -33341,6 +_,8 @@
 
 					LimitPointToPlayerReachableArea(ref pointPoisition);
 				}
+				goto ShootHook;
+				ShootProj:
 
 				if (projToShoot == 76) {
 					projToShoot += Main.rand.Next(3);
@@ -34526,6 +_,10 @@
 				}
 			}
 			else if (sItem.useStyle == 5 || sItem.useStyle == 13) {
+				// Added by TML. #ItemTimeOnAllClients
+				if (whoAmI != Main.myPlayer)
+					return;
+
 				itemRotation = 0f;
 				NetMessage.SendData(41, -1, -1, null, whoAmI);
 			}
@@ -34695,6 +_,9 @@
 				return;
 			}
 
+			if (LoaderManager.Get<AccessorySlotLoader>().PreferredGolfBall(ref projType))
+				return;
+
 			for (int num = 19; num >= 0; num--) {
 				if (IsAValidEquipmentSlotForIteration(num)) {
 					_ = num % 10;
@@ -34727,6 +_,11 @@
 		private void ItemCheck_MinionAltFeatureUse(Item sItem, bool cShoot) {
 			if (sItem.shoot > 0 && ProjectileID.Sets.MinionTargettingFeature[sItem.shoot] && altFunctionUse == 2 && cShoot && ItemTimeIsZero) {
 				ApplyItemTime(sItem);
+
+				// Added by TML. #ItemTimeOnAllClients
+				if (whoAmI != Main.myPlayer)
+					return;
+
 				MinionNPCTargetAim(doNotDisableIfTheTargetIsTheSame: false);
 			}
 		}
@@ -34736,6 +_,11 @@
 				return;
 
 			ApplyItemTime(sItem);
+
+			// Added by TML. #ItemTimeOnAllClients
+			if (whoAmI != Main.myPlayer)
+				return;
+
 			for (int i = 0; i < 1000; i++) {
 				Projectile projectile = Main.projectile[i];
 				if (projectile.active && projectile.owner == Main.myPlayer && ProjectileID.Sets.TurretFeature[projectile.type])
@@ -35049,6 +_,11 @@
 		}
 
 		private void ItemCheck_ApplyHoldStyle(float mountOffset, Item sItem, Rectangle heldItemFrame) {
+			ItemCheck_ApplyHoldStyle_Inner(mountOffset, sItem, heldItemFrame);
+			ItemLoader.HoldStyle(sItem, this, heldItemFrame);
+		}
+
+		private void ItemCheck_ApplyHoldStyle_Inner(float mountOffset, Item sItem, Rectangle heldItemFrame) {
 			if (isPettingAnimal) {
 				int num = miscCounter % 14 / 7;
 				CompositeArmStretchAmount stretch = CompositeArmStretchAmount.ThreeQuarters;
@@ -35291,10 +_,13 @@
 				SetCompositeArmBack(enabled: true, stretch6, (float)Math.PI * -3f / 5f * (float)direction);
 				FlipItemLocationAndRotationForGravity();
 			}
+			//else if (!Main.dedServ) { // Added by TML.
+			//	ItemLoader.UseStyle(sItem, this);
+			//}
 		}
 
 		private void ItemCheck_ApplyManaRegenDelay(Item sItem) {
-			if (!spaceGun || (sItem.type != 127 && sItem.type != 4347 && sItem.type != 4348))
+ 			if (GetManaCost(sItem) > 0)
 				manaRegenDelay = (int)maxRegenDelay;
 		}
 
@@ -35355,6 +_,10 @@
 		}
 
 		public void ItemCheck_ApplyUseStyle(float mountOffset, Item sItem, Rectangle heldItemFrame) {
+			ItemCheck_ApplyUseStyle_Inner(mountOffset, sItem, heldItemFrame);
+			ItemLoader.UseStyle(sItem, this, heldItemFrame);
+		}
+		public void ItemCheck_ApplyUseStyle_Inner(float mountOffset, Item sItem, Rectangle heldItemFrame) {
 			if (Main.dedServ)
 				return;
 
@@ -36086,6 +_,9 @@
 		}
 
 		private bool ItemCheck_CheckCanUse(Item sItem) {
+			if(sItem.IsAir || !CombinedHooks.CanUseItem(this, sItem))
+				return false;
+
 			int whoAmI = base.whoAmI;
 			bool flag = true;
 			int num = (int)((float)Main.mouseX + Main.screenPosition.X) / 16;
@@ -36414,7 +_,7 @@
 			if (baitTypeUsed == 2673)
 				flag = true;
 
-			if (flag) {
+			if (CombinedHooks.CanConsumeBait(this, item) ?? flag) {
 				if (item.type == 4361 || item.type == 4362)
 					NPC.LadyBugKilled(base.Center, item.type == 4362);
 
@@ -36456,6 +_,11 @@
 			if (sItem.type == 3006)
 				flag2 = true;
 
+			if (sItem.type != ItemID.MedusaHead /*3269*/ && !CheckMana(sItem, pay:!flag2))
+				canUse = false;
+
+			return canUse; //TODO: Explain this in a comment.
+
 			if (sItem.type != 3269 && (!spaceGun || (sItem.type != 127 && sItem.type != 4347 && sItem.type != 4348))) {
 				if (statMana >= num) {
 					if (!flag2)
@@ -36621,9 +_,19 @@
 		}
 
 		private void ItemCheck_HandleMPItemAnimation(Item sItem) {
+			//return;
+
 			if (sItem.autoReuse && !noItems) {
-				releaseUseItem = true;
+				//releaseUseItem = true; // Now useless as per TryAllowingItemReuse -- direwolf420
+
+				// The following lines of code have been removed because of the change in how remote players' items now work in multiplayer.
+				// Remote players used to simulate using the items by just playing pretty much guessed animations.
+				// But now they instead run the logic the same way they would run locally, besides for authority-based exceptions.
+				// -- Mirsario
+
+				/*
 				if (itemAnimation == 1 && sItem.stack > 0) {
+					itemAnimation = 0;
 					if (sItem.shoot > 0 && whoAmI != Main.myPlayer && controlUseItem && sItem.useStyle == 5 && sItem.reuseDelay == 0) {
 						ApplyItemAnimation(sItem);
 						if (sItem.UseSound != null)
@@ -36633,6 +_,7 @@
 						itemAnimation = 0;
 					}
 				}
+				*/
 			}
 
 			TryAllowingItemReuse(sItem);
@@ -36640,19 +_,43 @@
 
 		private void TryAllowingItemReuse(Item sItem) {
 			bool flag = false;
+
+			flag = TryAllowingItemReuse_Inner(sItem);
+
+			// _Inner code changed to utilize conditions from ItemCheck_HandleMPItemAnimation.
+			// Now the previous assignment inside that method is useless and thus commented out
+			if (flag)
+				releaseUseItem = true;
+		}
+
+		private bool TryAllowingItemReuse_Inner(Item sItem) {
+			// Split into _Inner because it is used by ShouldAutoReuseItem 
+			bool flag = false;
+
+			bool? allow = CombinedHooks.CanAutoReuseItem(this, sItem);
+			if (allow.HasValue) {
+				if (allow.Value) {
+					return !noItems; // Even if forced to true, respect noItems (Cursed debuff)
+				}
+
+				return false;
+			}
+
+			flag |= sItem.autoReuse && !noItems; // Conditions taken from ItemCheck_HandleMPItemAnimation
+
 			if (autoReuseGlove) {
 				flag |= sItem.melee;
 				flag |= (sItem.summon && ItemID.Sets.SummonerWeaponThatScalesWithAttackSpeed[sItem.type]);
 			}
 
-			if (flag)
-				releaseUseItem = true;
+			return flag;
 		}
 
 		private void ItemCheck_HandleMount() {
 			if (!mount.Active)
 				return;
 
+			MountLoader.UseAbility(this, Vector2.Zero, false);
 			if (mount.Type == 8) {
 				noItems = true;
 				if (controlUseItem) {
@@ -36810,7 +_,7 @@
 				if (num == 2)
 					num = 102;
 
-				for (int i = 0; i < 22; i++) {
+				for (int i = 0; i < MaxBuffs; i++) {
 					if (buffType[i] == 27 || buffType[i] == 101 || buffType[i] == 102) {
 						DelBuff(i);
 						i--;
@@ -36974,6 +_,7 @@
 		}
 
 		public float GetWeaponKnockback(Item sItem, float KnockBack) {
+			/*
 			if (sItem.summon)
 				KnockBack += minionKB;
 
@@ -36988,11 +_,25 @@
 
 			if (sItem.ranged && setVortex)
 				KnockBack *= 1f + (1f - stealth) * 0.5f;
-
-			return KnockBack;
+			*/
+
+			// implement minionKB as 'base damage'
+			KnockBack += minionKB * sItem.DamageType.GetCachedBenefitFrom(DamageClass.Summon);
+
+			StatModifier kbModifier = StatModifier.One;
+			var currentModifiers = damageData;
+			var scalings = sItem.DamageType.benefitsCache;
+			for (int i = 0; i < currentModifiers.Length; i++) {
+				kbModifier = kbModifier.CombineWith(currentModifiers[i].knockback.Scale(scalings[i]));
+			}
+
+			float flat = 0;
+			CombinedHooks.ModifyWeaponKnockback(this, sItem, ref kbModifier, ref flat);
+			return Math.Max(0f, KnockBack * kbModifier + flat);
 		}
 
 		public int GetWeaponCrit(Item sItem) {
+			/*
 			if (sItem.melee)
 				return meleeCrit;
 
@@ -37003,9 +_,21 @@
 				return magicCrit;
 
 			return 0;
+			*/
+
+			int crit = sItem.crit;
+			var currentModifiers = damageData;
+			var scalings = sItem.DamageType.benefitsCache;
+			for (int i = 0; i < currentModifiers.Length; i++) {
+				crit += (int)(currentModifiers[i].critChance * scalings[i]);
+			}
+
+			CombinedHooks.ModifyWeaponCrit(this, sItem, ref crit);
+			return crit;
 		}
 
 		public int GetWeaponDamage(Item sItem) {
+			/*
 			int num = sItem.damage;
 			if (num > 0) {
 				if (sItem.melee) {
@@ -37031,6 +_,37 @@
 			}
 
 			return num;
+			*/
+
+			StatModifier damage = StatModifier.One;
+			var currentModifiers = damageData;
+			float[] scalings = sItem.DamageType.benefitsCache;
+
+			for (int i = 0; i < currentModifiers.Length; i++) {
+				damage = damage.CombineWith(currentModifiers[i].damage.Scale(scalings[i]));
+			}
+
+			// TODO: use an ItemID.Sets for arrow/bullet/rocket
+			if (sItem.useAmmo == AmmoID.Arrow || sItem.useAmmo == AmmoID.Stake)
+				damage = damage.CombineWith(arrowDamage);
+
+			if (sItem.useAmmo == AmmoID.Bullet || sItem.useAmmo == AmmoID.CandyCorn)
+				damage = damage.CombineWith(bulletDamage);
+
+			if (sItem.useAmmo == AmmoID.Rocket || sItem.useAmmo == AmmoID.StyngerBolt || sItem.useAmmo == AmmoID.JackOLantern || sItem.useAmmo == AmmoID.NailFriendly)
+				damage = damage.CombineWith(rocketDamage);
+
+			float flat = 0f;
+
+			//TODO: Add flat damage to StatModifier?
+			flat += meleeAddDamage * sItem.DamageType.benefitsCache[DamageClass.Melee.Type];
+			flat += rangedAddDamage * sItem.DamageType.benefitsCache[DamageClass.Ranged.Type];
+			flat += magicAddDamage * sItem.DamageType.benefitsCache[DamageClass.Magic.Type];
+			flat += minionAddDamage * sItem.DamageType.benefitsCache[DamageClass.Summon.Type];
+
+			CombinedHooks.ModifyWeaponDamage(this, sItem, ref damage, ref flat);
+			int damageNum = (int)((sItem.damage * (float)damage) + flat);
+			return Math.Max(0, damageNum);
 		}
 
 		public bool HasAmmo(Item sItem, bool canUse) {
@@ -37097,8 +_,11 @@
 			int pickedProjectileId = -1;
 			if (PickAmmo_TryFindingSpecificMatches(sItem.type, item.type, out pickedProjectileId))
 				projToShoot = pickedProjectileId;
-			else if (sItem.type == 1946)
+			else if (sItem.type == 1946) {
 				projToShoot = 338 + item.type - 771;
+				if (projToShoot > ProjectileID.RocketSnowmanIV)
+					projToShoot = ProjectileID.RocketSnowmanIV;
+			}
 			else if (sItem.type == 3930)
 				projToShoot = 715 + item.type - AmmoID.Rocket;
 			else if (sItem.useAmmo == AmmoID.Rocket)
@@ -37153,8 +_,14 @@
 
 			speed += item.shootSpeed;
 			if (item.ranged) {
-				if (item.damage > 0)
-					Damage += (int)((float)item.damage * rangedDamage);
+				if (item.damage > 0) {
+					// determine damage multiplier using item base damage and apply to ammo
+					// equivalent to Damage *= (item.damage + sItem.damage) / sItem.damage
+					if (sItem.damage > 0) // coin gun fix.
+						Damage += (int)(item.damage * Damage / (float)sItem.damage);
+					else
+						Damage += item.damage;
+				}
 			}
 			else {
 				Damage += item.damage;
@@ -37166,11 +_,12 @@
 					if (speed > 20f)
 						speed = 20f;
 				}
-
-				Damage = (int)((double)Damage * 1.2);
+				// archery buff damage moved into UpdateBuffs
+				// Damage = (int)((double)Damage * 1.2);
 			}
 
 			KnockBack += item.knockBack;
+			ItemLoader.PickAmmo(sItem, item, this, ref projToShoot, ref speed, ref Damage, ref KnockBack);
 			bool flag2 = dontConsume;
 			if (sItem.type == 3475 && Main.rand.Next(3) != 0)
 				flag2 = true;
@@ -37208,10 +_,15 @@
 			if (sItem.type == 1553 && Main.rand.Next(3) != 0)
 				flag2 = true;
 
+			// Clockwork Assault Rifle.
+			// The offset of '-2' doesn't quite matter. The goal is to only use ammo on the first shot.
-			if (sItem.type == 434 && itemAnimation < sItem.useAnimation - 2)
+			//if (sItem.type == 434 && itemAnimation < sItem.useAnimation - 2)
+			if (sItem.type == 434 && itemAnimation < itemAnimationMax)
 				flag2 = true;
 
+			// Same as above.
-			if (sItem.type == 4953 && itemAnimation > sItem.useAnimation - 8)
+			//if (sItem.type == 4953 && itemAnimation > sItem.useAnimation - 8)
+			if (sItem.type == 4953 && itemAnimation < itemAnimationMax)
 				flag2 = true;
 
 			if (huntressAmmoCost90 && Main.rand.Next(10) == 0)
@@ -37226,13 +_,20 @@
 			if (ammoCost75 && Main.rand.Next(4) == 0)
 				flag2 = true;
 
+			// Flamethrower.
+			// Pre 1.4.3.4: -6 -> -5
+			// Post 1.4.3.4: -2 -> -2
 			if (projToShoot == 85 && itemAnimation < itemAnimationMax - 2)
 				flag2 = true;
 
 			if ((projToShoot == 145 || projToShoot == 146 || projToShoot == 147 || projToShoot == 148 || projToShoot == 149) && itemAnimation < itemAnimationMax - 5)
 				flag2 = true;
 
+			flag2 |= !CombinedHooks.CanConsumeAmmo(this, sItem, item);
+
 			if (!flag2 && item.consumable) {
+				CombinedHooks.OnConsumeAmmo(this, sItem, item);
+
 				item.stack--;
 				if (item.stack <= 0) {
 					item.active = false;
@@ -37274,7 +_,7 @@
 						NetMessage.SendData(17, -1, -1, null, 0, x, y, 1f);
 					}
 
-					if (Main.tile[x, y].type == 21)
+					if (Main.tile[x, y].type == 21 || Main.tile[x, y].type < TileID.Count && TileID.Sets.BasicChest[Main.tile[x, y].type])
 						NetMessage.SendData(34, -1, -1, null, 1, x, y);
 
 					if (Main.tile[x, y].type == 467)
@@ -37282,11 +_,20 @@
 
 					if (Main.tile[x, y].type == 88)
 						NetMessage.SendData(34, -1, -1, null, 3, x, y);
+
+					if (Main.tile[x, y].type >= TileID.Count) {
+						if (TileID.Sets.BasicChest[Main.tile[x, y].type])
+							NetMessage.SendData(34, -1, -1, null, 101, x, y, 0f, 0, Main.tile[x, y].type, 0);
+
+						if (TileID.Sets.BasicDresser[Main.tile[x, y].type])
+							NetMessage.SendData(34, -1, -1, null, 103, x, y, 0f, 0, Main.tile[x, y].type, 0);
+					}
 				}
 				else {
 					bool num3 = Main.tile[x, y].active();
 					WorldGen.KillTile(x, y);
-					if (num3 && !Main.tile[x, y].active())
+
+					if (!Main.dedServ && num3 && !Main.tile[x, y].active())
 						AchievementsHelper.HandleMining();
 
 					if (Main.netMode == 1)
@@ -37356,7 +_,24 @@
 			if (Main.tileNoFail[tileTarget.type])
 				num = 100;
 
-			num = ((!Main.tileDungeon[tileTarget.type] && tileTarget.type != 25 && tileTarget.type != 58 && tileTarget.type != 117 && tileTarget.type != 203) ? ((tileTarget.type == 85) ? (num + pickPower / 3) : ((tileTarget.type != 48 && tileTarget.type != 232) ? ((tileTarget.type == 226) ? (num + pickPower / 4) : ((tileTarget.type != 107 && tileTarget.type != 221) ? ((tileTarget.type != 108 && tileTarget.type != 222) ? ((tileTarget.type == 111 || tileTarget.type == 223) ? (num + pickPower / 4) : ((tileTarget.type != 211) ? (num + pickPower) : (num + pickPower / 5))) : (num + pickPower / 3)) : (num + pickPower / 2))) : (num + pickPower * 2))) : (num + pickPower / 2));
+			if(Main.tileDungeon[tileTarget.type] || tileTarget.type == 25 || tileTarget.type == 58 || tileTarget.type == 117 || tileTarget.type == 203)
+				num += pickPower / 2;
+			else if(tileTarget.type == 85)
+				num += pickPower / 3;
+			else if(tileTarget.type == 48 || tileTarget.type == 232)
+				num += pickPower * 2;
+			else if(tileTarget.type == 226)
+				num += pickPower / 4;
+			else if(tileTarget.type == 107 || tileTarget.type == 221)
+				num += pickPower / 2;
+			else if(tileTarget.type == 108 || tileTarget.type == 222)
+				num += pickPower / 3;
+			else if(tileTarget.type == 111 || tileTarget.type == 223)
+				num += pickPower / 4;
+			else if(tileTarget.type == 211)
+				num += pickPower / 5;
+			else
+				TileLoader.MineDamage(pickPower, ref num);
 			if (tileTarget.type == 211 && pickPower < 200)
 				num = 0;
 
@@ -37411,6 +_,9 @@
 			else if (tileTarget.type == 223 && pickPower < 150) {
 				num = 0;
 			}
+			else {
+				TileLoader.PickPowerCheck(tileTarget, pickPower, ref num);
+			}
 
 			if (tileTarget.type == 147 || tileTarget.type == 0 || tileTarget.type == 40 || tileTarget.type == 53 || tileTarget.type == 57 || tileTarget.type == 59 || tileTarget.type == 123 || tileTarget.type == 224 || tileTarget.type == 397)
 				num += pickPower;
@@ -37704,24 +_,54 @@
 
 		public void DropItems() {
 			IEntitySource itemSource_Death = GetItemSource_Death();
+
+			var startInventory = PlayerLoader.GetStartingItems(this, DropItems_GetDefaults().Where(item => !item.IsAir), true);
+			var startCounts = new Dictionary<int, int>();
+
+			foreach (Item item in startInventory) {
+				if (!startCounts.ContainsKey(item.netID))
+					startCounts[item.netID] = 0;
+
+				startCounts[item.netID] += item.stack;
+			}
+
+			//TML: Drop code for modded accessory Slots, should run prior to dropping other items in case conditions are used based on player's current equips
+			AccessorySlotLoader.ModSlotPlayer(this).DropItems(itemSource_Death);
+
+			startCounts[ModContent.ItemType<ModLoader.Default.StartBag>()] = 1;
+
 			for (int i = 0; i < 59; i++) {
 				if (inventory[i].stack > 0) {
+					Item item = inventory[i];
 					bool flag = true;
-					if (inventory[i].type == 3507 || inventory[i].type == 3506 || inventory[i].type == 3509)
+					if (startCounts.TryGetValue(item.netID, out int startingCount) && startingCount >= item.stack)
 						flag = false;
 
 					if (flag) {
+						int stack = item.stack;
+						if (startCounts.ContainsKey(item.netID)) {
+							stack -= startCounts[item.netID];
+							startCounts[item.netID] = 0;
+						}
+
 						int num = Item.NewItem(itemSource_Death, (int)position.X, (int)position.Y, width, height, inventory[i].type);
 						Main.item[num].netDefaults(inventory[i].netID);
 						Main.item[num].Prefix(inventory[i].prefix);
-						Main.item[num].stack = inventory[i].stack;
+						Main.item[num].stack = stack; // inventory[i].stack
 						Main.item[num].velocity.Y = (float)Main.rand.Next(-20, 1) * 0.2f;
 						Main.item[num].velocity.X = (float)Main.rand.Next(-20, 21) * 0.2f;
 						Main.item[num].noGrabDelay = 100;
 						Main.item[num].newAndShiny = false;
+
+						Main.item[num].ModItem = item.ModItem;
+						Main.item[num].globalItems = item.globalItems;
+
 						if (Main.netMode == 1)
 							NetMessage.SendData(21, -1, -1, null, num);
 					}
+					else if (item.stack > 0 && startCounts.ContainsKey(item.netID)) {
+						startCounts[item.netID] -= item.stack;
+					}
 				}
 
 				inventory[i].TurnToAir();
@@ -37735,6 +_,10 @@
 						Main.item[num2].velocity.X = (float)Main.rand.Next(-20, 21) * 0.2f;
 						Main.item[num2].noGrabDelay = 100;
 						Main.item[num2].newAndShiny = false;
+
+						Main.item[num2].ModItem = armor[i].ModItem;
+						Main.item[num2].globalItems = armor[i].globalItems;
+
 						if (Main.netMode == 1)
 							NetMessage.SendData(21, -1, -1, null, num2);
 					}
@@ -37752,6 +_,8 @@
 						Main.item[num3].velocity.X = (float)Main.rand.Next(-20, 21) * 0.2f;
 						Main.item[num3].noGrabDelay = 100;
 						Main.item[num3].newAndShiny = false;
+						Main.item[num3].ModItem = dye[i].ModItem;
+						Main.item[num3].globalItems = dye[i].globalItems;
 						if (Main.netMode == 1)
 							NetMessage.SendData(21, -1, -1, null, num3);
 					}
@@ -37769,6 +_,8 @@
 						Main.item[num4].velocity.X = (float)Main.rand.Next(-20, 21) * 0.2f;
 						Main.item[num4].noGrabDelay = 100;
 						Main.item[num4].newAndShiny = false;
+						Main.item[num4].ModItem = miscEquips[i].ModItem;
+						Main.item[num4].globalItems = miscEquips[i].globalItems;
 						if (Main.netMode == 1)
 							NetMessage.SendData(21, -1, -1, null, num4);
 					}
@@ -37788,6 +_,8 @@
 					Main.item[num5].velocity.X = (float)Main.rand.Next(-20, 21) * 0.2f;
 					Main.item[num5].noGrabDelay = 100;
 					Main.item[num5].newAndShiny = false;
+					Main.item[num5].ModItem = miscDyes[i].ModItem;
+					Main.item[num5].globalItems = miscDyes[i].globalItems;
 					if (Main.netMode == 1)
 						NetMessage.SendData(21, -1, -1, null, num5);
 				}
@@ -37795,12 +_,26 @@
 				miscDyes[i].TurnToAir();
 			}
 
+			DropItems_End(startInventory);
+		}
+		private IEnumerable<Item> DropItems_GetDefaults() { //Split by tML.
+			var inventory = new Item[this.inventory.Length];
+
+			for (int i = 0; i < inventory.Length; i++) {
+				inventory[i] = new Item();
+			}
+
 			inventory[0].SetDefaults(3507);
 			inventory[0].Prefix(-1);
 			inventory[1].SetDefaults(3509);
 			inventory[1].Prefix(-1);
 			inventory[2].SetDefaults(3506);
 			inventory[2].Prefix(-1);
+
+			return inventory;
+		}
+		private void DropItems_End(IList<Item> startInventory) { //Split by tML.
+			PlayerLoader.SetStartInventory(this, startInventory);
 			Main.mouseItem.TurnToAir();
 		}
 
@@ -37855,6 +_,7 @@
 			player.zone4 = zone4;
 			player.voidVaultInfo = voidVaultInfo;
 			player.luck = luck;
+			BiomeLoader.CopyCustomBiomesTo(this, player);
 			player.extraAccessory = extraAccessory;
 			player.MinionRestTargetPoint = MinionRestTargetPoint;
 			player.MinionAttackTargetNPC = MinionAttackTargetNPC;
@@ -37907,13 +_,14 @@
 			}
 
 			player.trashItem = trashItem.Clone();
-			for (int j = 0; j < 22; j++) {
+			for (int j = 0; j < MaxBuffs; j++) {
 				player.buffType[j] = buffType[j];
 				player.buffTime[j] = buffTime[j];
 			}
 
 			DpadRadial.CopyTo(player.DpadRadial);
 			CircularRadial.CopyTo(player.CircularRadial);
+			PlayerLoader.clientClone(this, player);
 			return player;
 		}
 
@@ -37932,7 +_,7 @@
 			if (Main.tile[x, y - 1] == null)
 				return false;
 
-			if (!Main.tile[x, y - 1].active() || Main.tile[x, y - 1].type != 79)
+			if (!Main.tile[x, y - 1].active() || !TileID.Sets.IsValidSpawnPoint[Main.tile[x, y - 1].type])
 				return false;
 
 			for (int i = x - 1; i <= x + 1; i++) {
@@ -38067,6 +_,7 @@
 			if (string.IsNullOrEmpty(path))
 				return;
 
+			BackupIO.Player.ArchivePlayer(path, isCloudSave);
 			if (FileUtilities.Exists(path, isCloudSave))
 				FileUtilities.Copy(path, path + ".bak", isCloudSave);
 
@@ -38074,13 +_,20 @@
 			using (Stream stream = isCloudSave ? ((Stream)new MemoryStream(2000)) : ((Stream)new FileStream(path, FileMode.Create))) {
 				using (CryptoStream cryptoStream = new CryptoStream(stream, rijndaelManaged.CreateEncryptor(ENCRYPTION_KEY, ENCRYPTION_KEY), CryptoStreamMode.Write)) {
 					using (BinaryWriter binaryWriter = new BinaryWriter(cryptoStream)) {
+						PlayerLoader.PreSavePlayer(player);
+
 						binaryWriter.Write(248);
 						playerFile.Metadata.Write(binaryWriter);
 						binaryWriter.Write(player.name);
 						binaryWriter.Write(player.difficulty);
 						binaryWriter.Write(playerFile.GetPlayTime().Ticks);
 						binaryWriter.Write(player.hair);
+						/*
 						binaryWriter.Write(player.hairDye);
+						*/
+
+						PlayerIO.WriteByteVanillaHairDye(player.hairDye, binaryWriter);
+
 						BitsByte bb = (byte)0;
 						for (int i = 0; i < 8; i++) {
 							bb[i] = player.hideVisibleAccessory[i];
@@ -38126,63 +_,57 @@
 						binaryWriter.Write(player.shoeColor.G);
 						binaryWriter.Write(player.shoeColor.B);
 						for (int k = 0; k < player.armor.Length; k++) {
-							binaryWriter.Write(player.armor[k].netID);
-							binaryWriter.Write(player.armor[k].prefix);
+							ItemIO.WriteVanillaID(player.armor[k], binaryWriter);
+							ItemIO.WriteByteVanillaPrefix(player.armor[k], binaryWriter);
 						}
 
 						for (int l = 0; l < player.dye.Length; l++) {
-							binaryWriter.Write(player.dye[l].netID);
-							binaryWriter.Write(player.dye[l].prefix);
+							ItemIO.WriteVanillaID(player.dye[l], binaryWriter);
+							ItemIO.WriteByteVanillaPrefix(player.dye[l], binaryWriter);
 						}
 
 						for (int m = 0; m < 58; m++) {
-							binaryWriter.Write(player.inventory[m].netID);
+							ItemIO.WriteVanillaID(player.inventory[m], binaryWriter);
 							binaryWriter.Write(player.inventory[m].stack);
-							binaryWriter.Write(player.inventory[m].prefix);
+							ItemIO.WriteByteVanillaPrefix(player.inventory[m], binaryWriter);
 							binaryWriter.Write(player.inventory[m].favorited);
 						}
 
 						for (int n = 0; n < player.miscEquips.Length; n++) {
-							binaryWriter.Write(player.miscEquips[n].netID);
-							binaryWriter.Write(player.miscEquips[n].prefix);
-							binaryWriter.Write(player.miscDyes[n].netID);
-							binaryWriter.Write(player.miscDyes[n].prefix);
+							ItemIO.WriteVanillaID(player.miscEquips[n], binaryWriter);
+							ItemIO.WriteByteVanillaPrefix(player.miscEquips[n], binaryWriter);
+							ItemIO.WriteVanillaID(player.miscDyes[n], binaryWriter);
+							ItemIO.WriteByteVanillaPrefix(player.miscDyes[n], binaryWriter);
 						}
 
 						for (int num = 0; num < 40; num++) {
-							binaryWriter.Write(player.bank.item[num].netID);
+							ItemIO.WriteVanillaID(player.bank.item[num], binaryWriter);
 							binaryWriter.Write(player.bank.item[num].stack);
-							binaryWriter.Write(player.bank.item[num].prefix);
+							ItemIO.WriteByteVanillaPrefix(player.bank.item[num], binaryWriter);
 						}
 
 						for (int num2 = 0; num2 < 40; num2++) {
-							binaryWriter.Write(player.bank2.item[num2].netID);
+							ItemIO.WriteVanillaID(player.bank2.item[num2], binaryWriter);
 							binaryWriter.Write(player.bank2.item[num2].stack);
-							binaryWriter.Write(player.bank2.item[num2].prefix);
+							ItemIO.WriteByteVanillaPrefix(player.bank2.item[num2], binaryWriter);
 						}
 
 						for (int num3 = 0; num3 < 40; num3++) {
-							binaryWriter.Write(player.bank3.item[num3].netID);
+							ItemIO.WriteVanillaID(player.bank3.item[num3], binaryWriter);
 							binaryWriter.Write(player.bank3.item[num3].stack);
-							binaryWriter.Write(player.bank3.item[num3].prefix);
+							ItemIO.WriteByteVanillaPrefix(player.bank3.item[num3], binaryWriter);
 						}
 
 						for (int num4 = 0; num4 < 40; num4++) {
-							binaryWriter.Write(player.bank4.item[num4].netID);
+							ItemIO.WriteVanillaID(player.bank4.item[num4], binaryWriter);
 							binaryWriter.Write(player.bank4.item[num4].stack);
-							binaryWriter.Write(player.bank4.item[num4].prefix);
+							ItemIO.WriteByteVanillaPrefix(player.bank4.item[num4], binaryWriter);
 						}
 
 						binaryWriter.Write(player.voidVaultInfo);
 						for (int num5 = 0; num5 < 22; num5++) {
-							if (Main.buffNoSave[player.buffType[num5]]) {
-								binaryWriter.Write(0);
+							binaryWriter.Write(0);
-								binaryWriter.Write(0);
+							binaryWriter.Write(0);
-							}
-							else {
-								binaryWriter.Write(player.buffType[num5]);
-								binaryWriter.Write(player.buffTime[num5]);
-							}
 						}
 
 						for (int num6 = 0; num6 < 200; num6++) {
@@ -38198,7 +_,7 @@
 						}
 
 						binaryWriter.Write(player.hbLocked);
-						for (int num7 = 0; num7 < player.hideInfo.Length; num7++) {
+						for (int num7 = 0; num7 < 13; num7++) {
 							binaryWriter.Write(player.hideInfo[num7]);
 						}
 
@@ -38227,9 +_,13 @@
 						stream.Flush();
 						if (isCloudSave && SocialAPI.Cloud != null)
 							SocialAPI.Cloud.Write(playerFile.Path, ((MemoryStream)stream).ToArray());
+
+						PlayerLoader.PostSavePlayer(player);
 					}
 				}
 			}
+
+			PlayerIO.Save(player, path, isCloudSave);
 		}
 
 		private void SaveTemporaryItemSlotContents(BinaryWriter writer) {
@@ -38334,6 +_,8 @@
 
 			Player player = new Player();
 			bool flag = false;
+			using var _currentPlr = new Main.CurrentPlayerOverride(player);
+
 			try {
 				RijndaelManaged rijndaelManaged = new RijndaelManaged();
 				rijndaelManaged.Padding = PaddingMode.None;
@@ -38673,7 +_,7 @@
 							if (num >= 11) {
 								int num28 = 22;
 								if (num < 74)
-									num28 = 10;
+									num28 -= 12;
 
 								for (int num29 = 0; num29 < num28; num29++) {
 									player.buffType[num29] = binaryReader.ReadInt32();
@@ -38763,7 +_,7 @@
 							if (num >= 220)
 								CreativePowerManager.Instance.LoadToPlayer(player, binaryReader, num);
 
-							LoadPlayer_LastMinuteFixes(player);
+							LoadPlayer_LastMinuteFixes(player, playerFileData);
 						}
 					}
 				}
@@ -38773,6 +_,9 @@
 				playerFileData.Player = player;
 				return playerFileData;
 			}
+			catch (CustomModDataException e) {
+				playerFileData.customDataFail = e;
+			}
 			catch {
 			}
 
@@ -38803,9 +_,12 @@
 			}
 		}
 
-		private static void LoadPlayer_LastMinuteFixes(Player newPlayer) {
+		public static void LoadPlayer_LastMinuteFixes(Player newPlayer, PlayerFileData playerFileData) {
 			newPlayer.skinVariant = (int)MathHelper.Clamp(newPlayer.skinVariant, 0f, 11f);
+			PlayerIO.Load(newPlayer, playerFileData.Path, playerFileData.IsCloudSave);
 			for (int i = 3; i < 10; i++) {
+				LoadPlayer_LastMinuteFixes(newPlayer.armor[i], newPlayer);
+				/*
 				int type = newPlayer.armor[i].type;
 				if (type == 908 || type == 4874 || type == 5000)
 					newPlayer.lavaMax += 420;
@@ -38813,14 +_,24 @@
 				if (type == 906 || type == 4038)
 					newPlayer.lavaMax += 420;
 
-				if (newPlayer.wingsLogic == 0 && newPlayer.armor[i].wingSlot >= 0)
+				if (newPlayer.wingsLogic == 0 && newPlayer.armor[i].wingSlot >= 0) {
 					newPlayer.wingsLogic = newPlayer.armor[i].wingSlot;
+					newPlayer.equippedWings = newPlayer.armor[i];
+				}
 
 				if (type == 158 || type == 396 || type == 1250 || type == 1251 || type == 1252)
 					newPlayer.noFallDmg = true;
 
 				newPlayer.lavaTime = newPlayer.lavaMax;
+				*/
 			}
+
+			var modSlotPlayer = AccessorySlotLoader.ModSlotPlayer(newPlayer);
+			for (int i = 0; i < modSlotPlayer.SlotCount; i++) {
+				LoadPlayer_LastMinuteFixes(modSlotPlayer.exAccessorySlot[i], newPlayer);
+			}
+
+			newPlayer.ResetEffects();
 		}
 
 		public static PlayerFileData GetFileData(string file, bool cloudSave) {
@@ -38830,12 +_,17 @@
 			PlayerFileData playerFileData = LoadPlayer(file, cloudSave);
 			if (playerFileData.Player != null) {
 				if (playerFileData.Player.loadStatus != 0 && playerFileData.Player.loadStatus != 1) {
+					CustomModDataException customDataFail = playerFileData.customDataFail;
-					if (FileUtilities.Exists(file + ".bak", cloudSave))
+					if (FileUtilities.Exists(file + ".bak", cloudSave)) {
 						FileUtilities.Move(file + ".bak", file, cloudSave);
+						PlayerIO.LoadBackup(file, cloudSave);
+					}
 
 					playerFileData = LoadPlayer(file, cloudSave);
 					if (playerFileData.Player == null)
 						return null;
+
+					playerFileData.customDataFail = customDataFail;
 				}
 
 				return playerFileData;
@@ -38886,6 +_,14 @@
 		}
 
 		public Player() {
+			ResetDamageClassData();
+			buffType = new int[MaxBuffs];
+			buffTime = new int[MaxBuffs];
+			buffImmune = new bool[BuffLoader.BuffCount]; // TODO: Move all these patches to field initializers.
+			ownedProjectileCounts = new int[ProjectileLoader.ProjectileCount];
+			npcTypeNoAggro = new bool[NPCLoader.NPCCount];
+			PlayerLoader.SetupPlayer(this);
+			LoaderManager.Get<BiomeLoader>().SetupPlayer(this);
 			width = 20;
 			height = 42;
 			name = string.Empty;
@@ -38926,7 +_,7 @@
 			grappling[0] = -1;
 			statManaMax = 20;
 			extraAccessory = false;
-			for (int n = 0; n < 625; n++) {
+			for (int n = 0; n < adjTile.Length; n++) {
 				adjTile[n] = false;
 				oldAdjTile[n] = false;
 			}
@@ -39162,13 +_,31 @@
 			num2 = ((num <= 50) ? (num2 - (float)num * 0.01f) : ((num <= 100) ? (0.5f - (float)(num - 50) * 0.005f) : ((num > 150) ? 0.15f : (0.25f - (float)(num - 100) * 0.002f))));
 			num2 *= 0.9f;
 			num2 *= (float)(currentShoppingSettings.PriceAdjustment + 1.0) / 2f;
+			
+			List<Item> rewardItems = new List<Item>();
+			
 			GetItemSettings anglerRewardSettings = GetItemSettings.NPCEntityToPlayerInventorySettings;
-			GetAnglerReward_MainReward(source, num, num2, ref anglerRewardSettings);
+			GetAnglerReward_MainReward(rewardItems, source, num, num2, ref anglerRewardSettings);
-			GetAnglerReward_Money(source, num, num2, ref anglerRewardSettings);
+			GetAnglerReward_Money(rewardItems, source, num, num2, ref anglerRewardSettings);
-			GetAnglerReward_Bait(source, num, num2, ref anglerRewardSettings);
+			GetAnglerReward_Bait(rewardItems, source, num, num2, ref anglerRewardSettings);
+			
+			PlayerLoader.AnglerQuestReward(this, num2, rewardItems);
+
+			foreach (Item rewardItem in rewardItems) {
+				rewardItem.position = Center;
+				
+				Item getItem = GetItem(whoAmI, rewardItem, GetItemSettings.NPCEntityToPlayerInventorySettings);
+				
+				if (getItem.stack > 0) {
+					int number = Item.NewItem(source, (int)position.X, (int)position.Y, width, height, getItem.type, getItem.stack, noBroadcast: false, 0, noGrabDelay: true);
+					
+					if (Main.netMode == 1)
+						NetMessage.SendData(21, -1, -1, null, number, 1f);
+				}
+			}
 		}
 
-		private void GetAnglerReward_MainReward(IEntitySource source, int questsDone, float rarityReduction, ref GetItemSettings anglerRewardSettings) {
+		private void GetAnglerReward_MainReward(List<Item> rewardItems, IEntitySource source, int questsDone, float rarityReduction, ref GetItemSettings anglerRewardSettings) {
 			Item item = new Item();
 			item.type = 0;
 			switch (questsDone) {
@@ -39349,34 +_,68 @@
 					}
 			}
 
+			if (!item.IsAir) {
+				rewardItems.Add(item);
+			}
+
+			/*
 			item.position = base.Center;
+			*/
+
 			Item item2 = GetItem(whoAmI, item, anglerRewardSettings);
+
 			if (item2.stack > 0) {
+				/*
 				int number = Item.NewItem(source, (int)position.X, (int)position.Y, width, height, item2.type, item2.stack, noBroadcast: false, 0, noGrabDelay: true);
 				if (Main.netMode == 1)
 					NetMessage.SendData(21, -1, -1, null, number, 1f);
+				*/
+
+				rewardItems.Add(item2);
 			}
 
 			if (item.type == 2417) {
 				Item item3 = new Item();
 				Item item4 = new Item();
 				item3.SetDefaults(2418);
+
+				/*
 				item3.position = base.Center;
+				*/
+
 				item2 = GetItem(whoAmI, item3, anglerRewardSettings);
+
 				if (item2.stack > 0) {
+					/*
 					int number2 = Item.NewItem(source, (int)position.X, (int)position.Y, width, height, item2.type, item2.stack, noBroadcast: false, 0, noGrabDelay: true);
 					if (Main.netMode == 1)
 						NetMessage.SendData(21, -1, -1, null, number2, 1f);
+					*/
+
+					rewardItems.Add(item2);
 				}
+
+				rewardItems.Add(item3);
 
 				item4.SetDefaults(2419);
+
+				/*
 				item4.position = base.Center;
+				*/
+
 				item2 = GetItem(whoAmI, item4, anglerRewardSettings);
+
 				if (item2.stack > 0) {
+					/*
 					int number3 = Item.NewItem(source, (int)position.X, (int)position.Y, width, height, item2.type, item2.stack, noBroadcast: false, 0, noGrabDelay: true);
 					if (Main.netMode == 1)
 						NetMessage.SendData(21, -1, -1, null, number3, 1f);
+					*/
+
+					rewardItems.Add(item2);
 				}
+				
+				rewardItems.Add(item4);
 			}
 			else {
 				if (item.type != 2498)
@@ -39385,26 +_,48 @@
 				Item item5 = new Item();
 				Item item6 = new Item();
 				item5.SetDefaults(2499);
+
+				/*
 				item5.position = base.Center;
+				*/
+
 				item2 = GetItem(whoAmI, item5, anglerRewardSettings);
+
 				if (item2.stack > 0) {
+					/*
 					int number4 = Item.NewItem(source, (int)position.X, (int)position.Y, width, height, item2.type, item2.stack, noBroadcast: false, 0, noGrabDelay: true);
 					if (Main.netMode == 1)
 						NetMessage.SendData(21, -1, -1, null, number4, 1f);
+					*/
+
+					rewardItems.Add(item2);
 				}
+
+				rewardItems.Add(item5);
 
 				item6.SetDefaults(2500);
+
+				/*
 				item6.position = base.Center;
+				*/
+
 				item2 = GetItem(whoAmI, item6, anglerRewardSettings);
+
 				if (item2.stack > 0) {
+					/*
 					int number5 = Item.NewItem(source, (int)position.X, (int)position.Y, width, height, item2.type, item2.stack, noBroadcast: false, 0, noGrabDelay: true);
 					if (Main.netMode == 1)
 						NetMessage.SendData(21, -1, -1, null, number5, 1f);
+					*/
+
+					rewardItems.Add(item2);
 				}
+
+				rewardItems.Add(item6);
 			}
 		}
 
-		private void GetAnglerReward_Bait(IEntitySource source, int questsDone, float rarityReduction, ref GetItemSettings anglerRewardSettings) {
+		private void GetAnglerReward_Bait(List<Item> rewardItems, IEntitySource source, int questsDone, float rarityReduction, ref GetItemSettings anglerRewardSettings) {
 			if (Main.rand.Next((int)(100f * rarityReduction)) > 50)
 				return;
 
@@ -39434,16 +_,28 @@
 			if (Main.rand.Next(250) <= questsDone)
 				item.stack++;
 
+
+			if (item.stack > 0)
+				rewardItems.Add(item);
+
+			/*
 			item.position = base.Center;
+			*/
+
 			Item item2 = GetItem(whoAmI, item, GetItemSettings.NPCEntityToPlayerInventorySettings);
+
 			if (item2.stack > 0) {
+				/*
 				int number = Item.NewItem(source, (int)position.X, (int)position.Y, width, height, item2.type, item2.stack, noBroadcast: false, 0, noGrabDelay: true);
 				if (Main.netMode == 1)
 					NetMessage.SendData(21, -1, -1, null, number, 1f);
+				*/
+
+				rewardItems.Add(item2);
 			}
 		}
 
-		private void GetAnglerReward_Money(IEntitySource source, int questsDone, float rarityReduction, ref GetItemSettings anglerRewardSettings) {
+		private void GetAnglerReward_Money(List<Item> rewardItems, IEntitySource source, int questsDone, float rarityReduction, ref GetItemSettings anglerRewardSettings) {
 			Item item = new Item();
 			int num = (questsDone + 50) / 2;
 			num = (int)((float)(num * Main.rand.Next(50, 201)) * 0.015f);
@@ -39476,9 +_,13 @@
 			item.position = base.Center;
 			Item item2 = GetItem(whoAmI, item, anglerRewardSettings);
 			if (item2.stack > 0) {
+				/*
 				int number = Item.NewItem(source, (int)position.X, (int)position.Y, width, height, item2.type, item2.stack, noBroadcast: false, 0, noGrabDelay: true);
 				if (Main.netMode == 1)
 					NetMessage.SendData(21, -1, -1, null, number, 1f);
+				*/
+
+				rewardItems.Add(item2);
 			}
 		}
 
@@ -39603,13 +_,17 @@
 					list.Add(3556);
 				}
 
+				// Extra patch context.
 				if (NPC.downedMoonlord)
 					list.Add(3024);
 			}
 
+			PlayerLoader.GetDyeTraderReward(this, list);
+
 			num = list[Main.rand.Next(list.Count)];
 			Item item = new Item();
 			item.SetDefaults(num);
+			// Extra patch context.
 			item.stack = 3;
 			item.position = base.Center;
 			Item item2 = GetItem(whoAmI, item, GetItemSettings.NPCEntityToPlayerInventorySettings);
@@ -39652,7 +_,7 @@
 		public bool ConsumeSolarFlare() {
 			if (setSolar && solarShields > 0) {
 				solarShields--;
-				for (int i = 0; i < 22; i++) {
+				for (int i = 0; i < MaxBuffs; i++) {
 					if (buffType[i] >= 170 && buffType[i] <= 172)
 						DelBuff(i);
 				}
@@ -39772,7 +_,7 @@
 				}
 			}
 
-			int damage = (int)(20f * (1f + magicDamage + minionDamage - 2f));
+			int damage = (int)(20f * (1f + (float)(allDamage.CombineWith(magicDamage)) + (float)(allDamage.CombineWith(minionDamage)) - 2f));
 			IEntitySource projectileSource_SetBonus = GetProjectileSource_SetBonus(3);
 			_ = Main.projectile[Projectile.NewProjectile(projectileSource_SetBonus, MinionRestTargetPoint, Vector2.Zero, 656, damage, 0f, Main.myPlayer)];
 		}
@@ -39891,7 +_,7 @@
 				return;
 
 			int timeToAdd = 480;
-			for (int i = 0; i < 22; i++) {
+			for (int i = 0; i < MaxBuffs; i++) {
 				if (buffType[i] >= type && buffType[i] < type + 3)
 					DelBuff(i);
 			}<|MERGE_RESOLUTION|>--- conflicted
+++ resolved
@@ -520,12 +520,8 @@
  					return inventory[i];
  			}
  
-<<<<<<< HEAD
-@@ -2911,8 +_,8 @@
+@@ -2937,8 +_,8 @@
  			if (cursed || CCed || dead)
-=======
-@@ -2938,7 +_,7 @@
->>>>>>> 33f78a17
  				return;
  
 -			LegacySoundStyle legacySoundStyle = null;
