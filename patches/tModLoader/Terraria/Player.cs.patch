--- src/Terraria/Terraria/Player.cs
+++ src/tModLoader/Terraria/Player.cs
@@ -34,10 +_,15 @@
 using Terraria.UI.Gamepad;
 using Terraria.Utilities;
 using Terraria.WorldBuilding;
+using Terraria.ModLoader;
+using Terraria.ModLoader.Exceptions;
+using Terraria.ModLoader.IO;
+using Terraria.ModLoader.UI;
+using System.Linq;
 
 namespace Terraria
 {
-	public class Player : Entity
+	public partial class Player : Entity
 	{
 		public static class BuilderAccToggleIDs
 		{
@@ -186,15 +_,21 @@
 
 			public static void PlayerConnect(int playerIndex) {
 				PressurePlateHelper.ResetPlayer(playerIndex);
+				PlayerHooks.PlayerConnect(playerIndex);
 			}
 
 			public static void PlayerDisconnect(int playerIndex) {
 				PressurePlateHelper.ResetPlayer(playerIndex);
+				PlayerHooks.PlayerDisconnect(playerIndex);
 			}
 
 			public static void EnterWorld(int playerIndex) {
+				Logging.Terraria.InfoFormat("Entering world with player: {0}, IsCloud={1}", Main.ActivePlayerFileData.Name, Main.ActivePlayerFileData.IsCloudSave);
+				Interface.ResetData();
 				if (Hooks.OnEnterWorld != null)
 					Hooks.OnEnterWorld(Main.player[playerIndex]);
+
+				PlayerHooks.OnEnterWorld(playerIndex);
 			}
 		}
 
@@ -394,7 +_,7 @@
 
 		public int emoteTime;
 		public CreativeUnlocksTracker creativeTracker;
-		private static byte[] ENCRYPTION_KEY = new UnicodeEncoding().GetBytes("h3y_gUyZ");
+		internal static byte[] ENCRYPTION_KEY = new UnicodeEncoding().GetBytes("h3y_gUyZ");
 		public OverheadMessage chatOverhead;
 		public SelectionRadial DpadRadial = new SelectionRadial();
 		public SelectionRadial CircularRadial = new SelectionRadial(SelectionRadial.SelectionMode.RadialCircular);
@@ -438,7 +_,7 @@
 		public Vector2 lastDeathPostion;
 		public DateTime lastDeathTime;
 		public bool showLastDeath;
-		public int extraAccessorySlots = 2;
+		private int extraAccessorySlots; //unused vanilla field, noob trap
 		public bool extraAccessory;
 		private bool dontConsumeWand;
 		public int tankPet = -1;
@@ -694,7 +_,7 @@
 		public bool poundRelease;
 		public float ghostFade;
 		public float ghostDir = 1f;
-		public const int maxBuffs = 22;
+		public static int MaxBuffs => 22 + BuffLoader.extraPlayerBuffCount;
 		public int[] buffType = new int[22];
 		public int[] buffTime = new int[22];
 		public bool[] buffImmune = new bool[327];
@@ -1059,16 +_,17 @@
 		public bool parryDamageBuff;
 		public bool ballistaPanic;
 		public bool JustDroppedAnItem;
-		public int meleeCrit = 4;
-		public int magicCrit = 4;
-		public int rangedCrit = 4;
-		public float meleeDamage = 1f;
-		public float magicDamage = 1f;
-		public float rangedDamage = 1f;
-		public float bulletDamage = 1f;
-		public float arrowDamage = 1f;
-		public float rocketDamage = 1f;
-		public float minionDamage = 1f;
+		internal ref Modifier meleeCrit => ref GetCrit(DamageClass.Melee);
+		internal ref Modifier magicCrit => ref GetCrit(DamageClass.Magic);
+		internal ref Modifier rangedCrit => ref GetCrit(DamageClass.Ranged);
+		public Modifier allDamage = Modifier.One;
+		internal ref Modifier meleeDamage => ref GetDamage(DamageClass.Melee);
+		internal ref Modifier magicDamage => ref GetDamage(DamageClass.Magic);
+		internal ref Modifier rangedDamage => ref GetDamage(DamageClass.Ranged);
+		public Modifier bulletDamage = Modifier.One;
+		public Modifier arrowDamage = Modifier.One;
+		public Modifier rocketDamage = Modifier.One;
+		internal ref Modifier minionDamage => ref GetDamage(DamageClass.Summon);
 		public float minionKB;
 		public float meleeSpeed = 1f;
 		public float moveSpeed = 1f;
@@ -1105,8 +_,26 @@
 		public bool oldAdjWater;
 		public bool oldAdjHoney;
 		public bool oldAdjLava;
-		public bool[] adjTile = new bool[624];
-		public bool[] oldAdjTile = new bool[624];
+		private bool[] _adjTile = new bool[TileLoader.TileCount];
+		public bool[] adjTile {
+			get {
+				if (_adjTile.Length != TileLoader.TileCount)
+					Array.Resize(ref _adjTile, TileLoader.TileCount);
+
+				return _adjTile;
+			}
+			set { _adjTile = value; }
+		}
+		private bool[] _oldAdjTile = new bool[TileLoader.TileCount];
+		public bool[] oldAdjTile {
+			get {
+				if (_oldAdjTile.Length != TileLoader.TileCount)
+					Array.Resize(ref _oldAdjTile, TileLoader.TileCount);
+
+				return _oldAdjTile;
+			}
+			set { _oldAdjTile = value; }
+		}
 		public static int defaultItemGrabRange = 42;
 		private static float itemGrabSpeed = 0.45f;
 		private static float itemGrabSpeedMax = 4f;
@@ -2051,11 +_,13 @@
 		}
 
 		public void ApplyItemTime(Item sItem) {
-			SetItemTime(sItem.useTime);
+			int totalUseTime = PlayerHooks.TotalUseTime(sItem.useTime, this, sItem);
+			SetItemTime(totalUseTime);
 		}
 
 		public void ApplyItemTime(Item sItem, float multiplier) {
-			SetItemTime((int)((float)sItem.useTime * multiplier));
+			int totalUseTime = PlayerHooks.TotalUseTime((int)(sItem.useTime * multiplier), this, sItem);
+			SetItemTime(totalUseTime);
 		}
 
 		public void SetDummyItemTime(int frames) {
@@ -2070,33 +_,33 @@
 		}
 
 		private void ApplyItemAnimation(Item sItem, float multiplier, int itemReuseDelay = 0) {
-			SetItemAnimation((int)((float)sItem.useAnimation * multiplier));
-			reuseDelay = itemReuseDelay;
+			SetItemAnimation(PlayerHooks.TotalMeleeTime(sItem.useAnimation * multiplier, this, sItem));
+			reuseDelay = (int)(itemReuseDelay / PlayerHooks.TotalUseTimeMultiplier(this, sItem));
 		}
 
 		private void ApplyItemAnimation(Item sItem) {
 			if (sItem.melee) {
-				SetItemAnimation((int)((float)sItem.useAnimation * meleeSpeed));
+				SetItemAnimation(PlayerHooks.TotalMeleeTime(sItem.useAnimation * meleeSpeed, this, sItem));
 				return;
 			}
 
 			if (sItem.summon && ItemID.Sets.SummonerWeaponThatScalesWithAttackSpeed[sItem.type]) {
-				SetItemAnimation((int)((float)sItem.useAnimation * meleeSpeed * whipUseTimeMultiplier));
+				SetItemAnimation(PlayerHooks.TotalMeleeTime(sItem.useAnimation * meleeSpeed * whipUseTimeMultiplier, this, sItem));
 				return;
 			}
 
 			if (sItem.createTile >= 0) {
-				SetItemAnimation((int)((float)sItem.useAnimation * tileSpeed));
+				SetItemAnimation(PlayerHooks.TotalMeleeTime(sItem.useAnimation * tileSpeed, this, sItem));
 				return;
 			}
 
 			if (sItem.createWall >= 0) {
-				SetItemAnimation((int)((float)sItem.useAnimation * wallSpeed));
+				SetItemAnimation(PlayerHooks.TotalMeleeTime(sItem.useAnimation * wallSpeed, this, sItem));
 				return;
 			}
 
 			SetItemAnimation(sItem.useAnimation);
-			reuseDelay = sItem.reuseDelay;
+			reuseDelay = (int)(sItem.reuseDelay / PlayerHooks.TotalUseTimeMultiplier(this, sItem));
 		}
 
 		public bool InOpposingTeam(Player otherPlayer) {
@@ -2409,6 +_,7 @@
 				Item item = GetItem(whoAmI, Main.guideItem, getItemInDropItemCheck);
 				if (item.stack > 0) {
 					int num = Item.NewItem((int)position.X, (int)position.Y, width, height, item.type, item.stack, noBroadcast: false, Main.guideItem.prefix, noGrabDelay: true);
+					Main.item[num] = item.Clone();
 					Main.item[num].newAndShiny = false;
 					if (Main.netMode == 1)
 						NetMessage.SendData(21, -1, -1, null, num, 1f);
@@ -2422,6 +_,7 @@
 				Item item2 = GetItem(whoAmI, Main.reforgeItem, getItemInDropItemCheck);
 				if (item2.stack > 0) {
 					int num2 = Item.NewItem((int)position.X, (int)position.Y, width, height, item2.type, item2.stack, noBroadcast: false, Main.reforgeItem.prefix, noGrabDelay: true);
+					Main.item[num2] = item2.Clone();
 					Main.item[num2].newAndShiny = false;
 					if (Main.netMode == 1)
 						NetMessage.SendData(21, -1, -1, null, num2, 1f);
@@ -2457,6 +_,7 @@
 				Item item3 = GetItem(whoAmI, Main.mouseItem, getItemInDropItemCheck);
 				if (item3.stack > 0) {
 					int num3 = Item.NewItem((int)position.X, (int)position.Y, width, height, item3.type, item3.stack, noBroadcast: false, Main.mouseItem.prefix, noGrabDelay: true);
+					Main.item[num3] = item3.Clone();
 					Main.item[num3].newAndShiny = false;
 					if (Main.netMode == 1)
 						NetMessage.SendData(21, -1, -1, null, num3, 1f);
@@ -2550,11 +_,13 @@
 			}
 		}
 
+		public bool HasBuff(int type) => FindBuffIndex(type) != -1;
+
 		public int FindBuffIndex(int type) {
 			if (buffImmune[type])
 				return -1;
 
-			for (int i = 0; i < 22; i++) {
+			for (int i = 0; i < MaxBuffs; i++) {
 				if (buffTime[i] >= 1 && buffType[i] == type)
 					return i;
 			}
@@ -2567,7 +_,7 @@
 				return;
 
 			if (BuffID.Sets.IsWellFed[type]) {
-				for (int i = 0; i < 22; i++) {
+				for (int i = 0; i < MaxBuffs; i++) {
 					if (BuffID.Sets.IsWellFed[buffType[i]])
 						DelBuff(i);
 				}
@@ -2588,7 +_,7 @@
 			int num = -1;
 			while (num == -1) {
 				int num2 = -1;
-				for (int i = 0; i < 22; i++) {
+				for (int i = 0; i < MaxBuffs; i++) {
 					if (!Main.debuff[buffType[i]]) {
 						num2 = i;
 						break;
@@ -2598,7 +_,7 @@
 				if (num2 == -1)
 					return false;
 
-				for (int j = num2; j < 22; j++) {
+				for (int j = num2; j < MaxBuffs; j++) {
 					if (buffType[j] == 0) {
 						num = j;
 						break;
@@ -2618,7 +_,7 @@
 			if (!Main.meleeBuff[type])
 				return;
 
-			for (int i = 0; i < 22; i++) {
+			for (int i = 0; i < MaxBuffs; i++) {
 				if (buffType[i] != type && Main.meleeBuff[buffType[i]]) {
 					DelBuff(i);
 					i--;
@@ -2628,7 +_,7 @@
 
 		private void AddBuff_RemoveOldPetBuffsOfMatchingType(int type) {
 			if (Main.lightPet[type]) {
-				for (int i = 0; i < 22; i++) {
+				for (int i = 0; i < MaxBuffs; i++) {
 					if (Main.lightPet[buffType[i]])
 						DelBuff(i);
 				}
@@ -2637,7 +_,7 @@
 			if (!Main.vanityPet[type])
 				return;
 
-			for (int j = 0; j < 22; j++) {
+			for (int j = 0; j < MaxBuffs; j++) {
 				if (Main.vanityPet[buffType[j]])
 					DelBuff(j);
 			}
@@ -2645,11 +_,13 @@
 
 		private bool AddBuff_TryUpdatingExistingBuffTime(int type, int time) {
 			bool result = false;
-			for (int i = 0; i < 22; i++) {
+			for (int i = 0; i < MaxBuffs; i++) {
 				if (buffType[i] != type)
 					continue;
 
+				if (BuffLoader.ReApply(type, this, time, i)) {
+				}
-				if (type == 94) {
+				else if (type == 94) {
 					buffTime[i] += time;
 					if (buffTime[i] > manaSickTimeMax)
 						buffTime[i] = manaSickTimeMax;
@@ -2667,7 +_,7 @@
 
 		private int AddBuff_DetermineBuffTimeToAdd(int type, int time1) {
 			int num = time1;
-			if (Main.expertMode && whoAmI == Main.myPlayer && (type == 20 || type == 22 || type == 23 || type == 24 || type == 30 || type == 31 || type == 32 || type == 33 || type == 35 || type == 36 || type == 39 || type == 44 || type == 46 || type == 47 || type == 69 || type == 70 || type == 80)) {
+			if (Main.expertMode && whoAmI == Main.myPlayer && (type == 20 || type == 22 || type == 23 || type == 24 || type == 30 || type == 31 || type == 32 || type == 33 || type == 35 || type == 36 || type == 39 || type == 44 || type == 46 || type == 47 || type == 69 || type == 70 || type == 80 || BuffLoader.LongerExpertDebuff(type))) {
 				float debuffTimeMultiplier = Main.GameModeInfo.DebuffTimeMultiplier;
 				if (Main.GameModeInfo.IsJourneyMode) {
 					if (Main.masterMode)
@@ -2685,24 +_,28 @@
 		public void DelBuff(int b) {
 			buffTime[b] = 0;
 			buffType[b] = 0;
+			//single pass compactor (vanilla is n^2)
+			int packedIdx = 0;
-			for (int i = 0; i < 21; i++) {
+			for (int i = 0; i < MaxBuffs - 1; i++) {
-				if (buffTime[i] != 0 && buffType[i] != 0)
+				if (buffTime[i] == 0 || buffType[i] == 0)
 					continue;
 
-				for (int j = i + 1; j < 22; j++) {
-					if (buffTime[j] > 0 && buffType[j] > 0) {
-						buffTime[i] = buffTime[j];
-						buffType[i] = buffType[j];
-						buffTime[j] = 0;
-						buffType[j] = 0;
-						break;
-					}
+				if (packedIdx < i) {
+					buffTime[packedIdx] = buffTime[i];
+					buffType[packedIdx] = buffType[i];
+					buffTime[i] = 0;
+					buffType[i] = 0;
 				}
+
+				packedIdx++;
 			}
 		}
 
 		public void ClearBuff(int type) {
+			if (type == 0)
+				return;
+
-			for (int i = 0; i < 22; i++) {
+			for (int i = 0; i < MaxBuffs; i++) {
 				if (buffType[i] == type)
 					DelBuff(i);
 			}
@@ -2710,7 +_,7 @@
 
 		public int CountBuffs() {
 			int num = 0;
-			for (int i = 0; i < 22; i++) {
+			for (int i = 0; i < MaxBuffs; i++) {
 				if (buffType[num] > 0)
 					num++;
 			}
@@ -2718,6 +_,20 @@
 			return num;
 		}
 
+		public int GetHealLife(Item item, bool quickHeal = false) {
+			int healValue = item.healLife;
+			ItemLoader.GetHealLife(item, this, quickHeal, ref healValue);
+			PlayerHooks.GetHealLife(this, item, quickHeal, ref healValue);
+			return healValue > 0 ? healValue : 0;
+		}
+
+		public int GetHealMana(Item item, bool quickHeal = false) {
+			int healValue = item.healMana;
+			ItemLoader.GetHealMana(item, this, quickHeal, ref healValue);
+			PlayerHooks.GetHealMana(this, item, quickHeal, ref healValue);
+			return healValue > 0 ? healValue : 0;
+		}
+
 		public void QuickHeal() {
 			if (cursed || CCed || dead || statLife == statLifeMax2 || potionDelay > 0)
 				return;
@@ -2742,24 +_,29 @@
 				}
 			}
 
+			ItemLoader.UseItem(item, this);
+			int healLife = GetHealLife(item, true);
+			int healMana = GetHealMana(item, true);
-			statLife += item.healLife;
+			statLife += healLife;
-			statMana += item.healMana;
+			statMana += healMana;
 			if (statLife > statLifeMax2)
 				statLife = statLifeMax2;
 
 			if (statMana > statManaMax2)
 				statMana = statManaMax2;
 
-			if (item.healLife > 0 && Main.myPlayer == whoAmI)
-				HealEffect(item.healLife);
+			if (healLife > 0 && Main.myPlayer == whoAmI)
+				HealEffect(healLife, true);
 
-			if (item.healMana > 0) {
+			if (healMana > 0) {
 				AddBuff(94, manaSickTime);
 				if (Main.myPlayer == whoAmI)
-					ManaEffect(item.healMana);
+					ManaEffect(healMana);
 			}
 
+			if (ItemLoader.ConsumeItem(item, this))
-			item.stack--;
+				item.stack--;
+
 			if (item.stack <= 0)
 				item.TurnToAir();
 
@@ -2773,9 +_,12 @@
 			for (int i = 0; i < 58; i++) {
 				Item item = inventory[i];
 				if (item.stack <= 0 || item.type <= 0 || !item.potion || item.healLife <= 0)
+					continue;				
+				
+				if(!CombinedHooks.CanUseItem(this, item))
 					continue;
 
-				int num3 = item.healLife - num;
+				int num3 = GetHealLife(item, true) - num;
 				if (item.type == 227 && num3 < 0) {
 					num3 += 30;
 					if (num3 > 0)
@@ -2804,7 +_,7 @@
 			int num = 0;
 			while (true) {
 				if (num < 58) {
-					if (inventory[num].stack > 0 && inventory[num].type > 0 && inventory[num].healMana > 0 && (potionDelay == 0 || !inventory[num].potion))
+					if (inventory[num].stack > 0 && inventory[num].type > 0 && inventory[num].healMana > 0 && (potionDelay == 0 || !inventory[num].potion) && CombinedHooks.CanUseItem(this, inventory[num]))
 						break;
 
 					num++;
@@ -2830,24 +_,29 @@
 				}
 			}
 
-			statLife += inventory[num].healLife;
-			statMana += inventory[num].healMana;
+			ItemLoader.UseItem(inventory[num], this);
+			int healLife = GetHealLife(inventory[num], true);
+			int healMana = GetHealMana(inventory[num], true);
+			statLife += healLife;
+			statMana += healMana;
 			if (statLife > statLifeMax2)
 				statLife = statLifeMax2;
 
 			if (statMana > statManaMax2)
 				statMana = statManaMax2;
 
-			if (inventory[num].healLife > 0 && Main.myPlayer == whoAmI)
-				HealEffect(inventory[num].healLife);
+			if (healLife > 0 && Main.myPlayer == whoAmI)
+				HealEffect(healLife, true);
 
-			if (inventory[num].healMana > 0) {
+			if (healMana > 0) {
 				AddBuff(94, manaSickTime);
 				if (Main.myPlayer == whoAmI)
-					ManaEffect(inventory[num].healMana);
+					ManaEffect(healMana);
 			}
 
+			if (ItemLoader.ConsumeItem(inventory[num], this))
-			inventory[num].stack--;
+				inventory[num].stack--;
+
 			if (inventory[num].stack <= 0)
 				inventory[num].TurnToAir();
 
@@ -2856,7 +_,7 @@
 
 		public Item QuickMana_GetItemToUse() {
 			for (int i = 0; i < 58; i++) {
-				if (inventory[i].stack > 0 && inventory[i].type > 0 && inventory[i].healMana > 0 && (potionDelay == 0 || !inventory[i].potion))
+				if (inventory[i].stack > 0 && inventory[i].type > 0 && inventory[i].healMana > 0 && (potionDelay == 0 || !inventory[i].potion) && CombinedHooks.CanUseItem(this, inventory[i]))
 					return inventory[i];
 			}
 
<<<<<<< HEAD
@@ -2849,8 +_,8 @@
 			if (cursed || CCed || dead)
=======
@@ -2868,7 +_,7 @@
>>>>>>> 00cf024b
 				return;
 
-			LegacySoundStyle legacySoundStyle = null;
+			SoundStyle legacySoundStyle = null;
-			if (CountBuffs() == 22)
+			if (CountBuffs() == MaxBuffs)
 				return;
 
 			Item item = QuickBuff_PickBestFoodItem();
@@ -2879,22 +_,26 @@
 					num = 3600;
 
 				AddBuff(item.buffType, num);
-				if (item.consumable) {
+				if (item.consumable && ItemLoader.ConsumeItem(item, this)) {
 					item.stack--;
 					if (item.stack <= 0)
 						item.TurnToAir();
 				}
 			}
 
-			if (CountBuffs() != 22) {
+			if (CountBuffs() != MaxBuffs) {
 				for (int i = 0; i < 58; i++) {
 					Item item2 = inventory[i];
 					if (item2.stack <= 0 || item2.type <= 0 || item2.buffType <= 0 || item2.summon)
 						continue;
 
 					int num2 = item2.buffType;
-					bool flag = QuickBuff_ShouldBotherUsingThisBuff(num2);
+					bool flag = CombinedHooks.CanUseItem(this, item2) && QuickBuff_ShouldBotherUsingThisBuff(num2);
 					if (item2.mana > 0 && flag) {
+						if (CheckMana(item2, -1, true, true))
+							manaRegenDelay = (int)maxRegenDelay;
+
+						goto SkipManaCode;
 						if (statMana >= (int)((float)item2.mana * manaCost)) {
 							manaRegenDelay = (int)maxRegenDelay;
 							statMana -= (int)((float)item2.mana * manaCost);
@@ -2904,6 +_,7 @@
 						}
 					}
 
+					SkipManaCode:
 					if (whoAmI == Main.myPlayer && item2.type == 603 && !Main.runningCollectorsEdition)
 						flag = false;
 
@@ -2922,19 +_,21 @@
 					if (!flag)
 						continue;
 
+					ItemLoader.UseItem(item2, this);
 					legacySoundStyle = item2.UseSound;
 					int num3 = item2.buffTime;
 					if (num3 == 0)
 						num3 = 3600;
 
 					AddBuff(num2, num3);
-					if (item2.consumable) {
+					if (item2.consumable && ItemLoader.ConsumeItem(item2, this)) {
 						item2.stack--;
+
 						if (item2.stack <= 0)
 							item2.TurnToAir();
 					}
 
-					if (CountBuffs() == 22)
+					if (CountBuffs() == MaxBuffs)
 						break;
 				}
 			}
@@ -2948,7 +_,7 @@
 		private Item QuickBuff_PickBestFoodItem() {
 			int num = 0;
 			Item item = null;
-			for (int i = 0; i < 22; i++) {
+			for (int i = 0; i < MaxBuffs; i++) {
 				if (buffTime[i] >= 1) {
 					int num2 = QuickBuff_FindFoodPriority(buffType[i]);
 					if (num <= num2)
@@ -2985,7 +_,7 @@
 
 		private bool QuickBuff_ShouldBotherUsingThisBuff(int attemptedType) {
 			bool result = true;
-			for (int i = 0; i < 22; i++) {
+			for (int i = 0; i < MaxBuffs; i++) {
 				if (attemptedType == 27 && (buffType[i] == 27 || buffType[i] == 101 || buffType[i] == 102)) {
 					result = false;
 					break;
@@ -3008,7 +_,7 @@
 			}
 
 			if (Main.lightPet[attemptedType] || Main.vanityPet[attemptedType]) {
-				for (int j = 0; j < 22; j++) {
+				for (int j = 0; j < MaxBuffs; j++) {
 					if (Main.lightPet[buffType[j]] && Main.lightPet[attemptedType])
 						result = false;
 
@@ -3032,6 +_,7 @@
 				if (item != null && item.mountType != -1 && mount.CanMount(item.mountType, this)) {
 					if (!QuickMinecartSnap()) {
 						mount.SetMount(item.mountType, this);
+						ItemLoader.UseItem(item, this);
 						if (item.UseSound != null)
 							SoundEngine.PlaySound(item.UseSound, base.Center);
 					}
@@ -3103,12 +_,12 @@
 
 		public Item QuickMount_GetItemToUse() {
 			Item item = null;
-			if (item == null && miscEquips[3].mountType != -1 && !MountID.Sets.Cart[miscEquips[3].mountType])
+			if (item == null && miscEquips[3].mountType != -1 && !MountID.Sets.Cart[miscEquips[3].mountType] && CombinedHooks.CanUseItem(this, miscEquips[3]))
 				item = miscEquips[3];
 
 			if (item == null) {
 				for (int i = 0; i < 58; i++) {
-					if (inventory[i].mountType != -1 && !MountID.Sets.Cart[inventory[i].mountType]) {
+					if (inventory[i].mountType != -1 && !MountID.Sets.Cart[inventory[i].mountType] && CombinedHooks.CanUseItem(this, inventory[i])) {
 						item = inventory[i];
 						break;
 					}
@@ -3168,7 +_,12 @@
 			if (item == null)
 				return;
 
+			bool? modCanGrapple = ProjectileLoader.CanUseGrapple(item.shoot, this);
+			if (modCanGrapple.HasValue) {
+				if (!modCanGrapple.Value)
+					item = null;
+			}
-			if (item.shoot == 73) {
+			else if (item.shoot == 73) {
 				int num2 = 0;
 				for (int i = 0; i < 1000; i++) {
 					if (Main.projectile[i].active && Main.projectile[i].owner == Main.myPlayer && (Main.projectile[i].type == 73 || Main.projectile[i].type == 74))
@@ -3243,11 +_,21 @@
 			float shootSpeed = item.shootSpeed;
 			int damage = item.damage;
 			float knockBack = item.knockBack;
+			bool? modSingleHook = ProjectileLoader.SingleGrappleHook(num7, this);
+			bool modSingleHookFalse = modSingleHook.HasValue ? !modSingleHook.Value : false;
+			bool modSingleHookTrue = modSingleHook.HasValue ? modSingleHook.Value : false;
-			if (num7 == 13 || num7 == 32 || num7 == 315 || (num7 >= 230 && num7 <= 235) || num7 == 331 || num7 == 753 || num7 == 865 || num7 == 935) {
+			if ((num7 == 13 || num7 == 32 || num7 == 315 || (num7 >= 230 && num7 <= 235) || num7 == 331 || num7 == 753 || num7 == 865 || num7 == 935 || modSingleHookTrue) && !modSingleHookFalse) {
 				grappling[0] = -1;
 				grapCount = 0;
 				for (int num8 = 0; num8 < 1000; num8++) {
 					if (Main.projectile[num8].active && Main.projectile[num8].owner == whoAmI) {
+						bool? modSingleHook2 = ProjectileLoader.SingleGrappleHook(Main.projectile[num8].type, this);
+						if(modSingleHook2.HasValue) {
+							if (modSingleHook2.Value)
+								Main.projectile[num8].Kill();
+							continue;
+						}
+
 						switch (Main.projectile[num8].type) {
 							case 13:
 							case 230:
@@ -3339,6 +_,8 @@
 				}
 			}
 
+			ProjectileLoader.UseGrapple(this, ref num7);
+
 			Vector2 vector = new Vector2(position.X + (float)width * 0.5f, position.Y + (float)height * 0.5f);
 			float num21 = (float)Main.mouseX + Main.screenPosition.X - vector.X;
 			float num22 = (float)Main.mouseY + Main.screenPosition.Y - vector.Y;
@@ -3691,7 +_,7 @@
 			}
 
 			if (!crystalLeaf || petalTimer != 0)
-				return;
+				goto End;
 
 			_ = inventory[selectedItem].type;
 			int num5 = 0;
@@ -3704,7 +_,7 @@
 					continue;
 				}
 
-				return;
+				goto End;
 			}
 
 			petalTimer = 50;
@@ -3716,9 +_,17 @@
 			num6 *= num8;
 			num7 *= num8;
 			Projectile.NewProjectile(Main.projectile[num5].Center.X - 4f, Main.projectile[num5].Center.Y, num6, num7, 227, crystalLeafDamage, crystalLeafKB, whoAmI);
+
+			End:
+
+			PlayerHooks.OnHitAnything(this, x, y, victim);
 		}
 
 		public void openPresent() {
+			if (!ItemLoader.PreOpenVanillaBag("present", this, 0))
+				return;
+
+			ItemLoader.OpenVanillaBag("present", this, 0);
 			if (Main.rand.Next(15) == 0 && Main.hardMode) {
 				int number = Item.NewItem((int)position.X, (int)position.Y, width, height, 602);
 				if (Main.netMode == 1)
@@ -3942,7 +_,31 @@
 						break;
 					}
 			}
+			NPCLoader.blockLoot.Clear(); // clear blockloot
+			// TODO: return statements above probably break this.
 		}
+
+		/// <summary>
+		/// Will spawn an item like QuickSpawnItem, but clones it (handy when you need to retain item infos)
+		/// </summary>
+		/// <param name="item">The item you want to be cloned</param>
+		/// <param name="stack">The stack to give the item. Note that this will override maxStack if it's higher.</param>
+		public void QuickSpawnClonedItem(Item item, int stack = 1) {
+			int index = Item.NewItem((int)position.X, (int)position.Y, width, height, item.type, stack, false, -1, false, false);
+			Main.item[index] = item.Clone();
+			Main.item[index].whoAmI = index;
+			Main.item[index].position = position;
+			if (stack != Main.item[index].stack)
+				Main.item[index].stack = stack;
+
+			// Sync the item for mp
+			if (Main.netMode == NetmodeID.MultiplayerClient)
+				NetMessage.SendData(MessageID.SyncItem, -1, -1, null, index, 1f, 0f, 0f, 0, 0, 0);
+		}
+
+		public void QuickSpawnItem(Item item, int stack = 1) {
+			QuickSpawnItem(item.type, stack);
+ 		}
 
 		public void QuickSpawnItem(int item, int stack = 1) {
 			int number = Item.NewItem((int)position.X, (int)position.Y, width, height, item, stack, noBroadcast: false, -1);
@@ -3951,6 +_,10 @@
 		}
 
 		public void OpenBossBag(int type) {
+			if (!ItemLoader.PreOpenVanillaBag("bossBag", this, type))
+				return;
+
+			ItemLoader.OpenVanillaBag("bossBag", this, type);
 			switch (type) {
 				case 3318: {
 						if (Main.rand.Next(2) == 0)
@@ -4389,8 +_,11 @@
 			if (type == 4957)
 				num11 = 657;
 
+			ItemLoader.OpenBossBag(type, this, ref num11);
-			if (num11 <= 0)
+			if (num11 <= 0) {
+				NPCLoader.blockLoot.Clear(); // clear blockloot
 				return;
+			}
 
 			NPC nPC = new NPC();
 			nPC.SetDefaults(num11);
@@ -4437,9 +_,13 @@
 				value -= (float)num15;
 				QuickSpawnItem(71, num15);
 			}
+			NPCLoader.blockLoot.Clear(); // clear blockloot
 		}
 
-		private void TryGettingDevArmor() {
+		public void TryGettingDevArmor() {
+			if (ModLoader.Default.ModLoaderMod.TryGettingPatreonOrDevArmor(this))
+				return;
+
 			if (Main.rand.Next(20) == 0) {
 				switch (Main.rand.Next(18)) {
 					case 0:
@@ -4560,6 +_,10 @@
 		}
 
 		public void OpenFishingCrate(int crateItemID) {
+			if (!ItemLoader.PreOpenVanillaBag("crate", this, crateItemID))
+				return;
+
+			ItemLoader.OpenVanillaBag("crate", this, crateItemID);
 			bool flag = ItemID.Sets.IsFishingCrateHardmode[crateItemID];
 			switch (crateItemID) {
 				case 2334:
@@ -5848,6 +_,8 @@
 				if (Main.netMode == 1)
 					NetMessage.SendData(21, -1, -1, null, number66, 1f);
 			}
+
+			NPCLoader.blockLoot.Clear(); // clear blockloot
 		}
 
 		public int CountItem(int type, int stopCountingAt = 0) {
@@ -5875,7 +_,9 @@
 
 			for (int i = num; i != num2; i += num3) {
 				if (inventory[i].stack > 0 && inventory[i].type == type) {
+					if (ItemLoader.ConsumeItem(inventory[i], this))
-					inventory[i].stack--;
+						inventory[i].stack--;
+
 					if (inventory[i].stack <= 0)
 						inventory[i].SetDefaults();
 
@@ -5919,6 +_,10 @@
 		}
 
 		public void OpenLockBox() {
+			if (!ItemLoader.PreOpenVanillaBag("lockBox", this, 0))
+				return;
+
+			ItemLoader.OpenVanillaBag("lockBox", this, 0);
 			bool flag = true;
 			while (flag) {
 				flag = false;
@@ -5957,9 +_,15 @@
 						NetMessage.SendData(21, -1, -1, null, number2, 1f);
 				}
 			}
+
+			NPCLoader.blockLoot.Clear(); // clear blockloot
 		}
 
 		public void OpenHerbBag() {
+			if (!ItemLoader.PreOpenVanillaBag("herbBag", this, 0))
+				return;
+
+			ItemLoader.OpenVanillaBag("herbBag", this, 0);
 			int num = Main.rand.Next(2, 5);
 			if (Main.rand.Next(3) == 0)
 				num++;
@@ -6016,6 +_,7 @@
 				if (Main.netMode == 1)
 					NetMessage.SendData(21, -1, -1, null, number, 1f);
 			}
+			NPCLoader.blockLoot.Clear(); // clear blockloot
 		}
 
 		public void OpenCanofWorms() {
@@ -6049,6 +_,10 @@
 		}
 
 		public void OpenGoodieBag() {
+			if (!ItemLoader.PreOpenVanillaBag("goodieBag", this, 0))
+				return;
+
+			ItemLoader.OpenVanillaBag("goodieBag", this, 0);
 			if (Main.rand.Next(150) == 0) {
 				int number = Item.NewItem((int)position.X, (int)position.Y, width, height, 1810);
 				if (Main.netMode == 1)
@@ -6336,6 +_,7 @@
 						break;
 					}
 			}
+			NPCLoader.blockLoot.Clear(); // clear blockloot
 		}
 
 		public void UpdateDyes() {
@@ -6376,13 +_,13 @@
 			if (!num && flag)
 				return;
 
-			if (armorItem.handOnSlot > 0 && armorItem.handOnSlot < 23)
+			if (armorItem.handOnSlot > 0)
 				cHandOn = dyeItem.dye;
 
-			if (armorItem.handOffSlot > 0 && armorItem.handOffSlot < 15)
+			if (armorItem.handOffSlot > 0)
 				cHandOff = dyeItem.dye;
 
-			if (armorItem.backSlot > 0 && armorItem.backSlot < 35) {
+			if (armorItem.backSlot > 0) {
 				if (ArmorIDs.Back.Sets.DrawInBackpackLayer[armorItem.backSlot])
 					cBackpack = dyeItem.dye;
 				else if (ArmorIDs.Back.Sets.DrawInTailLayer[armorItem.backSlot])
@@ -6391,22 +_,22 @@
 					cBack = dyeItem.dye;
 			}
 
-			if (armorItem.frontSlot > 0 && armorItem.frontSlot < 12)
+			if (armorItem.frontSlot > 0)
 				cFront = dyeItem.dye;
 
-			if (armorItem.shoeSlot > 0 && armorItem.shoeSlot < 27)
+			if (armorItem.shoeSlot > 0)
 				cShoe = dyeItem.dye;
 
-			if (armorItem.waistSlot > 0 && armorItem.waistSlot < 17)
+			if (armorItem.waistSlot > 0)
 				cWaist = dyeItem.dye;
 
-			if (armorItem.shieldSlot > 0 && armorItem.shieldSlot < 10)
+			if (armorItem.shieldSlot > 0)
 				cShield = dyeItem.dye;
 
-			if (armorItem.neckSlot > 0 && armorItem.neckSlot < 11)
+			if (armorItem.neckSlot > 0)
 				cNeck = dyeItem.dye;
 
-			if (armorItem.faceSlot > 0 && armorItem.faceSlot < 19) {
+			if (armorItem.faceSlot > 0) {
 				if (ArmorIDs.Face.Sets.DrawInFaceHeadLayer[armorItem.faceSlot])
 					cFaceHead = dyeItem.dye;
 				else if (ArmorIDs.Face.Sets.DrawInFaceFlowerLayer[armorItem.faceSlot])
@@ -6415,14 +_,14 @@
 					cFace = dyeItem.dye;
 			}
 
-			if (armorItem.balloonSlot > 0 && armorItem.balloonSlot < 19) {
+			if (armorItem.balloonSlot > 0) {
 				if (ArmorIDs.Balloon.Sets.DrawInFrontOfBackArmLayer[armorItem.balloonSlot])
 					cBalloonFront = dyeItem.dye;
 				else
 					cBalloon = dyeItem.dye;
 			}
 
-			if (armorItem.wingSlot > 0 && armorItem.wingSlot < 47)
+			if (armorItem.wingSlot > 0)
 				cWings = dyeItem.dye;
 
 			if (armorItem.type == 934)
@@ -6467,13 +_,14 @@
 			if (soulDrain > 0 && whoAmI == Main.myPlayer)
 				AddBuff(151, 2);
 
-			for (int j = 0; j < 22; j++) {
+			for (int j = 0; j < MaxBuffs; j++) {
 				if (buffType[j] <= 0 || buffTime[j] <= 0)
 					continue;
 
 				if (whoAmI == Main.myPlayer && !BuffID.Sets.TimeLeftDoesNotDecrease[buffType[j]])
 					buffTime[j]--;
 
+				int originalIndex = j;
 				if (buffType[j] == 1) {
 					lavaImmune = true;
 					fireWalk = true;
@@ -6716,10 +_,13 @@
 					}
 				}
 				else if (buffType[j] == 117) {
+					allDamage += 0.1f;
+					/*
 					meleeDamage += 0.1f;
 					rangedDamage += 0.1f;
 					magicDamage += 0.1f;
 					minionDamage += 0.1f;
+					*/
 				}
 				else if (buffType[j] == 119) {
 					loveStruck = true;
@@ -6764,7 +_,7 @@
 							j--;
 						}
 						else {
-							for (int m = 0; m < 22; m++) {
+							for (int m = 0; m < MaxBuffs; m++) {
 								if (buffType[m] >= 95 && buffType[m] <= 95 + num4 - 1) {
 									DelBuff(m);
 									m--;
@@ -6792,7 +_,7 @@
 							j--;
 						}
 						else {
-							for (int n = 0; n < 22; n++) {
+							for (int n = 0; n < MaxBuffs; n++) {
 								if (buffType[n] >= 170 && buffType[n] <= 170 + num5 - 1) {
 									DelBuff(n);
 									n--;
@@ -6816,7 +_,7 @@
 							j--;
 						}
 						else {
-							for (int num7 = 0; num7 < 22; num7++) {
+							for (int num7 = 0; num7 < MaxBuffs; num7++) {
 								if (buffType[num7] >= 98 && buffType[num7] <= 98 + num6 - 1) {
 									DelBuff(num7);
 									num7--;
@@ -6846,7 +_,7 @@
 							j--;
 						}
 						else {
-							for (int num10 = 0; num10 < 22; num10++) {
+							for (int num10 = 0; num10 < MaxBuffs; num10++) {
 								if (buffType[num10] >= 176 && buffType[num10] <= 178 + num9 - 1) {
 									DelBuff(num10);
 									num10--;
@@ -6871,7 +_,7 @@
 							j--;
 						}
 						else {
-							for (int num13 = 0; num13 < 22; num13++) {
+							for (int num13 = 0; num13 < MaxBuffs; num13++) {
 								if (buffType[num13] >= 173 && buffType[num13] <= 175 + num12 - 1) {
 									DelBuff(num13);
 									num13--;
@@ -6898,7 +_,7 @@
 							j--;
 						}
 						else {
-							for (int num16 = 0; num16 < 22; num16++) {
+							for (int num16 = 0; num16 < MaxBuffs; num16++) {
 								if (buffType[num16] >= 179 && buffType[num16] <= 181 + num15 - 1) {
 									DelBuff(num16);
 									num16--;
@@ -6915,10 +_,13 @@
 					}
 
 					float num17 = 0.15f * (float)nebulaLevelDamage;
+					allDamage += num17;
+					/*
 					meleeDamage += num17;
 					rangedDamage += num17;
 					magicDamage += num17;
 					minionDamage += num17;
+					*/
 				}
 				else if (buffType[j] == 62) {
 					if ((double)statLife <= (double)statLifeMax2 * 0.5) {
@@ -7549,10 +_,13 @@
 						}
 					}
 
+					allDamage += 0.2f;
+					/*
 					meleeDamage += 0.2f;
 					magicDamage += 0.2f;
 					rangedDamage += 0.2f;
 					minionDamage += 0.2f;
+					*/
 				}
 				else if (buffType[j] == 41) {
 					buffTime[j] = 18000;
@@ -7939,13 +_,14 @@
 					wellFed = true;
 					statDefense += 2;
 					meleeCrit += 2;
-					meleeDamage += 0.05f;
+					allDamage += 0.05f;
+					//meleeDamage += 0.05f;
 					meleeSpeed += 0.05f;
 					magicCrit += 2;
-					magicDamage += 0.05f;
+					//magicDamage += 0.05f;
 					rangedCrit += 2;
-					rangedDamage += 0.05f;
+					//rangedDamage += 0.05f;
-					minionDamage += 0.05f;
+					//minionDamage += 0.05f;
 					minionKB += 0.5f;
 					moveSpeed += 0.2f;
 					pickSpeed -= 0.05f;
@@ -8004,6 +_,8 @@
 				else if (buffType[j] == 79) {
 					meleeEnchant = 8;
 				}
+				if (j == originalIndex)
+					BuffLoader.Update(buffType[j], this, ref j);
 			}
 
 			if (whoAmI == Main.myPlayer && luckPotion != oldLuckPotion) {
@@ -8274,12 +_,19 @@
 			}
 		}
 
-		public void UpdateEquips(int i) {
+		//public void UpdateEquips(int i) {
+		public void VanillaPreUpdateInventory() {
 			if (inventory[selectedItem].type == 277 && (!mount.Active || !mount.Cart))
 				trident = true;
+		}
 
+		public void VanillaUpdateInventory(Item item) {
+			/*
 			for (int j = 0; j < 58; j++) {
 				int type = inventory[j].type;
+			*/
+			{
+				int type = item.type;
 				if ((type == 15 || type == 707) && accWatch < 1)
 					accWatch = 1;
 
@@ -8351,13 +_,21 @@
 
 				if (type == 4743)
 					hasFootball = true;
+
+				ItemLoader.UpdateInventory(item, this);
 			}
 
+		}
+
+		public void VanillaPostUpdateInventory() {
 			if (inventory[58].type == 4743)
 				hasFootball = true;
+		}
 
+		public void VanillaUpdateEquip(Item item) {
+			Item[] armor = {item};
-			for (int k = 0; k < 10; k++) {
+			for (int k = 0; k < 1; k++) {
-				if (!IsAValidEquipmentSlotForIteration(k) || (armor[k].expertOnly && !Main.expertMode))
+				if ((armor[k].expertOnly && !Main.expertMode) || (armor[k].masterOnly && !Main.masterMode))
 					continue;
 
 				int type2 = armor[k].type;
@@ -8576,10 +_,13 @@
 					armorPenetration += 5;
 
 				if (armor[k].type == 2277) {
+					allDamage += 0.05f;
+					/*
 					magicDamage += 0.05f;
 					meleeDamage += 0.05f;
 					rangedDamage += 0.05f;
 					minionDamage += 0.05f;
+					*/
 					magicCrit += 5;
 					rangedCrit += 5;
 					meleeCrit += 5;
@@ -8644,10 +_,13 @@
 					meleeSpeed += 0.07f;
 
 				if (armor[k].type == 792 || armor[k].type == 793 || armor[k].type == 794) {
+					allDamage += 0.02f;
+					/*
 					meleeDamage += 0.02f;
 					rangedDamage += 0.02f;
 					magicDamage += 0.02f;
 					minionDamage += 0.02f;
+					*/
 				}
 
 				if (armor[k].type == 231)
@@ -8781,9 +_,9 @@
 					rangedDamage += 0.02f;
 					magicDamage += 0.02f;
 					minionDamage += 0.02f;
-					magicCrit++;
-					meleeCrit++;
-					rangedCrit++;
+					magicCrit += 1;
+					meleeCrit += 1;
+					rangedCrit += 1;
 				}
 
 				if (armor[k].type == 1210) {
@@ -9214,31 +_,43 @@
 				}
 
 				if (armor[k].prefix == 69) {
+					allDamage += 0.01f;
+					/*
 					meleeDamage += 0.01f;
 					rangedDamage += 0.01f;
 					magicDamage += 0.01f;
 					minionDamage += 0.01f;
+					*/
 				}
 
 				if (armor[k].prefix == 70) {
+					allDamage += 0.02f;
+					/*
 					meleeDamage += 0.02f;
 					rangedDamage += 0.02f;
 					magicDamage += 0.02f;
 					minionDamage += 0.02f;
+					*/
 				}
 
 				if (armor[k].prefix == 71) {
+					allDamage += 0.03f;
+					/*
 					meleeDamage += 0.03f;
 					rangedDamage += 0.03f;
 					magicDamage += 0.03f;
 					minionDamage += 0.03f;
+					*/
 				}
 
 				if (armor[k].prefix == 72) {
+					allDamage += 0.04f;
+					/*
 					meleeDamage += 0.04f;
 					rangedDamage += 0.04f;
 					magicDamage += 0.04f;
 					minionDamage += 0.04f;
+					*/
 				}
 
 				if (armor[k].prefix == 73)
@@ -9264,6 +_,22 @@
 
 				if (armor[k].prefix == 80)
 					meleeSpeed += 0.04f;
+
+				ItemLoader.UpdateEquip(armor[k], this);
+			}
+		}
+
+		public void UpdateEquips(int i)
+		{
+			VanillaPreUpdateInventory();
+			for (int j = 0; j < 58; j++) {
+				VanillaUpdateInventory(inventory[j]);
+			}
+			VanillaPostUpdateInventory();
+
+			for (int k = 0; k < 10; k++) {
+				if (IsAValidEquipmentSlotForIteration(k))
+					VanillaUpdateEquip(armor[k]);
 			}
 
 			equippedAnyWallSpeedAcc = false;
@@ -9274,21 +_,24 @@
 
 			for (int l = 3; l < 10; l++) {
 				if (IsAValidEquipmentSlotForIteration(l))
-					ApplyEquipFunctional(l, armor[l]);
+					ApplyEquipFunctional(armor[l], hideVisibleAccessory[l]);
 			}
 
+			PlayerHooks.UpdateEquips(this);
+			
 			if (skyStoneEffects) {
 				lifeRegen += 2;
 				statDefense += 4;
 				meleeSpeed += 0.1f;
-				meleeDamage += 0.1f;
+				allDamage += 0.1f;
+				//meleeDamage += 0.1f;
 				meleeCrit += 2;
-				rangedDamage += 0.1f;
+				//rangedDamage += 0.1f;
 				rangedCrit += 2;
-				magicDamage += 0.1f;
+				//magicDamage += 0.1f;
 				magicCrit += 2;
 				pickSpeed -= 0.15f;
-				minionDamage += 0.1f;
+				//minionDamage += 0.1f;
 				minionKB += 0.5f;
 			}
 
@@ -9297,6 +_,7 @@
 				maxTurrets++;
 			}
 
+			/* wing loop is merged into ApplyEquipFunctional
 			for (int m = 3; m < 10; m++) {
 				if (armor[m].wingSlot > 0 && IsAValidEquipmentSlotForIteration(m)) {
 					if (!hideVisibleAccessory[m] || (velocity.Y != 0f && !mount.Active))
@@ -9305,12 +_,15 @@
 					wingsLogic = armor[m].wingSlot;
 				}
 			}
+			*/
 
 			for (int n = 13; n < 20; n++) {
 				if (IsAValidEquipmentSlotForIteration(n))
 					ApplyEquipVanity(n, armor[n]);
 			}
 
+			PlayerHooks.UpdateVanityAccessories(this);
+
 			if (wet && ShouldFloatInWater)
 				accFlipper = true;
 
@@ -9482,6 +_,10 @@
 		}
 
 		private void ApplyEquipVanity(int itemSlot, Item currentItem) {
+			ApplyEquipVanity(currentItem); //remove itemSlot parameter and make public so mods can call from their own accessory slots
+		}
+
+		public void ApplyEquipVanity(Item currentItem) {
 			int type = currentItem.type;
 			if (currentItem.wingSlot > 0)
 				wings = currentItem.wingSlot;
@@ -9503,6 +_,8 @@
 				ApplyMusicBox(currentItem);
 
 			UpdateBootVisualEffects(currentItem);
+
+			ItemLoader.UpdateVanity(currentItem, this);
 		}
 
 		private WingStats GetWingStats(int wingID) {
@@ -9512,8 +_,12 @@
 			return ArmorIDs.Wing.Sets.Stats[wingID];
 		}
 
-		private void ApplyEquipFunctional(int itemSlot, Item currentItem) {
-			if (currentItem.expertOnly && !Main.expertMode)
+		// made public and itemSlot parameter removed, so mods can call this method from their own accessory slots
+		public void ApplyEquipFunctional(Item currentItem, bool hideVisual) {
+			int itemSlot = 0;
+			bool[] hideVisibleAccessory = { hideVisual };
+
+			if ((currentItem.expertOnly && !Main.expertMode) || (currentItem.masterOnly && !Main.masterMode))
 				return;
 
 			if (currentItem.type == 3810 || currentItem.type == 3809 || currentItem.type == 3812 || currentItem.type == 3811)
@@ -9636,10 +_,13 @@
 				meleeCrit += 5;
 				magicCrit += 5;
 				rangedCrit += 5;
+				allDamage += 0.05f;
+				/*
 				meleeDamage += 0.05f;
 				magicDamage += 0.05f;
 				rangedDamage += 0.05f;
 				minionDamage += 0.05f;
+				*/
 			}
 
 			if (currentItem.type == 3016)
@@ -9827,10 +_,13 @@
 				meleeCrit += 8;
 				rangedCrit += 8;
 				magicCrit += 8;
+				allDamage += 0.1f;
+				/*
 				meleeDamage += 0.1f;
 				rangedDamage += 0.1f;
 				magicDamage += 0.1f;
 				minionDamage += 0.1f;
+				*/
 			}
 
 			if (currentItem.type == 111)
@@ -10007,7 +_,7 @@
 			if (currentItem.type == 861) {
 				accMerman = true;
 				wolfAcc = true;
-				if (hideVisibleAccessory[itemSlot]) {
+					if (hideVisibleAccessory[itemSlot]) {
 					hideMerman = true;
 					hideWolf = true;
 				}
@@ -10259,10 +_,7 @@
 				minionDamage += 0.15f;
 
 			if (currentItem.type == 935) {
-				magicDamage += 0.12f;
+				allDamage += 0.12f;
-				meleeDamage += 0.12f;
-				rangedDamage += 0.12f;
-				minionDamage += 0.12f;
 			}
 
 			if (currentItem.wingSlot != -1)
@@ -10379,9 +_,9 @@
 			}
 
 			if (Main.myPlayer != whoAmI)
-				return;
+				return; // TODO: double check wings logic, etc.
 
-			if (currentItem.type == 576 && Main.rand.Next(540) == 0 && Main.curMusic > 0 && Main.curMusic <= 90) {
+			if (currentItem.type == 576 && Main.rand.Next(540) == 0 && Main.curMusic > 0) {
 				SoundEngine.PlaySound(SoundID.Item166, base.Center);
 				int num3 = -1;
 				if (Main.curMusic == 1)
@@ -10543,13 +_,26 @@
 					currentItem.SetDefaults(5040);
 				else if (Main.curMusic == 89)
 					currentItem.SetDefaults(5044);
-				else if (Main.curMusic > 13)
+				else if (Main.curMusic > 13 && Main.curMusic < Main.maxMusic)
 					currentItem.SetDefaults(1596 + Main.curMusic - 14);
 				else if (num3 != -1)
+					;//Silence
+				else if (Main.curMusic < Main.maxMusic)
 					currentItem.SetDefaults(num3 + 562);
+				else if (SoundLoader.musicToItem.TryGetValue(Main.curMusic, out int modMusicBoxType))
+					currentItem.SetDefaults(modMusicBoxType);
 			}
 
 			ApplyMusicBox(currentItem);
+
+			if (currentItem.wingSlot > 0) {
+				if (!hideVisibleAccessory[itemSlot] || velocity.Y != 0f && !mount.Active)
+					wings = currentItem.wingSlot;
+
+				wingsLogic = currentItem.wingSlot;
+			}
+
+			ItemLoader.UpdateAccessory(currentItem, this, hideVisual);
 		}
 
 		private void ApplyMusicBox(Item currentItem) {
@@ -10736,6 +_,9 @@
 			if (currentItem.type == 5044)
 				Main.musicBox2 = 85;
 
+			if (SoundLoader.itemToMusic.TryGetValue(currentItem.type, out int modMusicBox))
+				Main.musicBox2 = modMusicBox;
+
 			Main.musicBoxNotModifiedByVolume = Main.musicBox2;
 		}
 
@@ -10768,10 +_,13 @@
 
 			if (head == 112 && body == 75 && legs == 64) {
 				setBonus = Language.GetTextValue("ArmorSetBonus.Pumpkin");
+				allDamage += 0.1f;
+				/*
 				meleeDamage += 0.1f;
 				magicDamage += 0.1f;
 				rangedDamage += 0.1f;
 				minionDamage += 0.1f;
+				*/
 			}
 
 			if (head == 180 && body == 182 && legs == 122) {
@@ -10829,7 +_,7 @@
 					beetleCounter += 200f;
 
 				if (num != beetleOrbs && beetleOrbs > 0) {
-					for (int j = 0; j < 22; j++) {
+					for (int j = 0; j < MaxBuffs; j++) {
 						if (buffType[j] >= 98 && buffType[j] <= 100 && buffType[j] != 97 + num)
 							DelBuff(j);
 					}
@@ -10842,7 +_,7 @@
 				int num5 = 180;
 				if (beetleCounter >= (float)num5) {
 					if (beetleOrbs > 0 && beetleOrbs < 3) {
-						for (int k = 0; k < 22; k++) {
+						for (int k = 0; k < MaxBuffs; k++) {
 							if (buffType[k] >= 95 && buffType[k] <= 96)
 								DelBuff(k);
 						}
@@ -10983,7 +_,7 @@
 				AddBuff(60, 18000);
 			}
 			else if (crystalLeaf) {
-				for (int n = 0; n < 22; n++) {
+				for (int n = 0; n < MaxBuffs; n++) {
 					if (buffType[n] == 60)
 						DelBuff(n);
 				}
@@ -11130,7 +_,7 @@
 				int num9 = 180;
 				if (solarCounter >= num9) {
 					if (solarShields > 0 && solarShields < 3) {
-						for (int num10 = 0; num10 < 22; num10++) {
+						for (int num10 = 0; num10 < MaxBuffs; num10++) {
 							if (buffType[num10] >= 170 && buffType[num10] <= 171)
 								DelBuff(num10);
 						}
@@ -11282,6 +_,8 @@
 			}
 
 			ApplyArmorSoundAndDustChanges();
+
+			ItemLoader.UpdateArmorSet(this, armor[0], armor[1], armor[2]);
 		}
 
 		public void UpdateSocialShadow() {
@@ -11526,6 +_,8 @@
 			bool flag6 = ZoneRain && ZoneSnow;
 			bool flag7 = point.Y > Main.maxTilesY - 320;
 			bool flag8 = ZoneOverworldHeight && (point.X < 380 || point.X > Main.maxTilesX - 380);
+			// TODO, are these flags a problem?
+			PlayerHooks.UpdateBiomes(this);
 			ManageSpecialBiomeVisuals("Stardust", ZoneTowerStardust, value4 - new Vector2(0f, 10f));
 			ManageSpecialBiomeVisuals("Nebula", ZoneTowerNebula, value3 - new Vector2(0f, 10f));
 			ManageSpecialBiomeVisuals("Vortex", ZoneTowerVortex, value2 - new Vector2(0f, 10f));
@@ -11664,6 +_,7 @@
 				}
 			}
 
+			PlayerHooks.UpdateBiomeVisuals(this);
 			if (!dead) {
 				Point point2 = base.Center.ToTileCoordinates();
 				if (WorldGen.InWorld(point2.X, point2.Y, 1)) {
@@ -11889,8 +_,9 @@
 			hasGingerBeard = false;
 			hasRainbowCursor = false;
 			leinforsHair = false;
+			PlayerHooks.UpdateDead(this);
 			gravDir = 1f;
-			for (int i = 0; i < 22; i++) {
+			for (int i = 0; i < MaxBuffs; i++) {
 				if (buffType[i] <= 0 || !Main.persistentBuff[buffType[i]]) {
 					buffTime[i] = 0;
 					buffType[i] = 0;
@@ -12082,6 +_,15 @@
 						toolStrategy = 5;
 				}
 
+				int modSelect = TileLoader.AutoSelect(tX, tY, this);
+				if (modSelect >= 0) {
+					if (nonTorch == -1)
+						nonTorch = selectedItem;
+
+					selectedItem = modSelect;
+					return;
+				}
+
 				SmartSelect_PickToolForStrategy(tX, tY, toolStrategy, wetTile);
 				_lastSmartCursorToolStrategy = toolStrategy;
 			}
@@ -12122,7 +_,7 @@
 							SmartSelect_SelectItem(i);
 							return;
 						}
-						if (type == 282 || type == 286 || type == 3002 || type == 3112 || type == 4776)
+						if (ItemID.Sets.Glowsticks[type])
 							SmartSelect_SelectItem(i);
 						break;
 					case 1:
@@ -12144,16 +_,16 @@
 						}
 						break;
 					case 4:
-						if (inventory[i].type != 282 && inventory[i].type != 286 && inventory[i].type != 3002 && inventory[i].type != 3112 && inventory[i].type != 4776 && inventory[i].type != 930 && ItemID.Sets.Torches[type] && !ItemID.Sets.WaterTorches[type]) {
+						if (inventory[i].type != 930 && ItemID.Sets.Torches[type] && !ItemID.Sets.WaterTorches[type] && !ItemID.Sets.Glowsticks[type]) {
 							if (nonTorch == -1)
 								nonTorch = selectedItem;
 
-							if (inventory[selectedItem].createTile != 4)
+							if (inventory[selectedItem].createTile < 0 || !TileID.Sets.Torch[inventory[selectedItem].createTile])
 								selectedItem = i;
 
 							break;
 						}
-						if ((type == 282 || type == 286 || type == 3002 || type == 3112 || type == 4776) && wetTile) {
+						if (ItemID.Sets.Glowsticks[type] && wetTile) {
 							SmartSelect_SelectItem(i);
 							return;
 						}
@@ -12181,7 +_,7 @@
 							if (nonTorch == -1)
 								nonTorch = selectedItem;
 
-							if (inventory[selectedItem].createTile != 4)
+							if (inventory[selectedItem].createTile < 0 || !TileID.Sets.Torch[inventory[selectedItem].createTile])
 								selectedItem = i;
 
 							break;
@@ -12208,6 +_,7 @@
 							case 3002:
 							case 3112:
 							case 4776:
+							case int thisType when ItemID.Sets.Glowsticks[thisType]:
 								SmartSelect_SelectItem(i);
 								return;
 						}
@@ -12711,13 +_,14 @@
 			lifeRegen = 0;
 			manaCost = 1f;
 			meleeSpeed = 1f;
-			meleeDamage = 1f;
-			rangedDamage = 1f;
-			magicDamage = 1f;
-			minionDamage = 1f;
-			meleeCrit = 4;
-			rangedCrit = 4;
-			magicCrit = 4;
+			allDamage = Modifier.One;
+			meleeDamage = Modifier.One;
+			rangedDamage = Modifier.One;
+			magicDamage = Modifier.One;
+			minionDamage = Modifier.One;
+			meleeCrit = new Modifier(4);
+			rangedCrit = new Modifier(4);
+			magicCrit = new Modifier(4);
 			hasFootball = false;
 			drawingFootball = false;
 			minionKB = 0f;
@@ -12762,9 +_,9 @@
 			ammoCost75 = false;
 			manaRegenBuff = false;
 			hasCreditsSceneMusicBox = false;
-			arrowDamage = 1f;
-			bulletDamage = 1f;
-			rocketDamage = 1f;
+			arrowDamage = Modifier.One;
+			bulletDamage = Modifier.One;
+			rocketDamage = Modifier.One;
 			coolWhipBuff = false;
 			yoraiz0rEye = 0;
 			yoraiz0rDarkness = false;
@@ -13093,7 +_,9 @@
 				}
 			}
 
+			ResetDamageClassData();
 			mount.CheckMountBuff(this);
+			PlayerHooks.ResetEffects(this);
 		}
 
 		private void UpdateLadyBugLuckTime() {
@@ -13234,6 +_,7 @@
 				lifeRegen -= 100;
 			}
 
+			PlayerHooks.UpdateBadLifeRegen(this);
 			if (honey && lifeRegen < 0) {
 				lifeRegen += 4;
 				if (lifeRegen > 0)
@@ -13278,6 +_,7 @@
 			if (whoAmI == Main.myPlayer && Main.SceneMetrics.HasHeartLantern)
 				lifeRegen += 2;
 
+			PlayerHooks.UpdateLifeRegen(this);
 			if (bleed)
 				lifeRegenTime = 0;
 
@@ -13342,6 +_,7 @@
 			if (rabid)
 				num2 = ((!shinyStone) ? (num2 / 2f) : (num2 * 0.75f));
 
+			PlayerHooks.NaturalLifeRegen(this, ref num2);
 			float num4 = (float)statLifeMax2 / 400f * 0.85f + 0.15f;
 			num2 *= num4;
 			lifeRegen += (int)Math.Round(num2);
@@ -13507,8 +_,8 @@
 
 		public void UpdateJumpHeight() {
 			if (mount.Active) {
-				jumpHeight = mount.JumpHeight(velocity.X);
+				jumpHeight = mount.JumpHeight(this, velocity.X);
-				jumpSpeed = mount.JumpSpeed(velocity.X);
+				jumpSpeed = mount.JumpSpeed(this, velocity.X);
 			}
 			else {
 				if (jumpBoost) {
@@ -13701,7 +_,7 @@
 					velocity.X = maxRunSpeed;
 				}
 			}
-
+			
 			if (controlLeft && velocity.X > 0f - maxRunSpeed) {
 				if (!mount.Active || !mount.Cart || velocity.Y == 0f) {
 					if (velocity.X > runSlowdown)
@@ -13806,7 +_,7 @@
 						direction = -1;
 				}
 				else if ((itemAnimation == 0 || inventory[selectedItem].useTurn) && mount.AllowDirectionChange) {
-					direction = -1;
+					direction = -1 ;
 				}
 
 				if (velocity.Y == 0f || wingsLogic > 0 || mount.CanFly()) {
@@ -13921,7 +_,7 @@
 				if (flag4)
 					num5 = 30;
 
-				float damage = (float)num5 * minionDamage;
+				float damage = (float)num5 * minionDamage.additive;
 				float knockback = 10f;
 				if (flag4)
 					knockback = 7f;
@@ -13938,7 +_,7 @@
 
 				rect2.Width = 2;
 				rect2.Inflate(6, 12);
-				float damage2 = 100f * minionDamage;
+				float damage2 = 100f * minionDamage.additive;
 				float knockback2 = 12f;
 				int nPCImmuneTime2 = 30;
 				int playerImmuneTime2 = 6;
@@ -13952,7 +_,7 @@
 
 				rect3.Width = 2;
 				rect3.Inflate(6, 12);
-				float damage3 = 120f * minionDamage;
+				float damage3 = 120f * minionDamage.additive;
 				float knockback3 = 12f;
 				int nPCImmuneTime3 = 30;
 				int playerImmuneTime3 = 6;
@@ -13966,7 +_,7 @@
 
 				rect4.Width = 2;
 				rect4.Inflate(6, 12);
-				float damage4 = 90f * minionDamage;
+				float damage4 = 90f * minionDamage.additive;
 				float knockback4 = 10f;
 				int nPCImmuneTime4 = 30;
 				int playerImmuneTime4 = 6;
@@ -14146,7 +_,7 @@
 			}
 
 			if (num != 0) {
-				int num2 = WorldGen.KillTile_GetTileDustAmount(fail: true, tile);
+				int num2 = WorldGen.KillTile_GetTileDustAmount(fail: true, tile, point.X, point.Y);
 				for (int i = 0; i < num2; i++) {
 					WorldGen.KillTile_MakeTileDust(point.X, point.Y, tile);
 				}
@@ -14241,7 +_,7 @@
 
 					Rectangle rect2 = nPC.getRect();
 					if (rect.Intersects(rect2) && (nPC.noTileCollide || Collision.CanHit(base.position, width, height, nPC.position, nPC.width, nPC.height))) {
-						float num = 40f * minionDamage;
+						float num = 40f * minionDamage.additive;
 						float knockback = 5f;
 						int direction = base.direction;
 						if (velocity.X < 0f)
@@ -14643,7 +_,7 @@
 
 						Rectangle rect = nPC.getRect();
 						if (rectangle.Intersects(rect) && (nPC.noTileCollide || CanHit(nPC))) {
-							float num = 30f * meleeDamage;
+							float num = 30f * meleeDamage.additive;
 							float num2 = 9f;
 							bool crit = false;
 							if (kbGlove)
@@ -14693,7 +_,7 @@
 							ConsumeSolarFlare();
 						}
 
-						float num4 = 150f * meleeDamage;
+						float num4 = 150f * meleeDamage.additive;
 						float num5 = 9f;
 						bool crit2 = false;
 						if (kbGlove)
@@ -15232,8 +_,10 @@
 				float num5 = 0.1f;
 				if (wingsLogic == 26) {
 					num2 = 0.75f;
+					//patch file: num2, num5
 					num5 = 0.15f;
 					num4 = 1f;
+					//patch file: num, num3, num4
 					num3 = 2.5f;
 					num = 0.125f;
 				}
@@ -15330,6 +_,7 @@
 						num = 0.15f;
 				}
 
+				ItemLoader.VerticalWingSpeeds(this, ref num2, ref num5, ref num4, ref num3, ref num);
 				velocity.Y -= num * gravDir;
 				if (gravDir == 1f) {
 					if (velocity.Y > 0f)
@@ -15634,7 +_,7 @@
 						Position.Y = projectile.position.Y + (float)(projectile.height / 2) - (float)(height / 2);
 						RemoveAllGrapplingHooks();
 						int num4 = 13;
-						if (miscEquips[2].stack > 0 && miscEquips[2].mountType >= 0 && MountID.Sets.Cart[miscEquips[2].mountType] && (!miscEquips[2].expertOnly || Main.expertMode))
+						if (miscEquips[2].stack > 0 && miscEquips[2].mountType >= 0 && MountID.Sets.Cart[miscEquips[2].mountType] && (!miscEquips[2].expertOnly || Main.expertMode) && (!miscEquips[2].masterOnly || Main.masterMode))
 							num4 = miscEquips[2].mountType;
 
 						int num5 = height + Mount.GetHeightBoost(num4);
@@ -15771,13 +_,14 @@
 			if (Main.projectile[grappling[0]].type >= 646 && Main.projectile[grappling[0]].type <= 649)
 				num9 = 16f;
 
+			ProjectileLoader.GrapplePullSpeed(Main.projectile[grappling[0]], this, ref num9);
 			float num10 = num8;
 			num10 = ((!(num8 > num9)) ? 1f : (num9 / num8));
 			preferedPlayerVelocityX *= num10;
 			preferedPlayerVelocityY *= num10;
 		}
 
-		private void RefreshMovementAbilities(bool doubleJumps = true) {
+		public void RefreshMovementAbilities(bool doubleJumps = true) { //Made public, because this is useful
 			wingTime = wingTimeMax;
 			rocketTime = rocketTimeMax;
 			rocketDelay = 0;
@@ -16408,6 +_,7 @@
 			slippy2 = (num3 == 197);
 			powerrun = (num3 == 198);
 			runningOnSand = (TileID.Sets.Conversion.Sand[num3] || TileID.Sets.Conversion.Sandstone[num3] || TileID.Sets.Conversion.HardenedSand[num3]);
+			TileLoader.FloorVisuals(num3, this);
 			if (Main.tile[num - 1, num2].slope() != 0 || Main.tile[num, num2].slope() != 0 || Main.tile[num + 1, num2].slope() != 0)
 				num3 = -1;
 
@@ -16445,7 +_,7 @@
 		}
 
 		private void MakeFloorDust(bool Falling, int type) {
-			if (type != 147 && type != 25 && type != 53 && type != 189 && type != 0 && type != 123 && type != 57 && type != 112 && type != 116 && type != 196 && type != 193 && type != 195 && type != 197 && type != 199 && type != 229 && type != 234 && type != 371 && type != 460)
+			if (type != 147 && type != 25 && type != 53 && type != 189 && type != 0 && type != 123 && type != 57 && type != 112 && type != 116 && type != 196 && type != 193 && type != 195 && type != 197 && type != 199 && type != 229 && type != 234 && type != 371 && type != 460 && !TileLoader.HasWalkDust(type))
 				return;
 
 			int num = 1;
@@ -16455,6 +_,7 @@
 			for (int i = 0; i < num; i++) {
 				bool flag = true;
 				int num2 = 76;
+				//patch file: type, num2, flag
 				if (type == 53)
 					num2 = 32;
 
@@ -16520,6 +_,7 @@
 
 				if (num2 == 53 && Main.rand.Next(3) != 0)
 					flag = false;
+				// Patch context: num2 & flag
 
 				Color newColor = default(Color);
 				if (type == 193)
@@ -16531,6 +_,7 @@
 				if (type == 460)
 					newColor = new Color(100, 150, 130, 100);
 
+				TileLoader.WalkDust(type, ref num2, ref flag, ref newColor);
 				if (!Falling) {
 					float num3 = Math.Abs(velocity.X) / 3f;
 					if ((float)Main.rand.Next(100) > num3 * 100f)
@@ -16909,6 +_,7 @@
 
 			UpdateHairDyeDust();
 			UpdateMiscCounter();
+			PlayerHooks.PreUpdate(this);
 			infernoCounter++;
 			if (infernoCounter >= 180)
 				infernoCounter = 0;
@@ -17262,6 +_,7 @@
 						}
 					}
 
+					PlayerHooks.SetControls(this);
 					if (controlInv) {
 						if (releaseInventory)
 							ToggleInv();
@@ -17633,12 +_,6 @@
 						}
 					}
 
-					bool flag12 = false;
-					for (int num23 = 3; num23 < 10; num23++) {
-						if (armor[num23].stack > 0 && armor[num23].wingSlot > -1)
-							flag12 = true;
-					}
-
 					if (stoned) {
 						int num24 = (int)(((float)num18 * gravDir - 2f) * 20f);
 						if (num24 > 0) {
@@ -17646,7 +_,7 @@
 							immune = false;
 						}
 					}
-					else if (((gravDir == 1f && num18 > num17) || (gravDir == -1f && num18 < -num17)) && !noFallDmg && !flag12) {
+					else if (((gravDir == 1f && num18 > num17) || (gravDir == -1f && num18 < -num17)) && !noFallDmg && wingsLogic == 0) {
 						immune = false;
 						int num25 = (int)((float)num18 * gravDir - (float)num17) * 10;
 						if (mount.Active)
@@ -17794,12 +_,14 @@
 					AddBuff(194, 2, quiet: false);
 			}
 
+			PlayerHooks.PreUpdateBuffs(this);
-			for (int num26 = 0; num26 < 327; num26++) {
+			for (int num26 = 0; num26 < BuffLoader.BuffCount; num26++) {
 				buffImmune[num26] = false;
 			}
 
 			UpdateProjectileCaches(i);
 			UpdateBuffs(i);
+			PlayerHooks.PostUpdateBuffs(this);
 			if (whoAmI == Main.myPlayer) {
 				if (!onFire && !poisoned)
 					trapDebuffSource = false;
@@ -17843,7 +_,7 @@
 			hideWolf = false;
 			forceWerewolf = false;
 			if (whoAmI == Main.myPlayer) {
-				for (int num27 = 0; num27 < 22; num27++) {
+				for (int num27 = 0; num27 < MaxBuffs; num27++) {
 					if (buffType[num27] > 0 && buffTime[num27] <= 0)
 						DelBuff(num27);
 				}
@@ -17896,6 +_,7 @@
 
 			UpdateArmorLights();
 			UpdateArmorSets(i);
+			PlayerHooks.PostUpdateEquips(this); // TODO, move down?
 			if (maxTurretsOld != maxTurrets) {
 				UpdateMaxTurrets();
 				maxTurretsOld = maxTurrets;
@@ -17943,8 +_,10 @@
 
 				meleeDamage += (1f - stealth) * 3f;
 				meleeCrit += (int)((1f - stealth) * 30f);
+				/*
 				if (meleeCrit > 100)
-					meleeCrit = 100;
+					meleeCrit = new Modifier(100);
+				*/
 
 				aggro -= (int)((1f - stealth) * 750f);
 				if (stealthTimer > 0)
@@ -18095,6 +_,7 @@
 			}
 
 			meleeSpeed = 1f / meleeSpeed;
+			PlayerHooks.PostUpdateMiscEffects(this);
 			UpdateLifeRegen();
 			soulDrain = 0;
 			UpdateManaRegen();
@@ -18107,7 +_,7 @@
 			runAcceleration *= moveSpeed;
 			maxRunSpeed *= moveSpeed;
 			UpdateJumpHeight();
-			for (int num33 = 0; num33 < 22; num33++) {
+			for (int num33 = 0; num33 < MaxBuffs; num33++) {
 				if (buffType[num33] > 0 && buffTime[num33] > 0 && buffImmune[buffType[num33]])
 					DelBuff(num33);
 			}
@@ -18119,10 +_,7 @@
 				statDefense /= 2;
 
 			if (witheredWeapon) {
-				meleeDamage *= 0.5f;
+				allDamage *= 0.5f;
-				rangedDamage *= 0.5f;
-				magicDamage *= 0.5f;
-				minionDamage *= 0.5f;
 			}
 
 			lastTileRangeX = tileRangeX;
@@ -18622,6 +_,7 @@
 						mount.UpdateDrill(this, controlUp, controlDown);
 				}
 
+				PlayerHooks.PostUpdateRunSpeeds(this);
 				HorizontalMovement();
 				if (gravControl) {
 					if (controlUp && releaseUp) {
@@ -18708,12 +_,13 @@
 					CancelAllJumpVisualEffects();
 				}
 				else {
+					bool isCustomWings = ItemLoader.WingUpdate(this, flag20);
 					if (flag20) {
 						WingAirVisuals();
 						WingMovement();
 					}
 
-					WingFrame(flag20);
+					WingFrame(flag20, isCustomWings);
 					if (wingsLogic > 0 && rocketBoots != 0 && base.velocity.Y != 0f && rocketTime != 0) {
 						int num45 = 6;
 						int num46 = rocketTime * num45;
@@ -18724,7 +_,7 @@
 						rocketTime = 0;
 					}
 
-					if (flag20 && wings != 4 && wings != 22 && wings != 0 && wings != 24 && wings != 28 && wings != 30 && wings != 33 && wings != 45) {
+					if (flag20 && wings != 4 && wings != 22 && wings != 0 && wings != 24 && wings != 28 && wings != 30 && wings != 33 && wings != 45 && !isCustomWings) {
 						bool flag21 = wingFrame == 3;
 						if (wings == 43 || wings == 44)
 							flag21 = (wingFrame == 4);
@@ -18977,7 +_,7 @@
 											wingFrame = 0;
 									}
 								}
-								else if (wings != 22 && wings != 28) {
+								else if (wings != 22 && wings != 28 && !isCustomWings) {
 									if (wings == 30) {
 										wingFrameCounter++;
 										int num62 = 5;
@@ -19184,7 +_,7 @@
 				}
 
 				if (flag22 && Main.myPlayer == whoAmI) {
-					for (int num79 = 0; num79 < 22; num79++) {
+					for (int num79 = 0; num79 < MaxBuffs; num79++) {
 						if (buffType[num79] == 38)
 							DelBuff(num79);
 					}
@@ -19395,7 +_,7 @@
 
 			if (num83) {
 				if ((onFire || onFire3) && !lavaWet) {
-					for (int num84 = 0; num84 < 22; num84++) {
+					for (int num84 = 0; num84 < MaxBuffs; num84++) {
 						int num85 = buffType[num84];
 						if (num85 == 24 || num85 == 323)
 							DelBuff(num84);
@@ -19642,6 +_,7 @@
 			if (vortexDebuff)
 				base.velocity.Y = base.velocity.Y * 0.8f + (float)Math.Cos(base.Center.X % 120f / 120f * ((float)Math.PI * 2f)) * 5f * 0.2f;
 
+			PlayerHooks.PreUpdateMovement(this);
 			if (tongued) {
 				base.position += base.velocity;
 				flag28 = false;
@@ -19732,6 +_,7 @@
 			grapCount = 0;
 			UpdateReleaseUseTile();
 			UpdateAdvancedShadows();
+			PlayerHooks.PostUpdate(this);
 		}
 
 		private void UpdateControlHolds() {
@@ -19872,6 +_,8 @@
 
 			if (wingsLogic == 45 && (float)timeSinceLastDashStarted >= 60f)
 				runSlowdown *= 6f;
+			
+			ItemLoader.HorizontalWingSpeeds(this);
 		}
 
 		private void RocketBootVisuals() {
@@ -19978,7 +_,7 @@
 			}
 		}
 
-		public void WingFrame(bool wingFlap) {
+		public void WingFrame(bool wingFlap, bool isCustomWings = false) {
 			bool flag = wingsLogic != wings;
 			if (wings == 4) {
 				if (wingFlap || jump > 0) {
@@ -20619,6 +_,8 @@
 				num27 = 3;
 			}
 
+			if (isCustomWings) return;
+
 			if (wings == 32)
 				num27 = 3;
 
@@ -21182,6 +_,9 @@
 						break;
 				}
 
+				if (!NPCLoader.CanHitPlayer(Main.npc[i], this, ref specialHitSetter) || !PlayerHooks.CanBeHitByNPC(this, Main.npc[i], ref specialHitSetter))
+					continue;
+
 				if ((specialHitSetter == -1 && immune) || (dash == 2 && i == eocHit && eocDash > 0) || npcTypeNoAggro[Main.npc[i].type])
 					continue;
 
@@ -21217,6 +_,10 @@
 					if (num5 > 0 && HasNPCBannerBuff(num5))
 						num4 = ((!Main.expertMode) ? ((int)((float)num4 * ItemID.Sets.BannerStrength[Item.BannerToItem(num5)].NormalDamageReceived)) : ((int)((float)num4 * ItemID.Sets.BannerStrength[Item.BannerToItem(num5)].ExpertDamageReceived)));
 
+					bool crit = false;
+					NPCLoader.ModifyHitPlayer(Main.npc[i], this, ref num4, ref crit);
+					PlayerHooks.ModifyHitByNPC(this, Main.npc[i], ref num4, ref crit);
+					
 					if (whoAmI == Main.myPlayer && num2 > 0f && !immune && !Main.npc[i].dontTakeDamage) {
 						int num6 = (int)((float)num4 * num2);
 						if (num6 > 1000)
@@ -21238,8 +_,15 @@
 					if (resistCold && Main.npc[i].coldDamage)
 						num4 = (int)((float)num4 * 0.7f);
 
-					if (flag && Hurt(PlayerDeathReason.ByNPC(i), num4, num3, pvp: false, quiet: false, Crit: false, specialHitSetter) > 0.0 && !dead && !flag2)
-						StatusFromNPC(Main.npc[i]);
+					if (flag) { //TODO, what is this flag?
+						int realDamage = (int)Hurt(PlayerDeathReason.ByNPC(i), num4, num3, pvp: false, quiet: false, Crit: false, specialHitSetter);
+						
+						if (realDamage > 0 && !dead && !flag2)
+							StatusFromNPC(Main.npc[i]);
+							
+						NPCLoader.OnHitPlayer(Main.npc[i], this, realDamage, crit);
+						PlayerHooks.OnHitByNPC(this, Main.npc[i], realDamage, crit);
+					}
 
 					if (num) {
 						GiveImmuneTimeForCollisionAttack(longInvince ? 60 : 30);
@@ -21314,6 +_,8 @@
 		}
 
 		public void ItemCheck_ManageRightClickFeatures() {
+			//ItemLoader.AltFunctionUse(this.inventory[this.selectedItem], this)
+			// TODO, reintegrate AltFunctionUse
 			bool flag = selectedItem != 58 && controlUseTile && !tileInteractionHappened && releaseUseItem && !controlUseItem && !mouseInterface && !CaptureManager.Instance.Active && !Main.HoveringOverAnNPC && !Main.SmartInteractShowingGenuine;
 			bool flag2 = flag;
 			if (!ItemID.Sets.ItemsThatAllowRepeatedRightClick[inventory[selectedItem].type] && !Main.mouseRightRelease)
@@ -21360,6 +_,11 @@
 				controlUseItem = true;
 			}
 
+			if (flag && altFunctionUse == 0 && ItemLoader.AltFunctionUse(inventory[selectedItem], this)) {
+				altFunctionUse = 1;
+				controlUseItem = true;
+			}
+
 			if (!controlUseItem && altFunctionUse == 1)
 				altFunctionUse = 0;
 
@@ -21518,6 +_,9 @@
 		}
 
 		public void ScrollHotbar(int Offset) {
+			//disable hotbar scrolling when using auto select
+			//previously it only worked when scrolling between 0 and 9, and made the sound
+			if (selectedItem >= 10) return;
 			Offset = ClampHotbarOffset(Offset);
 			selectedItem += Offset;
 			if (Offset != 0) {
@@ -21746,6 +_,8 @@
 					cursorItemIconID = -1;
 				}
 			}
+
+			TileLoader.MouseOverFar(myX, myY);
 		}
 
 		private void TileInteractionsUse(int myX, int myY) {
@@ -21761,7 +_,8 @@
 				bool flag3 = false;
 				for (int i = 0; i < 58; i++) {
 					if (inventory[i].type == 949 && inventory[i].stack > 0) {
+						if (ItemLoader.ConsumeItem(inventory[i], this))
-						inventory[i].stack--;
+							inventory[i].stack--;
 						if (inventory[i].stack <= 0)
 							inventory[i].SetDefaults();
 
@@ -21836,7 +_,7 @@
 					Wiring.HitSwitch(myX, myY);
 					NetMessage.SendData(59, -1, -1, null, myX, myY);
 				}
-				else if (Main.tile[myX, myY].type == 139) {
+				else if (Main.tile[myX, myY].type == 139 || TileLoader.IsModMusicBox(Main.tile[myX, myY])) {
 					flag2 = true;
 					SoundEngine.PlaySound(28, myX * 16, myY * 16, 0);
 					WorldGen.SwitchMB(myX, myY);
@@ -21960,7 +_,7 @@
 					flag2 = true;
 					GamepadEnableGrappleCooldown();
 				}
-				else if (Main.tile[myX, myY].type == 4 || Main.tile[myX, myY].type == 13 || (Main.tile[myX, myY].type == 50 && Main.tile[myX, myY].frameX == 90)) {
+				else if (TileID.Sets.Torch[Main.tile[myX, myY].type] || Main.tile[myX, myY].type == 13 || (Main.tile[myX, myY].type == 50 && Main.tile[myX, myY].frameX == 90) || TileID.Sets.CanDropFromRightClick[Main.tile[myX, myY].type]) {
 					WorldGen.KillTile(myX, myY);
 					if (Main.netMode == 1)
 						NetMessage.SendData(17, -1, -1, null, 0, myX, myY);
@@ -22263,7 +_,8 @@
 					if (!NPC.AnyNPCs(245) && Main.hardMode && NPC.downedPlantBoss) {
 						for (int n = 0; n < 58; n++) {
 							if (inventory[n].type == 1293) {
+								if (ItemLoader.ConsumeItem(inventory[n], this))
-								inventory[n].stack--;
+									inventory[n].stack--;
 								if (inventory[n].stack <= 0)
 									inventory[n].SetDefaults();
 
@@ -22281,19 +_,22 @@
 							NetMessage.SendData(61, -1, -1, null, whoAmI, 245f);
 					}
 				}
-				else if (Main.tile[myX, myY].type == 10) {
+				else if (Main.tile[myX, myY].type == TileID.ClosedDoor || TileLoader.OpenDoorID(Main.tile[myX, myY]) >= 0) {
 					flag2 = true;
 					if (WorldGen.IsLockedDoor(myX, myY)) {
 						int num43 = 1141;
 						for (int num44 = 0; num44 < 58; num44++) {
 							if (inventory[num44].type == num43 && inventory[num44].stack > 0) {
+								if (ItemLoader.ConsumeItem(inventory[num44], this))
-								inventory[num44].stack--;
+									inventory[num44].stack--;
 								if (inventory[num44].stack <= 0)
 									inventory[num44] = new Item();
 
 								WorldGen.UnlockDoor(myX, myY);
 								if (Main.netMode == 1)
 									NetMessage.SendData(52, -1, -1, null, whoAmI, 2f, myX, myY);
+
+								break;
 							}
 						}
 					}
@@ -22309,7 +_,7 @@
 						}
 					}
 				}
-				else if (Main.tile[myX, myY].type == 11) {
+				else if (TileLoader.CloseDoorID(Main.tile[myX, myY]) >= 0) {
 					flag2 = true;
 					if (WorldGen.CloseDoor(myX, myY))
 						NetMessage.SendData(19, -1, -1, null, 1, myX, myY, direction);
@@ -22481,7 +_,7 @@
 					if (flag11)
 						NetMessage.SendTileSquare(-1, num62, num63, 2, 2);
 				}
-				else if (TileID.Sets.BasicChest[Main.tile[myX, myY].type] || Main.tile[myX, myY].type == 29 || Main.tile[myX, myY].type == 97 || Main.tile[myX, myY].type == 463 || Main.tile[myX, myY].type == 491) {
+				else if ((TileID.Sets.BasicChest[Main.tile[myX, myY].type] || Main.tile[myX, myY].type == 29 || Main.tile[myX, myY].type == 97 || Main.tile[myX, myY].type == 463 || Main.tile[myX, myY].type == 491) && Main.tile[myX, myY].type < TileID.Count) {
 					flag2 = true;
 					Main.mouseRightRelease = false;
 					int num68 = 0;
@@ -22523,7 +_,7 @@
 						editedChestName = false;
 					}
 
-					bool flag12 = Chest.IsLocked(Main.tile[num69, num70]);
+					bool flag12 = Chest.IsLocked(num69, num70);
 					if (Main.netMode == 1 && num68 == 0 && !flag12) {
 						if (num69 == chestX && num70 == chestY && chest != -1) {
 							chest = -1;
@@ -22586,7 +_,9 @@
 												continue;
 
 											if (num72 != 329) {
+												if (ItemLoader.ConsumeItem(inventory[num76], this))
-												inventory[num76].stack--;
+													inventory[num76].stack--;
+
 												if (inventory[num76].stack <= 0)
 													inventory[num76] = new Item();
 											}
@@ -22644,13 +_,17 @@
 					if (flag14)
 						LaunchMinecartHook(myX, myY);
 				}
+
+				if (TileLoader.RightClick(myX, myY))
+					flag2 = true;
+				// todo check out this flag2. return? "this.releaseUseTile = false;"
 			}
 
 			if (flag2)
 				tileInteractionHappened = true;
 		}
 
-		private static bool IsHoveringOverABottomSideOfABed(int myX, int myY) {
+		public static bool IsHoveringOverABottomSideOfABed(int myX, int myY) {
 			short frameX = Main.tile[myX, myY].frameX;
 			bool flag = frameX / 72 == 1;
 			bool flag2 = frameX % 72 < 36;
@@ -23591,7 +_,7 @@
 				cursorItemIconID = 3747;
 			}
 
-			if (Main.tile[myX, myY].type == 219 && (inventory[selectedItem].type == 424 || inventory[selectedItem].type == 1103)) {
+			if (Main.tile[myX, myY].type == 219 && ItemID.Sets.ExtractinatorMode[inventory[selectedItem].type] > -1) {
 				noThrow = 2;
 				cursorItemIconEnabled = true;
 				cursorItemIconID = inventory[selectedItem].type;
@@ -24167,6 +_,8 @@
 				cursorItemIconEnabled = false;
 				cursorItemIconID = 0;
 			}
+
+			TileLoader.MouseOver(myX, myY);
 		}
 
 		public Color ChatColor() {
@@ -24300,11 +_,22 @@
 				if (!item.active || item.noGrabDelay != 0 || item.playerIndexTheItemIsReservedFor != i || !CanAcceptItemIntoInventory(item))
 					continue;
 
+				if (!ItemLoader.CanPickup(item, this))
+					continue;
+
 				int itemGrabRange = GetItemGrabRange(item);
+				ItemLoader.GrabRange(Main.item[j], this, ref itemGrabRange);
 				Rectangle hitbox = item.Hitbox;
 				if (base.Hitbox.Intersects(hitbox)) {
-					if (i == Main.myPlayer && (inventory[selectedItem].type != 0 || itemAnimation <= 0))
+					if (i == Main.myPlayer && (inventory[selectedItem].type != 0 || itemAnimation <= 0)) {
+						if (!ItemLoader.OnPickup(Main.item[j], this)) {
+							Main.item[j] = new Item();
+							if (Main.netMode == 1)
+								NetMessage.SendData(21, -1, -1, null, j);
+							continue;
+						}
 						item = PickupItem(i, j, item);
+					}
 				}
 				else {
 					if (!new Rectangle((int)position.X - itemGrabRange, (int)position.Y - itemGrabRange, width + itemGrabRange * 2, height + itemGrabRange * 2).Intersects(hitbox))
@@ -24313,7 +_,9 @@
 					ItemSpaceStatus status = ItemSpace(item);
 					if (CanPullItem(item, status)) {
 						item.beingGrabbed = true;
+						if (ItemLoader.GrabStyle(item, this)) {
+						}
-						if (manaMagnet && (item.type == 184 || item.type == 1735 || item.type == 1868))
+						else if (manaMagnet && (item.type == 184 || item.type == 1735 || item.type == 1868))
 							PullItem_Pickup(item, 12f, 5);
 						else if (lifeMagnet && (item.type == 58 || item.type == 1734 || item.type == 1867))
 							PullItem_Pickup(item, 15f, 5);
@@ -24649,6 +_,36 @@
 			}
 		}
 
+		//TODO: Move to Player.TML.cs
+		public bool CanBuyItem(int price, int customCurrency = -1) {
+			if (customCurrency != -1)
+				return CustomCurrencyManager.BuyItem(this, price, customCurrency);
+
+			bool flag;
+			long num = Utils.CoinsCount(out flag, inventory, new int[] {
+				58,
+				57,
+				56,
+				55,
+				54
+			});
+
+			long num2 = Utils.CoinsCount(out flag, bank.item, new int[0]);
+			long num3 = Utils.CoinsCount(out flag, bank2.item, new int[0]);
+			long num4 = Utils.CoinsCount(out flag, bank3.item, new int[0]);
+			long num5 = Utils.CoinsCombineStacks(out flag, new long[] {
+				num,
+				num2,
+				num3,
+				num4
+			});
+
+			if (num5 < price)
+				return false;
+
+			return true;
+		}
+
 		public bool BuyItem(int price, int customCurrency = -1) {
 			if (customCurrency != -1)
 				return CustomCurrencyManager.BuyItem(this, price, customCurrency);
@@ -24866,7 +_,7 @@
 		public void AdjTiles() {
 			int num = 4;
 			int num2 = 3;
-			for (int i = 0; i < 624; i++) {
+			for (int i = 0; i < adjTile.Length; i++) {
 				oldAdjTile[i] = adjTile[i];
 				adjTile[i] = false;
 			}
@@ -24907,15 +_,17 @@
 								alchemyTable = true;
 								break;
 						}
+
+						TileLoader.AdjTiles(this, Main.tile[j, k].type);
 					}
 
-					if (Main.tile[j, k].liquid > 200 && Main.tile[j, k].liquidType() == 0)
+					if ((Main.tile[j, k].liquid > 200 && Main.tile[j, k].liquidType() == 0) || TileID.Sets.CountsAsWaterSource[Main.tile[j, k].type])
 						adjWater = true;
 
-					if (Main.tile[j, k].liquid > 200 && Main.tile[j, k].liquidType() == 2)
+					if ((Main.tile[j, k].liquid > 200 && Main.tile[j, k].liquidType() == 2) || TileID.Sets.CountsAsHoneySource[Main.tile[j, k].type])
 						adjHoney = true;
 
-					if (Main.tile[j, k].liquid > 200 && Main.tile[j, k].liquidType() == 1)
+					if ((Main.tile[j, k].liquid > 200 && Main.tile[j, k].liquidType() == 1) || TileID.Sets.CountsAsLavaSource[Main.tile[j, k].type])
 						adjLava = true;
 				}
 			}
@@ -24924,7 +_,7 @@
 				return;
 
 			bool flag = false;
-			for (int l = 0; l < 624; l++) {
+			for (int l = 0; l < adjTile.Length; l++) {
 				if (oldAdjTile[l] != adjTile[l]) {
 					flag = true;
 					break;
@@ -25151,6 +_,7 @@
 				faceHead = -1;
 			}
 
+			ItemLoader.PreUpdateVanitySet(this);
 			if (head > 0 && face > 0) {
 				if (ArmorIDs.Face.Sets.OverrideHelmet[face]) {
 					head = -1;
@@ -25186,6 +_,9 @@
 				obj.shader = GameShaders.Armor.GetSecondaryShader(cBody, this);
 			}
 
+			//TODO: Do these hooks go inside or outside the conditional?
+			PlayerHooks.FrameEffects(this);
+			EquipLoader.EquipFrameEffects(this);
 			if (!isDisplayDollOrInanimate) {
 				if (((body == 68 && legs == 57 && head == 106) || (body == 74 && legs == 63 && head == 106)) && Main.rand.Next(10) == 0) {
 					int num3 = Dust.NewDust(new Vector2(position.X - velocity.X * 2f, position.Y - 2f - velocity.Y * 2f), width, height, 43, 0f, 0f, 100, new Color(255, 0, 255), 0.3f);
@@ -25310,6 +_,7 @@
 			Item.GetDrawHitbox(HeldItem.type, this);
 			bool flag3 = CanVisuallyHoldItem(HeldItem);
 			bool flag4 = HeldItem.type != 4952;
+			ItemLoader.UpdateVanitySet(this);
 			if (mount.Active) {
 				legFrameCounter = 0.0;
 				legFrame.Y = legFrame.Height * 6;
@@ -25526,6 +_,8 @@
 						}
 					}
 				}
+				else
+					ItemLoader.UseItemFrame(this.inventory[this.selectedItem], this); //TODO: does this method need to return bool? Should it run before the rest of the useStyle code?
 			}
 			else if (pulley) {
 				if (pulleyDir == 2)
@@ -25550,6 +_,8 @@
 				_ = bodyFrame;
 				reference6.Y = 0;
 			}
+			else if (ItemLoader.HoldItemFrame(inventory[selectedItem], this)) {
+			}
 			else if (shieldRaised) {
 				bodyFrame.Y = bodyFrame.Height * 10;
 			}
@@ -26035,6 +_,8 @@
 			if (drawPlayer.head == 267)
 				yoraiz0rDarkness = true;
 
+			ItemLoader.ArmorSetShadows(drawPlayer);
+			// TODO, rename to this? SetArmorEffectVisuals
 			if (drawPlayer.stoned || drawPlayer.stealth != 1f) {
 				armorEffectDrawOutlines = false;
 				armorEffectDrawShadow = false;
@@ -26211,6 +_,7 @@
 				}
 			}
 
+			ItemLoader.SetMatch(armorslot, type, male, ref num, ref somethingSpecial);
 			return num;
 		}
 
@@ -26394,6 +_,9 @@
 				}
 
 				immune = true;
+				if (dead)
+					PlayerHooks.OnRespawn(this);
+
 				dead = false;
 				immuneTime = 0;
 			}
@@ -26589,7 +_,7 @@
 			if (whoAmI != Main.myPlayer)
 				return;
 
-			for (int i = 0; i < 22; i++) {
+			for (int i = 0; i < MaxBuffs; i++) {
 				if (buffTime[i] > 0 && buffType[i] == 59)
 					DelBuff(i);
 			}
@@ -26712,6 +_,12 @@
 					return 0.0;
 				}
 
+				bool customDamage = false;
+				bool playSound = true;
+				bool genGore = true;
+				if (!PlayerHooks.PreHurt(this, pvp, quiet, ref Damage, ref hitDirection, ref Crit, ref customDamage, ref playSound, ref genGore, ref damageSource))
+					return 0.0;
+
 				if (whoAmI == Main.myPlayer && panic)
 					AddBuff(63, 480);
 
@@ -26723,7 +_,7 @@
 					NetMessage.SendData(84, -1, -1, null, whoAmI);
 
 				int num = Damage;
-				double num2 = Main.CalculateDamagePlayersTake(num, statDefense);
+				double num2 = customDamage ? num : Main.CalculateDamagePlayersTake(num, statDefense);
 				if (Crit)
 					num *= 2;
 
@@ -26750,7 +_,7 @@
 					}
 
 					if (invis) {
-						for (int k = 0; k < 22; k++) {
+						for (int k = 0; k < MaxBuffs; k++) {
 							if (buffType[k] == 10)
 								DelBuff(k);
 						}
@@ -26777,7 +_,7 @@
 						float num5 = 0.15f * (float)beetleOrbs;
 						num2 = (int)((double)(1f - num5) * num2);
 						beetleOrbs--;
-						for (int l = 0; l < 22; l++) {
+						for (int l = 0; l < MaxBuffs; l++) {
 							if (buffType[l] >= 95 && buffType[l] <= 97)
 								DelBuff(l);
 						}
@@ -26869,6 +_,7 @@
 						Projectile.NewProjectile(base.Center.X + (float)Main.rand.Next(-40, 40), base.Center.Y - (float)Main.rand.Next(20, 60), velocity.X * 0.3f, velocity.Y * 0.3f, 565, 0, 0f, whoAmI);
 					}
 
+					PlayerHooks.Hurt(this, pvp, quiet, num2, hitDirection, Crit);
 					if (Main.netMode == 1 && whoAmI == Main.myPlayer && !quiet) {
 						if (!noKnockback && hitDirection != 0 && (!mount.Active || !mount.Cart))
 							NetMessage.SendData(13, -1, -1, null, whoAmI);
@@ -26994,6 +_,9 @@
 						fallStart = (int)(position.Y / 16f);
 					}
 
+					if (!playSound)
+						goto postSound; //gotos are ugly but minimize the diff file
+
 					if (stoned)
 						SoundEngine.PlaySound(0, (int)position.X, (int)position.Y);
 					else if ((wereWolf || forceWerewolf) && !hideWolf)
@@ -27008,7 +_,12 @@
 						SoundEngine.PlaySound(1, (int)position.X, (int)position.Y);
 
 					eyeHelper.BlinkBecausePlayerGotHurt();
+					postSound:
 					if (statLife > 0) {
+						if (!genGore)
+							goto postGore; //gotta minimize diff files
+
+						// Context: The patch that defines postGore used num2.
 						double num25 = num2 / (double)statLifeMax2 * 100.0;
 						float num26 = 2 * hitDirection;
 						float num27 = 0f;
@@ -27033,6 +_,9 @@
 								Dust.NewDust(position, width, height, 5, num26 + (float)hitDirection * num27 * Main.rand.NextFloat(), -2f);
 							}
 						}
+
+						postGore:
+						PlayerHooks.PostHurt(this, pvp, quiet, num2, hitDirection, Crit);
 					}
 					else {
 						statLife = 0;
@@ -27066,6 +_,11 @@
 				return;
 
 			StopVanityActions();
+			bool playSound = true;
+			bool genGore = true;
+			if (!PlayerHooks.PreKill(this, dmg, hitDirection, pvp, ref playSound, ref genGore, ref damageSource))
+				return;
+
 			if (pvp)
 				pvpDeath = true;
 
@@ -27124,19 +_,24 @@
 				}
 			}
 
-			SoundEngine.PlaySound(5, (int)position.X, (int)position.Y);
+			if (playSound)
+				SoundEngine.PlaySound(5, (int)position.X, (int)position.Y, 1, 1f, 0f);
+
 			headVelocity.Y = (float)Main.rand.Next(-40, -10) * 0.1f;
 			bodyVelocity.Y = (float)Main.rand.Next(-40, -10) * 0.1f;
 			legVelocity.Y = (float)Main.rand.Next(-40, -10) * 0.1f;
 			headVelocity.X = (float)Main.rand.Next(-20, 21) * 0.1f + (float)(2 * hitDirection);
 			bodyVelocity.X = (float)Main.rand.Next(-20, 21) * 0.1f + (float)(2 * hitDirection);
 			legVelocity.X = (float)Main.rand.Next(-20, 21) * 0.1f + (float)(2 * hitDirection);
-			if (stoned) {
+			if (stoned || !genGore) {
 				headPosition = Vector2.Zero;
 				bodyPosition = Vector2.Zero;
 				legPosition = Vector2.Zero;
 			}
 
+			if (!genGore)
+				goto postGore; //goto minimizes diff file size
+
 			for (int j = 0; j < 100; j++) {
 				if (stoned) {
 					Dust.NewDust(position, width, height, 1, 2 * hitDirection, -2f);
@@ -27154,6 +_,7 @@
 				}
 			}
 
+			postGore:
 			mount.Dismount(this);
 			dead = true;
 			respawnTimer = 600;
@@ -27173,6 +_,7 @@
 			if (Main.expertMode)
 				respawnTimer = (int)((double)respawnTimer * 1.5);
 
+			PlayerHooks.Kill(this, dmg, hitDirection, pvp, damageSource);
 			immuneAlpha = 0;
 			if (!ChildSafety.Disabled)
 				immuneAlpha = 255;
@@ -27249,6 +_,9 @@
 			if (newItem.uniqueStack && HasItem(newItem.type))
 				return new ItemSpaceStatus(CanTakeItem: false);
 
+			if (ItemLoader.ItemSpace(newItem, this))
+				return new ItemSpaceStatus(CanTakeItem: true);
+
 			int num = 50;
 			if (newItem.IsACoin)
 				num = 54;
@@ -27605,6 +_,7 @@
 
 			WorldGen.PlaceWall(tileTargetX, tileTargetY, inventory[selectedItem].createWall);
 			if (Main.tile[tileTargetX, tileTargetY].wall == inventory[selectedItem].createWall) {
+				WallLoader.PlaceInWorld(tileTargetX, tileTargetY, inventory[selectedItem]);
 				ApplyItemTime(inventory[selectedItem], wallSpeed);
 				if (Main.netMode == 1)
 					NetMessage.SendData(17, -1, -1, null, 3, tileTargetX, tileTargetY, inventory[selectedItem].createWall);
@@ -27663,7 +_,8 @@
 
 				WorldGen.PlaceWall(num, num2, createWall);
 				if (Main.tile[num, num2].wall == createWall) {
+					if (ItemLoader.ConsumeItem(inventory[selectedItem], this))
-					inventory[selectedItem].stack--;
+						inventory[selectedItem].stack--;
 					if (inventory[selectedItem].stack == 0)
 						inventory[selectedItem].SetDefaults();
 
@@ -27695,9 +_,18 @@
 				bool canPlace = false;
 				bool newObjectType = false;
 				TileObject objectData = default(TileObject);
+				if (!TileLoader.CanPlace(tileTargetX, tileTargetY, inventory[selectedItem].createTile)) {
+				}
-				if (TileObjectData.CustomPlace(createTile, inventory[selectedItem].placeStyle) && createTile != 82 && createTile != 227) {
+				else if (TileObjectData.CustomPlace(createTile, inventory[selectedItem].placeStyle) && createTile != 82 && createTile != 227) {
 					newObjectType = true;
-					canPlace = TileObject.CanPlace(tileTargetX, tileTargetY, (ushort)inventory[selectedItem].createTile, inventory[selectedItem].placeStyle, direction, out objectData);
+					int hackCreateTile = inventory[selectedItem].createTile;
+					int hackPlaceStyle = inventory[selectedItem].placeStyle;
+					if (hackCreateTile == TileID.Saplings) {
+						Tile soil = Main.tile[tileTargetX, tileTargetY + 1];
+						if (soil.active())
+							TileLoader.SaplingGrowthType(soil.type, ref hackCreateTile, ref hackPlaceStyle);
+					}
+					canPlace = TileObject.CanPlace(tileTargetX, tileTargetY, hackCreateTile, hackPlaceStyle, direction, out objectData, false);
 					PlaceThing_Tiles_BlockPlacementIfOverPlayers(ref canPlace, ref objectData);
 					PlaceThing_Tiles_BlockPlacementForRepeatedPigronatas(ref canPlace, ref objectData);
 					PlaceThing_Tiles_BlockPlacementForRepeatedPumpkins(ref canPlace, ref objectData);
@@ -27751,7 +_,7 @@
 				if (0 == 0) {
 					int tileId = hitReplace.HitObject(tileTargetX, tileTargetY, 1);
 					if (hitReplace.AddDamage(tileId, pickaxeDamage) < 100) {
-						int num = WorldGen.KillTile_GetTileDustAmount(fail: true, tile);
+						int num = WorldGen.KillTile_GetTileDustAmount(fail: true, tile, tileTargetX, tileTargetY);
 						for (int i = 0; i < num; i++) {
 							WorldGen.KillTile_MakeTileDust(tileTargetX, tileTargetY, tile);
 						}
@@ -27921,6 +_,7 @@
 				PlaceThing_Tiles_PlaceIt_AutoPaintAndActuate(typeCaches);
 				if (PlayerInput.UsingGamepad && ItemID.Sets.SingleUseInGamepad[inventory[selectedItem].type] && Main.myPlayer == whoAmI && !Main.SmartCursorEnabled)
 					Main.blockMouse = true;
+				TileLoader.PlaceInWorld(tileTargetX, tileTargetY, inventory[selectedItem]);
 			}
 
 			return data;
@@ -28108,7 +_,8 @@
 					int num7 = FindItem(849);
 					if (num7 > -1 && WorldGen.PlaceActuator(num5, num6)) {
 						NetMessage.SendData(17, -1, -1, null, 8, num5, num6);
+						if (ItemLoader.ConsumeItem(inventory[num7], this))
-						inventory[num7].stack--;
+							inventory[num7].stack--;
 						if (inventory[num7].stack <= 0)
 							inventory[num7].SetDefaults();
 					}
@@ -28473,7 +_,7 @@
 				if (Main.tile[tileTargetX, tileTargetY].nactive() && Main.tile[tileTargetX, tileTargetY].type == 59)
 					canPlace = true;
 			}
-			else if (inventory[selectedItem].createTile == 4 || inventory[selectedItem].createTile == 136) {
+			else if (TileID.Sets.Torch[inventory[selectedItem].createTile] || inventory[selectedItem].createTile == 136) {
 				if (Main.tile[tileTargetX, tileTargetY].wall > 0) {
 					canPlace = true;
 				}
@@ -29000,7 +_,8 @@
 
 			if (paintingAWall) {
 				if (b != byte.MaxValue && Main.tile[x, y].wallColor() != b && WorldGen.paintWall(x, y, b, broadCast: true)) {
+					if (ItemLoader.ConsumeItem(item, this))
-					item.stack--;
+						item.stack--;
 					if (item.stack <= 0)
 						item.SetDefaults();
 
@@ -29009,7 +_,8 @@
 				}
 			}
 			else if (b != byte.MaxValue && Main.tile[x, y].color() != b && WorldGen.paintTile(x, y, b, broadCast: true)) {
+				if (ItemLoader.ConsumeItem(item, this))
-				item.stack--;
+					item.stack--;
 				if (item.stack <= 0)
 					item.SetDefaults();
 
@@ -29059,7 +_,7 @@
 			int num2 = 25;
 			int num3 = 50;
 			int num4 = -1;
-			if (extractType == 1) {
+			if (extractType == ItemID.DesertFossil) {
 				num /= 3;
 				num2 *= 2;
 				num3 = 20;
@@ -29302,6 +_,7 @@
 					num6 += Main.rand.Next(0, 6);
 			}
 
+			ItemLoader.ExtractinatorUse(ref num5, ref num6, extractType);
 			if (num5 > 0) {
 				Vector2 vector = Main.ReverseGravitySupport(Main.MouseScreen) + Main.screenPosition;
 				if (Main.SmartCursorEnabled || PlayerInput.UsingGamepad)
@@ -29396,8 +_,8 @@
 
 		public PlayerFishingConditions GetFishingConditions() {
 			PlayerFishingConditions result = default(PlayerFishingConditions);
-			Fishing_GetBestFishingPole(out result.PolePower, out result.PoleItemType);
-			Fishing_GetBait(out result.BaitPower, out result.BaitItemType);
+			Fishing_GetBestFishingPole(out result.Pole);
+			Fishing_GetBait(out result.Bait);
 			if (result.BaitItemType == 2673)
 				return result;
 
@@ -29405,12 +_,12 @@
 				return result;
 
 			int num = result.BaitPower + result.PolePower + fishingSkill;
-			result.LevelMultipliers = Fishing_GetPowerMultiplier();
+			result.LevelMultipliers = Fishing_GetPowerMultiplier(result.Pole, result.Bait);
 			result.FinalFishingLevel = (int)((float)num * result.LevelMultipliers);
 			return result;
 		}
 
-		private static float Fishing_GetPowerMultiplier() {
+		private float Fishing_GetPowerMultiplier(Item pole, Item bait) {
 			float num = 1f;
 			if (Main.raining)
 				num *= 1.2f;
@@ -29442,21 +_,20 @@
 			if (Main.bloodMoon)
 				num *= 1.1f;
 
+			PlayerHooks.GetFishingLevel(this, pole, bait, ref num);
 			return num;
 		}
 
-		private void Fishing_GetBait(out int baitPower, out int baitType) {
-			baitPower = 0;
-			baitType = 0;
+		private void Fishing_GetBait(out Item bait) {
+			bait = null;
 			for (int i = 54; i < 58; i++) {
 				if (inventory[i].stack > 0 && inventory[i].bait > 0) {
-					baitPower = inventory[i].bait;
-					baitType = inventory[i].type;
+					bait = inventory[i];
 					break;
 				}
 			}
 
-			if (baitPower != 0 || baitType != 0)
+			if (bait != null)
 				return;
 
 			int num = 0;
@@ -29472,20 +_,17 @@
 				return;
 			}
 
-			baitPower = inventory[num].bait;
-			baitType = inventory[num].type;
+			bait = inventory[num];
 		}
 
-		private void Fishing_GetBestFishingPole(out int fishingPolePower, out int fishingPoleType) {
-			fishingPolePower = inventory[selectedItem].fishingPole;
-			fishingPoleType = inventory[selectedItem].type;
-			if (fishingPolePower != 0)
+		private void Fishing_GetBestFishingPole(out Item pole) {
+			pole = inventory[selectedItem];
+			if (pole.fishingPole != 0)
 				return;
 
 			for (int i = 0; i < 58; i++) {
-				if (inventory[i].fishingPole > fishingPolePower) {
+				if (inventory[i].fishingPole > pole.fishingPole) {
-					fishingPolePower = inventory[i].fishingPole;
+					pole = inventory[i];
-					fishingPoleType = inventory[i].type;
 				}
 			}
 		}
@@ -29513,7 +_,8 @@
 				return;
 			}
 
+			if (ItemLoader.ConsumeItem(inventory[num], this))
-			inventory[num].stack--;
+				inventory[num].stack--;
 			if (inventory[num].stack <= 0)
 				inventory[num].SetDefaults();
 		}
@@ -29675,11 +_,15 @@
 		}
 
 		public Rectangle GetItemDrawFrame(int type) {
+#if SERVER
+			return Rectangle.Empty;
+#else
 			Main.instance.LoadItem(type);
 			if (type == 75)
 				return TextureAssets.Item[type].Frame(1, 8);
 
 			return TextureAssets.Item[type].Frame();
+#endif
 		}
 
 		public float GetAdjustedItemScale(Item item) {
@@ -29702,6 +_,9 @@
 		}
 
 		public void ItemCheck(int i) {
+			if (!PlayerHooks.PreItemCheck(this))
+				return;
+
 			if (CCed) {
 				channel = false;
 				itemAnimation = (itemAnimationMax = 0);
@@ -29727,8 +_,17 @@
 			if (itemAnimation == 0 && reuseDelay > 0)
 				ApplyReuseDelay();
 
-			if (Main.myPlayer == i && itemAnimation == 0 && TileObjectData.CustomPlace(item.createTile, item.placeStyle))
-				TileObject.CanPlace(tileTargetX, tileTargetY, item.createTile, item.placeStyle, direction, out TileObject _, onlyCheck: true);
+			if (Main.myPlayer == i && itemAnimation == 0 && TileObjectData.CustomPlace(item.createTile, item.placeStyle)) {
+				int hackCreateTile = item.createTile;
+				int hackPlaceStyle = item.placeStyle;
+				if (hackCreateTile == TileID.Saplings) {
+					Tile soil = Main.tile[tileTargetX, tileTargetY + 1];
+					if (soil.active())
+						TileLoader.SaplingGrowthType(soil.type, ref hackCreateTile, ref hackPlaceStyle);
+				}
+
+				TileObject.CanPlace(tileTargetX, tileTargetY, hackCreateTile, hackPlaceStyle, direction, out _, true);
+			}
 
 			if (itemAnimation == 0 && altFunctionUse == 2)
 				altFunctionUse = 0;
@@ -29757,7 +_,7 @@
 				if (whoAmI == Main.myPlayer && gravDir == 1f && item.mountType != -1 && mount.CanMount(item.mountType, this))
 					mount.SetMount(item.mountType, this);
 
-				if ((item.shoot <= 0 || !ProjectileID.Sets.MinionTargettingFeature[item.shoot] || altFunctionUse != 2) && flag3 && whoAmI == Main.myPlayer && item.shoot >= 0 && item.shoot < 954 && (ProjectileID.Sets.LightPet[item.shoot] || Main.projPet[item.shoot]))
+				if ((item.shoot <= 0 || !ProjectileID.Sets.MinionTargettingFeature[item.shoot] || altFunctionUse != 2) && flag3 && whoAmI == Main.myPlayer && item.shoot >= 0 && (ProjectileID.Sets.LightPet[item.shoot] || Main.projPet[item.shoot]))
 					FreeUpPetsAndMinions(item);
 
 				if (flag3)
@@ -29787,6 +_,8 @@
 				itemAnimation--;
 			}
 
+			ItemLoader.HoldItem(item2, this);
+
 			if (itemAnimation > 0)
 				ItemCheck_ApplyUseStyle(heightOffsetHitboxCenter, item2, drawHitbox);
 			else
@@ -29835,7 +_,7 @@
 
 					ItemCheck_TurretAltFeatureUse(item, flag4);
 					ItemCheck_MinionAltFeatureUse(item, flag4);
-					if (item.shoot > 0 && itemAnimation > 0 && ItemTimeIsZero && flag4)
+					if (item.shoot > 0 && itemAnimation > 0 && ItemTimeIsZero && flag4 && ItemLoader.CheckProjOnSwing(this, item))
 						ItemCheck_Shoot(i, item, weaponDamage);
 
 					ItemCheck_UseWiringTools(item);
@@ -29910,6 +_,9 @@
 							if (inventory[selectedItem].type == 3106)
 								knockBack += knockBack * (1f - stealth);
 
+							ItemLoader.GetWeaponKnockback(item, this, ref knockBack);
+							PlayerHooks.GetWeaponKnockback(this, item, ref knockBack);
+
 							List<ushort> ignoreList2 = ItemCheck_GetTileCutIgnoreList(item);
 							ItemCheck_CutTiles(item, itemRectangle, ignoreList2);
 							ItemCheck_MeleeHitNPCs(item, itemRectangle, num, knockBack);
@@ -29920,6 +_,9 @@
 				}
 
 				if (ItemTimeIsZero && itemAnimation > 0) {
+					if (ItemLoader.UseItem(item, this))
+						ApplyItemTime(item);
+
 					if (item.hairDye >= 0) {
 						ApplyItemTime(item);
 						if (whoAmI == Main.myPlayer) {
@@ -29929,18 +_,20 @@
 					}
 
 					if (item.healLife > 0) {
+						int healLife = GetHealLife(item);
-						statLife += item.healLife;
+						statLife += healLife;
 						ApplyItemTime(item);
-						if (Main.myPlayer == whoAmI)
-							HealEffect(item.healLife);
+						if (healLife > 0 && Main.myPlayer == whoAmI)
+							HealEffect(healLife, true);
 					}
 
 					if (item.healMana > 0) {
+						int healMana = GetHealMana(item);
-						statMana += item.healMana;
+						statMana += healMana;
 						ApplyItemTime(item);
-						if (Main.myPlayer == whoAmI) {
+						if (healMana > 0 && Main.myPlayer == whoAmI) {
 							AddBuff(94, manaSickTime);
-							ManaEffect(item.healMana);
+							ManaEffect(healMana);
 						}
 					}
 
@@ -30045,7 +_,7 @@
 					if (ItemTimeIsZero) {
 						ApplyItemTime(item);
 					}
-					else if (itemTime == item.useTime / 2) {
+					else if (itemTime == PlayerHooks.TotalUseTime(item.useTime, this, item) / 2) {
 						for (int k = 0; k < 70; k++) {
 							Dust.NewDust(base.position, width, height, 15, velocity.X * 0.5f, velocity.Y * 0.5f, 150, default(Color), 1.5f);
 						}
@@ -30134,7 +_,7 @@
 							Main.dust[Dust.NewDust(base.position, width, height, 15, 0f, 0f, 150, Color.Cyan, 1.2f)].velocity *= 0.5f;
 						}
 
-						if (item.stack > 0)
+						if (ItemLoader.ConsumeItem(item, this) && item.stack > 0)
 							item.stack--;
 					}
 				}
@@ -30160,7 +_,7 @@
 							Main.dust[Dust.NewDust(base.position, width, height, 15, 0f, 0f, 150, Color.Cyan, 1.2f)].velocity *= 0.5f;
 						}
 
-						if (item.stack > 0)
+						if (ItemLoader.ConsumeItem(item, this) && item.stack > 0)
 							item.stack--;
 					}
 				}
@@ -30175,7 +_,7 @@
 						else if (Main.netMode == 1 && whoAmI == Main.myPlayer)
 							NetMessage.SendData(73);
 
-						if (item.stack > 0)
+						if (ItemLoader.ConsumeItem(item, this) && item.stack > 0)
 							item.stack--;
 					}
 				}
@@ -30191,11 +_,11 @@
 								NetMessage.SendData(4, -1, -1, null, whoAmI);
 						}
 
-						if (item.stack > 0)
+						if (ItemLoader.ConsumeItem(item, this) && item.stack > 0)
 							item.stack--;
 					}
 					else {
-						float num10 = item.useTime;
+						float num10 = PlayerHooks.TotalUseTime(item.useTime, this, item);
 						num10 = (num10 - (float)itemTime) / num10;
 						float num11 = 44f;
 						float num12 = (float)Math.PI * 3f;
@@ -30229,11 +_,12 @@
 				}
 
 				if (i == Main.myPlayer) {
-					if (!dontConsumeWand && itemTime == (int)((float)item.useTime * tileSpeed) && item.tileWand > 0) {
+					if (item.tileWand > 0 && !dontConsumeWand && itemTime == PlayerHooks.TotalUseTime(item.useTime * tileSpeed, this, item)) {
 						int tileWand = item.tileWand;
 						for (int num15 = 0; num15 < 58; num15++) {
 							if (tileWand == inventory[num15].type && inventory[num15].stack > 0) {
+								if (ItemLoader.ConsumeItem(inventory[num15], this))
-								inventory[num15].stack--;
+									inventory[num15].stack--;
 								if (inventory[num15].stack <= 0)
 									inventory[num15] = new Item();
 
@@ -30265,7 +_,7 @@
 						if (flag7.HasValue)
 							flag6 = flag7.Value;
 
-						if (flag6) {
+						if (flag6 && ItemLoader.ConsumeItem(item, this)) {
 							if (item.stack > 0)
 								item.stack--;
 
@@ -30286,6 +_,8 @@
 
 			if (itemAnimation == 0)
 				JustDroppedAnItem = false;
+
+			PlayerHooks.PostItemCheck(this);
 		}
 
 		private void ItemCheck_EmitFoodParticles(Item sItem) {
@@ -30538,11 +_,18 @@
 				if (i == whoAmI || !player.active || !player.hostile || player.immune || player.dead || (team != 0 && team == player.team) || !itemRectangle.Intersects(player.Hitbox) || !CanHit(player))
 					continue;
 
+				if (!ItemLoader.CanHitPvp(sItem, this, player) || !PlayerHooks.CanHitPvp(this, sItem, player))
+					continue; //TODO: PvP crit hook?
+
 				bool flag = false;
 				if (Main.rand.Next(1, 101) <= 10)
 					flag = true;
 
 				int num = Main.DamageVar(damage, luck);
+
+				ItemLoader.ModifyHitPvp(sItem, this, player, ref num, ref flag);
+				PlayerHooks.ModifyHitPvp(this, sItem, player, ref num, ref flag);
+
 				StatusToPlayerPvP(sItem.type, i);
 				OnHit(player.Center.X, player.Center.Y, player);
 				PlayerDeathReason playerDeathReason = PlayerDeathReason.ByPlayer(whoAmI);
@@ -30587,6 +_,8 @@
 				if (sItem.type == 1826 && Main.npc[i].value > 0f)
 					pumpkinSword(i, (int)((double)damage * 1.5), knockBack);
 
+				ItemLoader.OnHitPvp(sItem, this, Main.player[i], num2, flag);
+				PlayerHooks.OnHitPvp(this, sItem, Main.player[i], num2, flag);
 				if (Main.netMode != 0)
 					NetMessage.SendPlayerHurt(i, playerDeathReason, num, direction, flag, pvp: true, -1);
 
@@ -30638,6 +_,11 @@
 							}
 
 							int num4 = Main.DamageVar(num, luck);
+
+							ItemLoader.ModifyHitNPC(sItem, this, Main.npc[i], ref num4, ref knockBack, ref flag);
+							NPCLoader.ModifyHitByItem(Main.npc[i], this, sItem, ref num4, ref knockBack, ref flag);
+							PlayerHooks.ModifyHitNPC(this, sItem, Main.npc[i], ref num4, ref knockBack, ref flag);
+
 							StatusToNPC(sItem.type, i);
 							if (Main.npc[i].life > 5)
 								OnHit(Main.npc[i].Center.X, Main.npc[i].Center.Y, Main.npc[i]);
@@ -30646,6 +_,11 @@
 								num4 += Main.npc[i].checkArmorPenetration(armorPenetration);
 
 							int dmgDone = (int)Main.npc[i].StrikeNPC(num4, knockBack, direction, flag);
+
+							ItemLoader.OnHitNPC(sItem, this, Main.npc[i], dmgDone, knockBack, flag);
+							NPCLoader.OnHitByItem(Main.npc[i], this, sItem, dmgDone, knockBack, flag);
+							PlayerHooks.OnHitNPC(this, sItem, Main.npc[i], dmgDone, knockBack, flag);
+
 							ApplyNPCOnHitEffects(sItem, itemRectangle, num, knockBack, i, num4, dmgDone);
 							int num5 = Item.NPCtoBanner(Main.npc[i].BannerID());
 							if (num5 >= 0)
@@ -31174,6 +_,9 @@
 				Main.dust[num30].velocity.Y *= 2f;
 			}
 
+			ItemLoader.MeleeEffects(sItem, this, itemRectangle);
+			PlayerHooks.MeleeEffects(this, sItem, itemRectangle);
+
 			return itemRectangle;
 		}
 
@@ -31230,6 +_,7 @@
 				}
 			}
 
+			ItemLoader.UseItemHitbox(sItem, this, ref itemRectangle, ref dontAttack);
 			if (sItem.type == 1450 && Main.rand.Next(3) == 0) {
 				int num = -1;
 				float x = itemRectangle.X + Main.rand.Next(itemRectangle.Width);
@@ -31541,7 +_,7 @@
 			if (Main.tileHammer[tile.type]) {
 				canHitWalls = false;
 				if (sItem.hammer > 0) {
-					num2 += sItem.hammer;
+					TileLoader.MineDamage(sItem.hammer, ref num2);
 					if (!WorldGen.CanKillTile(x, y))
 						num2 = 0;
 
@@ -31571,7 +_,10 @@
 				}
 			}
 			else if (Main.tileAxe[tile.type]) {
-				num2 = ((tile.type != 80) ? (num2 + (int)((float)sItem.axe * 1.2f)) : (num2 + (int)((float)(sItem.axe * 3) * 1.2f)));
+				if (tile.type == 80)
+					num2 += (int)(sItem.axe * 3 * 1.2f);
+				else
+					TileLoader.MineDamage(sItem.axe, ref num2);
 				if (sItem.axe > 0) {
 					AchievementsHelper.CurrentlyMining = true;
 					if (!WorldGen.CanKillTile(x, y))
@@ -31719,7 +_,9 @@
 					if (!poundRelease)
 						return;
 
+					if (TileLoader.Slope(x, y, Main.tile[x, y].type)) {
+					}
-					if (TileID.Sets.Platforms[Main.tile[x, y].type]) {
+					else if (TileID.Sets.Platforms[Main.tile[x, y].type]) {
 						if (tile.halfBrick()) {
 							WorldGen.PoundTile(x, y);
 							if (Main.netMode == 1)
@@ -32311,7 +_,8 @@
 				}
 
 				if (num3 >= 0 && WorldGen.PlaceWire(num, num2)) {
+					if (ItemLoader.ConsumeItem(inventory[num3], this))
-					inventory[num3].stack--;
+						inventory[num3].stack--;
 					if (inventory[num3].stack <= 0)
 						inventory[num3].SetDefaults();
 
@@ -32329,7 +_,8 @@
 				}
 
 				if (num4 >= 0 && WorldGen.PlaceWire2(num, num2)) {
+					if (ItemLoader.ConsumeItem(inventory[num4], this))
-					inventory[num4].stack--;
+						inventory[num4].stack--;
 					if (inventory[num4].stack <= 0)
 						inventory[num4].SetDefaults();
 
@@ -32348,7 +_,8 @@
 				}
 
 				if (num5 >= 0 && WorldGen.PlaceWire3(num, num2)) {
+					if (ItemLoader.ConsumeItem(inventory[num5], this))
-					inventory[num5].stack--;
+						inventory[num5].stack--;
 					if (inventory[num5].stack <= 0)
 						inventory[num5].SetDefaults();
 
@@ -32367,7 +_,8 @@
 				}
 
 				if (num6 >= 0 && WorldGen.PlaceWire4(num, num2)) {
+					if (ItemLoader.ConsumeItem(inventory[num6], this))
-					inventory[num6].stack--;
+						inventory[num6].stack--;
 					if (inventory[num6].stack <= 0)
 						inventory[num6].SetDefaults();
 
@@ -32400,7 +_,8 @@
 			else if (sItem.type == 849 && sItem.stack > 0 && WorldGen.PlaceActuator(num, num2)) {
 				ApplyItemTime(sItem);
 				NetMessage.SendData(17, -1, -1, null, 8, tileTargetX, tileTargetY);
+				if (ItemLoader.ConsumeItem(sItem, this))
-				sItem.stack--;
+					sItem.stack--;
 				if (sItem.stack <= 0)
 					sItem.SetDefaults();
 			}
@@ -33870,7 +_,8 @@
 					Main.projectile[num177].originalDamage = damage;
 					UpdateMaxTurrets();
 				}
-				else {
+				else if (PlayerHooks.Shoot(this, sItem, ref pointPoisition, ref num2, ref num3, ref projToShoot, ref Damage, ref KnockBack)
+					&& ItemLoader.Shoot(sItem, this, ref pointPoisition, ref num2, ref num3, ref projToShoot, ref Damage, ref KnockBack)) {
 					int num178 = Projectile.NewProjectile(pointPoisition.X, pointPoisition.Y, num2, num3, projToShoot, Damage, KnockBack, i);
 					if (sItem.type == 726)
 						Main.projectile[num178].magic = true;
@@ -34427,6 +_,8 @@
 		}
 
 		private void ItemCheck_ApplyHoldStyle(float mountOffset, Item sItem, Rectangle heldItemFrame) {
+			ItemLoader.HoldStyle(sItem, this);
+			
 			if (isPettingAnimal) {
 				int num = miscCounter % 14 / 7;
 				CompositeArmStretchAmount stretch = CompositeArmStretchAmount.ThreeQuarters;
@@ -34669,10 +_,12 @@
 				SetCompositeArmBack(enabled: true, stretch6, (float)Math.PI * -3f / 5f * (float)direction);
 				FlipItemLocationAndRotationForGravity();
 			}
+			// else if(!Main.dedServ)
+				// ItemLoader.UseStyle(sItem, this);
 		}
 
 		private void ItemCheck_ApplyManaRegenDelay(Item sItem) {
-			if (!spaceGun || (sItem.type != 127 && sItem.type != 4347 && sItem.type != 4348))
+ 			if (GetManaCost(sItem)>0)
 				manaRegenDelay = (int)maxRegenDelay;
 		}
 
@@ -34733,6 +_,8 @@
 		}
 
 		public void ItemCheck_ApplyUseStyle(float mountOffset, Item sItem, Rectangle heldItemFrame) {
+			ItemLoader.UseStyle(sItem, this); //Do we need this to run on servers?
+
 			if (Main.dedServ)
 				return;
 
@@ -35456,6 +_,9 @@
 		}
 
 		private bool ItemCheck_CheckCanUse(Item sItem) {
+			if(!CombinedHooks.CanUseItem(this, sItem))
+				return false;
+
 			int whoAmI = base.whoAmI;
 			bool flag = true;
 			int num = (int)((float)Main.mouseX + Main.screenPosition.X) / 16;
@@ -35823,6 +_,11 @@
 			if (sItem.type == 3006)
 				flag2 = true;
 
+			if (sItem.type != ItemID.MedusaHead /*3269*/ && !CheckMana(sItem, pay:!flag2))
+				canUse = false;
+			
+			return canUse; //TODO: Explain this in a comment.
+			
 			if (sItem.type != 3269 && (!spaceGun || (sItem.type != 127 && sItem.type != 4347 && sItem.type != 4348))) {
 				if (statMana >= num) {
 					if (!flag2)
@@ -36020,6 +_,7 @@
 			if (!mount.Active)
 				return;
 
+			MountLoader.UseAbility(this, Vector2.Zero, false);
 			if (mount.Type == 8) {
 				noItems = true;
 				if (controlUseItem) {
@@ -36177,7 +_,7 @@
 				if (num == 2)
 					num = 102;
 
-				for (int i = 0; i < 22; i++) {
+				for (int i = 0; i < MaxBuffs; i++) {
 					if (buffType[i] == 27 || buffType[i] == 101 || buffType[i] == 102) {
 						DelBuff(i);
 						i--;
@@ -36350,48 +_,75 @@
 			if (sItem.ranged && setVortex)
 				KnockBack *= 1f + (1f - stealth) * 0.5f;
 
+			ItemLoader.GetWeaponKnockback(sItem, this, ref KnockBack);
+			PlayerHooks.GetWeaponKnockback(this, sItem, ref KnockBack);
 			return KnockBack;
 		}
 
 		public int GetWeaponCrit(Item sItem) {
+			int crit = 0;
+
+			if (sItem.DamageType != null) {
+				crit += GetCrit(sItem.DamageType);
+				goto SkipVanillaCrit;
+			}
+
 			if (sItem.melee)
-				return meleeCrit;
+				crit += meleeCrit;
 
 			if (sItem.ranged)
-				return rangedCrit;
+				crit += rangedCrit;
 
 			if (sItem.magic)
-				return magicCrit;
+				crit += magicCrit;
 
+			SkipVanillaCrit:
+			ItemLoader.GetWeaponCrit(sItem, this, ref crit);
+			PlayerHooks.GetWeaponCrit(this, sItem, ref crit);
-			return 0;
+			return crit;
 		}
 
 		public int GetWeaponDamage(Item sItem) {
-			int num = sItem.damage;
-			if (num > 0) {
-				if (sItem.melee) {
-					num = (int)((float)num * meleeDamage + 5E-06f);
-				}
-				else if (sItem.ranged) {
-					num = (int)((float)num * rangedDamage + 5E-06f);
-					if (sItem.useAmmo == AmmoID.Arrow || sItem.useAmmo == AmmoID.Stake)
-						num = (int)((float)num * arrowDamage + 5E-06f);
-
-					if (sItem.useAmmo == AmmoID.Bullet || sItem.useAmmo == AmmoID.CandyCorn)
-						num = (int)((float)num * bulletDamage + 5E-06f);
-
-					if (sItem.useAmmo == AmmoID.Rocket || sItem.useAmmo == AmmoID.StyngerBolt || sItem.useAmmo == AmmoID.JackOLantern || sItem.useAmmo == AmmoID.NailFriendly)
-						num = (int)((float)num * rocketDamage + 5E-06f);
-				}
-				else if (sItem.magic) {
-					num = (int)((float)num * magicDamage + 5E-06f);
-				}
-				else if (sItem.summon) {
-					num = (int)((float)num * minionDamage);
-				}
-			}
-
-			return num;
+			if (sItem.DamageType == null && (!sItem.modItem?.IgnoreDamageModifiers ?? true)) {
+				return (int)(sItem.damage * (float)allDamage);
+			}
+			
+			Modifier damage = allDamage & GetDamage(sItem.DamageType);
+
+			if (sItem.melee) {
+				damage &= meleeDamage;
+			}
+
+			if (sItem.ranged) {
+				damage &= rangedDamage;
+				if (sItem.useAmmo == AmmoID.Arrow || sItem.useAmmo == AmmoID.Stake)
+					damage &= arrowDamage;
+
+				if (sItem.useAmmo == AmmoID.Arrow && archery)
+					damage *= 1.2f;
+
+				if (sItem.useAmmo == AmmoID.Bullet || sItem.useAmmo == AmmoID.CandyCorn)
+					damage &= bulletDamage;
+
+				if (sItem.useAmmo == AmmoID.Rocket || sItem.useAmmo == AmmoID.StyngerBolt || sItem.useAmmo == AmmoID.JackOLantern || sItem.useAmmo == AmmoID.NailFriendly)
+					damage &= rocketDamage;
+			}
+
+			if (sItem.magic) {
+				damage &= magicDamage;
+			}
+
+			if (sItem.summon) {
+				damage &= minionDamage;
+			}
+
+			if (sItem.modItem?.IgnoreDamageModifiers == true)
+				return sItem.damage;
+
+			float flat = 0f;
+			CombinedHooks.ModifyWeaponDamage(this, sItem, ref damage, ref flat);
+			int damageNum = (int)((sItem.damage * (float)damage) + flat);
+			return Math.Max(0, damageNum);
 		}
 
 		public bool HasAmmo(Item sItem, bool canUse) {
@@ -36456,8 +_,11 @@
 			int pickedProjectileId = -1;
 			if (PickAmmo_TryFindingSpecificMatches(sItem.type, item.type, out pickedProjectileId))
 				projToShoot = pickedProjectileId;
-			else if (sItem.type == 1946)
+			else if (sItem.type == 1946) {
 				projToShoot = 338 + item.type - 771;
+				if (projToShoot > ProjectileID.RocketSnowmanIV)
+					projToShoot = ProjectileID.RocketSnowmanIV;
+			}
 			else if (sItem.type == 3930)
 				projToShoot = 715 + item.type - AmmoID.Rocket;
 			else if (sItem.useAmmo == AmmoID.Rocket)
@@ -36512,8 +_,14 @@
 
 			speed += item.shootSpeed;
 			if (item.ranged) {
-				if (item.damage > 0)
-					Damage += (int)((float)item.damage * rangedDamage);
+				if (item.damage > 0) {
+					// determine damage multiplier using item base damage and apply to ammo
+					// equivalent to Damage *= (item.damage + sItem.damage) / sItem.damage
+					if (sItem.damage > 0) // coin gun fix.
+						Damage += (int)(item.damage * Damage / (float)sItem.damage);
+					else
+						Damage += item.damage;
+				}
 			}
 			else {
 				Damage += item.damage;
@@ -36525,11 +_,12 @@
 					if (speed > 20f)
 						speed = 20f;
 				}
-
-				Damage = (int)((double)Damage * 1.2);
+				// archery buff damage moved into GetWeaponDamage
+				// Damage = (int)((double)Damage * 1.2);
 			}
 
 			KnockBack += item.knockBack;
+			ItemLoader.PickAmmo(sItem, item, this, ref projToShoot, ref speed, ref Damage, ref KnockBack);
 			bool flag2 = dontConsume;
 			if (sItem.type == 3475 && Main.rand.Next(3) != 0)
 				flag2 = true;
@@ -36567,7 +_,7 @@
 			if (sItem.type == 1553 && Main.rand.Next(3) != 0)
 				flag2 = true;
 
-			if (sItem.type == 434 && itemAnimation < sItem.useAnimation - 2)
+			if (sItem.type == 434 && itemAnimation < PlayerHooks.TotalMeleeTime(sItem.useAnimation, this, sItem) - 2)
 				flag2 = true;
 
 			if (sItem.type == 4953 && itemAnimation > sItem.useAnimation - 8)
@@ -36591,7 +_,10 @@
 			if ((projToShoot == 145 || projToShoot == 146 || projToShoot == 147 || projToShoot == 148 || projToShoot == 149) && itemAnimation < itemAnimationMax - 5)
 				flag2 = true;
 
+			flag2 |= !PlayerHooks.ConsumeAmmo(this, sItem, item) | !ItemLoader.ConsumeAmmo(sItem, item, this);
 			if (!flag2 && item.consumable) {
+				PlayerHooks.OnConsumeAmmo(this, sItem, item);
+				ItemLoader.OnConsumeAmmo(sItem, item, this);
 				item.stack--;
 				if (item.stack <= 0) {
 					item.active = false;
@@ -36633,21 +_,31 @@
 						NetMessage.SendData(17, -1, -1, null, 0, x, y, 1f);
 					}
 
-					if (Main.tile[x, y].type == 21)
+					if (Main.tile[x, y].type == 21 || Main.tile[x, y].type < TileID.Count && TileID.Sets.BasicChest[Main.tile[x, y].type])
 						NetMessage.SendData(34, -1, -1, null, 1, x, y);
 
 					if (Main.tile[x, y].type == 467)
 						NetMessage.SendData(34, -1, -1, null, 5, x, y);
 
-					if (Main.tile[x, y].type == 88)
+					if (TileID.Sets.BasicDresser[Main.tile[x, y].type] || Main.tile[x, y].type < TileID.Count && TileID.Sets.BasicDresser[Main.tile[x, y].type])
 						NetMessage.SendData(34, -1, -1, null, 3, x, y);
+
+					if (Main.tile[x, y].type >= TileID.Count) {
+						if (TileID.Sets.BasicChest[Main.tile[x, y].type])
+							NetMessage.SendData(34, -1, -1, null, 101, x, y, 0f, 0, Main.tile[x, y].type, 0);
+
+						if (TileID.Sets.BasicDresser[Main.tile[x, y].type])
+							NetMessage.SendData(34, -1, -1, null, 103, x, y, 0f, 0, Main.tile[x, y].type, 0);
+					}
 				}
 				else {
 					bool num2 = Main.tile[x, y].active();
 					WorldGen.KillTile(x, y);
+#if CLIENT
 					if (num2 && !Main.tile[x, y].active())
 						AchievementsHelper.HandleMining();
 
+#endif
 					if (Main.netMode == 1)
 						NetMessage.SendData(17, -1, -1, null, 0, x, y);
 				}
@@ -36714,7 +_,24 @@
 			if (Main.tileNoFail[tileTarget.type])
 				num = 100;
 
-			num = ((!Main.tileDungeon[tileTarget.type] && tileTarget.type != 25 && tileTarget.type != 58 && tileTarget.type != 117 && tileTarget.type != 203) ? ((tileTarget.type == 85) ? (num + pickPower / 3) : ((tileTarget.type != 48 && tileTarget.type != 232) ? ((tileTarget.type == 226) ? (num + pickPower / 4) : ((tileTarget.type != 107 && tileTarget.type != 221) ? ((tileTarget.type != 108 && tileTarget.type != 222) ? ((tileTarget.type == 111 || tileTarget.type == 223) ? (num + pickPower / 4) : ((tileTarget.type != 211) ? (num + pickPower) : (num + pickPower / 5))) : (num + pickPower / 3)) : (num + pickPower / 2))) : (num + pickPower * 2))) : (num + pickPower / 2));
+			if(Main.tileDungeon[tileTarget.type] || tileTarget.type == 25 || tileTarget.type == 58 || tileTarget.type == 117 || tileTarget.type == 203)
+				num += pickPower / 2;
+			else if(tileTarget.type == 85)
+				num += pickPower / 3;
+			else if(tileTarget.type == 48 || tileTarget.type == 232)
+				num += pickPower * 2;
+			else if(tileTarget.type == 226)
+				num += pickPower / 4;
+			else if(tileTarget.type == 107 || tileTarget.type == 221)
+				num += pickPower / 2;
+			else if(tileTarget.type == 108 || tileTarget.type == 222)
+				num += pickPower / 3;
+			else if(tileTarget.type == 111 || tileTarget.type == 223)
+				num += pickPower / 4;
+			else if(tileTarget.type == 211)
+				num += pickPower / 5;
+			else
+				TileLoader.MineDamage(pickPower, ref num);
 			if (tileTarget.type == 211 && pickPower < 200)
 				num = 0;
 
@@ -36769,6 +_,9 @@
 			else if (tileTarget.type == 223 && pickPower < 150) {
 				num = 0;
 			}
+			else {
+				TileLoader.PickPowerCheck(tileTarget, pickPower, ref num);
+			}
 
 			if (tileTarget.type == 147 || tileTarget.type == 0 || tileTarget.type == 40 || tileTarget.type == 53 || tileTarget.type == 57 || tileTarget.type == 59 || tileTarget.type == 123 || tileTarget.type == 224 || tileTarget.type == 397)
 				num += pickPower;
@@ -37060,24 +_,47 @@
 		}
 
 		public void DropItems() {
+			List<Item> startInventory = PlayerHooks.GetStartingItems(this, DropItems_GetDefaults().Where(item => !item.IsAir), true);
+			IDictionary<int, int> startCounts = new Dictionary<int, int>();
+
+			foreach (Item item in startInventory) {
+				if (!startCounts.ContainsKey(item.netID))
+					startCounts[item.netID] = 0;
+
+				startCounts[item.netID] += item.stack;
+			}
+
+			startCounts[ModContent.ItemType<ModLoader.Default.StartBag>()] = 1;
 			for (int i = 0; i < 59; i++) {
 				if (inventory[i].stack > 0) {
+					Item item = inventory[i];
 					bool flag = true;
-					if (inventory[i].type == 3507 || inventory[i].type == 3506 || inventory[i].type == 3509)
+					if (startCounts.TryGetValue(item.netID, out int startingCount) && startingCount >= item.stack)
 						flag = false;
 
 					if (flag) {
+						int stack = item.stack;
+						if (startCounts.ContainsKey(item.netID)) {
+							stack -= startCounts[item.netID];
+							startCounts[item.netID] = 0;
+						}
+
 						int num = Item.NewItem((int)position.X, (int)position.Y, width, height, inventory[i].type);
 						Main.item[num].netDefaults(inventory[i].netID);
 						Main.item[num].Prefix(inventory[i].prefix);
-						Main.item[num].stack = inventory[i].stack;
+						Main.item[num].stack = stack;
 						Main.item[num].velocity.Y = (float)Main.rand.Next(-20, 1) * 0.2f;
 						Main.item[num].velocity.X = (float)Main.rand.Next(-20, 21) * 0.2f;
 						Main.item[num].noGrabDelay = 100;
 						Main.item[num].newAndShiny = false;
+						Main.item[num].modItem = item.modItem;
+						Main.item[num].globalItems = item.globalItems;
 						if (Main.netMode == 1)
 							NetMessage.SendData(21, -1, -1, null, num);
 					}
+					else if (item.stack > 0 && startCounts.ContainsKey(item.netID)) {
+						startCounts[item.netID] -= item.stack;
+					}
 				}
 
 				inventory[i].TurnToAir();
@@ -37091,6 +_,8 @@
 						Main.item[num2].velocity.X = (float)Main.rand.Next(-20, 21) * 0.2f;
 						Main.item[num2].noGrabDelay = 100;
 						Main.item[num2].newAndShiny = false;
+						Main.item[num2].modItem = armor[i].modItem;
+						Main.item[num2].globalItems = armor[i].globalItems;
 						if (Main.netMode == 1)
 							NetMessage.SendData(21, -1, -1, null, num2);
 					}
@@ -37108,6 +_,8 @@
 						Main.item[num3].velocity.X = (float)Main.rand.Next(-20, 21) * 0.2f;
 						Main.item[num3].noGrabDelay = 100;
 						Main.item[num3].newAndShiny = false;
+						Main.item[num3].modItem = dye[i].modItem;
+						Main.item[num3].globalItems = dye[i].globalItems;
 						if (Main.netMode == 1)
 							NetMessage.SendData(21, -1, -1, null, num3);
 					}
@@ -37125,6 +_,8 @@
 						Main.item[num4].velocity.X = (float)Main.rand.Next(-20, 21) * 0.2f;
 						Main.item[num4].noGrabDelay = 100;
 						Main.item[num4].newAndShiny = false;
+						Main.item[num4].modItem = miscEquips[i].modItem;
+						Main.item[num4].globalItems = miscEquips[i].globalItems;
 						if (Main.netMode == 1)
 							NetMessage.SendData(21, -1, -1, null, num4);
 					}
@@ -37144,6 +_,8 @@
 					Main.item[num5].velocity.X = (float)Main.rand.Next(-20, 21) * 0.2f;
 					Main.item[num5].noGrabDelay = 100;
 					Main.item[num5].newAndShiny = false;
+					Main.item[num5].modItem = miscDyes[i].modItem;
+					Main.item[num5].globalItems = miscDyes[i].globalItems;
 					if (Main.netMode == 1)
 						NetMessage.SendData(21, -1, -1, null, num5);
 				}
@@ -37151,12 +_,26 @@
 				miscDyes[i].TurnToAir();
 			}
 
+			DropItems_End(startInventory);
+		}
+		private IEnumerable<Item> DropItems_GetDefaults() { //Split by tML.
+			var inventory = new Item[this.inventory.Length];
+
+			for (int i = 0; i < inventory.Length; i++) {
+				inventory[i] = new Item();
+			}
+
 			inventory[0].SetDefaults(3507);
 			inventory[0].Prefix(-1);
 			inventory[1].SetDefaults(3509);
 			inventory[1].Prefix(-1);
 			inventory[2].SetDefaults(3506);
 			inventory[2].Prefix(-1);
+
+			return inventory;
+		}
+		private void DropItems_End(IList<Item> startInventory) { //Split by tML.
+			PlayerHooks.SetStartInventory(this, startInventory);
 			Main.mouseItem.TurnToAir();
 		}
 
@@ -37204,13 +_,14 @@
 		}
 
 		public object clientClone() {
-			Player player = new Player();
+			Player player = new Player(false);
 			player.zone1 = zone1;
 			player.zone2 = zone2;
 			player.zone3 = zone3;
 			player.zone4 = zone4;
 			player.voidVaultInfo = voidVaultInfo;
 			player.luck = luck;
+			PlayerHooks.CopyCustomBiomesTo(this, player);
 			player.extraAccessory = extraAccessory;
 			player.MinionRestTargetPoint = MinionRestTargetPoint;
 			player.MinionAttackTargetNPC = MinionAttackTargetNPC;
@@ -37261,13 +_,14 @@
 			}
 
 			player.trashItem = trashItem.Clone();
-			for (int j = 0; j < 22; j++) {
+			for (int j = 0; j < MaxBuffs; j++) {
 				player.buffType[j] = buffType[j];
 				player.buffTime[j] = buffTime[j];
 			}
 
 			DpadRadial.CopyTo(player.DpadRadial);
 			CircularRadial.CopyTo(player.CircularRadial);
+			PlayerHooks.clientClone(this, player);
 			return player;
 		}
 
@@ -37278,7 +_,7 @@
 			if (Main.tile[x, y - 1] == null)
 				return false;
 
-			if (!Main.tile[x, y - 1].active() || Main.tile[x, y - 1].type != 79)
+			if (!Main.tile[x, y - 1].active() || !TileID.Sets.IsValidSpawnPoint[Main.tile[x, y - 1].type])
 				return false;
 
 			for (int i = x - 1; i <= x + 1; i++) {
@@ -37410,6 +_,7 @@
 			if (path == null || path == "")
 				return;
 
+			BackupIO.Player.ArchivePlayer(path, isCloudSave);
 			if (FileUtilities.Exists(path, isCloudSave))
 				FileUtilities.Copy(path, path + ".bak", isCloudSave);
 
@@ -37417,13 +_,14 @@
 			using (Stream stream = isCloudSave ? ((Stream)new MemoryStream(2000)) : ((Stream)new FileStream(path, FileMode.Create))) {
 				using (CryptoStream cryptoStream = new CryptoStream(stream, rijndaelManaged.CreateEncryptor(ENCRYPTION_KEY, ENCRYPTION_KEY), CryptoStreamMode.Write)) {
 					using (BinaryWriter binaryWriter = new BinaryWriter(cryptoStream)) {
+						PlayerHooks.PreSavePlayer(player);
 						binaryWriter.Write(234);
 						playerFile.Metadata.Write(binaryWriter);
 						binaryWriter.Write(player.name);
 						binaryWriter.Write(player.difficulty);
 						binaryWriter.Write(playerFile.GetPlayTime().Ticks);
 						binaryWriter.Write(player.hair);
-						binaryWriter.Write(player.hairDye);
+						PlayerIO.WriteVanillaHairDye(player.hairDye, binaryWriter);
 						BitsByte bb = (byte)0;
 						for (int i = 0; i < 8; i++) {
 							bb[i] = player.hideVisibleAccessory[i];
@@ -37469,43 +_,43 @@
 						binaryWriter.Write(player.shoeColor.G);
 						binaryWriter.Write(player.shoeColor.B);
 						for (int k = 0; k < player.armor.Length; k++) {
-							binaryWriter.Write(player.armor[k].netID);
+							ItemIO.WriteVanillaID(player.armor[k], binaryWriter);
 							binaryWriter.Write(player.armor[k].prefix);
 						}
 
 						for (int l = 0; l < player.dye.Length; l++) {
-							binaryWriter.Write(player.dye[l].netID);
+							ItemIO.WriteVanillaID(player.dye[l], binaryWriter);
 							binaryWriter.Write(player.dye[l].prefix);
 						}
 
 						for (int m = 0; m < 58; m++) {
-							binaryWriter.Write(player.inventory[m].netID);
+							ItemIO.WriteVanillaID(player.inventory[m], binaryWriter);
 							binaryWriter.Write(player.inventory[m].stack);
 							binaryWriter.Write(player.inventory[m].prefix);
 							binaryWriter.Write(player.inventory[m].favorited);
 						}
 
 						for (int n = 0; n < player.miscEquips.Length; n++) {
-							binaryWriter.Write(player.miscEquips[n].netID);
+							ItemIO.WriteVanillaID(player.miscEquips[n], binaryWriter);
 							binaryWriter.Write(player.miscEquips[n].prefix);
-							binaryWriter.Write(player.miscDyes[n].netID);
+							ItemIO.WriteVanillaID(player.miscDyes[n], binaryWriter);
 							binaryWriter.Write(player.miscDyes[n].prefix);
 						}
 
 						for (int num = 0; num < 40; num++) {
-							binaryWriter.Write(player.bank.item[num].netID);
+							ItemIO.WriteVanillaID(player.bank.item[num], binaryWriter);
 							binaryWriter.Write(player.bank.item[num].stack);
 							binaryWriter.Write(player.bank.item[num].prefix);
 						}
 
 						for (int num2 = 0; num2 < 40; num2++) {
-							binaryWriter.Write(player.bank2.item[num2].netID);
+							ItemIO.WriteVanillaID(player.bank2.item[num2], binaryWriter);
 							binaryWriter.Write(player.bank2.item[num2].stack);
 							binaryWriter.Write(player.bank2.item[num2].prefix);
 						}
 
 						for (int num3 = 0; num3 < 40; num3++) {
-							binaryWriter.Write(player.bank3.item[num3].netID);
+							ItemIO.WriteVanillaID(player.bank3.item[num3], binaryWriter);
 							binaryWriter.Write(player.bank3.item[num3].stack);
 							binaryWriter.Write(player.bank3.item[num3].prefix);
 						}
@@ -37518,14 +_,8 @@
 
 						binaryWriter.Write(player.voidVaultInfo);
 						for (int num5 = 0; num5 < 22; num5++) {
-							if (Main.buffNoSave[player.buffType[num5]]) {
-								binaryWriter.Write(0);
+							binaryWriter.Write(0);
-								binaryWriter.Write(0);
+							binaryWriter.Write(0);
-							}
-							else {
-								binaryWriter.Write(player.buffType[num5]);
-								binaryWriter.Write(player.buffTime[num5]);
-							}
 						}
 
 						for (int num6 = 0; num6 < 200; num6++) {
@@ -37570,9 +_,13 @@
 						stream.Flush();
 						if (isCloudSave && SocialAPI.Cloud != null)
 							SocialAPI.Cloud.Write(playerFile.Path, ((MemoryStream)stream).ToArray());
+
+						PlayerHooks.PostSavePlayer(player);
 					}
 				}
 			}
+
+			PlayerIO.Save(player, path, isCloudSave);
 		}
 
 		private void SaveTemporaryItemSlotContents(BinaryWriter writer) {
@@ -37675,7 +_,7 @@
 			if (Main.rand == null)
 				Main.rand = new UnifiedRandom((int)DateTime.Now.Ticks);
 
-			Player player = new Player();
+			Player player = new Player(false); // setup inventory is unnecessary
 			try {
 				RijndaelManaged rijndaelManaged = new RijndaelManaged();
 				rijndaelManaged.Padding = PaddingMode.None;
@@ -38014,7 +_,7 @@
 							if (num >= 11) {
 								int num28 = 22;
 								if (num < 74)
-									num28 = 10;
+									num28 -= 12;
 
 								for (int num29 = 0; num29 < num28; num29++) {
 									player.buffType[num29] = binaryReader.ReadInt32();
@@ -38104,7 +_,7 @@
 							if (num >= 220)
 								CreativePowerManager.Instance.LoadToPlayer(player, binaryReader, num);
 
-							LoadPlayer_LastMinuteFixes(player);
+							LoadPlayer_LastMinuteFixes(player, playerFileData);
 						}
 					}
 				}
@@ -38114,6 +_,9 @@
 				playerFileData.Player = player;
 				return playerFileData;
 			}
+			catch (CustomModDataException e) {
+				playerFileData.customDataFail = e;
+			}
 			catch {
 			}
 
@@ -38144,8 +_,9 @@
 			}
 		}
 
-		private static void LoadPlayer_LastMinuteFixes(Player newPlayer) {
+		private static void LoadPlayer_LastMinuteFixes(Player newPlayer, PlayerFileData playerFileData) {
 			newPlayer.skinVariant = (int)MathHelper.Clamp(newPlayer.skinVariant, 0f, 11f);
+			PlayerIO.Load(newPlayer, playerFileData.Path, playerFileData.IsCloudSave);
 			for (int i = 3; i < 10; i++) {
 				int type = newPlayer.armor[i].type;
 				if (type == 908 || type == 4874 || type == 5000)
@@ -38162,6 +_,7 @@
 
 				newPlayer.lavaTime = newPlayer.lavaMax;
 			}
+			newPlayer.ResetEffects();
 		}
 
 		public static PlayerFileData GetFileData(string file, bool cloudSave) {
@@ -38171,12 +_,17 @@
 			PlayerFileData playerFileData = LoadPlayer(file, cloudSave);
 			if (playerFileData.Player != null) {
 				if (playerFileData.Player.loadStatus != 0 && playerFileData.Player.loadStatus != 1) {
+					CustomModDataException customDataFail = playerFileData.customDataFail;
-					if (FileUtilities.Exists(file + ".bak", cloudSave))
+					if (FileUtilities.Exists(file + ".bak", cloudSave)) {
 						FileUtilities.Move(file + ".bak", file, cloudSave);
+						PlayerIO.LoadBackup(file, cloudSave);
+					}
 
 					playerFileData = LoadPlayer(file, cloudSave);
 					if (playerFileData.Player == null)
 						return null;
+
+					playerFileData.customDataFail = customDataFail;
 				}
 
 				return playerFileData;
@@ -38226,7 +_,15 @@
 			return -1;
 		}
 
-		public Player() {
+		public Player(bool startupInventory = true) {
+			ResetDamageClassData();
+			buffType = new int[MaxBuffs];
+			buffTime = new int[MaxBuffs];
+			buffImmune = new bool[BuffLoader.BuffCount]; // TODO: Move all these patches to field initializers.
+			allDamage = Modifier.One;
+			ownedProjectileCounts = new int[ProjectileLoader.ProjectileCount];
+			npcTypeNoAggro = new bool[NPCLoader.NPCCount];
+			PlayerHooks.SetupPlayer(this);
 			width = 20;
 			height = 42;
 			name = string.Empty;
@@ -38267,7 +_,7 @@
 			grappling[0] = -1;
 			statManaMax = 20;
 			extraAccessory = false;
-			for (int n = 0; n < 624; n++) {
+			for (int n = 0; n < adjTile.Length; n++) {
 				adjTile[n] = false;
 				oldAdjTile[n] = false;
 			}
@@ -38495,6 +_,7 @@
 		}
 
 		public void GetAnglerReward() {
+			List<Item> rewardItems = new List<Item>();
 			Item item = new Item();
 			item.type = 0;
 			int num = anglerQuestsFinished;
@@ -38680,56 +_,23 @@
 					}
 			}
 
-			item.position = base.Center;
 			GetItemSettings nPCEntityToPlayerInventorySettings = GetItemSettings.NPCEntityToPlayerInventorySettings;
-			Item item2 = GetItem(whoAmI, item, nPCEntityToPlayerInventorySettings);
-			if (item2.stack > 0) {
-				int number = Item.NewItem((int)position.X, (int)position.Y, width, height, item2.type, item2.stack, noBroadcast: false, 0, noGrabDelay: true);
-				if (Main.netMode == 1)
-					NetMessage.SendData(21, -1, -1, null, number, 1f);
-			}
-
+			rewardItems.Add(item);
 			if (item.type == 2417) {
 				Item item3 = new Item();
 				Item item4 = new Item();
 				item3.SetDefaults(2418);
-				item3.position = base.Center;
-				item2 = GetItem(whoAmI, item3, nPCEntityToPlayerInventorySettings);
-				if (item2.stack > 0) {
-					int number2 = Item.NewItem((int)position.X, (int)position.Y, width, height, item2.type, item2.stack, noBroadcast: false, 0, noGrabDelay: true);
-					if (Main.netMode == 1)
-						NetMessage.SendData(21, -1, -1, null, number2, 1f);
-				}
-
+				rewardItems.Add(item3);
 				item4.SetDefaults(2419);
-				item4.position = base.Center;
-				item2 = GetItem(whoAmI, item4, nPCEntityToPlayerInventorySettings);
-				if (item2.stack > 0) {
-					int number3 = Item.NewItem((int)position.X, (int)position.Y, width, height, item2.type, item2.stack, noBroadcast: false, 0, noGrabDelay: true);
-					if (Main.netMode == 1)
-						NetMessage.SendData(21, -1, -1, null, number3, 1f);
-				}
+				rewardItems.Add(item4);
 			}
 			else if (item.type == 2498) {
 				Item item5 = new Item();
 				Item item6 = new Item();
 				item5.SetDefaults(2499);
-				item5.position = base.Center;
-				item2 = GetItem(whoAmI, item5, nPCEntityToPlayerInventorySettings);
-				if (item2.stack > 0) {
-					int number4 = Item.NewItem((int)position.X, (int)position.Y, width, height, item2.type, item2.stack, noBroadcast: false, 0, noGrabDelay: true);
-					if (Main.netMode == 1)
-						NetMessage.SendData(21, -1, -1, null, number4, 1f);
-				}
-
+				rewardItems.Add(item5);
 				item6.SetDefaults(2500);
-				item6.position = base.Center;
-				item2 = GetItem(whoAmI, item6, nPCEntityToPlayerInventorySettings);
-				if (item2.stack > 0) {
-					int number5 = Item.NewItem((int)position.X, (int)position.Y, width, height, item2.type, item2.stack, noBroadcast: false, 0, noGrabDelay: true);
-					if (Main.netMode == 1)
-						NetMessage.SendData(21, -1, -1, null, number5, 1f);
-				}
+				rewardItems.Add(item6);
 			}
 
 			Item item7 = new Item();
@@ -38761,16 +_,9 @@
 				item7.stack = num3;
 			}
 
-			item7.position = base.Center;
-			item2 = GetItem(whoAmI, item7, nPCEntityToPlayerInventorySettings);
-			if (item2.stack > 0) {
-				int number6 = Item.NewItem((int)position.X, (int)position.Y, width, height, item2.type, item2.stack, noBroadcast: false, 0, noGrabDelay: true);
-				if (Main.netMode == 1)
-					NetMessage.SendData(21, -1, -1, null, number6, 1f);
-			}
-
+			rewardItems.Add(item7);
 			if (Main.rand.Next((int)(100f * num2)) > 50)
-				return;
+				goto postAnglerQuestCountCheck;
 
 			Item item8 = new Item();
 			if (Main.rand.Next((int)(15f * num2)) == 0)
@@ -38798,12 +_,18 @@
 			if (Main.rand.Next(250) <= num)
 				item8.stack++;
 
+			rewardItems.Add(item8);
+
+			postAnglerQuestCountCheck:
+			PlayerHooks.AnglerQuestReward(this, num2, rewardItems);
+			foreach (Item rewardItem in rewardItems) {
-			item8.position = base.Center;
+				rewardItem.position = Center;
-			item2 = GetItem(whoAmI, item8, GetItemSettings.NPCEntityToPlayerInventorySettings);
+				Item getItem = GetItem(whoAmI, rewardItem, GetItemSettings.NPCEntityToPlayerInventorySettings);
-			if (item2.stack > 0) {
+				if (getItem.stack > 0) {
-				int number7 = Item.NewItem((int)position.X, (int)position.Y, width, height, item2.type, item2.stack, noBroadcast: false, 0, noGrabDelay: true);
+					int number = Item.NewItem((int)position.X, (int)position.Y, width, height, getItem.type, getItem.stack, noBroadcast: false, 0, noGrabDelay: true);
-				if (Main.netMode == 1)
+					if (Main.netMode == 1)
-					NetMessage.SendData(21, -1, -1, null, number7, 1f);
+						NetMessage.SendData(21, -1, -1, null, number, 1f);
+				}
 			}
 		}
 
@@ -38931,6 +_,7 @@
 					list.Add(3024);
 			}
 
+			PlayerHooks.GetDyeTraderReward(this, list);
 			num = list[Main.rand.Next(list.Count)];
 			Item item = new Item();
 			item.SetDefaults(num);
@@ -38944,6 +_,52 @@
 			}
 		}
 
+		public int GetManaCost(Item item) {
+			float reduce = manaCost;
+			float mult = 1;
+			if (spaceGun && (item.type == ItemID.SpaceGun || item.type == ItemID.ZapinatorGray && item.type == ItemID.ZapinatorOrange))
+				mult = 0;
+
+			if(item.type == ItemID.BookStaff && altFunctionUse == 2)
+				mult = 2;
+
+			CombinedHooks.ModifyManaCost(this, item, ref reduce, ref mult);
+			int mana = (int)(item.mana * reduce * mult);
+			return mana >= 0 ? mana : 0;
+		}
+
+		public bool CheckMana(Item item, int amount = -1, bool pay = false, bool blockQuickMana = false) {
+			if (amount <= -1)
+				amount = GetManaCost(item);
+
+			if (statMana >= amount) {
+				if (pay) {
+					CombinedHooks.OnConsumeMana(this, item, amount);
+					statMana -= amount;
+				}
+
+				return true;
+			}
+
+			if (blockQuickMana)
+				return false;
+
+			CombinedHooks.OnMissingMana(this, item, amount);
+			if (statMana < amount && manaFlower)
+				QuickMana();
+
+			if (statMana >= amount) {
+				if (pay) {
+					CombinedHooks.OnConsumeMana(this, item, amount);
+					statMana -= amount;
+				}
+
+				return true;
+			}
+
+			return false;
+		}
+
 		public bool CheckMana(int amount, bool pay = false, bool blockQuickMana = false) {
 			int num = (int)((float)amount * manaCost);
 			if (statMana >= num) {
@@ -38976,7 +_,7 @@
 		public bool ConsumeSolarFlare() {
 			if (setSolar && solarShields > 0) {
 				solarShields--;
-				for (int i = 0; i < 22; i++) {
+				for (int i = 0; i < MaxBuffs; i++) {
 					if (buffType[i] >= 170 && buffType[i] <= 172)
 						DelBuff(i);
 				}
@@ -39096,7 +_,7 @@
 				}
 			}
 
-			int damage = (int)(20f * (1f + magicDamage + minionDamage - 2f));
+			int damage = (int)(20f * (1f + (float)(allDamage & magicDamage) + (float)(allDamage & minionDamage) - 2f));
 			_ = Main.projectile[Projectile.NewProjectile(MinionRestTargetPoint, Vector2.Zero, 656, damage, 0f, Main.myPlayer)];
 		}
 
@@ -39214,7 +_,7 @@
 				return;
 
 			int timeToAdd = 480;
-			for (int i = 0; i < 22; i++) {
+			for (int i = 0; i < MaxBuffs; i++) {
 				if (buffType[i] >= type && buffType[i] < type + 3)
 					DelBuff(i);
 			}<|MERGE_RESOLUTION|>--- conflicted
+++ resolved
@@ -474,12 +474,8 @@
  					return inventory[i];
  			}
  
-<<<<<<< HEAD
-@@ -2849,8 +_,8 @@
+@@ -2867,8 +_,8 @@
  			if (cursed || CCed || dead)
-=======
-@@ -2868,7 +_,7 @@
->>>>>>> 00cf024b
  				return;
  
 -			LegacySoundStyle legacySoundStyle = null;
@@ -3062,6 +3058,15 @@
  						if (tile.halfBrick()) {
  							WorldGen.PoundTile(x, y);
  							if (Main.netMode == 1)
+@@ -32125,7 +_,7 @@
+ 
+ 				num3 = (float)Math.Round(num3 * (float)musicNotes);
+ 				num3 = (Main.musicPitch = num3 / (float)musicNotes);
+-				LegacySoundStyle type = SoundID.Item26;
++				SoundStyle type = SoundID.Item26;
+ 				if (sItem.type == 507)
+ 					type = SoundID.Item35;
+ 
 @@ -32311,7 +_,8 @@
  				}
  
