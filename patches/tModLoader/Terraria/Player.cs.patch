--- src/Terraria/Terraria/Player.cs
+++ src/tModLoader/Terraria/Player.cs
@@ -34,6 +_,10 @@
 using Terraria.UI.Gamepad;
 using Terraria.Utilities;
 using Terraria.WorldBuilding;
+using Terraria.ModLoader;
+using Terraria.ModLoader.Exceptions;
+using Terraria.ModLoader.IO;
+using Terraria.ModLoader.UI;
 
 namespace Terraria
 {
@@ -184,15 +_,21 @@
 
 			public static void PlayerConnect(int playerIndex) {
 				PressurePlateHelper.ResetPlayer(playerIndex);
+				PlayerHooks.PlayerConnect(playerIndex);
 			}
 
 			public static void PlayerDisconnect(int playerIndex) {
 				PressurePlateHelper.ResetPlayer(playerIndex);
+				PlayerHooks.PlayerDisconnect(playerIndex);
 			}
 
 			public static void EnterWorld(int playerIndex) {
+				Logging.Terraria.InfoFormat("Entering world with player: {0}, IsCloud={1}", Main.ActivePlayerFileData.Name, Main.ActivePlayerFileData.IsCloudSave);
+				Interface.ResetData();
 				if (Hooks.OnEnterWorld != null)
 					Hooks.OnEnterWorld(Main.player[playerIndex]);
+
+				PlayerHooks.OnEnterWorld(playerIndex);
 			}
 		}
 
@@ -392,7 +_,7 @@
 
 		public int emoteTime;
 		public CreativeUnlocksTracker creativeTracker;
-		private static byte[] ENCRYPTION_KEY = new UnicodeEncoding().GetBytes("h3y_gUyZ");
+		internal static byte[] ENCRYPTION_KEY = new UnicodeEncoding().GetBytes("h3y_gUyZ");
 		public OverheadMessage chatOverhead;
 		public SelectionRadial DpadRadial = new SelectionRadial();
 		public SelectionRadial CircularRadial = new SelectionRadial(SelectionRadial.SelectionMode.RadialCircular);
@@ -683,7 +_,7 @@
 		public bool poundRelease;
 		public float ghostFade;
 		public float ghostDir = 1f;
-		public const int maxBuffs = 22;
+		public static int MaxBuffs => 22 + BuffLoader.extraPlayerBuffCount;
 		public int[] buffType = new int[22];
 		public int[] buffTime = new int[22];
 		public bool[] buffImmune = new bool[323];
@@ -1037,6 +_,12 @@
 		public int meleeCrit = 4;
 		public int magicCrit = 4;
 		public int rangedCrit = 4;
+		public float allDamage; // added to better support new damage classes
+		public float allDamageMult;
+		public float meleeDamageMult;
+		public float rangedDamageMult;
+		public float magicDamageMult;
+		public float minionDamageMult;
 		public float meleeDamage = 1f;
 		public float magicDamage = 1f;
 		public float rangedDamage = 1f;
@@ -1080,8 +_,26 @@
 		public bool oldAdjWater;
 		public bool oldAdjHoney;
 		public bool oldAdjLava;
-		public bool[] adjTile = new bool[623];
-		public bool[] oldAdjTile = new bool[623];
+		private bool[] _adjTile = new bool[TileLoader.TileCount];
+		public bool[] adjTile {
+			get {
+				if (_adjTile.Length != TileLoader.TileCount)
+					Array.Resize(ref _adjTile, TileLoader.TileCount);
+
+				return _adjTile;
+			}
+			set { _adjTile = value; }
+		}
+		private bool[] _oldAdjTile = new bool[TileLoader.TileCount];
+		public bool[] oldAdjTile {
+			get {
+				if (_oldAdjTile.Length != TileLoader.TileCount)
+					Array.Resize(ref _oldAdjTile, TileLoader.TileCount);
+
+				return _oldAdjTile;
+			}
+			set { _oldAdjTile = value; }
+		}
 		public static int defaultItemGrabRange = 42;
 		private static float itemGrabSpeed = 0.45f;
 		private static float itemGrabSpeedMax = 4f;
@@ -1997,11 +_,13 @@
 		}
 
 		public void ApplyItemTime(Item sItem) {
-			SetItemTime(sItem.useTime);
+			int totalUseTime = PlayerHooks.TotalUseTime(sItem.useTime, this, sItem);
+			SetItemTime(totalUseTime);
 		}
 
 		public void ApplyItemTime(Item sItem, float multiplier) {
-			SetItemTime((int)((float)sItem.useTime * multiplier));
+			int totalUseTime = PlayerHooks.TotalUseTime((int)(sItem.useTime * multiplier), this, sItem);
+			SetItemTime(totalUseTime);
 		}
 
 		public void SetDummyItemTime(int frames) {
@@ -2016,33 +_,33 @@
 		}
 
 		private void ApplyItemAnimation(Item sItem, float multiplier, int itemReuseDelay = 0) {
-			SetItemAnimation((int)((float)sItem.useAnimation * multiplier));
-			reuseDelay = itemReuseDelay;
+			SetItemAnimation(PlayerHooks.TotalMeleeTime(sItem.useAnimation * multiplier, this, sItem));
+			reuseDelay = (int)(itemReuseDelay / PlayerHooks.TotalUseTimeMultiplier(this, sItem));
 		}
 
 		private void ApplyItemAnimation(Item sItem) {
 			if (sItem.melee) {
-				SetItemAnimation((int)((float)sItem.useAnimation * meleeSpeed));
+				SetItemAnimation(PlayerHooks.TotalMeleeTime(sItem.useAnimation * meleeSpeed, this, sItem));
 				return;
 			}
 
 			if (sItem.summon && ItemID.Sets.SummonerWeaponThatScalesWithAttackSpeed[sItem.type]) {
-				SetItemAnimation((int)((float)sItem.useAnimation * meleeSpeed));
+				SetItemAnimation(PlayerHooks.TotalMeleeTime(sItem.useAnimation * meleeSpeed, this, sItem));
 				return;
 			}
 
 			if (sItem.createTile >= 0) {
-				SetItemAnimation((int)((float)sItem.useAnimation * tileSpeed));
+				SetItemAnimation(PlayerHooks.TotalMeleeTime(sItem.useAnimation * tileSpeed, this, sItem));
 				return;
 			}
 
 			if (sItem.createWall >= 0) {
-				SetItemAnimation((int)((float)sItem.useAnimation * wallSpeed));
+				SetItemAnimation(PlayerHooks.TotalMeleeTime(sItem.useAnimation * wallSpeed, this, sItem));
 				return;
 			}
 
 			SetItemAnimation(sItem.useAnimation);
-			reuseDelay = sItem.reuseDelay;
+			reuseDelay = (int)(sItem.reuseDelay / PlayerHooks.TotalUseTimeMultiplier(this, sItem));
 		}
 
 		public bool InOpposingTeam(Player otherPlayer) {
@@ -2270,6 +_,7 @@
 				Item item = GetItem(whoAmI, Main.guideItem, getItemInDropItemCheck);
 				if (item.stack > 0) {
 					int num = Item.NewItem((int)position.X, (int)position.Y, width, height, item.type, item.stack, noBroadcast: false, Main.guideItem.prefix, noGrabDelay: true);
+					Main.item[num] = item.Clone();
 					Main.item[num].newAndShiny = false;
 					if (Main.netMode == 1)
 						NetMessage.SendData(21, -1, -1, null, num, 1f);
@@ -2283,6 +_,7 @@
 				Item item2 = GetItem(whoAmI, Main.reforgeItem, getItemInDropItemCheck);
 				if (item2.stack > 0) {
 					int num2 = Item.NewItem((int)position.X, (int)position.Y, width, height, item2.type, item2.stack, noBroadcast: false, Main.reforgeItem.prefix, noGrabDelay: true);
+					Main.item[num2] = item2.Clone();
 					Main.item[num2].newAndShiny = false;
 					if (Main.netMode == 1)
 						NetMessage.SendData(21, -1, -1, null, num2, 1f);
@@ -2318,6 +_,7 @@
 				Item item3 = GetItem(whoAmI, Main.mouseItem, getItemInDropItemCheck);
 				if (item3.stack > 0) {
 					int num3 = Item.NewItem((int)position.X, (int)position.Y, width, height, item3.type, item3.stack, noBroadcast: false, Main.mouseItem.prefix, noGrabDelay: true);
+					Main.item[num3] = item3.Clone();
 					Main.item[num3].newAndShiny = false;
 					if (Main.netMode == 1)
 						NetMessage.SendData(21, -1, -1, null, num3, 1f);
@@ -2400,11 +_,13 @@
 			}
 		}
 
+		public bool HasBuff(int type) => FindBuffIndex(type) != -1;
+
 		public int FindBuffIndex(int type) {
 			if (buffImmune[type])
 				return -1;
 
-			for (int i = 0; i < 22; i++) {
+			for (int i = 0; i < MaxBuffs; i++) {
 				if (buffTime[i] >= 1 && buffType[i] == type)
 					return i;
 			}
@@ -2438,7 +_,7 @@
 			int num = -1;
 			while (num == -1) {
 				int num2 = -1;
-				for (int i = 0; i < 22; i++) {
+				for (int i = 0; i < MaxBuffs; i++) {
 					if (!Main.debuff[buffType[i]]) {
 						num2 = i;
 						break;
@@ -2448,7 +_,7 @@
 				if (num2 == -1)
 					return false;
 
-				for (int j = num2; j < 22; j++) {
+				for (int j = num2; j < MaxBuffs; j++) {
 					if (buffType[j] == 0) {
 						num = j;
 						break;
@@ -2487,7 +_,7 @@
 			if (!Main.vanityPet[type])
 				return;
 
-			for (int j = 0; j < 22; j++) {
+			for (int j = 0; j < MaxBuffs; j++) {
 				if (Main.vanityPet[buffType[j]])
 					DelBuff(j);
 			}
@@ -2495,11 +_,13 @@
 
 		private bool AddBuff_TryUpdatingExistingBuffTime(int type, int time) {
 			bool result = false;
-			for (int i = 0; i < 22; i++) {
+			for (int i = 0; i < MaxBuffs; i++) {
 				if (buffType[i] != type)
 					continue;
 
+				if (BuffLoader.ReApply(type, this, time, i)) {
+				}
-				if (type == 94) {
+				else if (type == 94) {
 					buffTime[i] += time;
 					if (buffTime[i] > manaSickTimeMax)
 						buffTime[i] = manaSickTimeMax;
@@ -2517,7 +_,7 @@
 
 		private int AddBuff_DetermineBuffTimeToAdd(int type, int time1) {
 			int num = time1;
-			if (Main.expertMode && whoAmI == Main.myPlayer && (type == 20 || type == 22 || type == 23 || type == 24 || type == 30 || type == 31 || type == 32 || type == 33 || type == 35 || type == 36 || type == 39 || type == 44 || type == 46 || type == 47 || type == 69 || type == 70 || type == 80))
+			if (Main.expertMode && whoAmI == Main.myPlayer && BuffLoader.LongerExpertDebuff(type))
 				num = (int)(Main.GameModeInfo.DebuffTimeMultiplier * (float)num);
 
 			return num;
@@ -2526,24 +_,28 @@
 		public void DelBuff(int b) {
 			buffTime[b] = 0;
 			buffType[b] = 0;
+			//single pass compactor (vanilla is n^2)
+			int packedIdx = 0;
-			for (int i = 0; i < 21; i++) {
+			for (int i = 0; i < MaxBuffs - 1; i++) {
-				if (buffTime[i] != 0 && buffType[i] != 0)
+				if (buffTime[i] == 0 || buffType[i] == 0)
 					continue;
 
-				for (int j = i + 1; j < 22; j++) {
-					if (buffTime[j] > 0 && buffType[j] > 0) {
-						buffTime[i] = buffTime[j];
-						buffType[i] = buffType[j];
-						buffTime[j] = 0;
-						buffType[j] = 0;
-						break;
-					}
+				if (packedIdx < i) {
+					buffTime[packedIdx] = buffTime[i];
+					buffType[packedIdx] = buffType[i];
+					buffTime[i] = 0;
+					buffType[i] = 0;
 				}
+
+				packedIdx++;
 			}
 		}
 
 		public void ClearBuff(int type) {
+			if (type == 0)
+				return;
+
-			for (int i = 0; i < 22; i++) {
+			for (int i = 0; i < MaxBuffs; i++) {
 				if (buffType[i] == type)
 					DelBuff(i);
 			}
@@ -2551,7 +_,7 @@
 
 		public int CountBuffs() {
 			int num = 0;
-			for (int i = 0; i < 22; i++) {
+			for (int i = 0; i < MaxBuffs; i++) {
 				if (buffType[num] > 0)
 					num++;
 			}
@@ -2559,6 +_,20 @@
 			return num;
 		}
 
+		public int GetHealLife(Item item, bool quickHeal = false) {
+			int healValue = item.healLife;
+			ItemLoader.GetHealLife(item, this, quickHeal, ref healValue);
+			PlayerHooks.GetHealLife(this, item, quickHeal, ref healValue);
+			return healValue > 0 ? healValue : 0;
+		}
+
+		public int GetHealMana(Item item, bool quickHeal = false) {
+			int healValue = item.healMana;
+			ItemLoader.GetHealMana(item, this, quickHeal, ref healValue);
+			PlayerHooks.GetHealMana(this, item, quickHeal, ref healValue);
+			return healValue > 0 ? healValue : 0;
+		}
+
 		public void QuickHeal() {
 			if (cursed || CCed || dead || statLife == statLifeMax2 || potionDelay > 0)
 				return;
@@ -2579,24 +_,29 @@
 				}
 			}
 
+			ItemLoader.UseItem(item, this);
+			int healLife = GetHealLife(item, true);
+			int healMana = GetHealMana(item, true);
-			statLife += item.healLife;
+			statLife += healLife;
-			statMana += item.healMana;
+			statMana += healMana;
 			if (statLife > statLifeMax2)
 				statLife = statLifeMax2;
 
 			if (statMana > statManaMax2)
 				statMana = statManaMax2;
 
-			if (item.healLife > 0 && Main.myPlayer == whoAmI)
-				HealEffect(item.healLife);
+			if (healLife > 0 && Main.myPlayer == whoAmI)
+				HealEffect(healLife, true);
 
-			if (item.healMana > 0) {
+			if (healMana > 0) {
 				AddBuff(94, manaSickTime);
 				if (Main.myPlayer == whoAmI)
-					ManaEffect(item.healMana);
+					ManaEffect(healMana);
 			}
 
+			if (ItemLoader.ConsumeItem(item, this))
-			item.stack--;
+				item.stack--;
+
 			if (item.stack <= 0)
 				item.TurnToAir();
 
@@ -2610,9 +_,12 @@
 			for (int i = 0; i < 58; i++) {
 				Item item = inventory[i];
 				if (item.stack <= 0 || item.type <= 0 || !item.potion || item.healLife <= 0)
+					continue;				
+				
+				if(!ItemLoader.CanUseItem(item, this))
 					continue;
 
-				int num3 = item.healLife - num;
+				int num3 = GetHealLife(item, true) - num;
 				if (item.type == 227 && num3 < 0) {
 					num3 += 30;
 					if (num3 > 0)
@@ -2641,7 +_,7 @@
 			int num = 0;
 			while (true) {
 				if (num < 58) {
-					if (inventory[num].stack > 0 && inventory[num].type > 0 && inventory[num].healMana > 0 && (potionDelay == 0 || !inventory[num].potion))
+					if (inventory[num].stack > 0 && inventory[num].type > 0 && inventory[num].healMana > 0 && (potionDelay == 0 || !inventory[num].potion) && ItemLoader.CanUseItem(inventory[num], this))
 						break;
 
 					num++;
@@ -2663,24 +_,29 @@
 				}
 			}
 
-			statLife += inventory[num].healLife;
-			statMana += inventory[num].healMana;
+			ItemLoader.UseItem(inventory[num], this);
+			int healLife = GetHealLife(inventory[num], true);
+			int healMana = GetHealMana(inventory[num], true);
+			statLife += healLife;
+			statMana += healMana;
 			if (statLife > statLifeMax2)
 				statLife = statLifeMax2;
 
 			if (statMana > statManaMax2)
 				statMana = statManaMax2;
 
-			if (inventory[num].healLife > 0 && Main.myPlayer == whoAmI)
-				HealEffect(inventory[num].healLife);
+			if (healLife > 0 && Main.myPlayer == whoAmI)
+				HealEffect(healLife, true);
 
-			if (inventory[num].healMana > 0) {
+			if (healMana > 0) {
 				AddBuff(94, manaSickTime);
 				if (Main.myPlayer == whoAmI)
-					ManaEffect(inventory[num].healMana);
+					ManaEffect(healMana);
 			}
 
+			if (ItemLoader.ConsumeItem(inventory[num], this))
-			inventory[num].stack--;
+				inventory[num].stack--;
+
 			if (inventory[num].stack <= 0)
 				inventory[num].TurnToAir();
 
@@ -2689,7 +_,7 @@
 
 		public Item QuickMana_GetItemToUse() {
 			for (int i = 0; i < 58; i++) {
-				if (inventory[i].stack > 0 && inventory[i].type > 0 && inventory[i].healMana > 0 && (potionDelay == 0 || !inventory[i].potion))
+				if (inventory[i].stack > 0 && inventory[i].type > 0 && inventory[i].healMana > 0 && (potionDelay == 0 || !inventory[i].potion) && ItemLoader.CanUseItem(inventory[i], this))
 					return inventory[i];
 			}
 
@@ -2719,15 +_,19 @@
 				}
 			}
 
-			if (CountBuffs() != 22) {
+			if (CountBuffs() != MaxBuffs) {
 				for (int i = 0; i < 58; i++) {
 					Item item2 = inventory[i];
 					if (item2.stack <= 0 || item2.type <= 0 || item2.buffType <= 0 || item2.summon)
 						continue;
 
 					int num2 = item2.buffType;
-					bool flag = QuickBuff_ShouldBotherUsingThisBuff(num2);
+					bool flag = ItemLoader.CanUseItem(item2, this) && QuickBuff_ShouldBotherUsingThisBuff(num2);
 					if (item2.mana > 0 && flag) {
+						if (CheckMana(item2, -1, true, true))
+							manaRegenDelay = (int)maxRegenDelay;
+
+						goto SkipManaCode;
 						if (statMana >= (int)((float)item2.mana * manaCost)) {
 							manaRegenDelay = (int)maxRegenDelay;
 							statMana -= (int)((float)item2.mana * manaCost);
@@ -2737,6 +_,7 @@
 						}
 					}
 
+					SkipManaCode:
 					if (whoAmI == Main.myPlayer && item2.type == 603 && !Main.runningCollectorsEdition)
 						flag = false;
 
@@ -2755,6 +_,7 @@
 					if (!flag)
 						continue;
 
+					ItemLoader.UseItem(item2, this);
 					legacySoundStyle = item2.UseSound;
 					int num3 = item2.buffTime;
 					if (num3 == 0)
@@ -2762,7 +_,9 @@
 
 					AddBuff(num2, num3);
 					if (item2.consumable) {
+						if (ItemLoader.ConsumeItem(item2, this))
-						item2.stack--;
+							item2.stack--;
+
 						if (item2.stack <= 0)
 							item2.TurnToAir();
 					}
@@ -2865,6 +_,7 @@
 				if (item != null && item.mountType != -1 && mount.CanMount(item.mountType, this)) {
 					if (!QuickMinecartSnap()) {
 						mount.SetMount(item.mountType, this);
+						ItemLoader.UseItem(item, this);
 						if (item.UseSound != null)
 							SoundEngine.PlaySound(item.UseSound, base.Center);
 					}
@@ -2936,12 +_,12 @@
 
 		public Item QuickMount_GetItemToUse() {
 			Item item = null;
-			if (item == null && miscEquips[3].mountType != -1 && !MountID.Sets.Cart[miscEquips[3].mountType])
+			if (item == null && miscEquips[3].mountType != -1 && !MountID.Sets.Cart[miscEquips[3].mountType] && ItemLoader.CanUseItem(miscEquips[3], this))
 				item = miscEquips[3];
 
 			if (item == null) {
 				for (int i = 0; i < 58; i++) {
-					if (inventory[i].mountType != -1 && !MountID.Sets.Cart[inventory[i].mountType]) {
+					if (inventory[i].mountType != -1 && !MountID.Sets.Cart[inventory[i].mountType] && ItemLoader.CanUseItem(inventory[i], this)) {
 						item = inventory[i];
 						break;
 					}
@@ -3001,7 +_,12 @@
 			if (item == null)
 				return;
 
+			bool? modCanGrapple = ProjectileLoader.CanUseGrapple(item.shoot, this);
+			if (modCanGrapple.HasValue) {
+				if (!modCanGrapple.Value)
+					item = null;
+			}
-			if (item.shoot == 73) {
+			else if (item.shoot == 73) {
 				int num2 = 0;
 				for (int i = 0; i < 1000; i++) {
 					if (Main.projectile[i].active && Main.projectile[i].owner == Main.myPlayer && (Main.projectile[i].type == 73 || Main.projectile[i].type == 74))
@@ -3076,11 +_,21 @@
 			float shootSpeed = item.shootSpeed;
 			int damage = item.damage;
 			float knockBack = item.knockBack;
+			bool? modSingleHook = ProjectileLoader.SingleGrappleHook(num7, this);
+			bool modSingleHookFalse = modSingleHook.HasValue ? !modSingleHook.Value : false;
+			bool modSingleHookTrue = modSingleHook.HasValue ? modSingleHook.Value : false;
-			if (num7 == 13 || num7 == 32 || num7 == 315 || (num7 >= 230 && num7 <= 235) || num7 == 331 || num7 == 753 || num7 == 865 || num7 == 935) {
+			if ((num7 == 13 || num7 == 32 || num7 == 315 || (num7 >= 230 && num7 <= 235) || num7 == 331 || num7 == 753 || num7 == 865 || num7 == 935 || modSingleHookTrue) && !modSingleHookFalse) {
 				grappling[0] = -1;
 				grapCount = 0;
 				for (int num8 = 0; num8 < 1000; num8++) {
 					if (Main.projectile[num8].active && Main.projectile[num8].owner == whoAmI) {
+						bool? modSingleHook2 = ProjectileLoader.SingleGrappleHook(Main.projectile[num8].type, this);
+						if(modSingleHook2.HasValue) {
+							if (modSingleHook2.Value)
+								Main.projectile[num8].Kill();
+							continue;
+						}
+
 						switch (Main.projectile[num8].type) {
 							case 13:
 							case 230:
@@ -3172,6 +_,8 @@
 				}
 			}
 
+			ProjectileLoader.UseGrapple(this, ref num7);
+
 			Vector2 vector = new Vector2(position.X + (float)width * 0.5f, position.Y + (float)height * 0.5f);
 			float num21 = (float)Main.mouseX + Main.screenPosition.X - vector.X;
 			float num22 = (float)Main.mouseY + Main.screenPosition.Y - vector.Y;
@@ -3524,7 +_,7 @@
 			}
 
 			if (!crystalLeaf || petalTimer != 0)
-				return;
+				goto End;
 
 			_ = inventory[selectedItem].type;
 			int num5 = 0;
@@ -3537,7 +_,7 @@
 					continue;
 				}
 
-				return;
+				goto End;
 			}
 
 			petalTimer = 50;
@@ -3549,9 +_,17 @@
 			num6 *= num8;
 			num7 *= num8;
 			Projectile.NewProjectile(Main.projectile[num5].Center.X - 4f, Main.projectile[num5].Center.Y, num6, num7, 227, crystalLeafDamage, crystalLeafKB, whoAmI);
+
+			End:
+
+			PlayerHooks.OnHitAnything(this, x, y, victim);
 		}
 
 		public void openPresent() {
+			if (!ItemLoader.PreOpenVanillaBag("present", this, 0))
+				return;
+
+			ItemLoader.OpenVanillaBag("present", this, 0);
 			if (Main.rand.Next(15) == 0 && Main.hardMode) {
 				int number = Item.NewItem((int)position.X, (int)position.Y, width, height, 602);
 				if (Main.netMode == 1)
@@ -3775,7 +_,31 @@
 						break;
 					}
 			}
+			NPCLoader.blockLoot.Clear(); // clear blockloot
+			// TODO: return statements above probably break this.
 		}
+
+		/// <summary>
+		/// Will spawn an item like QuickSpawnItem, but clones it (handy when you need to retain item infos)
+		/// </summary>
+		/// <param name="item">The item you want to be cloned</param>
+		/// <param name="stack">The stack to give the item. Note that this will override maxStack if it's higher.</param>
+		public void QuickSpawnClonedItem(Item item, int stack = 1) {
+			int index = Item.NewItem((int)position.X, (int)position.Y, width, height, item.type, stack, false, -1, false, false);
+			Main.item[index] = item.Clone();
+			Main.item[index].whoAmI = index;
+			Main.item[index].position = position;
+			if (stack != Main.item[index].stack)
+				Main.item[index].stack = stack;
+
+			// Sync the item for mp
+			if (Main.netMode == NetmodeID.MultiplayerClient)
+				NetMessage.SendData(MessageID.SyncItem, -1, -1, null, index, 1f, 0f, 0f, 0, 0, 0);
+		}
+
+		public void QuickSpawnItem(Item item, int stack = 1) {
+			QuickSpawnItem(item.type, stack);
+ 		}
 
 		public void QuickSpawnItem(int item, int stack = 1) {
 			int number = Item.NewItem((int)position.X, (int)position.Y, width, height, item, stack, noBroadcast: false, -1);
@@ -3784,6 +_,10 @@
 		}
 
 		public void OpenBossBag(int type) {
+			if (!ItemLoader.PreOpenVanillaBag("bossBag", this, type))
+				return;
+
+			ItemLoader.OpenVanillaBag("bossBag", this, type);
 			switch (type) {
 				case 3318: {
 						if (Main.rand.Next(2) == 0)
@@ -4217,8 +_,11 @@
 			if (type == 4957)
 				num11 = 657;
 
+			ItemLoader.OpenBossBag(type, this, ref num11);
-			if (num11 <= 0)
+			if (num11 <= 0) {
+				NPCLoader.blockLoot.Clear(); // clear blockloot
 				return;
+			}
 
 			NPC nPC = new NPC();
 			nPC.SetDefaults(num11);
@@ -4265,9 +_,13 @@
 				value -= (float)num15;
 				QuickSpawnItem(71, num15);
 			}
+			NPCLoader.blockLoot.Clear(); // clear blockloot
 		}
 
-		private void TryGettingDevArmor() {
+		public void TryGettingDevArmor() {
+			if (ModLoader.Default.ModLoaderMod.TryGettingPatreonOrDevArmor(this))
+				return;
+
 			if (Main.rand.Next(20) == 0) {
 				switch (Main.rand.Next(18)) {
 					case 0:
@@ -4388,6 +_,10 @@
 		}
 
 		public void OpenFishingCrate(int crateItemID) {
+			if (!ItemLoader.PreOpenVanillaBag("crate", this, crateItemID))
+				return;
+
+			ItemLoader.OpenVanillaBag("crate", this, crateItemID);
 			bool flag = ItemID.Sets.IsFishingCrateHardmode[crateItemID];
 			switch (crateItemID) {
 				case 2334:
@@ -5666,6 +_,8 @@
 				if (Main.netMode == 1)
 					NetMessage.SendData(21, -1, -1, null, number65, 1f);
 			}
+
+			NPCLoader.blockLoot.Clear(); // clear blockloot
 		}
 
 		public int CountItem(int type, int stopCountingAt = 0) {
@@ -5693,7 +_,9 @@
 
 			for (int i = num; i != num2; i += num3) {
 				if (inventory[i].stack > 0 && inventory[i].type == type) {
+					if (ItemLoader.ConsumeItem(inventory[i], this))
-					inventory[i].stack--;
+						inventory[i].stack--;
+
 					if (inventory[i].stack <= 0)
 						inventory[i].SetDefaults();
 
@@ -5737,6 +_,10 @@
 		}
 
 		public void OpenLockBox() {
+			if (!ItemLoader.PreOpenVanillaBag("lockBox", this, 0))
+				return;
+
+			ItemLoader.OpenVanillaBag("lockBox", this, 0);
 			bool flag = true;
 			while (flag) {
 				flag = false;
@@ -5776,9 +_,15 @@
 						NetMessage.SendData(21, -1, -1, null, number2, 1f);
 				}
 			}
+
+			NPCLoader.blockLoot.Clear(); // clear blockloot
 		}
 
 		public void OpenHerbBag() {
+			if (!ItemLoader.PreOpenVanillaBag("herbBag", this, 0))
+				return;
+
+			ItemLoader.OpenVanillaBag("herbBag", this, 0);
 			int num = Main.rand.Next(2, 5);
 			if (Main.rand.Next(3) == 0)
 				num++;
@@ -5835,6 +_,7 @@
 				if (Main.netMode == 1)
 					NetMessage.SendData(21, -1, -1, null, number, 1f);
 			}
+			NPCLoader.blockLoot.Clear(); // clear blockloot
 		}
 
 		public void OpenCanofWorms() {
@@ -5860,6 +_,10 @@
 		}
 
 		public void OpenGoodieBag() {
+			if (!ItemLoader.PreOpenVanillaBag("goodieBag", this, 0))
+				return;
+
+			ItemLoader.OpenVanillaBag("goodieBag", this, 0);
 			if (Main.rand.Next(150) == 0) {
 				int number = Item.NewItem((int)position.X, (int)position.Y, width, height, 1810);
 				if (Main.netMode == 1)
@@ -6147,6 +_,7 @@
 						break;
 					}
 			}
+			NPCLoader.blockLoot.Clear(); // clear blockloot
 		}
 
 		public void UpdateDyes() {
@@ -6191,37 +_,37 @@
 
 		private void UpdateItemDye(bool effectiveEquipmentSlot, bool armorHidden, Item armorItem, Item dyeItem) {
 			if (!armorItem.IsAir && (!(effectiveEquipmentSlot && armorHidden) || armorItem.wingSlot > 0 || armorItem.type == 934 || armorItem.type == 4341 || armorItem.type == 4563)) {
-				if (armorItem.handOnSlot > 0 && armorItem.handOnSlot < 22)
+					if (armorItem.handOnSlot > 0)
 					cHandOn = dyeItem.dye;
 
-				if (armorItem.handOffSlot > 0 && armorItem.handOffSlot < 14)
+					if (armorItem.handOffSlot > 0)
 					cHandOff = dyeItem.dye;
 
-				if (armorItem.backSlot > 0 && armorItem.backSlot < 30)
+					if (armorItem.backSlot > 0)
 					cBack = dyeItem.dye;
 
-				if (armorItem.frontSlot > 0 && armorItem.frontSlot < 9)
+					if (armorItem.frontSlot > 0)
 					cFront = dyeItem.dye;
 
-				if (armorItem.shoeSlot > 0 && armorItem.shoeSlot < 25)
+					if (armorItem.shoeSlot > 0)
 					cShoe = dyeItem.dye;
 
-				if (armorItem.waistSlot > 0 && armorItem.waistSlot < 17)
+					if (armorItem.waistSlot > 0)
 					cWaist = dyeItem.dye;
 
-				if (armorItem.shieldSlot > 0 && armorItem.shieldSlot < 10)
+					if (armorItem.shieldSlot > 0)
 					cShield = dyeItem.dye;
 
-				if (armorItem.neckSlot > 0 && armorItem.neckSlot < 11)
+					if (armorItem.neckSlot > 0)
 					cNeck = dyeItem.dye;
 
-				if (armorItem.faceSlot > 0 && armorItem.faceSlot < 16)
+					if (armorItem.faceSlot > 0)
 					cFace = dyeItem.dye;
 
-				if (armorItem.balloonSlot > 0 && armorItem.balloonSlot < 18)
+					if (armorItem.balloonSlot > 0)
 					cBalloon = dyeItem.dye;
 
-				if (armorItem.wingSlot > 0 && armorItem.wingSlot < 47)
+					if (armorItem.wingSlot > 0)
 					cWings = dyeItem.dye;
 
 				if (armorItem.type == 934)
@@ -6261,13 +_,14 @@
 			if (soulDrain > 0 && whoAmI == Main.myPlayer)
 				AddBuff(151, 2);
 
-			for (int j = 0; j < 22; j++) {
+			for (int j = 0; j < MaxBuffs; j++) {
 				if (buffType[j] <= 0 || buffTime[j] <= 0)
 					continue;
 
 				if (whoAmI == Main.myPlayer && !BuffID.Sets.TimeLeftDoesNotDecrease[buffType[j]])
 					buffTime[j]--;
 
+				int originalIndex = j;
 				if (buffType[j] == 1) {
 					lavaImmune = true;
 					fireWalk = true;
@@ -6510,10 +_,13 @@
 					}
 				}
 				else if (buffType[j] == 117) {
+					allDamage += 0.1f;
+					/*
 					meleeDamage += 0.1f;
 					rangedDamage += 0.1f;
 					magicDamage += 0.1f;
 					minionDamage += 0.1f;
+					*/
 				}
 				else if (buffType[j] == 119) {
 					loveStruck = true;
@@ -6558,7 +_,7 @@
 							j--;
 						}
 						else {
-							for (int m = 0; m < 22; m++) {
+							for (int m = 0; m < MaxBuffs; m++) {
 								if (buffType[m] >= 95 && buffType[m] <= 95 + num4 - 1) {
 									DelBuff(m);
 									m--;
@@ -6586,7 +_,7 @@
 							j--;
 						}
 						else {
-							for (int n = 0; n < 22; n++) {
+							for (int n = 0; n < MaxBuffs; n++) {
 								if (buffType[n] >= 170 && buffType[n] <= 170 + num5 - 1) {
 									DelBuff(n);
 									n--;
@@ -6610,7 +_,7 @@
 							j--;
 						}
 						else {
-							for (int num7 = 0; num7 < 22; num7++) {
+							for (int num7 = 0; num7 < MaxBuffs; num7++) {
 								if (buffType[num7] >= 98 && buffType[num7] <= 98 + num6 - 1) {
 									DelBuff(num7);
 									num7--;
@@ -6640,7 +_,7 @@
 							j--;
 						}
 						else {
-							for (int num10 = 0; num10 < 22; num10++) {
+							for (int num10 = 0; num10 < MaxBuffs; num10++) {
 								if (buffType[num10] >= 176 && buffType[num10] <= 178 + num9 - 1) {
 									DelBuff(num10);
 									num10--;
@@ -6665,7 +_,7 @@
 							j--;
 						}
 						else {
-							for (int num13 = 0; num13 < 22; num13++) {
+							for (int num13 = 0; num13 < MaxBuffs; num13++) {
 								if (buffType[num13] >= 173 && buffType[num13] <= 175 + num12 - 1) {
 									DelBuff(num13);
 									num13--;
@@ -6692,7 +_,7 @@
 							j--;
 						}
 						else {
-							for (int num16 = 0; num16 < 22; num16++) {
+							for (int num16 = 0; num16 < MaxBuffs; num16++) {
 								if (buffType[num16] >= 179 && buffType[num16] <= 181 + num15 - 1) {
 									DelBuff(num16);
 									num16--;
@@ -6709,10 +_,13 @@
 					}
 
 					float num17 = 0.15f * (float)nebulaLevelDamage;
+					allDamage += num17;
+					/*
 					meleeDamage += num17;
 					rangedDamage += num17;
 					magicDamage += num17;
 					minionDamage += num17;
+					*/
 				}
 				else if (buffType[j] == 62) {
 					if ((double)statLife <= (double)statLifeMax2 * 0.5) {
@@ -7331,10 +_,13 @@
 						}
 					}
 
+					allDamage += 0.2f;
+					/*
 					meleeDamage += 0.2f;
 					magicDamage += 0.2f;
 					rangedDamage += 0.2f;
 					minionDamage += 0.2f;
+					*/
 				}
 				else if (buffType[j] == 41) {
 					buffTime[j] = 18000;
@@ -7715,13 +_,14 @@
 					wellFed = true;
 					statDefense += 2;
 					meleeCrit += 2;
-					meleeDamage += 0.05f;
+					allDamage += 0.05f;
+					//meleeDamage += 0.05f;
 					meleeSpeed += 0.05f;
 					magicCrit += 2;
-					magicDamage += 0.05f;
+					//magicDamage += 0.05f;
 					rangedCrit += 2;
-					rangedDamage += 0.05f;
+					//rangedDamage += 0.05f;
-					minionDamage += 0.05f;
+					//minionDamage += 0.05f;
 					minionKB += 0.5f;
 					moveSpeed += 0.2f;
 					pickSpeed -= 0.05f;
@@ -7780,6 +_,8 @@
 				else if (buffType[j] == 79) {
 					meleeEnchant = 8;
 				}
+				if (j == originalIndex)
+					BuffLoader.Update(buffType[j], this, ref j);
 			}
 
 			if (whoAmI == Main.myPlayer && luckPotion != oldLuckPotion) {
@@ -8050,12 +_,14 @@
 			}
 		}
 
-		public void UpdateEquips(int i) {
+		//public void UpdateEquips(int i) {
+		public void VanillaUpdateInventory(Item item) {
 			if (inventory[selectedItem].type == 277 && (!mount.Active || !mount.Cart))
 				trident = true;
 
-			for (int j = 0; j < 58; j++) {
-				int type = inventory[j].type;
+			//for (int j = 0; j < 58; j++)
+			{
+				int type = item.type;
 				if ((type == 15 || type == 707) && accWatch < 1)
 					accWatch = 1;
 
@@ -8127,14 +_,21 @@
 
 				if (type == 4743)
 					hasFootball = true;
-			}
 
+				ItemLoader.UpdateInventory(item, this);
+			}
 			if (inventory[58].type == 4743)
 				hasFootball = true;
+		}
 
-			for (int k = 0; k < 10; k++) {
-				if (!IsAValidEquipmentSlotForIteration(k) || (armor[k].expertOnly && !Main.expertMode))
-					continue;
+		public void VanillaUpdateEquip(Item item) {
+			// for (int k = 0; k < 10; k++)
+			// fake array and loop to keep patches small
+			Item[] armor = {item};
+			int k = 0;
+			{
+				if (!IsAValidEquipmentSlotForIteration(k) || (armor[k].expertOnly && !Main.expertMode) || (armor[k].masterOnly && !Main.masterMode))
+					return;
 
 				int type2 = armor[k].type;
 				if ((type2 == 15 || type2 == 707) && accWatch < 1)
@@ -8344,10 +_,13 @@
 					armorPenetration += 5;
 
 				if (armor[k].type == 2277) {
+					allDamage += 0.05f;
+					/*
 					magicDamage += 0.05f;
 					meleeDamage += 0.05f;
 					rangedDamage += 0.05f;
 					minionDamage += 0.05f;
+					*/
 					magicCrit += 5;
 					rangedCrit += 5;
 					meleeCrit += 5;
@@ -8400,10 +_,13 @@
 					meleeSpeed += 0.07f;
 
 				if (armor[k].type == 792 || armor[k].type == 793 || armor[k].type == 794) {
+					allDamage += 0.02f;
+					/*
 					meleeDamage += 0.02f;
 					rangedDamage += 0.02f;
 					magicDamage += 0.02f;
 					minionDamage += 0.02f;
+					*/
 				}
 
 				if (armor[k].type == 371) {
@@ -8940,31 +_,43 @@
 				}
 
 				if (armor[k].prefix == 69) {
+					allDamage += 0.01f;
+					/*
 					meleeDamage += 0.01f;
 					rangedDamage += 0.01f;
 					magicDamage += 0.01f;
 					minionDamage += 0.01f;
+					*/
 				}
 
 				if (armor[k].prefix == 70) {
+					allDamage += 0.02f;
+					/*
 					meleeDamage += 0.02f;
 					rangedDamage += 0.02f;
 					magicDamage += 0.02f;
 					minionDamage += 0.02f;
+					*/
 				}
 
 				if (armor[k].prefix == 71) {
+					allDamage += 0.03f;
+					/*
 					meleeDamage += 0.03f;
 					rangedDamage += 0.03f;
 					magicDamage += 0.03f;
 					minionDamage += 0.03f;
+					*/
 				}
 
 				if (armor[k].prefix == 72) {
+					allDamage += 0.04f;
+					/*
 					meleeDamage += 0.04f;
 					rangedDamage += 0.04f;
 					magicDamage += 0.04f;
 					minionDamage += 0.04f;
+					*/
 				}
 
 				if (armor[k].prefix == 73)
@@ -8990,12 +_,19 @@
 
 				if (armor[k].prefix == 80)
 					meleeSpeed += 0.04f;
+
+				ItemLoader.UpdateEquip(armor[k], this);
 			}
 
-			equippedAnyWallSpeedAcc = false;
-			equippedAnyTileSpeedAcc = false;
-			equippedAnyTileRangeAcc = false;
-			for (int l = 3; l < 10; l++) {
+			//equippedAnyWallSpeedAcc = false;
+			//equippedAnyTileSpeedAcc = false;
+			//equippedAnyTileRangeAcc = false;
+		}
+		public void VanillaUpdateAccessory(int i, Item item, bool hideVisual, ref bool flag, ref bool flag2, ref bool flag3) {
+			// for (int l = 3; l < 10 + extraAccessorySlots; l++)
+			// fake array and loop to keep patches small
+			var armor = new[] { item }; int l = 0;
+			{
 				if (IsAValidEquipmentSlotForIteration(l))
 					ApplyEquipFunctional(l, armor[l]);
 			}
@@ -9004,15 +_,58 @@
 				lifeRegen += 2;
 				statDefense += 4;
 				meleeSpeed += 0.1f;
-				meleeDamage += 0.1f;
+				allDamage += 0.1f;
+				//meleeDamage += 0.1f;
 				meleeCrit += 2;
-				rangedDamage += 0.1f;
+				//rangedDamage += 0.1f;
 				rangedCrit += 2;
-				magicDamage += 0.1f;
+				//magicDamage += 0.1f;
 				magicCrit += 2;
 				pickSpeed -= 0.15f;
-				minionDamage += 0.1f;
+				//minionDamage += 0.1f;
 				minionKB += 0.5f;
+
+				if (SoundLoader.itemToMusic.ContainsKey(armor[l].type))
+					Main.musicBox2 = SoundLoader.itemToMusic[armor[l].type];
+			}
+
+			if (armor[l].wingSlot > 0) {
+				if (!hideVisual || velocity.Y != 0f && !mount.Active)
+					wings = armor[l].wingSlot;
+
+				wingsLogic = armor[l].wingSlot;
+			}
+
+			ApplyEquipVanity(l, armor[l]);
+			ItemLoader.UpdateAccessory(armor[l], this, hideVisual);
+		}
+
+		public void VanillaUpdateVanityAccessory(Item item) {
+			//for (int n = 13; n < 18 + this.extraAccessorySlots; n++)
+			{
+				int type3 = item.type;
+				if (item.wingSlot > 0)
+					wings = item.wingSlot;
+			}
+			if (wet && ShouldFloatInWater)
+				accFlipper = true;
+		}
+
+		public void UpdateEquips(int i) //Noise for the Diff
+		{
+			for (int j = 0; j < 58; j++) {
+				VanillaUpdateInventory(inventory[j]);
+			}
+
+			for (int k = 0; k < 10 + extraAccessorySlots; k++) {
+				VanillaUpdateEquip(armor[k]);
+			}
+
+			bool flag = false;
+			bool flag2 = false;
+			bool flag3 = false;
+			for (int l = 3; l < 10 + extraAccessorySlots; l++) {
+				VanillaUpdateAccessory(i, armor[l], hideVisibleAccessory[l], ref flag, ref flag2, ref flag3);
 			}
 
 			if (dd2Accessory) {
@@ -9020,23 +_,14 @@
 				maxTurrets++;
 			}
 
-			for (int m = 3; m < 10; m++) {
-				if (armor[m].wingSlot > 0 && IsAValidEquipmentSlotForIteration(m)) {
-					if (!hideVisibleAccessory[m] || (velocity.Y != 0f && !mount.Active))
-						wings = armor[m].wingSlot;
-
-					wingsLogic = armor[m].wingSlot;
-				}
-			}
-
+			PlayerHooks.UpdateEquips(this, ref flag, ref flag2, ref flag3);
+			//wing loop merged into VanillaUpdateAccessory
 			for (int n = 13; n < 20; n++) {
 				if (IsAValidEquipmentSlotForIteration(n))
 					ApplyEquipVanity(n, armor[n]);
 			}
 
-			if (wet && ShouldFloatInWater)
-				accFlipper = true;
-
+			PlayerHooks.UpdateVanityAccessories(this);
 			if (whoAmI == Main.myPlayer && Main.SceneMetrics.HasClock && accWatch < 3)
 				accWatch++;
 
@@ -9234,7 +_,7 @@
 		}
 
 		private void ApplyEquipFunctional(int itemSlot, Item currentItem) {
-			if (currentItem.expertOnly && !Main.expertMode)
+			if ((currentItem.expertOnly && !Main.expertMode) || (currentItem.masterOnly && !Main.masterMode))
 				return;
 
 			if (currentItem.type == 3810 || currentItem.type == 3809 || currentItem.type == 3812 || currentItem.type == 3811)
@@ -9347,10 +_,13 @@
 				meleeCrit += 5;
 				magicCrit += 5;
 				rangedCrit += 5;
+				allDamage += 0.05f;
+				/*
 				meleeDamage += 0.05f;
 				magicDamage += 0.05f;
 				rangedDamage += 0.05f;
 				minionDamage += 0.05f;
+				*/
 			}
 
 			if (currentItem.type == 3016)
@@ -9534,10 +_,13 @@
 				meleeCrit += 8;
 				rangedCrit += 8;
 				magicCrit += 8;
+				allDamage += 0.1f;
+				/*
 				meleeDamage += 0.1f;
 				rangedDamage += 0.1f;
 				magicDamage += 0.1f;
 				minionDamage += 0.1f;
+				*/
 			}
 
 			if (currentItem.type == 982) {
@@ -9712,7 +_,7 @@
 			if (currentItem.type == 861) {
 				accMerman = true;
 				wolfAcc = true;
-				if (hideVisibleAccessory[itemSlot]) {
+					if (hideVisibleAccessory[itemSlot]) {
 					hideMerman = true;
 					hideWolf = true;
 				}
@@ -9940,10 +_,7 @@
 				minionDamage += 0.15f;
 
 			if (currentItem.type == 935) {
-				magicDamage += 0.12f;
+				allDamage += 0.12f;
-				meleeDamage += 0.12f;
-				rangedDamage += 0.12f;
-				minionDamage += 0.12f;
 			}
 
 			if (currentItem.wingSlot != -1)
@@ -10058,9 +_,9 @@
 			}
 
 			if (Main.myPlayer != whoAmI)
-				return;
+				return; // TODO: double check wings logic, etc.
 
-			if (currentItem.type == 576 && Main.rand.Next(540) == 0 && Main.curMusic > 0 && Main.curMusic <= 89) {
+			if (currentItem.type == 576 && Main.rand.Next(540) == 0 && Main.curMusic > 0) {
 				SoundEngine.PlaySound(SoundID.Item166, base.Center);
 				int num3 = -1;
 				if (Main.curMusic == 1)
@@ -10222,10 +_,14 @@
 					currentItem.SetDefaults(5040);
 				else if (Main.curMusic == 89)
 					currentItem.SetDefaults(5044);
-				else if (Main.curMusic > 13)
+				else if (Main.curMusic > 13 && Main.curMusic < Main.maxMusic)
 					currentItem.SetDefaults(1596 + Main.curMusic - 14);
 				else if (num3 != -1)
+					;//Silence
+				else if (Main.curMusic < Main.maxMusic)
 					currentItem.SetDefaults(num3 + 562);
+				else if (SoundLoader.musicToItem.ContainsKey(Main.curMusic))
+					currentItem.SetDefaults(SoundLoader.musicToItem[Main.curMusic]);
 			}
 
 			ApplyMusicBox(currentItem);
@@ -10445,10 +_,13 @@
 
 			if (head == 112 && body == 75 && legs == 64) {
 				setBonus = Language.GetTextValue("ArmorSetBonus.Pumpkin");
+				allDamage += 0.1f;
+				/*
 				meleeDamage += 0.1f;
 				magicDamage += 0.1f;
 				rangedDamage += 0.1f;
 				minionDamage += 0.1f;
+				*/
 			}
 
 			if (head == 22 && body == 14 && legs == 14) {
@@ -10501,7 +_,7 @@
 					beetleCounter += 200f;
 
 				if (num != beetleOrbs && beetleOrbs > 0) {
-					for (int j = 0; j < 22; j++) {
+					for (int j = 0; j < MaxBuffs; j++) {
 						if (buffType[j] >= 98 && buffType[j] <= 100 && buffType[j] != 97 + num)
 							DelBuff(j);
 					}
@@ -10514,7 +_,7 @@
 				int num5 = 180;
 				if (beetleCounter >= (float)num5) {
 					if (beetleOrbs > 0 && beetleOrbs < 3) {
-						for (int k = 0; k < 22; k++) {
+						for (int k = 0; k < MaxBuffs; k++) {
 							if (buffType[k] >= 95 && buffType[k] <= 96)
 								DelBuff(k);
 						}
@@ -10651,7 +_,7 @@
 				AddBuff(60, 18000);
 			}
 			else if (crystalLeaf) {
-				for (int n = 0; n < 22; n++) {
+				for (int n = 0; n < MaxBuffs; n++) {
 					if (buffType[n] == 60)
 						DelBuff(n);
 				}
@@ -10797,7 +_,7 @@
 				int num9 = 180;
 				if (solarCounter >= num9) {
 					if (solarShields > 0 && solarShields < 3) {
-						for (int num10 = 0; num10 < 22; num10++) {
+						for (int num10 = 0; num10 < MaxBuffs; num10++) {
 							if (buffType[num10] >= 170 && buffType[num10] <= 171)
 								DelBuff(num10);
 						}
@@ -10940,6 +_,8 @@
 			}
 
 			ApplyArmorSoundAndDustChanges();
+
+			ItemLoader.UpdateArmorSet(this, armor[0], armor[1], armor[2]);
 		}
 
 		public void UpdateSocialShadow() {
@@ -11184,6 +_,8 @@
 			bool flag6 = ZoneRain && ZoneSnow;
 			bool flag7 = point.Y > Main.maxTilesY - 320;
 			bool flag8 = ZoneOverworldHeight && (point.X < 380 || point.X > Main.maxTilesX - 380);
+			// TODO, are these flags a problem?
+			PlayerHooks.UpdateBiomes(this);
 			ManageSpecialBiomeVisuals("Stardust", ZoneTowerStardust, value4 - new Vector2(0f, 10f));
 			ManageSpecialBiomeVisuals("Nebula", ZoneTowerNebula, value3 - new Vector2(0f, 10f));
 			ManageSpecialBiomeVisuals("Vortex", ZoneTowerVortex, value2 - new Vector2(0f, 10f));
@@ -11322,6 +_,7 @@
 				}
 			}
 
+			PlayerHooks.UpdateBiomeVisuals(this);
 			if (!dead) {
 				Point point2 = base.Center.ToTileCoordinates();
 				if (WorldGen.InWorld(point2.X, point2.Y, 1)) {
@@ -11534,8 +_,9 @@
 			hasFloatingTube = false;
 			hasUnicornHorn = false;
 			leinforsHair = false;
+			PlayerHooks.UpdateDead(this);
 			gravDir = 1f;
-			for (int i = 0; i < 22; i++) {
+			for (int i = 0; i < MaxBuffs; i++) {
 				if (buffType[i] <= 0 || !Main.persistentBuff[buffType[i]]) {
 					buffTime[i] = 0;
 					buffType[i] = 0;
@@ -11724,6 +_,15 @@
 						toolStrategy = 5;
 				}
 
+				int modSelect = TileLoader.AutoSelect(tX, tY, this);
+				if (modSelect >= 0) {
+					if (nonTorch == -1)
+						nonTorch = selectedItem;
+
+					selectedItem = modSelect;
+					return;
+				}
+
 				SmartSelect_PickToolForStrategy(tX, tY, toolStrategy, wetTile);
 				_lastSmartCursorToolStrategy = toolStrategy;
 			}
@@ -11764,7 +_,7 @@
 							SmartSelect_SelectItem(i);
 							return;
 						}
-						if (type == 282 || type == 286 || type == 3002 || type == 3112 || type == 4776)
+						if (ItemID.Sets.Glowsticks[type])
 							SmartSelect_SelectItem(i);
 						break;
 					case 1:
@@ -11786,16 +_,16 @@
 						}
 						break;
 					case 4:
-						if (inventory[i].type != 282 && inventory[i].type != 286 && inventory[i].type != 3002 && inventory[i].type != 3112 && inventory[i].type != 4776 && inventory[i].type != 930 && ItemID.Sets.Torches[type] && !ItemID.Sets.WaterTorches[type]) {
+						if (inventory[i].type != 930 && ItemID.Sets.Torches[type] && !ItemID.Sets.WaterTorches[type] && !ItemID.Sets.Glowsticks[type]) {
 							if (nonTorch == -1)
 								nonTorch = selectedItem;
 
-							if (inventory[selectedItem].createTile != 4)
+							if (!TileLoader.IsTorch(inventory[selectedItem].createTile))
 								selectedItem = i;
 
 							break;
 						}
-						if ((type == 282 || type == 286 || type == 3002 || type == 3112 || type == 4776) && wetTile) {
+						if (ItemID.Sets.Glowsticks[type] && wetTile) {
 							SmartSelect_SelectItem(i);
 							return;
 						}
@@ -11823,7 +_,7 @@
 							if (nonTorch == -1)
 								nonTorch = selectedItem;
 
-							if (inventory[selectedItem].createTile != 4)
+							if (!TileLoader.IsTorch(inventory[selectedItem].createTile))
 								selectedItem = i;
 
 							break;
@@ -11850,6 +_,7 @@
 							case 3002:
 							case 3112:
 							case 4776:
+							case int thisType when ItemID.Sets.Glowsticks[thisType]:
 								SmartSelect_SelectItem(i);
 								return;
 						}
@@ -12344,10 +_,16 @@
 			lifeRegen = 0;
 			manaCost = 1f;
 			meleeSpeed = 1f;
+			allDamage = 1f;
 			meleeDamage = 1f;
 			rangedDamage = 1f;
 			magicDamage = 1f;
 			minionDamage = 1f;
+			allDamageMult = 1f;
+			meleeDamageMult = 1f;
+			rangedDamageMult = 1f;
+			magicDamageMult = 1f;
+			minionDamageMult = 1f;
 			meleeCrit = 4;
 			rangedCrit = 4;
 			magicCrit = 4;
@@ -12668,6 +_,7 @@
 			hasJumpOption_Santank = false;
 			hasJumpOption_WallOfFleshGoat = false;
 			hasJumpOption_Basilisk = false;
+			ModExtraJumpLoader.ResetAllEnable(this);
 			defendedByPaladin = false;
 			hasPaladinShield = false;
 			preventAllItemPickups = false;
@@ -12711,6 +_,7 @@
 			}
 
 			mount.CheckMountBuff(this);
+			PlayerHooks.ResetEffects(this);
 		}
 
 		private void UpdateLadyBugLuckTime() {
@@ -12835,6 +_,7 @@
 				lifeRegen -= 100;
 			}
 
+			PlayerHooks.UpdateBadLifeRegen(this);
 			if (honey && lifeRegen < 0) {
 				lifeRegen += 4;
 				if (lifeRegen > 0)
@@ -12879,6 +_,7 @@
 			if (whoAmI == Main.myPlayer && Main.SceneMetrics.HasHeartLantern)
 				lifeRegen += 2;
 
+			PlayerHooks.UpdateLifeRegen(this);
 			if (bleed)
 				lifeRegenTime = 0;
 
@@ -12943,6 +_,7 @@
 			if (rabid)
 				num2 = ((!shinyStone) ? (num2 / 2f) : (num2 * 0.75f));
 
+			PlayerHooks.NaturalLifeRegen(this, ref num2);
 			float num4 = (float)statLifeMax2 / 400f * 0.85f + 0.15f;
 			num2 *= num4;
 			lifeRegen += (int)Math.Round(num2);
@@ -13108,8 +_,8 @@
 
 		public void UpdateJumpHeight() {
 			if (mount.Active) {
-				jumpHeight = mount.JumpHeight(velocity.X);
+				jumpHeight = mount.JumpHeight(this, velocity.X);
-				jumpSpeed = mount.JumpSpeed(velocity.X);
+				jumpSpeed = mount.JumpSpeed(this, velocity.X);
 			}
 			else {
 				if (jumpBoost) {
@@ -13302,7 +_,7 @@
 					velocity.X = maxRunSpeed;
 				}
 			}
-
+			
 			if (controlLeft && velocity.X > 0f - maxRunSpeed) {
 				if (!mount.Active || !mount.Cart || velocity.Y == 0f) {
 					if (velocity.X > runSlowdown)
@@ -13407,7 +_,7 @@
 						direction = -1;
 				}
 				else if ((itemAnimation == 0 || inventory[selectedItem].useTurn) && mount.AllowDirectionChange) {
-					direction = -1;
+					direction = -1 ;
 				}
 
 				if (velocity.Y == 0f || wingsLogic > 0 || mount.CanFly()) {
@@ -13747,7 +_,7 @@
 			}
 
 			if (num != 0) {
-				int num2 = WorldGen.KillTile_GetTileDustAmount(fail: true, tile);
+				int num2 = WorldGen.KillTile_GetTileDustAmount(fail: true, tile, point.X, point.Y);
 				for (int i = 0; i < num2; i++) {
 					WorldGen.KillTile_MakeTileDust(point.X, point.Y, tile);
 				}
@@ -13923,7 +_,7 @@
 						}
 					}
 				}
-				else if ((sliding || velocity.Y == 0f || flag || canJumpAgain_Cloud || canJumpAgain_Sandstorm || canJumpAgain_Blizzard || canJumpAgain_Fart || canJumpAgain_Sail || canJumpAgain_Unicorn || canJumpAgain_Santank || canJumpAgain_WallOfFleshGoat || canJumpAgain_Basilisk || (flag2 && flag3)) && (releaseJump || (autoJump && (velocity.Y == 0f || sliding)))) {
+				else if ((sliding || velocity.Y == 0f || flag || canJumpAgain_Cloud || canJumpAgain_Sandstorm || canJumpAgain_Blizzard || canJumpAgain_Fart || canJumpAgain_Sail || canJumpAgain_Unicorn || canJumpAgain_Santank || canJumpAgain_WallOfFleshGoat || canJumpAgain_Basilisk || ModExtraJumpLoader.AnyJumpAgain(this) || (flag2 && flag3)) && (releaseJump || (autoJump && (velocity.Y == 0f || sliding)))) {
 					if (mount.Active && MountID.Sets.Cart[mount.Type])
 						base.position.Y -= 0.001f;
 
@@ -13946,7 +_,11 @@
 					bool flag10 = false;
 					bool flag11 = false;
 					bool flag12 = false;
+					bool cloud = false;
+					bool anyModExtraJump = false;
 					if (!flag2 && !flag) {
+						if (modExtraJumps.Length > 0)
+							goto jumpDecision;
 						if (canJumpAgain_Basilisk) {
 							flag12 = true;
 							canJumpAgain_Basilisk = false;
@@ -13982,7 +_,11 @@
 						}
 						else {
 							canJumpAgain_Cloud = false;
+							cloud = true;
 						}
+
+						jumpDecision:
+							ModExtraJumpLoader.SetNextJump(this, ref flag12, ref flag11, ref flag10, ref flag9, ref flag5, ref flag6, ref flag7, ref flag8, ref cloud, ref anyModExtraJump);
 					}
 
 					canRocket = false;
@@ -14189,7 +_,7 @@
 							Main.gore[num19].velocity += Main.rand.NextVector2Circular(1f, 1f) * 0.5f;
 						}
 					}
-					else {
+					else if (cloud) {
 						isPerformingJump_Cloud = true;
 						int num20 = height;
 						if (gravDir == -1f)
@@ -14214,6 +_,9 @@
 						Main.gore[num23].velocity.X = Main.gore[num23].velocity.X * 0.1f - velocity.X * 0.1f;
 						Main.gore[num23].velocity.Y = Main.gore[num23].velocity.Y * 0.1f - velocity.Y * 0.05f;
 					}
+					else if (anyModExtraJump) {
+						ModExtraJumpLoader.Jump(this);
+					}
 				}
 
 				releaseJump = false;
@@ -14655,7 +_,7 @@
 
 		public void CarpetMovement() {
 			bool flag = false;
-			if (grappling[0] == -1 && carpet && !canJumpAgain_Cloud && !canJumpAgain_Sandstorm && !canJumpAgain_Blizzard && !canJumpAgain_Fart && !canJumpAgain_Sail && !canJumpAgain_Unicorn && !canJumpAgain_Santank && !canJumpAgain_WallOfFleshGoat && !canJumpAgain_Basilisk && jump == 0 && velocity.Y != 0f && rocketTime == 0 && wingTime == 0f && !mount.Active) {
+			if (grappling[0] == -1 && carpet && !canJumpAgain_Cloud && !canJumpAgain_Sandstorm && !canJumpAgain_Blizzard && !canJumpAgain_Fart && !canJumpAgain_Sail && !canJumpAgain_Unicorn && !canJumpAgain_Santank && !canJumpAgain_WallOfFleshGoat && !canJumpAgain_Basilisk && !ModExtraJumpLoader.AnyJumpAgain(this) && jump == 0 && velocity.Y != 0f && rocketTime == 0 && wingTime == 0f && !mount.Active) {
 				if (controlJump && canCarpet) {
 					canCarpet = false;
 					carpetTime = 300;
@@ -14766,6 +_,10 @@
 				}
 			}
 
+			if ((gravDir == 1f && velocity.Y < 0f) || (gravDir == -1f && velocity.Y > 0f)) {
+				ModExtraJumpLoader.PerformingJump(this);
+			}
+
 			if (!isPerformingJump_Blizzard || !hasJumpOption_Blizzard || canJumpAgain_Blizzard || ((gravDir != 1f || !(velocity.Y < 0f)) && (gravDir != -1f || !(velocity.Y > 0f))))
 				return;
 
@@ -14837,8 +_,10 @@
 				float num5 = 0.1f;
 				if (wingsLogic == 26) {
 					num2 = 0.75f;
+					//patch file: num2, num5
 					num5 = 0.15f;
 					num4 = 1f;
+					//patch file: num, num3, num4
 					num3 = 2.5f;
 					num = 0.125f;
 				}
@@ -14935,6 +_,7 @@
 						num = 0.15f;
 				}
 
+				ItemLoader.VerticalWingSpeeds(this, ref num2, ref num5, ref num4, ref num3, ref num);
 				velocity.Y -= num * gravDir;
 				if (gravDir == 1f) {
 					if (velocity.Y > 0f)
@@ -15239,7 +_,7 @@
 						Position.Y = projectile.position.Y + (float)(projectile.height / 2) - (float)(height / 2);
 						RemoveAllGrapplingHooks();
 						int num4 = 13;
-						if (miscEquips[2].stack > 0 && miscEquips[2].mountType >= 0 && MountID.Sets.Cart[miscEquips[2].mountType] && (!miscEquips[2].expertOnly || Main.expertMode))
+						if (miscEquips[2].stack > 0 && miscEquips[2].mountType >= 0 && MountID.Sets.Cart[miscEquips[2].mountType] && (!miscEquips[2].expertOnly || Main.expertMode) && (!miscEquips[2].masterOnly || Main.masterMode))
 							num4 = miscEquips[2].mountType;
 
 						int num5 = height + Mount.GetHeightBoost(num4);
@@ -15376,6 +_,7 @@
 			if (Main.projectile[grappling[0]].type >= 646 && Main.projectile[grappling[0]].type <= 649)
 				num9 = 16f;
 
+			ProjectileLoader.GrapplePullSpeed(Main.projectile[grappling[0]], this, ref num9);
 			float num10 = num8;
 			num10 = ((!(num8 > num9)) ? 1f : (num9 / num8));
 			preferedPlayerVelocityX *= num10;
@@ -15417,6 +_,8 @@
 
 			if (hasJumpOption_Basilisk)
 				canJumpAgain_Basilisk = true;
+
+			ModExtraJumpLoader.SetJumpState(this);
 		}
 
 		public void StickyMovement() {
@@ -16011,6 +_,7 @@
 			slippy2 = (num3 == 197);
 			powerrun = (num3 == 198);
 			runningOnSand = (TileID.Sets.Conversion.Sand[num3] || TileID.Sets.Conversion.Sandstone[num3] || TileID.Sets.Conversion.HardenedSand[num3]);
+			TileLoader.FloorVisuals(num3, this);
 			if (Main.tile[num - 1, num2].slope() != 0 || Main.tile[num, num2].slope() != 0 || Main.tile[num + 1, num2].slope() != 0)
 				num3 = -1;
 
@@ -16048,7 +_,7 @@
 		}
 
 		private void MakeFloorDust(bool Falling, int type) {
-			if (type != 147 && type != 25 && type != 53 && type != 189 && type != 0 && type != 123 && type != 57 && type != 112 && type != 116 && type != 196 && type != 193 && type != 195 && type != 197 && type != 199 && type != 229 && type != 371 && type != 460)
+			if (type != 147 && type != 25 && type != 53 && type != 189 && type != 0 && type != 123 && type != 57 && type != 112 && type != 116 && type != 196 && type != 193 && type != 195 && type != 197 && type != 199 && type != 229 && type != 371 && type != 460 && !TileLoader.HasWalkDust(type))
 				return;
 
 			int num = 1;
@@ -16058,6 +_,7 @@
 			for (int i = 0; i < num; i++) {
 				bool flag = true;
 				int num2 = 76;
+				//patch file: type, num2, flag
 				if (type == 53)
 					num2 = 32;
 
@@ -16128,6 +_,7 @@
 				if (type == 197)
 					newColor = new Color(97, 200, 255, 100);
 
+				TileLoader.WalkDust(type, ref num2, ref flag, ref newColor);
 				if (!Falling) {
 					float num3 = Math.Abs(velocity.X) / 3f;
 					if ((float)Main.rand.Next(100) > num3 * 100f)
@@ -16507,6 +_,7 @@
 				return;
 
 			UpdateMiscCounter();
+			PlayerHooks.PreUpdate(this);
 			infernoCounter++;
 			if (infernoCounter >= 180)
 				infernoCounter = 0;
@@ -16852,6 +_,7 @@
 						}
 					}
 
+					PlayerHooks.SetControls(this);
 					if (controlInv) {
 						if (releaseInventory)
 							ToggleInv();
@@ -17223,12 +_,6 @@
 						}
 					}
 
-					bool flag12 = false;
-					for (int num23 = 3; num23 < 10; num23++) {
-						if (armor[num23].stack > 0 && armor[num23].wingSlot > -1)
-							flag12 = true;
-					}
-
 					if (stoned) {
 						int num24 = (int)(((float)num18 * gravDir - 2f) * 20f);
 						if (num24 > 0) {
@@ -17236,7 +_,7 @@
 							immune = false;
 						}
 					}
-					else if (((gravDir == 1f && num18 > num17) || (gravDir == -1f && num18 < -num17)) && !noFallDmg && !flag12) {
+					else if (((gravDir == 1f && num18 > num17) || (gravDir == -1f && num18 < -num17)) && !noFallDmg && wingsLogic == 0) {
 						immune = false;
 						int num25 = (int)((float)num18 * gravDir - (float)num17) * 10;
 						if (mount.Active)
@@ -17379,12 +_,14 @@
 					AddBuff(194, 2, quiet: false);
 			}
 
+			PlayerHooks.PreUpdateBuffs(this);
-			for (int num26 = 0; num26 < 323; num26++) {
+			for (int num26 = 0; num26 < BuffLoader.BuffCount; num26++) {
 				buffImmune[num26] = false;
 			}
 
 			UpdateProjectileCaches(i);
 			UpdateBuffs(i);
+			PlayerHooks.PostUpdateBuffs(this);
 			if (whoAmI == Main.myPlayer) {
 				if (!onFire && !poisoned)
 					trapDebuffSource = false;
@@ -17428,7 +_,7 @@
 			hideWolf = false;
 			forceWerewolf = false;
 			if (whoAmI == Main.myPlayer) {
-				for (int num27 = 0; num27 < 22; num27++) {
+				for (int num27 = 0; num27 < MaxBuffs; num27++) {
 					if (buffType[num27] > 0 && buffTime[num27] <= 0)
 						DelBuff(num27);
 				}
@@ -17481,6 +_,7 @@
 
 			UpdateArmorLights();
 			UpdateArmorSets(i);
+			PlayerHooks.PostUpdateEquips(this); // TODO, move down?
 			if (maxTurretsOld != maxTurrets) {
 				UpdateMaxTurrets();
 				maxTurretsOld = maxTurrets;
@@ -17625,7 +_,7 @@
 			}
 
 			if (manaSick)
-				magicDamage *= 1f - manaSickReduction;
+				magicDamageMult *= 1f - manaSickReduction;
 
 			float num32 = meleeSpeed - 1f;
 			num32 *= ItemID.Sets.BonusMeleeSpeedMultiplier[inventory[selectedItem].type];
@@ -17680,6 +_,7 @@
 			}
 
 			meleeSpeed = 1f / meleeSpeed;
+			PlayerHooks.PostUpdateMiscEffects(this);
 			UpdateLifeRegen();
 			soulDrain = 0;
 			UpdateManaRegen();
@@ -17692,7 +_,7 @@
 			runAcceleration *= moveSpeed;
 			maxRunSpeed *= moveSpeed;
 			UpdateJumpHeight();
-			for (int num33 = 0; num33 < 22; num33++) {
+			for (int num33 = 0; num33 < MaxBuffs; num33++) {
 				if (buffType[num33] > 0 && buffTime[num33] > 0 && buffImmune[buffType[num33]])
 					DelBuff(num33);
 			}
@@ -17704,10 +_,7 @@
 				statDefense /= 2;
 
 			if (witheredWeapon) {
-				meleeDamage *= 0.5f;
+				allDamageMult *= 0.5f;
-				rangedDamage *= 0.5f;
-				magicDamage *= 0.5f;
-				minionDamage *= 0.5f;
 			}
 
 			lastTileRangeX = tileRangeX;
@@ -17727,6 +_,7 @@
 				canJumpAgain_Santank = false;
 				canJumpAgain_WallOfFleshGoat = false;
 				canJumpAgain_Basilisk = false;
+				ModExtraJumpLoader.ResetAllJumps(this);
 			}
 			else if (base.velocity.Y == 0f || sliding) {
 				RefreshDoubleJumps();
@@ -17758,6 +_,8 @@
 
 				if (!hasJumpOption_Basilisk)
 					canJumpAgain_Basilisk = false;
+
+				ModExtraJumpLoader.DisableLostJumps(this);
 			}
 
 			if (!carpet) {
@@ -18169,6 +_,8 @@
 					maxRunSpeed *= 1.5f;
 				}
 
+				ModExtraJumpLoader.HorizontalJumpSpeed(this);
+
 				if (inventory[selectedItem].type == 3106 && stealth < 1f) {
 					float num44 = maxRunSpeed / 2f * (1f - stealth);
 					maxRunSpeed -= num44;
@@ -18206,6 +_,7 @@
 						mount.UpdateDrill(this, controlUp, controlDown);
 				}
 
+				PlayerHooks.PostUpdateRunSpeeds(this);
 				HorizontalMovement();
 				if (gravControl) {
 					if (controlUp && releaseUp) {
@@ -18292,12 +_,13 @@
 					CancelAllJumpVisualEffects();
 				}
 				else {
+					bool isCustomWings = ItemLoader.WingUpdate(this, flag20);
 					if (flag20) {
 						WingAirVisuals();
 						WingMovement();
 					}
 
-					WingFrame(flag20);
+					WingFrame(flag20, isCustomWings);
 					if (wingsLogic > 0 && rocketBoots != 0 && base.velocity.Y != 0f && rocketTime != 0) {
 						int num45 = 6;
 						int num46 = rocketTime * num45;
@@ -18308,7 +_,7 @@
 						rocketTime = 0;
 					}
 
-					if (flag20 && wings != 4 && wings != 22 && wings != 0 && wings != 24 && wings != 28 && wings != 30 && wings != 33 && wings != 45) {
+					if (flag20 && wings != 4 && wings != 22 && wings != 0 && wings != 24 && wings != 28 && wings != 30 && wings != 33 && wings != 45 && !isCustomWings) {
 						bool flag21 = wingFrame == 3;
 						if (wings == 43 || wings == 44)
 							flag21 = (wingFrame == 4);
@@ -18551,7 +_,7 @@
 											wingFrame = 0;
 									}
 								}
-								else if (wings != 22 && wings != 28) {
+								else if (wings != 22 && wings != 28 && !isCustomWings) {
 									if (wings == 30) {
 										wingFrameCounter++;
 										int num62 = 5;
@@ -18758,7 +_,7 @@
 				}
 
 				if (flag22 && Main.myPlayer == whoAmI) {
-					for (int num79 = 0; num79 < 22; num79++) {
+					for (int num79 = 0; num79 < MaxBuffs; num79++) {
 						if (buffType[num79] == 38)
 							DelBuff(num79);
 					}
@@ -18969,7 +_,7 @@
 
 			if (num83) {
 				if (onFire && !lavaWet) {
-					for (int num84 = 0; num84 < 22; num84++) {
+					for (int num84 = 0; num84 < MaxBuffs; num84++) {
 						if (buffType[num84] == 24)
 							DelBuff(num84);
 					}
@@ -19215,6 +_,7 @@
 			if (vortexDebuff)
 				base.velocity.Y = base.velocity.Y * 0.8f + (float)Math.Cos(base.Center.X % 120f / 120f * ((float)Math.PI * 2f)) * 5f * 0.2f;
 
+			PlayerHooks.PreUpdateMovement(this);
 			if (tongued) {
 				base.position += base.velocity;
 				flag28 = false;
@@ -19305,6 +_,7 @@
 			grapCount = 0;
 			UpdateReleaseUseTile();
 			UpdateAdvancedShadows();
+			PlayerHooks.PostUpdate(this);
 		}
 
 		private void UpdateControlHolds() {
@@ -19442,7 +_,9 @@
 
 				runAcceleration *= wingStats.AccRunAccelerationMult;
 			}
-
+			
+			ItemLoader.HorizontalWingSpeeds(this);
+			
 			if (wingsLogic == 45)
 				runSlowdown *= 6f;
 		}
@@ -19551,7 +_,7 @@
 			}
 		}
 
-		public void WingFrame(bool wingFlap) {
+		public void WingFrame(bool wingFlap, bool isCustomWings = false) {
 			bool flag = wingsLogic != wings;
 			if (wings == 4) {
 				if (wingFlap || jump > 0) {
@@ -20192,6 +_,8 @@
 				num27 = 3;
 			}
 
+			if (isCustomWings) return;
+
 			if (wings == 32)
 				num27 = 3;
 
@@ -20750,6 +_,9 @@
 						break;
 				}
 
+				if (!NPCLoader.CanHitPlayer(Main.npc[i], this, ref specialHitSetter) || !PlayerHooks.CanBeHitByNPC(this, Main.npc[i], ref specialHitSetter))
+					continue;
+
 				if ((specialHitSetter == -1 && immune) || (dash == 2 && i == eocHit && eocDash > 0) || npcTypeNoAggro[Main.npc[i].type])
 					continue;
 
@@ -20785,6 +_,9 @@
 					if (num5 > 0 && HasNPCBannerBuff(num5))
 						num4 = ((!Main.expertMode) ? ((int)((float)num4 * ItemID.Sets.BannerStrength[Item.BannerToItem(num5)].NormalDamageReceived)) : ((int)((float)num4 * ItemID.Sets.BannerStrength[Item.BannerToItem(num5)].ExpertDamageReceived)));
 
+				bool crit = false;
+				NPCLoader.ModifyHitPlayer(Main.npc[i], this, ref num4, ref crit);
+				PlayerHooks.ModifyHitByNPC(this, Main.npc[i], ref num4, ref crit);
 					if (whoAmI == Main.myPlayer && num2 > 0f && !immune && !Main.npc[i].dontTakeDamage) {
 						int num6 = (int)((float)num4 * num2);
 						if (num6 > 1000)
@@ -20799,8 +_,12 @@
 					if (!immune && !flag2)
 						StatusFromNPC(Main.npc[i]);
 
-					if (flag)
+					if (flag) {
-						Hurt(PlayerDeathReason.ByNPC(i), num4, num3, pvp: false, quiet: false, Crit: false, specialHitSetter);
+						int realDamage = (int)Hurt(PlayerDeathReason.ByNPC(i), num4, num3, pvp: false, quiet: false, Crit: false, specialHitSetter);
+						//TODO, what is this flag?, have these parameters changed? (int)this.Hurt(num146, num145, false, false, Lang.deathMsg(-1, num140, -1, -1, 0, 0), crit, num141);
+						NPCLoader.OnHitPlayer(Main.npc[i], this, realDamage, crit);
+						PlayerHooks.OnHitByNPC(this, Main.npc[i], realDamage, crit);
+					}
 
 					if (num) {
 						GiveImmuneTimeForCollisionAttack(longInvince ? 60 : 30);
@@ -20875,6 +_,8 @@
 		}
 
 		public void ItemCheck_ManageRightClickFeatures() {
+			//ItemLoader.AltFunctionUse(this.inventory[this.selectedItem], this)
+			// TODO, reintegrate AltFunctionUse
 			bool flag = selectedItem != 58 && controlUseTile && !tileInteractionHappened && releaseUseItem && !controlUseItem && !mouseInterface && !CaptureManager.Instance.Active && !Main.HoveringOverAnNPC && !Main.SmartInteractShowingGenuine;
 			bool flag2 = flag;
 			if (!ItemID.Sets.ItemsThatAllowRepeatedRightClick[inventory[selectedItem].type] && !Main.mouseRightRelease)
@@ -20921,6 +_,11 @@
 				controlUseItem = true;
 			}
 
+			if (flag && altFunctionUse == 0 && ItemLoader.AltFunctionUse(inventory[selectedItem], this)) {
+				altFunctionUse = 1;
+				controlUseItem = true;
+			}
+
 			if (!controlUseItem && altFunctionUse == 1)
 				altFunctionUse = 0;
 
@@ -21079,6 +_,9 @@
 		}
 
 		public void ScrollHotbar(int Offset) {
+			//disable hotbar scrolling when using auto select
+			//previously it only worked when scrolling between 0 and 9, and made the sound
+			if (selectedItem >= 10) return;
 			Offset = ClampHotbarOffset(Offset);
 			selectedItem += Offset;
 			if (Offset != 0) {
@@ -21307,6 +_,8 @@
 					cursorItemIconID = -1;
 				}
 			}
+
+			TileLoader.MouseOverFar(myX, myY);
 		}
 
 		private void TileInteractionsUse(int myX, int myY) {
@@ -21322,7 +_,8 @@
 				bool flag3 = false;
 				for (int i = 0; i < 58; i++) {
 					if (inventory[i].type == 949 && inventory[i].stack > 0) {
+						if (ItemLoader.ConsumeItem(inventory[i], this))
-						inventory[i].stack--;
+							inventory[i].stack--;
 						if (inventory[i].stack <= 0)
 							inventory[i].SetDefaults();
 
@@ -21397,7 +_,7 @@
 					Wiring.HitSwitch(myX, myY);
 					NetMessage.SendData(59, -1, -1, null, myX, myY);
 				}
-				else if (Main.tile[myX, myY].type == 139) {
+				else if (Main.tile[myX, myY].type == 139 || TileLoader.IsModMusicBox(Main.tile[myX, myY])) {
 					flag2 = true;
 					SoundEngine.PlaySound(28, myX * 16, myY * 16, 0);
 					WorldGen.SwitchMB(myX, myY);
@@ -21521,7 +_,7 @@
 					flag2 = true;
 					GamepadEnableGrappleCooldown();
 				}
-				else if (Main.tile[myX, myY].type == 4 || Main.tile[myX, myY].type == 13 || (Main.tile[myX, myY].type == 50 && Main.tile[myX, myY].frameX == 90)) {
+				else if (TileLoader.IsTorch(Main.tile[myX, myY].type) || Main.tile[myX, myY].type == 13 || (Main.tile[myX, myY].type == 50 && Main.tile[myX, myY].frameX == 90)) {
 					WorldGen.KillTile(myX, myY);
 					if (Main.netMode == 1)
 						NetMessage.SendData(17, -1, -1, null, 0, myX, myY);
@@ -21824,7 +_,8 @@
 					if (!NPC.AnyNPCs(245) && Main.hardMode && NPC.downedPlantBoss) {
 						for (int n = 0; n < 58; n++) {
 							if (inventory[n].type == 1293) {
+								if (ItemLoader.ConsumeItem(inventory[n], this))
-								inventory[n].stack--;
+									inventory[n].stack--;
 								if (inventory[n].stack <= 0)
 									inventory[n].SetDefaults();
 
@@ -21842,19 +_,22 @@
 							NetMessage.SendData(61, -1, -1, null, whoAmI, 245f);
 					}
 				}
-				else if (Main.tile[myX, myY].type == 10) {
+				else if (Main.tile[myX, myY].type == TileID.ClosedDoor || TileLoader.OpenDoorID(Main.tile[myX, myY]) >= 0) {
 					flag2 = true;
 					if (WorldGen.IsLockedDoor(myX, myY)) {
 						int num43 = 1141;
 						for (int num44 = 0; num44 < 58; num44++) {
 							if (inventory[num44].type == num43 && inventory[num44].stack > 0) {
+								if (ItemLoader.ConsumeItem(inventory[num44], this))
-								inventory[num44].stack--;
+									inventory[num44].stack--;
 								if (inventory[num44].stack <= 0)
 									inventory[num44] = new Item();
 
 								WorldGen.UnlockDoor(myX, myY);
 								if (Main.netMode == 1)
 									NetMessage.SendData(52, -1, -1, null, whoAmI, 2f, myX, myY);
+
+								break;
 							}
 						}
 					}
@@ -21870,7 +_,7 @@
 						}
 					}
 				}
-				else if (Main.tile[myX, myY].type == 11) {
+				else if (TileLoader.CloseDoorID(Main.tile[myX, myY]) >= 0) {
 					flag2 = true;
 					if (WorldGen.CloseDoor(myX, myY))
 						NetMessage.SendData(19, -1, -1, null, 1, myX, myY, direction);
@@ -22042,7 +_,7 @@
 					if (flag11)
 						NetMessage.SendTileSquare(-1, num62, num63, 3);
 				}
-				else if (TileID.Sets.BasicChest[Main.tile[myX, myY].type] || Main.tile[myX, myY].type == 29 || Main.tile[myX, myY].type == 97 || Main.tile[myX, myY].type == 463 || Main.tile[myX, myY].type == 491) {
+				else if ((TileID.Sets.BasicChest[Main.tile[myX, myY].type] || Main.tile[myX, myY].type == 29 || Main.tile[myX, myY].type == 97 || Main.tile[myX, myY].type == 463 || Main.tile[myX, myY].type == 491) && Main.tile[myX, myY].type < TileID.Count) {
 					flag2 = true;
 					Main.mouseRightRelease = false;
 					int num68 = 0;
@@ -22084,7 +_,7 @@
 						editedChestName = false;
 					}
 
-					bool flag12 = Chest.IsLocked(Main.tile[num69, num70]);
+					bool flag12 = Chest.IsLocked(num69, num70);
 					if (Main.netMode == 1 && num68 == 0 && !flag12) {
 						if (num69 == chestX && num70 == chestY && chest != -1) {
 							chest = -1;
@@ -22147,7 +_,9 @@
 												continue;
 
 											if (num72 != 329) {
+												if (ItemLoader.ConsumeItem(inventory[num76], this))
-												inventory[num76].stack--;
+													inventory[num76].stack--;
+
 												if (inventory[num76].stack <= 0)
 													inventory[num76] = new Item();
 											}
@@ -22204,13 +_,17 @@
 					if (flag14)
 						LaunchMinecartHook(myX, myY);
 				}
+
+				if (TileLoader.RightClick(myX, myY))
+					flag2 = true;
+				// todo check out this flag2. return? "this.releaseUseTile = false;"
 			}
 
 			if (flag2)
 				tileInteractionHappened = true;
 		}
 
-		private static bool IsHoveringOverABottomSideOfABed(int myX, int myY) {
+		public static bool IsHoveringOverABottomSideOfABed(int myX, int myY) {
 			short frameX = Main.tile[myX, myY].frameX;
 			bool flag = frameX / 72 == 1;
 			bool flag2 = frameX % 72 < 36;
@@ -23149,7 +_,7 @@
 				cursorItemIconID = 3747;
 			}
 
-			if (Main.tile[myX, myY].type == 219 && (inventory[selectedItem].type == 424 || inventory[selectedItem].type == 1103)) {
+			if (Main.tile[myX, myY].type == 219 && ItemID.Sets.ExtractinatorMode[inventory[selectedItem].type] > -1) {
 				noThrow = 2;
 				cursorItemIconEnabled = true;
 				cursorItemIconID = inventory[selectedItem].type;
@@ -23719,6 +_,8 @@
 				cursorItemIconEnabled = false;
 				cursorItemIconID = 0;
 			}
+
+			TileLoader.MouseOver(myX, myY);
 		}
 
 		public Color ChatColor() {
@@ -23852,11 +_,22 @@
 				if (!item.active || item.noGrabDelay != 0 || item.playerIndexTheItemIsReservedFor != i || !CanAcceptItemIntoInventory(item))
 					continue;
 
+				if (!ItemLoader.CanPickup(item, this))
+					continue;
+
 				int itemGrabRange = GetItemGrabRange(item);
+				ItemLoader.GrabRange(Main.item[j], this, ref itemGrabRange);
 				Rectangle hitbox = item.Hitbox;
 				if (base.Hitbox.Intersects(hitbox)) {
-					if (i == Main.myPlayer && (inventory[selectedItem].type != 0 || itemAnimation <= 0))
+					if (i == Main.myPlayer && (inventory[selectedItem].type != 0 || itemAnimation <= 0)) {
+						if (!ItemLoader.OnPickup(Main.item[j], this)) {
+							Main.item[j] = new Item();
+							if (Main.netMode == 1)
+								NetMessage.SendData(21, -1, -1, null, j);
+							continue;
+						}
 						item = PickupItem(i, j, item);
+					}
 				}
 				else {
 					if (!new Rectangle((int)position.X - itemGrabRange, (int)position.Y - itemGrabRange, width + itemGrabRange * 2, height + itemGrabRange * 2).Intersects(hitbox))
@@ -23865,7 +_,9 @@
 					ItemSpaceStatus status = ItemSpace(item);
 					if (CanPullItem(item, status)) {
 						item.beingGrabbed = true;
+						if (ItemLoader.GrabStyle(item, this)) {
+						}
-						if (manaMagnet && (item.type == 184 || item.type == 1735 || item.type == 1868))
+						else if (manaMagnet && (item.type == 184 || item.type == 1735 || item.type == 1868))
 							PullItem_Pickup(item, 12f, 5);
 						else if (lifeMagnet && (item.type == 58 || item.type == 1734 || item.type == 1867))
 							PullItem_Pickup(item, 15f, 5);
@@ -24201,6 +_,35 @@
 			}
 		}
 
+		public bool CanBuyItem(int price, int customCurrency = -1) {
+			if (customCurrency != -1)
+				return CustomCurrencyManager.BuyItem(this, price, customCurrency);
+
+			bool flag;
+			long num = Utils.CoinsCount(out flag, inventory, new int[] {
+				58,
+				57,
+				56,
+				55,
+				54
+			});
+
+			long num2 = Utils.CoinsCount(out flag, bank.item, new int[0]);
+			long num3 = Utils.CoinsCount(out flag, bank2.item, new int[0]);
+			long num4 = Utils.CoinsCount(out flag, bank3.item, new int[0]);
+			long num5 = Utils.CoinsCombineStacks(out flag, new long[] {
+				num,
+				num2,
+				num3,
+				num4
+			});
+
+			if (num5 < price)
+				return false;
+
+			return true;
+		}
+
 		public bool BuyItem(int price, int customCurrency = -1) {
 			if (customCurrency != -1)
 				return CustomCurrencyManager.BuyItem(this, price, customCurrency);
@@ -24418,7 +_,7 @@
 		public void AdjTiles() {
 			int num = 4;
 			int num2 = 3;
-			for (int i = 0; i < 623; i++) {
+			for (int i = 0; i < adjTile.Length; i++) {
 				oldAdjTile[i] = adjTile[i];
 				adjTile[i] = false;
 			}
@@ -24459,6 +_,8 @@
 								alchemyTable = true;
 								break;
 						}
+
+						TileLoader.AdjTiles(this, Main.tile[j, k].type);
 					}
 
 					if (Main.tile[j, k].liquid > 200 && Main.tile[j, k].liquidType() == 0)
@@ -24476,7 +_,7 @@
 				return;
 
 			bool flag = false;
-			for (int l = 0; l < 623; l++) {
+			for (int l = 0; l < adjTile.Length; l++) {
 				if (oldAdjTile[l] != adjTile[l]) {
 					flag = true;
 					break;
@@ -24666,6 +_,7 @@
 				hermesStepSound.IntendedCooldown = 6;
 			}
 
+			ItemLoader.PreUpdateVanitySet(this);
 			if (wings > 0 && wings != 33) {
 				back = -1;
 				front = -1;
@@ -24677,6 +_,9 @@
 			if (webbed || frozen || stoned || (Main.gamePaused && !Main.gameMenu))
 				return;
 
+			//TODO: Do these hooks go inside or outside the conditional?
+			PlayerHooks.FrameEffects(this);
+			ItemLoader.UpdateVanity(this);
 			if (!isDisplayDollOrInanimate) {
 				if (((body == 68 && legs == 57 && head == 106) || (body == 74 && legs == 63 && head == 106)) && Main.rand.Next(10) == 0) {
 					int num2 = Dust.NewDust(new Vector2(position.X - velocity.X * 2f, position.Y - 2f - velocity.Y * 2f), width, height, 43, 0f, 0f, 100, new Color(255, 0, 255), 0.3f);
@@ -24801,6 +_,7 @@
 			Item.GetDrawHitbox(HeldItem.type, this);
 			bool flag2 = CanVisuallyHoldItem(HeldItem);
 			bool flag3 = HeldItem.type != 4952;
+			ItemLoader.UpdateVanitySet(this);
 			if (mount.Active) {
 				legFrameCounter = 0.0;
 				legFrame.Y = legFrame.Height * 6;
@@ -25017,6 +_,8 @@
 						}
 					}
 				}
+				else
+					ItemLoader.UseItemFrame(this.inventory[this.selectedItem], this); //TODO: does this method need to return bool? Should it run before the rest of the useStyle code?
 			}
 			else if (pulley) {
 				if (pulleyDir == 2)
@@ -25041,6 +_,8 @@
 				_ = bodyFrame;
 				reference6.Y = 0;
 			}
+			else if (ItemLoader.HoldItemFrame(inventory[selectedItem], this)) {
+			}
 			else if (shieldRaised) {
 				bodyFrame.Y = bodyFrame.Height * 10;
 			}
@@ -25178,6 +_,7 @@
 			isPerformingJump_Sail = false;
 			isPerformingJump_Unicorn = false;
 			isPerformingJump_Santank = false;
+			ModExtraJumpLoader.ResetAllVisualEffects(this);
 		}
 
 		private void UpdateVisibleAccessories() {
@@ -25433,6 +_,8 @@
 			if (drawPlayer.body == 36 && drawPlayer.head == 56)
 				armorEffectDrawOutlines = true;
 
+			ItemLoader.ArmorSetShadows(drawPlayer);
+			// TODO, rename to this? SetArmorEffectVisuals
 			if (drawPlayer.stoned || drawPlayer.stealth != 1f) {
 				armorEffectDrawOutlines = false;
 				armorEffectDrawShadow = false;
@@ -25605,6 +_,7 @@
 				}
 			}
 
+			ItemLoader.SetMatch(armorslot, type, male, ref num, ref somethingSpecial);
 			return num;
 		}
 
@@ -25779,6 +_,9 @@
 				}
 
 				immune = true;
+				if (dead)
+					PlayerHooks.OnRespawn(this);
+
 				dead = false;
 				immuneTime = 0;
 			}
@@ -25974,7 +_,7 @@
 			if (whoAmI != Main.myPlayer)
 				return;
 
-			for (int i = 0; i < 22; i++) {
+			for (int i = 0; i < MaxBuffs; i++) {
 				if (buffTime[i] > 0 && buffType[i] == 59)
 					DelBuff(i);
 			}
@@ -26098,6 +_,13 @@
 					return 0.0;
 				}
 
+				bool customDamage = false;
+				bool playSound = true;
+				bool genGore = true;
+				if (!PlayerHooks.PreHurt(this, pvp, quiet, ref Damage, ref hitDirection, ref Crit, ref customDamage,
+					ref playSound, ref genGore, ref damageSource))
+					return 0.0;
+
 				if (whoAmI == Main.myPlayer && panic)
 					AddBuff(63, 300);
 
@@ -26109,7 +_,7 @@
 					NetMessage.SendData(84, -1, -1, null, whoAmI);
 
 				int num = Damage;
-				double num2 = Main.CalculateDamagePlayersTake(num, statDefense);
+				double num2 = customDamage ? num : Main.CalculateDamagePlayersTake(num, statDefense);
 				if (Crit)
 					num *= 2;
 
@@ -26136,7 +_,7 @@
 					}
 
 					if (invis) {
-						for (int k = 0; k < 22; k++) {
+						for (int k = 0; k < MaxBuffs; k++) {
 							if (buffType[k] == 10)
 								DelBuff(k);
 						}
@@ -26163,7 +_,7 @@
 						float num5 = 0.15f * (float)beetleOrbs;
 						num2 = (int)((double)(1f - num5) * num2);
 						beetleOrbs--;
-						for (int l = 0; l < 22; l++) {
+						for (int l = 0; l < MaxBuffs; l++) {
 							if (buffType[l] >= 95 && buffType[l] <= 97)
 								DelBuff(l);
 						}
@@ -26255,6 +_,7 @@
 						Projectile.NewProjectile(base.Center.X + (float)Main.rand.Next(-40, 40), base.Center.Y - (float)Main.rand.Next(20, 60), velocity.X * 0.3f, velocity.Y * 0.3f, 565, 0, 0f, whoAmI);
 					}
 
+					PlayerHooks.Hurt(this, pvp, quiet, num2, hitDirection, Crit);
 					if (Main.netMode == 1 && whoAmI == Main.myPlayer && !quiet) {
 						if (!noKnockback && hitDirection != 0 && (!mount.Active || !mount.Cart))
 							NetMessage.SendData(13, -1, -1, null, whoAmI);
@@ -26362,6 +_,9 @@
 						fallStart = (int)(position.Y / 16f);
 					}
 
+					if (!playSound)
+						goto postSound; //gotos are ugly but minimize the diff file
+
 					if (stoned)
 						SoundEngine.PlaySound(0, (int)position.X, (int)position.Y);
 					else if ((wereWolf || forceWerewolf) && !hideWolf)
@@ -26376,7 +_,11 @@
 						SoundEngine.PlaySound(1, (int)position.X, (int)position.Y);
 
 					eyeHelper.BlinkBecausePlayerGotHurt();
+					postSound:
 					if (statLife > 0) {
+						if (!genGore)
+							goto postGore; //gotta minimize diff files
+
 						double num23 = num2 / (double)statLifeMax2 * 100.0;
 						float num24 = 2 * hitDirection;
 						float num25 = 0f;
@@ -26401,6 +_,9 @@
 								Dust.NewDust(position, width, height, 5, num24 + (float)hitDirection * num25 * Main.rand.NextFloat(), -2f);
 							}
 						}
+
+						postGore:
+						PlayerHooks.PostHurt(this, pvp, quiet, num2, hitDirection, Crit);
 					}
 					else {
 						statLife = 0;
@@ -26434,6 +_,11 @@
 				return;
 
 			StopVanityActions();
+			bool playSound = true;
+			bool genGore = true;
+			if (!PlayerHooks.PreKill(this, dmg, hitDirection, pvp, ref playSound, ref genGore, ref damageSource))
+				return;
+
 			if (pvp)
 				pvpDeath = true;
 
@@ -26486,19 +_,24 @@
 				}
 			}
 
-			SoundEngine.PlaySound(5, (int)position.X, (int)position.Y);
+			if (playSound)
+				SoundEngine.PlaySound(5, (int)position.X, (int)position.Y, 1, 1f, 0f);
+
 			headVelocity.Y = (float)Main.rand.Next(-40, -10) * 0.1f;
 			bodyVelocity.Y = (float)Main.rand.Next(-40, -10) * 0.1f;
 			legVelocity.Y = (float)Main.rand.Next(-40, -10) * 0.1f;
 			headVelocity.X = (float)Main.rand.Next(-20, 21) * 0.1f + (float)(2 * hitDirection);
 			bodyVelocity.X = (float)Main.rand.Next(-20, 21) * 0.1f + (float)(2 * hitDirection);
 			legVelocity.X = (float)Main.rand.Next(-20, 21) * 0.1f + (float)(2 * hitDirection);
-			if (stoned) {
+			if (stoned || !genGore) {
 				headPosition = Vector2.Zero;
 				bodyPosition = Vector2.Zero;
 				legPosition = Vector2.Zero;
 			}
 
+			if (!genGore)
+				goto postGore; //goto minimizes diff file size
+
 			for (int j = 0; j < 100; j++) {
 				if (stoned) {
 					Dust.NewDust(position, width, height, 1, 2 * hitDirection, -2f);
@@ -26516,6 +_,7 @@
 				}
 			}
 
+			postGore:
 			mount.Dismount(this);
 			dead = true;
 			respawnTimer = 600;
@@ -26535,6 +_,7 @@
 			if (Main.expertMode)
 				respawnTimer = (int)((double)respawnTimer * 1.5);
 
+			PlayerHooks.Kill(this, dmg, hitDirection, pvp, damageSource);
 			immuneAlpha = 0;
 			if (!ChildSafety.Disabled)
 				immuneAlpha = 255;
@@ -26611,6 +_,9 @@
 			if (newItem.uniqueStack && HasItem(newItem.type))
 				return new ItemSpaceStatus(CanTakeItem: false);
 
+			if (ItemLoader.ItemSpace(newItem, this))
+				return new ItemSpaceStatus(CanTakeItem: true);
+
 			int num = 50;
 			if (newItem.IsACoin)
 				num = 54;
@@ -26967,6 +_,7 @@
 
 			WorldGen.PlaceWall(tileTargetX, tileTargetY, inventory[selectedItem].createWall);
 			if (Main.tile[tileTargetX, tileTargetY].wall == inventory[selectedItem].createWall) {
+				WallLoader.PlaceInWorld(tileTargetX, tileTargetY, inventory[selectedItem]);
 				ApplyItemTime(inventory[selectedItem], wallSpeed);
 				if (Main.netMode == 1)
 					NetMessage.SendData(17, -1, -1, null, 3, tileTargetX, tileTargetY, inventory[selectedItem].createWall);
@@ -27025,7 +_,8 @@
 
 				WorldGen.PlaceWall(num, num2, createWall);
 				if (Main.tile[num, num2].wall == createWall) {
+					if (ItemLoader.ConsumeItem(inventory[selectedItem], this))
-					inventory[selectedItem].stack--;
+						inventory[selectedItem].stack--;
 					if (inventory[selectedItem].stack == 0)
 						inventory[selectedItem].SetDefaults();
 
@@ -27057,9 +_,18 @@
 				bool canPlace = false;
 				bool newObjectType = false;
 				TileObject objectData = default(TileObject);
+				if (!TileLoader.CanPlace(tileTargetX, tileTargetY, inventory[selectedItem].createTile)) {
+				}
-				if (TileObjectData.CustomPlace(createTile, inventory[selectedItem].placeStyle) && createTile != 82 && createTile != 227) {
+				else if (TileObjectData.CustomPlace(createTile, inventory[selectedItem].placeStyle) && createTile != 82 && createTile != 227) {
 					newObjectType = true;
-					canPlace = TileObject.CanPlace(tileTargetX, tileTargetY, (ushort)inventory[selectedItem].createTile, inventory[selectedItem].placeStyle, direction, out objectData);
+					int hackCreateTile = inventory[selectedItem].createTile;
+					int hackPlaceStyle = inventory[selectedItem].placeStyle;
+					if (hackCreateTile == TileID.Saplings) {
+						Tile soil = Main.tile[tileTargetX, tileTargetY + 1];
+						if (soil.active())
+							TileLoader.SaplingGrowthType(soil.type, ref hackCreateTile, ref hackPlaceStyle);
+					}
+					canPlace = TileObject.CanPlace(tileTargetX, tileTargetY, hackCreateTile, hackPlaceStyle, direction, out objectData, false);
 					PlaceThing_Tiles_BlockPlacementIfOverPlayers(ref canPlace, ref objectData);
 					PlaceThing_Tiles_BlockPlacementForRepeatedPigronatas(ref canPlace, ref objectData);
 					PlaceThing_Tiles_BlockPlacementForRepeatedPumpkins(ref canPlace, ref objectData);
@@ -27113,7 +_,7 @@
 				if (0 == 0) {
 					int tileId = hitReplace.HitObject(tileTargetX, tileTargetY, 1);
 					if (hitReplace.AddDamage(tileId, pickaxeDamage) < 100) {
-						int num = WorldGen.KillTile_GetTileDustAmount(fail: true, tile);
+						int num = WorldGen.KillTile_GetTileDustAmount(fail: true, tile, tileTargetX, tileTargetY);
 						for (int i = 0; i < num; i++) {
 							WorldGen.KillTile_MakeTileDust(tileTargetX, tileTargetY, tile);
 						}
@@ -27265,6 +_,7 @@
 				PlaceThing_Tiles_PlaceIt_AutoPaintAndActuate(typeCaches);
 				if (PlayerInput.UsingGamepad && ItemID.Sets.SingleUseInGamepad[inventory[selectedItem].type] && Main.myPlayer == whoAmI && !Main.SmartCursorEnabled)
 					Main.blockMouse = true;
+				TileLoader.PlaceInWorld(tileTargetX, tileTargetY, inventory[selectedItem]);
 			}
 
 			return data;
@@ -27449,7 +_,8 @@
 					int num7 = FindItem(849);
 					if (num7 > -1 && WorldGen.PlaceActuator(num5, num6)) {
 						NetMessage.SendData(17, -1, -1, null, 8, num5, num6);
+						if (ItemLoader.ConsumeItem(inventory[num7], this))
-						inventory[num7].stack--;
+							inventory[num7].stack--;
 						if (inventory[num7].stack <= 0)
 							inventory[num7].SetDefaults();
 					}
@@ -27814,7 +_,7 @@
 				if (Main.tile[tileTargetX, tileTargetY].nactive() && Main.tile[tileTargetX, tileTargetY].type == 59)
 					canPlace = true;
 			}
-			else if (inventory[selectedItem].createTile == 4 || inventory[selectedItem].createTile == 136) {
+			else if (TileLoader.IsTorch(inventory[selectedItem].createTile) || inventory[selectedItem].createTile == 136) {
 				if (Main.tile[tileTargetX, tileTargetY].wall > 0) {
 					canPlace = true;
 				}
@@ -28341,7 +_,8 @@
 
 			if (paintingAWall) {
 				if (b != byte.MaxValue && Main.tile[x, y].wallColor() != b && WorldGen.paintWall(x, y, b, broadCast: true)) {
+					if (ItemLoader.ConsumeItem(item, this))
-					item.stack--;
+						item.stack--;
 					if (item.stack <= 0)
 						item.SetDefaults();
 
@@ -28350,7 +_,8 @@
 				}
 			}
 			else if (b != byte.MaxValue && Main.tile[x, y].color() != b && WorldGen.paintTile(x, y, b, broadCast: true)) {
+				if (ItemLoader.ConsumeItem(item, this))
-				item.stack--;
+					item.stack--;
 				if (item.stack <= 0)
 					item.SetDefaults();
 
@@ -28403,7 +_,7 @@
 			int num2 = 25;
 			int num3 = 50;
 			int num4 = -1;
-			if (extractType == 1) {
+			if (extractType == ItemID.DesertFossil) {
 				num /= 3;
 				num2 *= 2;
 				num3 = 20;
@@ -28646,6 +_,7 @@
 					num6 += Main.rand.Next(0, 6);
 			}
 
+			ItemLoader.ExtractinatorUse(ref num5, ref num6, extractType);
 			if (num5 > 0) {
 				Vector2 vector = Main.ReverseGravitySupport(Main.MouseScreen) + Main.screenPosition;
 				if (Main.SmartCursorEnabled || PlayerInput.UsingGamepad)
@@ -28740,8 +_,8 @@
 
 		public PlayerFishingConditions GetFishingConditions() {
 			PlayerFishingConditions result = default(PlayerFishingConditions);
-			Fishing_GetBestFishingPole(out result.PolePower, out result.PoleItemType);
-			Fishing_GetBait(out result.BaitPower, out result.BaitItemType);
+			Fishing_GetBestFishingPole(out result.Pole);
+			Fishing_GetBait(out result.Bait);
 			if (result.BaitItemType == 2673)
 				return result;
 
@@ -28749,12 +_,12 @@
 				return result;
 
 			int num = result.BaitPower + result.PolePower + fishingSkill;
-			result.LevelMultipliers = Fishing_GetPowerMultiplier();
+			result.LevelMultipliers = Fishing_GetPowerMultiplier(result.Pole, result.Bait);
 			result.FinalFishingLevel = (int)((float)num * result.LevelMultipliers);
 			return result;
 		}
 
-		private static float Fishing_GetPowerMultiplier() {
+		private float Fishing_GetPowerMultiplier(Item pole, Item bait) {
 			float num = 1f;
 			if (Main.raining)
 				num *= 1.2f;
@@ -28786,21 +_,20 @@
 			if (Main.bloodMoon)
 				num *= 1.1f;
 
+			PlayerHooks.GetFishingLevel(this, pole, bait, ref num);
 			return num;
 		}
 
-		private void Fishing_GetBait(out int baitPower, out int baitType) {
-			baitPower = 0;
-			baitType = 0;
+		private void Fishing_GetBait(out Item bait) {
+			bait = null;
 			for (int i = 54; i < 58; i++) {
 				if (inventory[i].stack > 0 && inventory[i].bait > 0) {
-					baitPower = inventory[i].bait;
-					baitType = inventory[i].type;
+					bait = inventory[i];
 					break;
 				}
 			}
 
-			if (baitPower != 0 || baitType != 0)
+			if (bait != null)
 				return;
 
 			int num = 0;
@@ -28816,20 +_,17 @@
 				return;
 			}
 
-			baitPower = inventory[num].bait;
-			baitType = inventory[num].type;
+			bait = inventory[num];
 		}
 
-		private void Fishing_GetBestFishingPole(out int fishingPolePower, out int fishingPoleType) {
-			fishingPolePower = inventory[selectedItem].fishingPole;
-			fishingPoleType = inventory[selectedItem].type;
-			if (fishingPolePower != 0)
+		private void Fishing_GetBestFishingPole(out Item pole) {
+			pole = inventory[selectedItem];
+			if (pole.fishingPole != 0)
 				return;
 
 			for (int i = 0; i < 58; i++) {
-				if (inventory[i].fishingPole > fishingPolePower) {
+				if (inventory[i].fishingPole > pole.fishingPole) {
-					fishingPolePower = inventory[i].fishingPole;
+					pole = inventory[i];
-					fishingPoleType = inventory[i].type;
 				}
 			}
 		}
@@ -28857,7 +_,8 @@
 				return;
 			}
 
+			if (ItemLoader.ConsumeItem(inventory[num], this))
-			inventory[num].stack--;
+				inventory[num].stack--;
 			if (inventory[num].stack <= 0)
 				inventory[num].SetDefaults();
 		}
@@ -29019,14 +_,21 @@
 		}
 
 		public Rectangle GetItemDrawFrame(int type) {
+#if SERVER
+			return Rectangle.Empty;
+#else
 			Main.instance.LoadItem(type);
 			if (type == 75)
 				return TextureAssets.Item[type].Frame(1, 8);
 
 			return TextureAssets.Item[type].Frame();
+#endif
 		}
 
 		public void ItemCheck(int i) {
+			if (!PlayerHooks.PreItemCheck(this))
+				return;
+
 			if (CCed) {
 				channel = false;
 				itemAnimation = (itemAnimationMax = 0);
@@ -29052,8 +_,17 @@
 			if (itemAnimation == 0 && reuseDelay > 0)
 				ApplyReuseDelay();
 
-			if (Main.myPlayer == i && itemAnimation == 0 && TileObjectData.CustomPlace(item.createTile, item.placeStyle))
-				TileObject.CanPlace(tileTargetX, tileTargetY, item.createTile, item.placeStyle, direction, out TileObject _, onlyCheck: true);
+			if (Main.myPlayer == i && itemAnimation == 0 && TileObjectData.CustomPlace(item.createTile, item.placeStyle)) {
+				int hackCreateTile = item.createTile;
+				int hackPlaceStyle = item.placeStyle;
+				if (hackCreateTile == TileID.Saplings) {
+					Tile soil = Main.tile[tileTargetX, tileTargetY + 1];
+					if (soil.active())
+						TileLoader.SaplingGrowthType(soil.type, ref hackCreateTile, ref hackPlaceStyle);
+				}
+
+				TileObject.CanPlace(tileTargetX, tileTargetY, hackCreateTile, hackPlaceStyle, direction, out _, true);
+			}
 
 			if (itemAnimation == 0 && altFunctionUse == 2)
 				altFunctionUse = 0;
@@ -29082,7 +_,7 @@
 				if (whoAmI == Main.myPlayer && gravDir == 1f && item.mountType != -1 && mount.CanMount(item.mountType, this))
 					mount.SetMount(item.mountType, this);
 
-				if ((item.shoot <= 0 || !ProjectileID.Sets.MinionTargettingFeature[item.shoot] || altFunctionUse != 2) && flag3 && whoAmI == Main.myPlayer && item.shoot >= 0 && item.shoot < 950 && (ProjectileID.Sets.LightPet[item.shoot] || Main.projPet[item.shoot]))
+				if ((item.shoot <= 0 || !ProjectileID.Sets.MinionTargettingFeature[item.shoot] || altFunctionUse != 2) && flag3 && whoAmI == Main.myPlayer && item.shoot >= 0 && (ProjectileID.Sets.LightPet[item.shoot] || Main.projPet[item.shoot]))
 					FreeUpPetsAndMinions(item);
 
 				if (flag3)
@@ -29112,6 +_,8 @@
 				itemAnimation--;
 			}
 
+			ItemLoader.HoldItem(item2, this);
+
 			if (itemAnimation > 0)
 				ItemCheck_ApplyUseStyle(heightOffsetHitboxCenter, item2, drawHitbox);
 			else
@@ -29160,7 +_,7 @@
 
 					ItemCheck_TurretAltFeatureUse(item, flag4);
 					ItemCheck_MinionAltFeatureUse(item, flag4);
-					if (item.shoot > 0 && itemAnimation > 0 && ItemTimeIsZero && flag4)
+					if (item.shoot > 0 && itemAnimation > 0 && ItemTimeIsZero && flag4 && ItemLoader.CheckProjOnSwing(this, item))
 						ItemCheck_Shoot(i, item, weaponDamage);
 
 					ItemCheck_UseWiringTools(item);
@@ -29228,6 +_,9 @@
 							if (inventory[selectedItem].type == 3106)
 								knockBack += knockBack * (1f - stealth);
 
+							ItemLoader.GetWeaponKnockback(item, this, ref knockBack);
+							PlayerHooks.GetWeaponKnockback(this, item, ref knockBack);
+
 							List<ushort> ignoreList2 = ItemCheck_GetTileCutIgnoreList(item);
 							ItemCheck_CutTiles(item, itemRectangle, ignoreList2);
 							ItemCheck_MeleeHitNPCs(item, itemRectangle, num, knockBack);
@@ -29238,6 +_,9 @@
 				}
 
 				if (ItemTimeIsZero && itemAnimation > 0) {
+					if (ItemLoader.UseItem(item, this))
+						ApplyItemTime(item);
+
 					if (item.hairDye >= 0) {
 						ApplyItemTime(item);
 						if (whoAmI == Main.myPlayer) {
@@ -29247,18 +_,20 @@
 					}
 
 					if (item.healLife > 0) {
+						int healLife = GetHealLife(item);
-						statLife += item.healLife;
+						statLife += healLife;
 						ApplyItemTime(item);
-						if (Main.myPlayer == whoAmI)
-							HealEffect(item.healLife);
+						if (healLife > 0 && Main.myPlayer == whoAmI)
+							HealEffect(healLife, true);
 					}
 
 					if (item.healMana > 0) {
+						int healMana = GetHealMana(item);
-						statMana += item.healMana;
+						statMana += healMana;
 						ApplyItemTime(item);
-						if (Main.myPlayer == whoAmI) {
+						if (healMana > 0 && Main.myPlayer == whoAmI) {
 							AddBuff(94, manaSickTime);
-							ManaEffect(item.healMana);
+							ManaEffect(healMana);
 						}
 					}
 
@@ -29363,7 +_,7 @@
 					if (ItemTimeIsZero) {
 						ApplyItemTime(item);
 					}
-					else if (itemTime == item.useTime / 2) {
+					else if (itemTime == PlayerHooks.TotalUseTime(item.useTime, this, item) / 2) {
 						for (int k = 0; k < 70; k++) {
 							Dust.NewDust(base.position, width, height, 15, velocity.X * 0.5f, velocity.Y * 0.5f, 150, default(Color), 1.5f);
 						}
@@ -29452,7 +_,7 @@
 							Main.dust[Dust.NewDust(base.position, width, height, 15, 0f, 0f, 150, Color.Cyan, 1.2f)].velocity *= 0.5f;
 						}
 
-						if (item.stack > 0)
+						if (ItemLoader.ConsumeItem(item, this) && item.stack > 0)
 							item.stack--;
 					}
 				}
@@ -29476,7 +_,7 @@
 							Main.dust[Dust.NewDust(base.position, width, height, 15, 0f, 0f, 150, Color.Cyan, 1.2f)].velocity *= 0.5f;
 						}
 
-						if (item.stack > 0)
+					if (ItemLoader.ConsumeItem(item, this) && item.stack > 0)
 							item.stack--;
 					}
 				}
@@ -29491,7 +_,7 @@
 						else if (Main.netMode == 1 && whoAmI == Main.myPlayer)
 							NetMessage.SendData(73);
 
-						if (item.stack > 0)
+						if (ItemLoader.ConsumeItem(item, this) && item.stack > 0)
 							item.stack--;
 					}
 				}
@@ -29507,11 +_,11 @@
 								NetMessage.SendData(4, -1, -1, null, whoAmI);
 						}
 
-						if (item.stack > 0)
+						if (ItemLoader.ConsumeItem(item, this) && item.stack > 0)
 							item.stack--;
 					}
 					else {
-						float num10 = item.useTime;
+						float num10 = PlayerHooks.TotalUseTime(item.useTime, this, item);
 						num10 = (num10 - (float)itemTime) / num10;
 						float num11 = 44f;
 						float num12 = (float)Math.PI * 3f;
@@ -29545,11 +_,12 @@
 				}
 
 				if (i == Main.myPlayer) {
-					if (!dontConsumeWand && itemTime == (int)((float)item.useTime * tileSpeed) && item.tileWand > 0) {
+					if (item.tileWand > 0 && !dontConsumeWand && itemTime == PlayerHooks.TotalUseTime(item.useTime * tileSpeed, this, item)) {
 						int tileWand = item.tileWand;
 						for (int num15 = 0; num15 < 58; num15++) {
 							if (tileWand == inventory[num15].type && inventory[num15].stack > 0) {
+								if (ItemLoader.ConsumeItem(inventory[num15], this))
-								inventory[num15].stack--;
+									inventory[num15].stack--;
 								if (inventory[num15].stack <= 0)
 									inventory[num15] = new Item();
 
@@ -29578,7 +_,7 @@
 						if (flag7.HasValue)
 							flag6 = flag7.Value;
 
-						if (flag6) {
+						if (flag6 && ItemLoader.ConsumeItem(item, this)) {
 							if (item.stack > 0)
 								item.stack--;
 
@@ -29599,6 +_,8 @@
 
 			if (itemAnimation == 0)
 				JustDroppedAnItem = false;
+
+			PlayerHooks.PostItemCheck(this);
 		}
 
 		private void ItemCheck_EmitFoodParticles(Item sItem) {
@@ -29851,11 +_,18 @@
 				if (i == whoAmI || !player.active || !player.hostile || player.immune || player.dead || (team != 0 && team == player.team) || !itemRectangle.Intersects(player.Hitbox) || !CanHit(player))
 					continue;
 
+				if (!ItemLoader.CanHitPvp(sItem, this, player) || !PlayerHooks.CanHitPvp(this, sItem, player))
+					continue; //TODO: PvP crit hook?
+
 				bool flag = false;
 				if (Main.rand.Next(1, 101) <= 10)
 					flag = true;
 
 				int num = Main.DamageVar(damage, luck);
+
+				ItemLoader.ModifyHitPvp(sItem, this, player, ref num, ref flag);
+				PlayerHooks.ModifyHitPvp(this, sItem, player, ref num, ref flag);
+
 				StatusToPlayerPvP(sItem.type, i);
 				OnHit(player.Center.X, player.Center.Y, player);
 				PlayerDeathReason playerDeathReason = PlayerDeathReason.ByPlayer(whoAmI);
@@ -29900,6 +_,8 @@
 				if (sItem.type == 1826 && Main.npc[i].value > 0f)
 					pumpkinSword(i, (int)((double)damage * 1.5), knockBack);
 
+				ItemLoader.OnHitPvp(sItem, this, Main.player[i], num2, flag);
+				PlayerHooks.OnHitPvp(this, sItem, Main.player[i], num2, flag);
 				if (Main.netMode != 0)
 					NetMessage.SendPlayerHurt(i, playerDeathReason, num, direction, flag, pvp: true, -1);
 
@@ -29951,6 +_,11 @@
 							}
 
 							int num4 = Main.DamageVar(num, luck);
+
+							ItemLoader.ModifyHitNPC(sItem, this, Main.npc[i], ref num4, ref knockBack, ref flag);
+							NPCLoader.ModifyHitByItem(Main.npc[i], this, sItem, ref num4, ref knockBack, ref flag);
+							PlayerHooks.ModifyHitNPC(this, sItem, Main.npc[i], ref num4, ref knockBack, ref flag);
+
 							StatusToNPC(sItem.type, i);
 							if (Main.npc[i].life > 5)
 								OnHit(Main.npc[i].Center.X, Main.npc[i].Center.Y, Main.npc[i]);
@@ -29959,6 +_,11 @@
 								num4 += Main.npc[i].checkArmorPenetration(armorPenetration);
 
 							int dmgDone = (int)Main.npc[i].StrikeNPC(num4, knockBack, direction, flag);
+
+							ItemLoader.OnHitNPC(sItem, this, Main.npc[i], dmgDone, knockBack, flag);
+							NPCLoader.OnHitByItem(Main.npc[i], this, sItem, dmgDone, knockBack, flag);
+							PlayerHooks.OnHitNPC(this, sItem, Main.npc[i], dmgDone, knockBack, flag);
+
 							ApplyNPCOnHitEffects(sItem, itemRectangle, num, knockBack, i, num4, dmgDone);
 							int num5 = Item.NPCtoBanner(Main.npc[i].BannerID());
 							if (num5 >= 0)
@@ -30488,6 +_,9 @@
 				Main.dust[num30].velocity.Y *= 2f;
 			}
 
+			ItemLoader.MeleeEffects(sItem, this, itemRectangle);
+			PlayerHooks.MeleeEffects(this, sItem, itemRectangle);
+
 			return itemRectangle;
 		}
 
@@ -30543,6 +_,7 @@
 				}
 			}
 
+			ItemLoader.UseItemHitbox(sItem, this, ref itemRectangle, ref dontAttack);
 			if (sItem.type == 1450 && Main.rand.Next(3) == 0) {
 				int num = -1;
 				float x = itemRectangle.X + Main.rand.Next(itemRectangle.Width);
@@ -30824,7 +_,7 @@
 			if (Main.tileHammer[tile.type]) {
 				canHitWalls = false;
 				if (sItem.hammer > 0) {
-					num2 += sItem.hammer;
+					TileLoader.MineDamage(sItem.hammer, ref num2);
 					if (!WorldGen.CanKillTile(x, y))
 						num2 = 0;
 
@@ -30854,7 +_,10 @@
 				}
 			}
 			else if (Main.tileAxe[tile.type]) {
-				num2 = ((tile.type != 80) ? (num2 + (int)((float)sItem.axe * 1.2f)) : (num2 + (int)((float)(sItem.axe * 3) * 1.2f)));
+				if (tile.type == 80)
+					num2 += (int)(sItem.axe * 3 * 1.2f);
+				else
+					TileLoader.MineDamage(sItem.axe, ref num2);
 				if (sItem.axe > 0) {
 					AchievementsHelper.CurrentlyMining = true;
 					if (!WorldGen.CanKillTile(x, y))
@@ -31002,7 +_,9 @@
 					if (!poundRelease)
 						return;
 
+					if (TileLoader.Slope(x, y, Main.tile[x, y].type)) {
+					}
-					if (TileID.Sets.Platforms[Main.tile[x, y].type]) {
+					else if (TileID.Sets.Platforms[Main.tile[x, y].type]) {
 						if (tile.halfBrick()) {
 							WorldGen.PoundTile(x, y);
 							if (Main.netMode == 1)
@@ -31594,7 +_,8 @@
 				}
 
 				if (num3 >= 0 && WorldGen.PlaceWire(num, num2)) {
+					if (ItemLoader.ConsumeItem(inventory[num3], this))
-					inventory[num3].stack--;
+						inventory[num3].stack--;
 					if (inventory[num3].stack <= 0)
 						inventory[num3].SetDefaults();
 
@@ -31612,7 +_,8 @@
 				}
 
 				if (num4 >= 0 && WorldGen.PlaceWire2(num, num2)) {
+					if (ItemLoader.ConsumeItem(inventory[num4], this))
-					inventory[num4].stack--;
+						inventory[num4].stack--;
 					if (inventory[num4].stack <= 0)
 						inventory[num4].SetDefaults();
 
@@ -31631,7 +_,8 @@
 				}
 
 				if (num5 >= 0 && WorldGen.PlaceWire3(num, num2)) {
+					if (ItemLoader.ConsumeItem(inventory[num5], this))
-					inventory[num5].stack--;
+						inventory[num5].stack--;
 					if (inventory[num5].stack <= 0)
 						inventory[num5].SetDefaults();
 
@@ -31650,7 +_,8 @@
 				}
 
 				if (num6 >= 0 && WorldGen.PlaceWire4(num, num2)) {
+					if (ItemLoader.ConsumeItem(inventory[num6], this))
-					inventory[num6].stack--;
+						inventory[num6].stack--;
 					if (inventory[num6].stack <= 0)
 						inventory[num6].SetDefaults();
 
@@ -31683,7 +_,8 @@
 			else if (sItem.type == 849 && sItem.stack > 0 && WorldGen.PlaceActuator(num, num2)) {
 				ApplyItemTime(sItem);
 				NetMessage.SendData(17, -1, -1, null, 8, tileTargetX, tileTargetY);
+				if (ItemLoader.ConsumeItem(sItem, this))
-				sItem.stack--;
+					sItem.stack--;
 				if (sItem.stack <= 0)
 					sItem.SetDefaults();
 			}
@@ -33146,7 +_,8 @@
 					Main.projectile[num180].originalDamage = damage;
 					UpdateMaxTurrets();
 				}
-				else {
+				else if (PlayerHooks.Shoot(this, sItem, ref vector, ref num2, ref num3, ref projToShoot, ref Damage, ref KnockBack)
+					&& ItemLoader.Shoot(sItem, this, ref vector, ref num2, ref num3, ref projToShoot, ref Damage, ref KnockBack)) {
 					int num181 = Projectile.NewProjectile(vector.X, vector.Y, num2, num3, projToShoot, Damage, KnockBack, i);
 					if (sItem.type == 726)
 						Main.projectile[num181].magic = true;
@@ -33662,6 +_,8 @@
 		}
 
 		private void ItemCheck_ApplyHoldStyle(float mountOffset, Item sItem, Rectangle heldItemFrame) {
+			ItemLoader.HoldStyle(sItem, this);
+
 			if (!CanVisuallyHoldItem(sItem))
 				return;
 
@@ -33903,10 +_,12 @@
 				SetCompositeArmBack(enabled: true, stretch6, (float)Math.PI * -3f / 5f * (float)direction);
 				FlipItemLocationAndRotationForGravity();
 			}
+			// else if(!Main.dedServ)
+				// ItemLoader.UseStyle(sItem, this);
 		}
 
 		private void ItemCheck_ApplyManaRegenDelay(Item sItem) {
-			if (!spaceGun || (sItem.type != 127 && sItem.type != 4347 && sItem.type != 4348))
+ 			if (GetManaCost(sItem)>0)
 				manaRegenDelay = (int)maxRegenDelay;
 		}
 
@@ -33967,6 +_,8 @@
 		}
 
 		public void ItemCheck_ApplyUseStyle(float mountOffset, Item sItem, Rectangle heldItemFrame) {
+			ItemLoader.UseStyle(sItem, this); //Do we need this to run on servers?
+
 			if (Main.dedServ)
 				return;
 
@@ -34657,6 +_,8 @@
 		}
 
 		private bool ItemCheck_CheckCanUse(Item sItem) {
+			if(!ItemLoader.CanUseItem(sItem, this))
+				return false;
 			int whoAmI = base.whoAmI;
 			bool flag = true;
 			int num = (int)((float)Main.mouseX + Main.screenPosition.X) / 16;
@@ -35021,6 +_,10 @@
 			if (sItem.shoot > 0 && ProjectileID.Sets.MinionTargettingFeature[sItem.shoot] && flag)
 				flag2 = true;
 
+			if (sItem.type != ItemID.MedusaHead && !CheckMana(sItem, pay:!flag2))
+				canUse = false;
+			return canUse;
+			
 			if (sItem.type != 3269 && (!spaceGun || (sItem.type != 127 && sItem.type != 4347 && sItem.type != 4348))) {
 				if (statMana >= num) {
 					if (!flag2)
@@ -35216,6 +_,7 @@
 			if (!mount.Active)
 				return;
 
+			MountLoader.UseAbility(this, Vector2.Zero, false);
 			if (mount.Type == 8) {
 				noItems = true;
 				if (controlUseItem) {
@@ -35374,7 +_,7 @@
 				if (num == 2)
 					num = 102;
 
-				for (int i = 0; i < 22; i++) {
+				for (int i = 0; i < MaxBuffs; i++) {
 					if (buffType[i] == 27 || buffType[i] == 101 || buffType[i] == 102) {
 						DelBuff(i);
 						i--;
@@ -35546,48 +_,68 @@
 			if (sItem.ranged && setVortex)
 				KnockBack *= 1f + (1f - stealth) * 0.5f;
 
+			ItemLoader.GetWeaponKnockback(sItem, this, ref KnockBack);
+			PlayerHooks.GetWeaponKnockback(this, sItem, ref KnockBack);
 			return KnockBack;
 		}
 
 		public int GetWeaponCrit(Item sItem) {
+			int crit = 0;
 			if (sItem.melee)
-				return meleeCrit;
+				crit += meleeCrit;
 
 			if (sItem.ranged)
-				return rangedCrit;
+				crit += rangedCrit;
 
 			if (sItem.magic)
-				return magicCrit;
+				crit += magicCrit;
 
+			ItemLoader.GetWeaponCrit(sItem, this, ref crit);
+			PlayerHooks.GetWeaponCrit(this, sItem, ref crit);
-			return 0;
+			return crit;
 		}
 
 		public int GetWeaponDamage(Item sItem) {
-			int num = sItem.damage;
-			if (num > 0) {
-				if (sItem.melee) {
-					num = (int)((float)num * meleeDamage + 5E-06f);
-				}
-				else if (sItem.ranged) {
-					num = (int)((float)num * rangedDamage + 5E-06f);
-					if (sItem.useAmmo == AmmoID.Arrow || sItem.useAmmo == AmmoID.Stake)
-						num = (int)((float)num * arrowDamage + 5E-06f);
-
-					if (sItem.useAmmo == AmmoID.Bullet || sItem.useAmmo == AmmoID.CandyCorn)
-						num = (int)((float)num * bulletDamage + 5E-06f);
-
-					if (sItem.useAmmo == AmmoID.Rocket || sItem.useAmmo == AmmoID.StyngerBolt || sItem.useAmmo == AmmoID.JackOLantern || sItem.useAmmo == AmmoID.NailFriendly)
-						num = (int)((float)num * rocketDamage + 5E-06f);
-				}
-				else if (sItem.magic) {
-					num = (int)((float)num * magicDamage + 5E-06f);
-				}
-				else if (sItem.summon) {
-					num = (int)((float)num * minionDamage);
-				}
-			}
-
-			return num;
+			float add = allDamage;
+			float mult = allDamageMult;
+			if (sItem.melee) {
+				add += meleeDamage - 1;
+				mult *= meleeDamageMult;
+			}
+
+			if (sItem.ranged) {
+				add += rangedDamage - 1;
+				mult *= rangedDamageMult;
+				if (sItem.useAmmo == AmmoID.Arrow || sItem.useAmmo == AmmoID.Stake)
+					mult *= arrowDamage;
+
+				if (sItem.useAmmo == AmmoID.Arrow && archery)
+					mult *= 1.2f;
+
+				if (sItem.useAmmo == AmmoID.Bullet || sItem.useAmmo == AmmoID.CandyCorn)
+					mult *= bulletDamage;
+
+				if (sItem.useAmmo == AmmoID.Rocket || sItem.useAmmo == AmmoID.StyngerBolt || sItem.useAmmo == AmmoID.JackOLantern || sItem.useAmmo == AmmoID.NailFriendly)
+					mult *= rocketDamage;
+			}
+
+			if (sItem.magic) {
+				add += magicDamage - 1;
+				mult *= magicDamageMult;
+			}
+
+			if (sItem.summon) {
+				add += minionDamage - 1;
+				mult *= minionDamageMult;
+			}
+
+			if (sItem.modItem?.IgnoreDamageModifiers == true)
+				return sItem.damage;
+
+			float flat = 0f;
+			CombinedHooks.ModifyWeaponDamage(this, sItem, ref add, ref mult, ref flat);
+			int damage = (int)(sItem.damage * add * mult + 5E-06f + flat);
+			return Math.Max(0, damage);
 		}
 
 		public bool HasAmmo(Item sItem, bool canUse) {
@@ -35640,8 +_,11 @@
 			int pickedProjectileId = -1;
 			if (PickAmmo_TryFindingSpecificMatches(sItem.type, item.type, out pickedProjectileId))
 				projToShoot = pickedProjectileId;
-			else if (sItem.type == 1946)
+			else if (sItem.type == 1946) {
 				projToShoot = 338 + item.type - 771;
+				if (projToShoot > ProjectileID.RocketSnowmanIV)
+					projToShoot = ProjectileID.RocketSnowmanIV;
+			}
 			else if (sItem.type == 3930)
 				projToShoot = 715 + item.type - AmmoID.Rocket;
 			else if (sItem.useAmmo == AmmoID.Rocket)
@@ -35697,8 +_,14 @@
 
 			speed += item.shootSpeed;
 			if (item.ranged) {
-				if (item.damage > 0)
-					Damage += (int)((float)item.damage * rangedDamage);
+				if (item.damage > 0) {
+					// determine damage multiplier using item base damage and apply to ammo
+					// equivalent to Damage *= (item.damage + sItem.damage) / sItem.damage
+					if (sItem.damage > 0) // coin gun fix.
+						Damage += (int)(item.damage * Damage / (float)sItem.damage);
+					else
+						Damage += item.damage;
+				}
 			}
 			else {
 				Damage += item.damage;
@@ -35710,11 +_,12 @@
 					if (speed > 20f)
 						speed = 20f;
 				}
-
-				Damage = (int)((double)Damage * 1.2);
+				// archery buff damage moved into GetWeaponDamage
+				// Damage = (int)((double)Damage * 1.2);
 			}
 
 			KnockBack += item.knockBack;
+			ItemLoader.PickAmmo(sItem, item, this, ref projToShoot, ref speed, ref Damage, ref KnockBack);
 			bool flag2 = dontConsume;
 			if (sItem.type == 3245 && Main.rand.Next(3) == 0)
 				flag2 = true;
@@ -35755,7 +_,7 @@
 			if (sItem.type == 1553 && Main.rand.Next(3) != 0)
 				flag2 = true;
 
-			if (sItem.type == 434 && itemAnimation < sItem.useAnimation - 2)
+			if (sItem.type == 434 && itemAnimation < PlayerHooks.TotalMeleeTime(sItem.useAnimation, this, sItem) - 2)
 				flag2 = true;
 
 			if (sItem.type == 4953 && itemAnimation > sItem.useAnimation - 8)
@@ -35776,7 +_,10 @@
 			if ((projToShoot == 145 || projToShoot == 146 || projToShoot == 147 || projToShoot == 148 || projToShoot == 149) && itemAnimation < itemAnimationMax - 5)
 				flag2 = true;
 
+			flag2 |= !PlayerHooks.ConsumeAmmo(this, sItem, item) | !ItemLoader.ConsumeAmmo(sItem, item, this);
 			if (!flag2 && item.consumable) {
+				PlayerHooks.OnConsumeAmmo(this, sItem, item);
+				ItemLoader.OnConsumeAmmo(sItem, item, this);
 				item.stack--;
 				if (item.stack <= 0) {
 					item.active = false;
@@ -35818,21 +_,29 @@
 						NetMessage.SendData(17, -1, -1, null, 0, x, y, 1f);
 					}
 
-					if (Main.tile[x, y].type == 21)
+					if (Main.tile[x, y].type == 21 || Main.tile[x, y].type >= TileID.Count && TileID.Sets.BasicChest[Main.tile[x, y].type])
 						NetMessage.SendData(34, -1, -1, null, 1, x, y);
 
 					if (Main.tile[x, y].type == 467)
 						NetMessage.SendData(34, -1, -1, null, 5, x, y);
 
-					if (Main.tile[x, y].type == 88)
+					if (TileLoader.IsDresser(Main.tile[x, y].type))
 						NetMessage.SendData(34, -1, -1, null, 3, x, y);
+
+					if (Main.tile[x, y].type >= TileID.Count && TileID.Sets.BasicChest[Main.tile[x, y].type])
+						NetMessage.SendData(34, -1, -1, null, 101, x, y, 0f, 0, Main.tile[x, y].type, 0);
+
+					if (Main.tile[x, y].type >= TileID.Count && TileLoader.IsDresser(Main.tile[x, y].type))
+						NetMessage.SendData(34, -1, -1, null, 103, x, y, 0f, 0, Main.tile[x, y].type, 0);
 				}
 				else {
 					bool num2 = Main.tile[x, y].active();
 					WorldGen.KillTile(x, y);
+#if CLIENT
 					if (num2 && !Main.tile[x, y].active())
 						AchievementsHelper.HandleMining();
 
+#endif
 					if (Main.netMode == 1)
 						NetMessage.SendData(17, -1, -1, null, 0, x, y);
 				}
@@ -35899,7 +_,24 @@
 			if (Main.tileNoFail[tileTarget.type])
 				num = 100;
 
-			num = ((!Main.tileDungeon[tileTarget.type] && tileTarget.type != 25 && tileTarget.type != 58 && tileTarget.type != 117 && tileTarget.type != 203) ? ((tileTarget.type == 85) ? (num + pickPower / 3) : ((tileTarget.type != 48 && tileTarget.type != 232) ? ((tileTarget.type == 226) ? (num + pickPower / 4) : ((tileTarget.type != 107 && tileTarget.type != 221) ? ((tileTarget.type != 108 && tileTarget.type != 222) ? ((tileTarget.type == 111 || tileTarget.type == 223) ? (num + pickPower / 4) : ((tileTarget.type != 211) ? (num + pickPower) : (num + pickPower / 5))) : (num + pickPower / 3)) : (num + pickPower / 2))) : (num + pickPower * 2))) : (num + pickPower / 2));
+			if(Main.tileDungeon[tileTarget.type] || tileTarget.type == 25 || tileTarget.type == 58 || tileTarget.type == 117 || tileTarget.type == 203)
+				num += pickPower / 2;
+			else if(tileTarget.type == 85)
+				num += pickPower / 3;
+			else if(tileTarget.type == 48 || tileTarget.type == 232)
+				num += pickPower * 2;
+			else if(tileTarget.type == 226)
+				num += pickPower / 4;
+			else if(tileTarget.type == 107 || tileTarget.type == 221)
+				num += pickPower / 2;
+			else if(tileTarget.type == 108 || tileTarget.type == 222)
+				num += pickPower / 3;
+			else if(tileTarget.type == 111 || tileTarget.type == 223)
+				num += pickPower / 4;
+			else if(tileTarget.type == 211)
+				num += pickPower / 5;
+			else
+				TileLoader.MineDamage(pickPower, ref num);
 			if (tileTarget.type == 211 && pickPower < 200)
 				num = 0;
 
@@ -35954,6 +_,9 @@
 			else if (tileTarget.type == 223 && pickPower < 150) {
 				num = 0;
 			}
+			else {
+				TileLoader.PickPowerCheck(tileTarget, pickPower, ref num);
+			}
 
 			if (tileTarget.type == 147 || tileTarget.type == 0 || tileTarget.type == 40 || tileTarget.type == 53 || tileTarget.type == 57 || tileTarget.type == 59 || tileTarget.type == 123 || tileTarget.type == 224 || tileTarget.type == 397)
 				num += pickPower;
@@ -36245,24 +_,46 @@
 		}
 
 		public void DropItems() {
+			IList<Item> startInventory = PlayerHooks.SetupStartInventory(this, true);
+			IDictionary<int, int> startCounts = new Dictionary<int, int>();
+			foreach (Item item in startInventory) {
+				if (!startCounts.ContainsKey(item.netID))
+					startCounts[item.netID] = 0;
+
+				startCounts[item.netID] += item.stack;
+			}
+
+			startCounts[ModContent.ItemType<ModLoader.Default.StartBag>()] = 1;
 			for (int i = 0; i < 59; i++) {
 				if (inventory[i].stack > 0) {
+					Item item = inventory[i];
 					bool flag = true;
-					if (inventory[i].type == 3507 || inventory[i].type == 3506 || inventory[i].type == 3509)
+					if (startCounts.TryGetValue(item.netID, out int startingCount) && startingCount >= item.stack)
 						flag = false;
 
 					if (flag) {
+						int stack = item.stack;
+						if (startCounts.ContainsKey(item.netID)) {
+							stack -= startCounts[item.netID];
+							startCounts[item.netID] = 0;
+						}
+
 						int num = Item.NewItem((int)position.X, (int)position.Y, width, height, inventory[i].type);
 						Main.item[num].netDefaults(inventory[i].netID);
 						Main.item[num].Prefix(inventory[i].prefix);
-						Main.item[num].stack = inventory[i].stack;
+						Main.item[num].stack = stack;
 						Main.item[num].velocity.Y = (float)Main.rand.Next(-20, 1) * 0.2f;
 						Main.item[num].velocity.X = (float)Main.rand.Next(-20, 21) * 0.2f;
 						Main.item[num].noGrabDelay = 100;
 						Main.item[num].newAndShiny = false;
+						Main.item[num].modItem = item.modItem;
+						Main.item[num].globalItems = item.globalItems;
 						if (Main.netMode == 1)
 							NetMessage.SendData(21, -1, -1, null, num);
 					}
+					else if (item.stack > 0 && startCounts.ContainsKey(item.netID)) {
+						startCounts[item.netID] -= item.stack;
+					}
 				}
 
 				inventory[i].TurnToAir();
@@ -36276,6 +_,8 @@
 						Main.item[num2].velocity.X = (float)Main.rand.Next(-20, 21) * 0.2f;
 						Main.item[num2].noGrabDelay = 100;
 						Main.item[num2].newAndShiny = false;
+						Main.item[num2].modItem = armor[i].modItem;
+						Main.item[num2].globalItems = armor[i].globalItems;
 						if (Main.netMode == 1)
 							NetMessage.SendData(21, -1, -1, null, num2);
 					}
@@ -36293,6 +_,8 @@
 						Main.item[num3].velocity.X = (float)Main.rand.Next(-20, 21) * 0.2f;
 						Main.item[num3].noGrabDelay = 100;
 						Main.item[num3].newAndShiny = false;
+						Main.item[num3].modItem = dye[i].modItem;
+						Main.item[num3].globalItems = dye[i].globalItems;
 						if (Main.netMode == 1)
 							NetMessage.SendData(21, -1, -1, null, num3);
 					}
@@ -36310,6 +_,8 @@
 						Main.item[num4].velocity.X = (float)Main.rand.Next(-20, 21) * 0.2f;
 						Main.item[num4].noGrabDelay = 100;
 						Main.item[num4].newAndShiny = false;
+						Main.item[num4].modItem = miscEquips[i].modItem;
+						Main.item[num4].globalItems = miscEquips[i].globalItems;
 						if (Main.netMode == 1)
 							NetMessage.SendData(21, -1, -1, null, num4);
 					}
@@ -36329,6 +_,8 @@
 					Main.item[num5].velocity.X = (float)Main.rand.Next(-20, 21) * 0.2f;
 					Main.item[num5].noGrabDelay = 100;
 					Main.item[num5].newAndShiny = false;
+					Main.item[num5].modItem = miscDyes[i].modItem;
+					Main.item[num5].globalItems = miscDyes[i].globalItems;
 					if (Main.netMode == 1)
 						NetMessage.SendData(21, -1, -1, null, num5);
 				}
@@ -36336,12 +_,7 @@
 				miscDyes[i].TurnToAir();
 			}
 
-			inventory[0].SetDefaults(3507);
-			inventory[0].Prefix(-1);
-			inventory[1].SetDefaults(3509);
-			inventory[1].Prefix(-1);
-			inventory[2].SetDefaults(3506);
-			inventory[2].Prefix(-1);
+			PlayerHooks.SetStartInventory(this, startInventory);
 			Main.mouseItem.TurnToAir();
 		}
 
@@ -36389,13 +_,14 @@
 		}
 
 		public object clientClone() {
-			Player player = new Player();
+			Player player = new Player(false);
 			player.zone1 = zone1;
 			player.zone2 = zone2;
 			player.zone3 = zone3;
 			player.zone4 = zone4;
 			player.voidVaultInfo = voidVaultInfo;
 			player.luck = luck;
+			PlayerHooks.CopyCustomBiomesTo(this, player);
 			player.extraAccessory = extraAccessory;
 			player.MinionRestTargetPoint = MinionRestTargetPoint;
 			player.MinionAttackTargetNPC = MinionAttackTargetNPC;
@@ -36446,13 +_,14 @@
 			}
 
 			player.trashItem = trashItem.Clone();
-			for (int j = 0; j < 22; j++) {
+			for (int j = 0; j < MaxBuffs; j++) {
 				player.buffType[j] = buffType[j];
 				player.buffTime[j] = buffTime[j];
 			}
 
 			DpadRadial.CopyTo(player.DpadRadial);
 			CircularRadial.CopyTo(player.CircularRadial);
+			PlayerHooks.clientClone(this, player);
 			return player;
 		}
 
@@ -36463,7 +_,7 @@
 			if (Main.tile[x, y - 1] == null)
 				return false;
 
-			if (!Main.tile[x, y - 1].active() || Main.tile[x, y - 1].type != 79)
+			if (!Main.tile[x, y - 1].active() || Main.tile[x, y - 1].type != 79 && !TileLoader.IsModBed(Main.tile[x, y - 1].type))
 				return false;
 
 			for (int i = x - 1; i <= x + 1; i++) {
@@ -36595,6 +_,7 @@
 			if (path == null || path == "")
 				return;
 
+			BackupIO.Player.ArchivePlayer(path, isCloudSave);
 			if (FileUtilities.Exists(path, isCloudSave))
 				FileUtilities.Copy(path, path + ".bak", isCloudSave);
 
@@ -36602,13 +_,14 @@
 			using (Stream stream = isCloudSave ? ((Stream)new MemoryStream(2000)) : ((Stream)new FileStream(path, FileMode.Create))) {
 				using (CryptoStream cryptoStream = new CryptoStream(stream, rijndaelManaged.CreateEncryptor(ENCRYPTION_KEY, ENCRYPTION_KEY), CryptoStreamMode.Write)) {
 					using (BinaryWriter binaryWriter = new BinaryWriter(cryptoStream)) {
+						PlayerHooks.PreSavePlayer(player);
 						binaryWriter.Write(230);
 						playerFile.Metadata.Write(binaryWriter);
 						binaryWriter.Write(player.name);
 						binaryWriter.Write(player.difficulty);
 						binaryWriter.Write(playerFile.GetPlayTime().Ticks);
 						binaryWriter.Write(player.hair);
-						binaryWriter.Write(player.hairDye);
+						PlayerIO.WriteVanillaHairDye(player.hairDye, binaryWriter);
 						BitsByte bb = (byte)0;
 						for (int i = 0; i < 8; i++) {
 							bb[i] = player.hideVisibleAccessory[i];
@@ -36654,43 +_,43 @@
 						binaryWriter.Write(player.shoeColor.G);
 						binaryWriter.Write(player.shoeColor.B);
 						for (int k = 0; k < player.armor.Length; k++) {
-							binaryWriter.Write(player.armor[k].netID);
+							ItemIO.WriteVanillaID(player.armor[k], binaryWriter);
 							binaryWriter.Write(player.armor[k].prefix);
 						}
 
 						for (int l = 0; l < player.dye.Length; l++) {
-							binaryWriter.Write(player.dye[l].netID);
+							ItemIO.WriteVanillaID(player.dye[l], binaryWriter);
 							binaryWriter.Write(player.dye[l].prefix);
 						}
 
 						for (int m = 0; m < 58; m++) {
-							binaryWriter.Write(player.inventory[m].netID);
+							ItemIO.WriteVanillaID(player.inventory[m], binaryWriter);
 							binaryWriter.Write(player.inventory[m].stack);
 							binaryWriter.Write(player.inventory[m].prefix);
 							binaryWriter.Write(player.inventory[m].favorited);
 						}
 
 						for (int n = 0; n < player.miscEquips.Length; n++) {
-							binaryWriter.Write(player.miscEquips[n].netID);
+							ItemIO.WriteVanillaID(player.miscEquips[n], binaryWriter);
 							binaryWriter.Write(player.miscEquips[n].prefix);
-							binaryWriter.Write(player.miscDyes[n].netID);
+							ItemIO.WriteVanillaID(player.miscDyes[n], binaryWriter);
 							binaryWriter.Write(player.miscDyes[n].prefix);
 						}
 
 						for (int num = 0; num < 40; num++) {
-							binaryWriter.Write(player.bank.item[num].netID);
+							ItemIO.WriteVanillaID(player.bank.item[num], binaryWriter);
 							binaryWriter.Write(player.bank.item[num].stack);
 							binaryWriter.Write(player.bank.item[num].prefix);
 						}
 
 						for (int num2 = 0; num2 < 40; num2++) {
-							binaryWriter.Write(player.bank2.item[num2].netID);
+							ItemIO.WriteVanillaID(player.bank2.item[num2], binaryWriter);
 							binaryWriter.Write(player.bank2.item[num2].stack);
 							binaryWriter.Write(player.bank2.item[num2].prefix);
 						}
 
 						for (int num3 = 0; num3 < 40; num3++) {
-							binaryWriter.Write(player.bank3.item[num3].netID);
+							ItemIO.WriteVanillaID(player.bank3.item[num3], binaryWriter);
 							binaryWriter.Write(player.bank3.item[num3].stack);
 							binaryWriter.Write(player.bank3.item[num3].prefix);
 						}
@@ -36703,14 +_,8 @@
 
 						binaryWriter.Write(player.voidVaultInfo);
 						for (int num5 = 0; num5 < 22; num5++) {
-							if (Main.buffNoSave[player.buffType[num5]]) {
-								binaryWriter.Write(0);
+							binaryWriter.Write(0);
-								binaryWriter.Write(0);
+							binaryWriter.Write(0);
-							}
-							else {
-								binaryWriter.Write(player.buffType[num5]);
-								binaryWriter.Write(player.buffTime[num5]);
-							}
 						}
 
 						for (int num6 = 0; num6 < 200; num6++) {
@@ -36755,9 +_,13 @@
 						stream.Flush();
 						if (isCloudSave && SocialAPI.Cloud != null)
 							SocialAPI.Cloud.Write(playerFile.Path, ((MemoryStream)stream).ToArray());
+
+						PlayerHooks.PostSavePlayer(player);
 					}
 				}
 			}
+
+			PlayerIO.Save(player, path, isCloudSave);
 		}
 
 		private void SaveTemporaryItemSlotContents(BinaryWriter writer) {
@@ -36830,7 +_,7 @@
 			if (Main.rand == null)
 				Main.rand = new UnifiedRandom((int)DateTime.Now.Ticks);
 
-			Player player = new Player();
+			Player player = new Player(false); // setup inventory is unnecessary
 			try {
 				RijndaelManaged rijndaelManaged = new RijndaelManaged();
 				rijndaelManaged.Padding = PaddingMode.None;
@@ -37169,7 +_,7 @@
 							if (num >= 11) {
 								int num28 = 22;
 								if (num < 74)
-									num28 = 10;
+									num28 -= 12;
 
 								for (int num29 = 0; num29 < num28; num29++) {
 									player.buffType[num29] = binaryReader.ReadInt32();
@@ -37259,7 +_,7 @@
 							if (num >= 220)
 								CreativePowerManager.Instance.LoadToPlayer(player, binaryReader, num);
 
-							LoadPlayer_LastMinuteFixes(player);
+							LoadPlayer_LastMinuteFixes(player, playerFileData);
 						}
 					}
 				}
@@ -37269,6 +_,9 @@
 				playerFileData.Player = player;
 				return playerFileData;
 			}
+			catch (CustomModDataException e) {
+				playerFileData.customDataFail = e;
+			}
 			catch {
 			}
 
@@ -37299,8 +_,9 @@
 			}
 		}
 
-		private static void LoadPlayer_LastMinuteFixes(Player newPlayer) {
+		private static void LoadPlayer_LastMinuteFixes(Player newPlayer, PlayerFileData playerFileData) {
 			newPlayer.skinVariant = (int)MathHelper.Clamp(newPlayer.skinVariant, 0f, 11f);
+			PlayerIO.Load(newPlayer, playerFileData.Path, playerFileData.IsCloudSave);
 			for (int i = 3; i < 10; i++) {
 				int type = newPlayer.armor[i].type;
 				if (type == 908 || type == 4874 || type == 5000)
@@ -37317,6 +_,7 @@
 
 				newPlayer.lavaTime = newPlayer.lavaMax;
 			}
+			newPlayer.ResetEffects();
 		}
 
 		public static PlayerFileData GetFileData(string file, bool cloudSave) {
@@ -37326,12 +_,17 @@
 			PlayerFileData playerFileData = LoadPlayer(file, cloudSave);
 			if (playerFileData.Player != null) {
 				if (playerFileData.Player.loadStatus != 0 && playerFileData.Player.loadStatus != 1) {
+					CustomModDataException customDataFail = playerFileData.customDataFail;
-					if (FileUtilities.Exists(file + ".bak", cloudSave))
+					if (FileUtilities.Exists(file + ".bak", cloudSave)) {
 						FileUtilities.Move(file + ".bak", file, cloudSave);
+						PlayerIO.LoadBackup(file, cloudSave);
+					}
 
 					playerFileData = LoadPlayer(file, cloudSave);
 					if (playerFileData.Player == null)
 						return null;
+
+					playerFileData.customDataFail = customDataFail;
 				}
 
 				return playerFileData;
<<<<<<< HEAD
@@ -37381,7 +_,45 @@
=======
@@ -37381,7 +_,32 @@
>>>>>>> 4c09d856
 			return -1;
 		}
 
-		public Player() {
+		internal IList<string> usedMods;
+		internal ModPlayer[] modPlayers = new ModPlayer[0];
+
+		private ModPlayer GetModPlayer(int? index) => index.HasValue ? modPlayers[index.Value] : null;
+
+		public ModPlayer GetModPlayer(Mod mod, string name) => GetModPlayer(mod.Name, name);
+
<<<<<<< HEAD
+		public T GetModPlayer<T>() where T : ModPlayer => (T)GetModPlayer(ModContent.GetInstance<T>()?.index);
+		
+		//TODO needs to be renamed together with the class if fully OOPed
+		internal ModExtraJump[] modExtraJumps = new ModExtraJump[0];
+
+		/// <summary>
+		/// This is the modded jump that will be executed next/is currently in progress
+		/// </summary>
+		internal ModExtraJump activeJump;
+
+		private ModExtraJump GetModExtraJump(int? index) => index.HasValue ? modExtraJumps[index.Value] : null;
+
+		public ModExtraJump GetModExtraJump(Mod mod, string name) => GetModExtraJump(mod.GetExtraJump(name)?.index);
+
+		public T GetModExtraJump<T>() where T : ModExtraJump => (T)GetModExtraJump(ModContent.GetInstance<T>()?.index);
+
+		public void EnableExtraJump<T>() where T : ModExtraJump => GetModExtraJump<T>().hasJumpOption = true;
=======
+		public ModPlayer GetModPlayer(string modName, string name) => ModContent.TryGet<ModPlayer>(modName, name, out var modPlayer) ? GetModPlayerInstance(modPlayer) : null;
+
+		public T GetModPlayer<T>() where T : ModPlayer => GetModPlayerInstance(ModContent.GetInstance<T>());
+
+		public T GetModPlayerInstance<T>(T baseModPlayerInst) where T : ModPlayer => (T)GetModPlayer(baseModPlayerInst.index);
>>>>>>> 4c09d856
+
+		public Player(bool startupInventory = true) {
+			buffType = new int[MaxBuffs];
+			buffTime = new int[MaxBuffs];
+			buffImmune = new bool[BuffLoader.BuffCount]; // TODO: Move all these patches to field initializers.
+			allDamage = 1f;
+			allDamageMult = 1f;
+			meleeDamageMult = 1f;
+			rangedDamageMult = 1f;
+			magicDamageMult = 1f;
+			minionDamageMult = 1f;
+			ownedProjectileCounts = new int[ProjectileLoader.ProjectileCount];
+			npcTypeNoAggro = new bool[NPCLoader.NPCCount];
+			PlayerHooks.SetupPlayer(this);
+			ModExtraJumpLoader.SetupPlayer(this);
 			width = 20;
 			height = 42;
 			name = string.Empty;
@@ -37422,7 +_,7 @@
 			grappling[0] = -1;
 			statManaMax = 20;
 			extraAccessory = false;
-			for (int n = 0; n < 623; n++) {
+			for (int n = 0; n < adjTile.Length; n++) {
 				adjTile[n] = false;
 				oldAdjTile[n] = false;
 			}
@@ -37650,6 +_,7 @@
 		}
 
 		public void GetAnglerReward() {
+			List<Item> rewardItems = new List<Item>();
 			Item item = new Item();
 			item.type = 0;
 			int num = anglerQuestsFinished;
@@ -37835,56 +_,23 @@
 					}
 			}
 
-			item.position = base.Center;
 			GetItemSettings nPCEntityToPlayerInventorySettings = GetItemSettings.NPCEntityToPlayerInventorySettings;
-			Item item2 = GetItem(whoAmI, item, nPCEntityToPlayerInventorySettings);
-			if (item2.stack > 0) {
-				int number = Item.NewItem((int)position.X, (int)position.Y, width, height, item2.type, item2.stack, noBroadcast: false, 0, noGrabDelay: true);
-				if (Main.netMode == 1)
-					NetMessage.SendData(21, -1, -1, null, number, 1f);
-			}
-
+			rewardItems.Add(item);
 			if (item.type == 2417) {
 				Item item3 = new Item();
 				Item item4 = new Item();
 				item3.SetDefaults(2418);
-				item3.position = base.Center;
-				item2 = GetItem(whoAmI, item3, nPCEntityToPlayerInventorySettings);
-				if (item2.stack > 0) {
-					int number2 = Item.NewItem((int)position.X, (int)position.Y, width, height, item2.type, item2.stack, noBroadcast: false, 0, noGrabDelay: true);
-					if (Main.netMode == 1)
-						NetMessage.SendData(21, -1, -1, null, number2, 1f);
-				}
-
+				rewardItems.Add(item3);
 				item4.SetDefaults(2419);
-				item4.position = base.Center;
-				item2 = GetItem(whoAmI, item4, nPCEntityToPlayerInventorySettings);
-				if (item2.stack > 0) {
-					int number3 = Item.NewItem((int)position.X, (int)position.Y, width, height, item2.type, item2.stack, noBroadcast: false, 0, noGrabDelay: true);
-					if (Main.netMode == 1)
-						NetMessage.SendData(21, -1, -1, null, number3, 1f);
-				}
+				rewardItems.Add(item4);
 			}
 			else if (item.type == 2498) {
 				Item item5 = new Item();
 				Item item6 = new Item();
 				item5.SetDefaults(2499);
-				item5.position = base.Center;
-				item2 = GetItem(whoAmI, item5, nPCEntityToPlayerInventorySettings);
-				if (item2.stack > 0) {
-					int number4 = Item.NewItem((int)position.X, (int)position.Y, width, height, item2.type, item2.stack, noBroadcast: false, 0, noGrabDelay: true);
-					if (Main.netMode == 1)
-						NetMessage.SendData(21, -1, -1, null, number4, 1f);
-				}
-
+				rewardItems.Add(item5);
 				item6.SetDefaults(2500);
-				item6.position = base.Center;
-				item2 = GetItem(whoAmI, item6, nPCEntityToPlayerInventorySettings);
-				if (item2.stack > 0) {
-					int number5 = Item.NewItem((int)position.X, (int)position.Y, width, height, item2.type, item2.stack, noBroadcast: false, 0, noGrabDelay: true);
-					if (Main.netMode == 1)
-						NetMessage.SendData(21, -1, -1, null, number5, 1f);
-				}
+				rewardItems.Add(item6);
 			}
 
 			Item item7 = new Item();
@@ -37916,16 +_,9 @@
 				item7.stack = num3;
 			}
 
-			item7.position = base.Center;
-			item2 = GetItem(whoAmI, item7, nPCEntityToPlayerInventorySettings);
-			if (item2.stack > 0) {
-				int number6 = Item.NewItem((int)position.X, (int)position.Y, width, height, item2.type, item2.stack, noBroadcast: false, 0, noGrabDelay: true);
-				if (Main.netMode == 1)
-					NetMessage.SendData(21, -1, -1, null, number6, 1f);
-			}
-
+			rewardItems.Add(item7);
 			if (Main.rand.Next((int)(100f * num2)) > 50)
-				return;
+				goto postAnglerQuestCountCheck;
 
 			Item item8 = new Item();
 			if (Main.rand.Next((int)(15f * num2)) == 0)
@@ -37953,12 +_,18 @@
 			if (Main.rand.Next(250) <= num)
 				item8.stack++;
 
+			rewardItems.Add(item8);
+
+			postAnglerQuestCountCheck:
+			PlayerHooks.AnglerQuestReward(this, num2, rewardItems);
+			foreach (Item rewardItem in rewardItems) {
-			item8.position = base.Center;
+				rewardItem.position = Center;
-			item2 = GetItem(whoAmI, item8, GetItemSettings.NPCEntityToPlayerInventorySettings);
+				Item getItem = GetItem(whoAmI, rewardItem, GetItemSettings.NPCEntityToPlayerInventorySettings);
-			if (item2.stack > 0) {
+				if (getItem.stack > 0) {
-				int number7 = Item.NewItem((int)position.X, (int)position.Y, width, height, item2.type, item2.stack, noBroadcast: false, 0, noGrabDelay: true);
+					int number = Item.NewItem((int)position.X, (int)position.Y, width, height, getItem.type, getItem.stack, noBroadcast: false, 0, noGrabDelay: true);
-				if (Main.netMode == 1)
+					if (Main.netMode == 1)
-					NetMessage.SendData(21, -1, -1, null, number7, 1f);
+						NetMessage.SendData(21, -1, -1, null, number, 1f);
+				}
 			}
 		}
 
@@ -38085,6 +_,7 @@
 					list.Add(3024);
 			}
 
+			PlayerHooks.GetDyeTraderReward(this, list);
 			num = list[Main.rand.Next(list.Count)];
 			Item item = new Item();
 			item.SetDefaults(num);
@@ -38098,6 +_,52 @@
 			}
 		}
 
+		public int GetManaCost(Item item) {
+			float reduce = manaCost;
+			float mult = 1;
+			if (spaceGun && (item.type == ItemID.SpaceGun || item.type == ItemID.ZapinatorGray && item.type == ItemID.ZapinatorOrange))
+				mult = 0;
+
+			if(item.type == ItemID.BookStaff && altFunctionUse == 2)
+				mult = 2;
+
+			CombinedHooks.ModifyManaCost(this, item, ref reduce, ref mult);
+			int mana = (int)(item.mana * reduce * mult);
+			return mana >= 0 ? mana : 0;
+		}
+
+		public bool CheckMana(Item item, int amount = -1, bool pay = false, bool blockQuickMana = false) {
+			if (amount <= -1)
+				amount = GetManaCost(item);
+
+			if (statMana >= amount) {
+				if (pay) {
+					CombinedHooks.OnConsumeMana(this, item, amount);
+					statMana -= amount;
+				}
+
+				return true;
+			}
+
+			if (blockQuickMana)
+				return false;
+
+			CombinedHooks.OnMissingMana(this, item, amount);
+			if (statMana < amount && manaFlower)
+				QuickMana();
+
+			if (statMana >= amount) {
+				if (pay) {
+					CombinedHooks.OnConsumeMana(this, item, amount);
+					statMana -= amount;
+				}
+
+				return true;
+			}
+
+			return false;
+		}
+
 		public bool CheckMana(int amount, bool pay = false, bool blockQuickMana = false) {
 			int num = (int)((float)amount * manaCost);
 			if (statMana >= num) {
@@ -38130,7 +_,7 @@
 		public bool ConsumeSolarFlare() {
 			if (setSolar && solarShields > 0) {
 				solarShields--;
-				for (int i = 0; i < 22; i++) {
+				for (int i = 0; i < MaxBuffs; i++) {
 					if (buffType[i] >= 170 && buffType[i] <= 172)
 						DelBuff(i);
 				}
@@ -38368,7 +_,7 @@
 				return;
 
 			int timeToAdd = 480;
-			for (int i = 0; i < 22; i++) {
+			for (int i = 0; i < MaxBuffs; i++) {
 				if (buffType[i] >= type && buffType[i] < type + 3)
 					DelBuff(i);
 			}<|MERGE_RESOLUTION|>--- conflicted
+++ resolved
@@ -3595,11 +3595,7 @@
  				}
  
  				return playerFileData;
-<<<<<<< HEAD
-@@ -37381,7 +_,45 @@
-=======
-@@ -37381,7 +_,32 @@
->>>>>>> 4c09d856
+@@ -37381,7 +_,49 @@
  			return -1;
  		}
  
@@ -3611,9 +3607,12 @@
 +
 +		public ModPlayer GetModPlayer(Mod mod, string name) => GetModPlayer(mod.Name, name);
 +
-<<<<<<< HEAD
-+		public T GetModPlayer<T>() where T : ModPlayer => (T)GetModPlayer(ModContent.GetInstance<T>()?.index);
-+		
++		public ModPlayer GetModPlayer(string modName, string name) => ModContent.TryGet<ModPlayer>(modName, name, out var modPlayer) ? GetModPlayerInstance(modPlayer) : null;
++
++		public T GetModPlayer<T>() where T : ModPlayer => GetModPlayerInstance(ModContent.GetInstance<T>());
++
++		public T GetModPlayerInstance<T>(T baseModPlayerInst) where T : ModPlayer => (T)GetModPlayer(baseModPlayerInst.index);
++
 +		//TODO needs to be renamed together with the class if fully OOPed
 +		internal ModExtraJump[] modExtraJumps = new ModExtraJump[0];
 +
@@ -3629,13 +3628,6 @@
 +		public T GetModExtraJump<T>() where T : ModExtraJump => (T)GetModExtraJump(ModContent.GetInstance<T>()?.index);
 +
 +		public void EnableExtraJump<T>() where T : ModExtraJump => GetModExtraJump<T>().hasJumpOption = true;
-=======
-+		public ModPlayer GetModPlayer(string modName, string name) => ModContent.TryGet<ModPlayer>(modName, name, out var modPlayer) ? GetModPlayerInstance(modPlayer) : null;
-+
-+		public T GetModPlayer<T>() where T : ModPlayer => GetModPlayerInstance(ModContent.GetInstance<T>());
-+
-+		public T GetModPlayerInstance<T>(T baseModPlayerInst) where T : ModPlayer => (T)GetModPlayer(baseModPlayerInst.index);
->>>>>>> 4c09d856
 +
 +		public Player(bool startupInventory = true) {
 +			buffType = new int[MaxBuffs];
