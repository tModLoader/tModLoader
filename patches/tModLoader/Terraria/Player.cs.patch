--- conflicted
+++ resolved
@@ -3778,7 +3778,6 @@
  					int num178 = Projectile.NewProjectile(pointPoisition.X, pointPoisition.Y, num2, num3, projToShoot, Damage, KnockBack, i);
  					if (sItem.type == 726)
  						Main.projectile[num178].magic = true;
-<<<<<<< HEAD
 @@ -34074,6 +_,9 @@
  				return;
  			}
@@ -3789,10 +3788,7 @@
  			for (int num = 19; num >= 0; num--) {
  				if (IsAValidEquipmentSlotForIteration(num)) {
  					_ = num % 10;
-@@ -34427,6 +_,8 @@
-=======
 @@ -34427,6 +_,10 @@
->>>>>>> 14dcea81
  		}
  
  		private void ItemCheck_ApplyHoldStyle(float mountOffset, Item sItem, Rectangle heldItemFrame) {
