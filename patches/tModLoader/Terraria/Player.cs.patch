--- src/Terraria/Terraria/Player.cs
+++ src/tModLoader/Terraria/Player.cs
@@ -34,10 +_,15 @@
 using Terraria.UI.Gamepad;
 using Terraria.Utilities;
 using Terraria.WorldBuilding;
+using Terraria.ModLoader;
+using Terraria.ModLoader.Exceptions;
+using Terraria.ModLoader.IO;
+using Terraria.ModLoader.UI;
+using System.Linq;
 
 namespace Terraria
 {
-	public class Player : Entity
+	public partial class Player : Entity
 	{
 		public static class BuilderAccToggleIDs
 		{
@@ -186,15 +_,21 @@
 
 			public static void PlayerConnect(int playerIndex) {
 				PressurePlateHelper.ResetPlayer(playerIndex);
+				PlayerHooks.PlayerConnect(playerIndex);
 			}
 
 			public static void PlayerDisconnect(int playerIndex) {
 				PressurePlateHelper.ResetPlayer(playerIndex);
+				PlayerHooks.PlayerDisconnect(playerIndex);
 			}
 
 			public static void EnterWorld(int playerIndex) {
+				Logging.Terraria.InfoFormat("Entering world with player: {0}, IsCloud={1}", Main.ActivePlayerFileData.Name, Main.ActivePlayerFileData.IsCloudSave);
+				Interface.ResetData();
 				if (Hooks.OnEnterWorld != null)
 					Hooks.OnEnterWorld(Main.player[playerIndex]);
+
+				PlayerHooks.OnEnterWorld(playerIndex);
 			}
 		}
 
@@ -394,7 +_,7 @@
 
 		public int emoteTime;
 		public CreativeUnlocksTracker creativeTracker;
-		private static byte[] ENCRYPTION_KEY = new UnicodeEncoding().GetBytes("h3y_gUyZ");
+		internal static byte[] ENCRYPTION_KEY = new UnicodeEncoding().GetBytes("h3y_gUyZ");
 		public OverheadMessage chatOverhead;
 		public SelectionRadial DpadRadial = new SelectionRadial();
 		public SelectionRadial CircularRadial = new SelectionRadial(SelectionRadial.SelectionMode.RadialCircular);
@@ -438,7 +_,7 @@
 		public Vector2 lastDeathPostion;
 		public DateTime lastDeathTime;
 		public bool showLastDeath;
-		public int extraAccessorySlots = 2;
+		private int extraAccessorySlots; //unused vanilla field, noob trap
 		public bool extraAccessory;
 		private bool dontConsumeWand;
 		public int tankPet = -1;
@@ -694,7 +_,7 @@
 		public bool poundRelease;
 		public float ghostFade;
 		public float ghostDir = 1f;
-		public const int maxBuffs = 22;
+		public static int MaxBuffs => 22 + BuffLoader.extraPlayerBuffCount;
 		public int[] buffType = new int[22];
 		public int[] buffTime = new int[22];
 		public bool[] buffImmune = new bool[327];
@@ -1059,18 +_,21 @@
 		public bool parryDamageBuff;
 		public bool ballistaPanic;
 		public bool JustDroppedAnItem;
-		public int meleeCrit = 4;
-		public int magicCrit = 4;
-		public int rangedCrit = 4;
-		public float meleeDamage = 1f;
-		public float magicDamage = 1f;
-		public float rangedDamage = 1f;
-		public float bulletDamage = 1f;
-		public float arrowDamage = 1f;
-		public float rocketDamage = 1f;
-		public float minionDamage = 1f;
-		public float minionKB;
-		public float meleeSpeed = 1f;
+		public int allCrit;
+		internal ref int meleeCrit => ref GetCritChance(DamageClass.Melee);
+		internal ref int magicCrit => ref GetCritChance(DamageClass.Magic);
+		internal ref int rangedCrit => ref GetCritChance(DamageClass.Ranged);
+		public StatModifier allDamage = StatModifier.One;
+		internal ref StatModifier meleeDamage => ref GetDamage(DamageClass.Melee);
+		internal ref StatModifier magicDamage => ref GetDamage(DamageClass.Magic);
+		internal ref StatModifier rangedDamage => ref GetDamage(DamageClass.Ranged);
+		public StatModifier bulletDamage = StatModifier.One;
+		public StatModifier arrowDamage = StatModifier.One;
+		public StatModifier rocketDamage = StatModifier.One;
+		internal ref StatModifier minionDamage => ref GetDamage(DamageClass.Summon);
+		public StatModifier allKB = StatModifier.One;
+		public float minionKB = 0f;
+		public float meleeSpeed;
 		public float moveSpeed = 1f;
 		public float pickSpeed = 1f;
 		public float wallSpeed = 1f;
@@ -1105,8 +_,26 @@
 		public bool oldAdjWater;
 		public bool oldAdjHoney;
 		public bool oldAdjLava;
-		public bool[] adjTile = new bool[624];
-		public bool[] oldAdjTile = new bool[624];
+		private bool[] _adjTile = new bool[TileLoader.TileCount];
+		public bool[] adjTile {
+			get {
+				if (_adjTile.Length != TileLoader.TileCount)
+					Array.Resize(ref _adjTile, TileLoader.TileCount);
+
+				return _adjTile;
+			}
+			set { _adjTile = value; }
+		}
+		private bool[] _oldAdjTile = new bool[TileLoader.TileCount];
+		public bool[] oldAdjTile {
+			get {
+				if (_oldAdjTile.Length != TileLoader.TileCount)
+					Array.Resize(ref _oldAdjTile, TileLoader.TileCount);
+
+				return _oldAdjTile;
+			}
+			set { _oldAdjTile = value; }
+		}
 		public static int defaultItemGrabRange = 42;
 		private static float itemGrabSpeed = 0.45f;
 		private static float itemGrabSpeedMax = 4f;
@@ -2051,11 +_,13 @@
 		}
 
 		public void ApplyItemTime(Item sItem) {
-			SetItemTime(sItem.useTime);
+			int totalUseTime = PlayerHooks.TotalUseTime(sItem.useTime, this, sItem);
+			SetItemTime(totalUseTime);
 		}
 
 		public void ApplyItemTime(Item sItem, float multiplier) {
-			SetItemTime((int)((float)sItem.useTime * multiplier));
+			int totalUseTime = PlayerHooks.TotalUseTime((int)(sItem.useTime * multiplier), this, sItem);
+			SetItemTime(totalUseTime);
 		}
 
 		public void SetDummyItemTime(int frames) {
@@ -2070,33 +_,33 @@
 		}
 
 		private void ApplyItemAnimation(Item sItem, float multiplier, int itemReuseDelay = 0) {
-			SetItemAnimation((int)((float)sItem.useAnimation * multiplier));
-			reuseDelay = itemReuseDelay;
+			SetItemAnimation(PlayerHooks.TotalMeleeTime(sItem.useAnimation * multiplier, this, sItem));
+			reuseDelay = (int)(itemReuseDelay / PlayerHooks.TotalUseTimeMultiplier(this, sItem));
 		}
 
 		private void ApplyItemAnimation(Item sItem) {
 			if (sItem.melee) {
-				SetItemAnimation((int)((float)sItem.useAnimation * meleeSpeed));
+				SetItemAnimation(PlayerHooks.TotalMeleeTime(sItem.useAnimation * meleeSpeed, this, sItem));
 				return;
 			}
 
 			if (sItem.summon && ItemID.Sets.SummonerWeaponThatScalesWithAttackSpeed[sItem.type]) {
-				SetItemAnimation((int)((float)sItem.useAnimation * meleeSpeed * whipUseTimeMultiplier));
+				SetItemAnimation(PlayerHooks.TotalMeleeTime(sItem.useAnimation * meleeSpeed * whipUseTimeMultiplier, this, sItem));
 				return;
 			}
 
 			if (sItem.createTile >= 0) {
-				SetItemAnimation((int)((float)sItem.useAnimation * tileSpeed));
+				SetItemAnimation(PlayerHooks.TotalMeleeTime(sItem.useAnimation * tileSpeed, this, sItem));
 				return;
 			}
 
 			if (sItem.createWall >= 0) {
-				SetItemAnimation((int)((float)sItem.useAnimation * wallSpeed));
+				SetItemAnimation(PlayerHooks.TotalMeleeTime(sItem.useAnimation * wallSpeed, this, sItem));
 				return;
 			}
 
 			SetItemAnimation(sItem.useAnimation);
-			reuseDelay = sItem.reuseDelay;
+			reuseDelay = (int)(sItem.reuseDelay / PlayerHooks.TotalUseTimeMultiplier(this, sItem));
 		}
 
 		public bool InOpposingTeam(Player otherPlayer) {
@@ -2409,6 +_,7 @@
 				Item item = GetItem(whoAmI, Main.guideItem, getItemInDropItemCheck);
 				if (item.stack > 0) {
 					int num = Item.NewItem((int)position.X, (int)position.Y, width, height, item.type, item.stack, noBroadcast: false, Main.guideItem.prefix, noGrabDelay: true);
+					Main.item[num] = item.Clone();
 					Main.item[num].newAndShiny = false;
 					if (Main.netMode == 1)
 						NetMessage.SendData(21, -1, -1, null, num, 1f);
@@ -2422,6 +_,7 @@
 				Item item2 = GetItem(whoAmI, Main.reforgeItem, getItemInDropItemCheck);
 				if (item2.stack > 0) {
 					int num2 = Item.NewItem((int)position.X, (int)position.Y, width, height, item2.type, item2.stack, noBroadcast: false, Main.reforgeItem.prefix, noGrabDelay: true);
+					Main.item[num2] = item2.Clone();
 					Main.item[num2].newAndShiny = false;
 					if (Main.netMode == 1)
 						NetMessage.SendData(21, -1, -1, null, num2, 1f);
@@ -2457,6 +_,7 @@
 				Item item3 = GetItem(whoAmI, Main.mouseItem, getItemInDropItemCheck);
 				if (item3.stack > 0) {
 					int num3 = Item.NewItem((int)position.X, (int)position.Y, width, height, item3.type, item3.stack, noBroadcast: false, Main.mouseItem.prefix, noGrabDelay: true);
+					Main.item[num3] = item3.Clone();
 					Main.item[num3].newAndShiny = false;
 					if (Main.netMode == 1)
 						NetMessage.SendData(21, -1, -1, null, num3, 1f);
@@ -2550,11 +_,13 @@
 			}
 		}
 
+		public bool HasBuff(int type) => FindBuffIndex(type) != -1;
+
 		public int FindBuffIndex(int type) {
 			if (buffImmune[type])
 				return -1;
 
-			for (int i = 0; i < 22; i++) {
+			for (int i = 0; i < MaxBuffs; i++) {
 				if (buffTime[i] >= 1 && buffType[i] == type)
 					return i;
 			}
@@ -2567,7 +_,7 @@
 				return;
 
 			if (BuffID.Sets.IsWellFed[type]) {
-				for (int i = 0; i < 22; i++) {
+				for (int i = 0; i < MaxBuffs; i++) {
 					if (BuffID.Sets.IsWellFed[buffType[i]])
 						DelBuff(i);
 				}
@@ -2588,7 +_,7 @@
 			int num = -1;
 			while (num == -1) {
 				int num2 = -1;
-				for (int i = 0; i < 22; i++) {
+				for (int i = 0; i < MaxBuffs; i++) {
 					if (!Main.debuff[buffType[i]]) {
 						num2 = i;
 						break;
@@ -2598,7 +_,7 @@
 				if (num2 == -1)
 					return false;
 
-				for (int j = num2; j < 22; j++) {
+				for (int j = num2; j < MaxBuffs; j++) {
 					if (buffType[j] == 0) {
 						num = j;
 						break;
@@ -2618,7 +_,7 @@
 			if (!Main.meleeBuff[type])
 				return;
 
-			for (int i = 0; i < 22; i++) {
+			for (int i = 0; i < MaxBuffs; i++) {
 				if (buffType[i] != type && Main.meleeBuff[buffType[i]]) {
 					DelBuff(i);
 					i--;
@@ -2628,7 +_,7 @@
 
 		private void AddBuff_RemoveOldPetBuffsOfMatchingType(int type) {
 			if (Main.lightPet[type]) {
-				for (int i = 0; i < 22; i++) {
+				for (int i = 0; i < MaxBuffs; i++) {
 					if (Main.lightPet[buffType[i]])
 						DelBuff(i);
 				}
@@ -2637,7 +_,7 @@
 			if (!Main.vanityPet[type])
 				return;
 
-			for (int j = 0; j < 22; j++) {
+			for (int j = 0; j < MaxBuffs; j++) {
 				if (Main.vanityPet[buffType[j]])
 					DelBuff(j);
 			}
@@ -2645,11 +_,13 @@
 
 		private bool AddBuff_TryUpdatingExistingBuffTime(int type, int time) {
 			bool result = false;
-			for (int i = 0; i < 22; i++) {
+			for (int i = 0; i < MaxBuffs; i++) {
 				if (buffType[i] != type)
 					continue;
 
+				if (BuffLoader.ReApply(type, this, time, i)) {
+				}
-				if (type == 94) {
+				else if (type == 94) {
 					buffTime[i] += time;
 					if (buffTime[i] > manaSickTimeMax)
 						buffTime[i] = manaSickTimeMax;
@@ -2667,7 +_,7 @@
 
 		private int AddBuff_DetermineBuffTimeToAdd(int type, int time1) {
 			int num = time1;
-			if (Main.expertMode && whoAmI == Main.myPlayer && (type == 20 || type == 22 || type == 23 || type == 24 || type == 30 || type == 31 || type == 32 || type == 33 || type == 35 || type == 36 || type == 39 || type == 44 || type == 46 || type == 47 || type == 69 || type == 70 || type == 80)) {
+			if (Main.expertMode && whoAmI == Main.myPlayer && (type == 20 || type == 22 || type == 23 || type == 24 || type == 30 || type == 31 || type == 32 || type == 33 || type == 35 || type == 36 || type == 39 || type == 44 || type == 46 || type == 47 || type == 69 || type == 70 || type == 80 || BuffLoader.LongerExpertDebuff(type))) {
 				float debuffTimeMultiplier = Main.GameModeInfo.DebuffTimeMultiplier;
 				if (Main.GameModeInfo.IsJourneyMode) {
 					if (Main.masterMode)
@@ -2685,24 +_,28 @@
 		public void DelBuff(int b) {
 			buffTime[b] = 0;
 			buffType[b] = 0;
+			//single pass compactor (vanilla is n^2)
+			int packedIdx = 0;
-			for (int i = 0; i < 21; i++) {
+			for (int i = 0; i < MaxBuffs - 1; i++) {
-				if (buffTime[i] != 0 && buffType[i] != 0)
+				if (buffTime[i] == 0 || buffType[i] == 0)
 					continue;
 
-				for (int j = i + 1; j < 22; j++) {
-					if (buffTime[j] > 0 && buffType[j] > 0) {
-						buffTime[i] = buffTime[j];
-						buffType[i] = buffType[j];
-						buffTime[j] = 0;
-						buffType[j] = 0;
-						break;
-					}
+				if (packedIdx < i) {
+					buffTime[packedIdx] = buffTime[i];
+					buffType[packedIdx] = buffType[i];
+					buffTime[i] = 0;
+					buffType[i] = 0;
 				}
+
+				packedIdx++;
 			}
 		}
 
 		public void ClearBuff(int type) {
+			if (type == 0)
+				return;
+
-			for (int i = 0; i < 22; i++) {
+			for (int i = 0; i < MaxBuffs; i++) {
 				if (buffType[i] == type)
 					DelBuff(i);
 			}
@@ -2710,7 +_,7 @@
 
 		public int CountBuffs() {
 			int num = 0;
-			for (int i = 0; i < 22; i++) {
+			for (int i = 0; i < MaxBuffs; i++) {
 				if (buffType[num] > 0)
 					num++;
 			}
@@ -2718,6 +_,20 @@
 			return num;
 		}
 
+		public int GetHealLife(Item item, bool quickHeal = false) {
+			int healValue = item.healLife;
+			ItemLoader.GetHealLife(item, this, quickHeal, ref healValue);
+			PlayerHooks.GetHealLife(this, item, quickHeal, ref healValue);
+			return healValue > 0 ? healValue : 0;
+		}
+
+		public int GetHealMana(Item item, bool quickHeal = false) {
+			int healValue = item.healMana;
+			ItemLoader.GetHealMana(item, this, quickHeal, ref healValue);
+			PlayerHooks.GetHealMana(this, item, quickHeal, ref healValue);
+			return healValue > 0 ? healValue : 0;
+		}
+
 		public void QuickHeal() {
 			if (cursed || CCed || dead || statLife == statLifeMax2 || potionDelay > 0)
 				return;
@@ -2742,24 +_,29 @@
 				}
 			}
 
+			ItemLoader.UseItem(item, this);
+			int healLife = GetHealLife(item, true);
+			int healMana = GetHealMana(item, true);
-			statLife += item.healLife;
+			statLife += healLife;
-			statMana += item.healMana;
+			statMana += healMana;
 			if (statLife > statLifeMax2)
 				statLife = statLifeMax2;
 
 			if (statMana > statManaMax2)
 				statMana = statManaMax2;
 
-			if (item.healLife > 0 && Main.myPlayer == whoAmI)
-				HealEffect(item.healLife);
+			if (healLife > 0 && Main.myPlayer == whoAmI)
+				HealEffect(healLife, true);
 
-			if (item.healMana > 0) {
+			if (healMana > 0) {
 				AddBuff(94, manaSickTime);
 				if (Main.myPlayer == whoAmI)
-					ManaEffect(item.healMana);
+					ManaEffect(healMana);
 			}
 
+			if (ItemLoader.ConsumeItem(item, this))
-			item.stack--;
+				item.stack--;
+
 			if (item.stack <= 0)
 				item.TurnToAir();
 
@@ -2773,9 +_,12 @@
 			for (int i = 0; i < 58; i++) {
 				Item item = inventory[i];
 				if (item.stack <= 0 || item.type <= 0 || !item.potion || item.healLife <= 0)
+					continue;				
+				
+				if(!CombinedHooks.CanUseItem(this, item))
 					continue;
 
-				int num3 = item.healLife - num;
+				int num3 = GetHealLife(item, true) - num;
 				if (item.type == 227 && num3 < 0) {
 					num3 += 30;
 					if (num3 > 0)
@@ -2804,7 +_,7 @@
 			int num = 0;
 			while (true) {
 				if (num < 58) {
-					if (inventory[num].stack > 0 && inventory[num].type > 0 && inventory[num].healMana > 0 && (potionDelay == 0 || !inventory[num].potion))
+					if (inventory[num].stack > 0 && inventory[num].type > 0 && inventory[num].healMana > 0 && (potionDelay == 0 || !inventory[num].potion) && CombinedHooks.CanUseItem(this, inventory[num]))
 						break;
 
 					num++;
@@ -2830,24 +_,29 @@
 				}
 			}
 
-			statLife += inventory[num].healLife;
-			statMana += inventory[num].healMana;
+			ItemLoader.UseItem(inventory[num], this);
+			int healLife = GetHealLife(inventory[num], true);
+			int healMana = GetHealMana(inventory[num], true);
+			statLife += healLife;
+			statMana += healMana;
 			if (statLife > statLifeMax2)
 				statLife = statLifeMax2;
 
 			if (statMana > statManaMax2)
 				statMana = statManaMax2;
 
-			if (inventory[num].healLife > 0 && Main.myPlayer == whoAmI)
-				HealEffect(inventory[num].healLife);
+			if (healLife > 0 && Main.myPlayer == whoAmI)
+				HealEffect(healLife, true);
 
-			if (inventory[num].healMana > 0) {
+			if (healMana > 0) {
 				AddBuff(94, manaSickTime);
 				if (Main.myPlayer == whoAmI)
-					ManaEffect(inventory[num].healMana);
+					ManaEffect(healMana);
 			}
 
+			if (ItemLoader.ConsumeItem(inventory[num], this))
-			inventory[num].stack--;
+				inventory[num].stack--;
+
 			if (inventory[num].stack <= 0)
 				inventory[num].TurnToAir();
 
@@ -2856,7 +_,7 @@
 
 		public Item QuickMana_GetItemToUse() {
 			for (int i = 0; i < 58; i++) {
-				if (inventory[i].stack > 0 && inventory[i].type > 0 && inventory[i].healMana > 0 && (potionDelay == 0 || !inventory[i].potion))
+				if (inventory[i].stack > 0 && inventory[i].type > 0 && inventory[i].healMana > 0 && (potionDelay == 0 || !inventory[i].potion) && CombinedHooks.CanUseItem(this, inventory[i]))
 					return inventory[i];
 			}
 
@@ -2868,7 +_,7 @@
 				return;
 
 			LegacySoundStyle legacySoundStyle = null;
-			if (CountBuffs() == 22)
+			if (CountBuffs() == MaxBuffs)
 				return;
 
 			Item item = QuickBuff_PickBestFoodItem();
@@ -2879,22 +_,26 @@
 					num = 3600;
 
 				AddBuff(item.buffType, num);
-				if (item.consumable) {
+				if (item.consumable && ItemLoader.ConsumeItem(item, this)) {
 					item.stack--;
 					if (item.stack <= 0)
 						item.TurnToAir();
 				}
 			}
 
-			if (CountBuffs() != 22) {
+			if (CountBuffs() != MaxBuffs) {
 				for (int i = 0; i < 58; i++) {
 					Item item2 = inventory[i];
 					if (item2.stack <= 0 || item2.type <= 0 || item2.buffType <= 0 || item2.summon)
 						continue;
 
 					int num2 = item2.buffType;
-					bool flag = QuickBuff_ShouldBotherUsingThisBuff(num2);
+					bool flag = CombinedHooks.CanUseItem(this, item2) && QuickBuff_ShouldBotherUsingThisBuff(num2);
 					if (item2.mana > 0 && flag) {
+						if (CheckMana(item2, -1, true, true))
+							manaRegenDelay = (int)maxRegenDelay;
+
+						goto SkipManaCode;
 						if (statMana >= (int)((float)item2.mana * manaCost)) {
 							manaRegenDelay = (int)maxRegenDelay;
 							statMana -= (int)((float)item2.mana * manaCost);
@@ -2904,6 +_,7 @@
 						}
 					}
 
+					SkipManaCode:
 					if (whoAmI == Main.myPlayer && item2.type == 603 && !Main.runningCollectorsEdition)
 						flag = false;
 
@@ -2922,19 +_,21 @@
 					if (!flag)
 						continue;
 
+					ItemLoader.UseItem(item2, this);
 					legacySoundStyle = item2.UseSound;
 					int num3 = item2.buffTime;
 					if (num3 == 0)
 						num3 = 3600;
 
 					AddBuff(num2, num3);
-					if (item2.consumable) {
+					if (item2.consumable && ItemLoader.ConsumeItem(item2, this)) {
 						item2.stack--;
+
 						if (item2.stack <= 0)
 							item2.TurnToAir();
 					}
 
-					if (CountBuffs() == 22)
+					if (CountBuffs() == MaxBuffs)
 						break;
 				}
 			}
@@ -2948,7 +_,7 @@
 		private Item QuickBuff_PickBestFoodItem() {
 			int num = 0;
 			Item item = null;
-			for (int i = 0; i < 22; i++) {
+			for (int i = 0; i < MaxBuffs; i++) {
 				if (buffTime[i] >= 1) {
 					int num2 = QuickBuff_FindFoodPriority(buffType[i]);
 					if (num <= num2)
@@ -2985,7 +_,7 @@
 
 		private bool QuickBuff_ShouldBotherUsingThisBuff(int attemptedType) {
 			bool result = true;
-			for (int i = 0; i < 22; i++) {
+			for (int i = 0; i < MaxBuffs; i++) {
 				if (attemptedType == 27 && (buffType[i] == 27 || buffType[i] == 101 || buffType[i] == 102)) {
 					result = false;
 					break;
@@ -3008,7 +_,7 @@
 			}
 
 			if (Main.lightPet[attemptedType] || Main.vanityPet[attemptedType]) {
-				for (int j = 0; j < 22; j++) {
+				for (int j = 0; j < MaxBuffs; j++) {
 					if (Main.lightPet[buffType[j]] && Main.lightPet[attemptedType])
 						result = false;
 
@@ -3032,6 +_,7 @@
 				if (item != null && item.mountType != -1 && mount.CanMount(item.mountType, this)) {
 					if (!QuickMinecartSnap()) {
 						mount.SetMount(item.mountType, this);
+						ItemLoader.UseItem(item, this);
 						if (item.UseSound != null)
 							SoundEngine.PlaySound(item.UseSound, base.Center);
 					}
@@ -3103,12 +_,12 @@
 
 		public Item QuickMount_GetItemToUse() {
 			Item item = null;
-			if (item == null && miscEquips[3].mountType != -1 && !MountID.Sets.Cart[miscEquips[3].mountType])
+			if (item == null && miscEquips[3].mountType != -1 && !MountID.Sets.Cart[miscEquips[3].mountType] && CombinedHooks.CanUseItem(this, miscEquips[3]))
 				item = miscEquips[3];
 
 			if (item == null) {
 				for (int i = 0; i < 58; i++) {
-					if (inventory[i].mountType != -1 && !MountID.Sets.Cart[inventory[i].mountType]) {
+					if (inventory[i].mountType != -1 && !MountID.Sets.Cart[inventory[i].mountType] && CombinedHooks.CanUseItem(this, inventory[i])) {
 						item = inventory[i];
 						break;
 					}
@@ -3168,7 +_,12 @@
 			if (item == null)
 				return;
 
+			bool? modCanGrapple = ProjectileLoader.CanUseGrapple(item.shoot, this);
+			if (modCanGrapple.HasValue) {
+				if (!modCanGrapple.Value)
+					item = null;
+			}
-			if (item.shoot == 73) {
+			else if (item.shoot == 73) {
 				int num2 = 0;
 				for (int i = 0; i < 1000; i++) {
 					if (Main.projectile[i].active && Main.projectile[i].owner == Main.myPlayer && (Main.projectile[i].type == 73 || Main.projectile[i].type == 74))
@@ -3243,11 +_,21 @@
 			float shootSpeed = item.shootSpeed;
 			int damage = item.damage;
 			float knockBack = item.knockBack;
+			bool? modSingleHook = ProjectileLoader.SingleGrappleHook(num7, this);
+			bool modSingleHookFalse = modSingleHook.HasValue ? !modSingleHook.Value : false;
+			bool modSingleHookTrue = modSingleHook.HasValue ? modSingleHook.Value : false;
-			if (num7 == 13 || num7 == 32 || num7 == 315 || (num7 >= 230 && num7 <= 235) || num7 == 331 || num7 == 753 || num7 == 865 || num7 == 935) {
+			if ((num7 == 13 || num7 == 32 || num7 == 315 || (num7 >= 230 && num7 <= 235) || num7 == 331 || num7 == 753 || num7 == 865 || num7 == 935 || modSingleHookTrue) && !modSingleHookFalse) {
 				grappling[0] = -1;
 				grapCount = 0;
 				for (int num8 = 0; num8 < 1000; num8++) {
 					if (Main.projectile[num8].active && Main.projectile[num8].owner == whoAmI) {
+						bool? modSingleHook2 = ProjectileLoader.SingleGrappleHook(Main.projectile[num8].type, this);
+						if(modSingleHook2.HasValue) {
+							if (modSingleHook2.Value)
+								Main.projectile[num8].Kill();
+							continue;
+						}
+
 						switch (Main.projectile[num8].type) {
 							case 13:
 							case 230:
@@ -3339,6 +_,8 @@
 				}
 			}
 
+			ProjectileLoader.UseGrapple(this, ref num7);
+
 			Vector2 vector = new Vector2(position.X + (float)width * 0.5f, position.Y + (float)height * 0.5f);
 			float num21 = (float)Main.mouseX + Main.screenPosition.X - vector.X;
 			float num22 = (float)Main.mouseY + Main.screenPosition.Y - vector.Y;
@@ -3691,7 +_,7 @@
 			}
 
 			if (!crystalLeaf || petalTimer != 0)
-				return;
+				goto End;
 
 			_ = inventory[selectedItem].type;
 			int num5 = 0;
@@ -3704,7 +_,7 @@
 					continue;
 				}
 
-				return;
+				goto End;
 			}
 
 			petalTimer = 50;
@@ -3716,9 +_,17 @@
 			num6 *= num8;
 			num7 *= num8;
 			Projectile.NewProjectile(Main.projectile[num5].Center.X - 4f, Main.projectile[num5].Center.Y, num6, num7, 227, crystalLeafDamage, crystalLeafKB, whoAmI);
+
+			End:
+
+			PlayerHooks.OnHitAnything(this, x, y, victim);
 		}
 
 		public void openPresent() {
+			if (!ItemLoader.PreOpenVanillaBag("present", this, 0))
+				return;
+
+			ItemLoader.OpenVanillaBag("present", this, 0);
 			if (Main.rand.Next(15) == 0 && Main.hardMode) {
 				int number = Item.NewItem((int)position.X, (int)position.Y, width, height, 602);
 				if (Main.netMode == 1)
@@ -3942,7 +_,31 @@
 						break;
 					}
 			}
+			NPCLoader.blockLoot.Clear(); // clear blockloot
+			// TODO: return statements above probably break this.
 		}
+
+		/// <summary>
+		/// Will spawn an item like QuickSpawnItem, but clones it (handy when you need to retain item infos)
+		/// </summary>
+		/// <param name="item">The item you want to be cloned</param>
+		/// <param name="stack">The stack to give the item. Note that this will override maxStack if it's higher.</param>
+		public void QuickSpawnClonedItem(Item item, int stack = 1) {
+			int index = Item.NewItem((int)position.X, (int)position.Y, width, height, item.type, stack, false, -1, false, false);
+			Main.item[index] = item.Clone();
+			Main.item[index].whoAmI = index;
+			Main.item[index].position = position;
+			if (stack != Main.item[index].stack)
+				Main.item[index].stack = stack;
+
+			// Sync the item for mp
+			if (Main.netMode == NetmodeID.MultiplayerClient)
+				NetMessage.SendData(MessageID.SyncItem, -1, -1, null, index, 1f, 0f, 0f, 0, 0, 0);
+		}
+
+		public void QuickSpawnItem(Item item, int stack = 1) {
+			QuickSpawnItem(item.type, stack);
+ 		}
 
 		public void QuickSpawnItem(int item, int stack = 1) {
 			int number = Item.NewItem((int)position.X, (int)position.Y, width, height, item, stack, noBroadcast: false, -1);
@@ -3951,6 +_,10 @@
 		}
 
 		public void OpenBossBag(int type) {
+			if (!ItemLoader.PreOpenVanillaBag("bossBag", this, type))
+				return;
+
+			ItemLoader.OpenVanillaBag("bossBag", this, type);
 			switch (type) {
 				case 3318: {
 						if (Main.rand.Next(2) == 0)
@@ -4389,8 +_,11 @@
 			if (type == 4957)
 				num11 = 657;
 
+			ItemLoader.OpenBossBag(type, this, ref num11);
-			if (num11 <= 0)
+			if (num11 <= 0) {
+				NPCLoader.blockLoot.Clear(); // clear blockloot
 				return;
+			}
 
 			NPC nPC = new NPC();
 			nPC.SetDefaults(num11);
@@ -4437,9 +_,12 @@
 				value -= (float)num15;
 				QuickSpawnItem(71, num15);
 			}
+			NPCLoader.blockLoot.Clear(); // clear blockloot
 		}
 
-		private void TryGettingDevArmor() {
+		public void TryGettingDevArmor() {
+			ModLoader.Default.ModLoaderMod.TryGettingPatreonOrDevArmor(this);
+
 			if (Main.rand.Next(20) == 0) {
 				switch (Main.rand.Next(18)) {
 					case 0:
@@ -4560,6 +_,10 @@
 		}
 
 		public void OpenFishingCrate(int crateItemID) {
+			if (!ItemLoader.PreOpenVanillaBag("crate", this, crateItemID))
+				return;
+
+			ItemLoader.OpenVanillaBag("crate", this, crateItemID);
 			bool flag = ItemID.Sets.IsFishingCrateHardmode[crateItemID];
 			switch (crateItemID) {
 				case 2334:
@@ -5848,6 +_,8 @@
 				if (Main.netMode == 1)
 					NetMessage.SendData(21, -1, -1, null, number66, 1f);
 			}
+
+			NPCLoader.blockLoot.Clear(); // clear blockloot
 		}
 
 		public int CountItem(int type, int stopCountingAt = 0) {
@@ -5875,7 +_,9 @@
 
 			for (int i = num; i != num2; i += num3) {
 				if (inventory[i].stack > 0 && inventory[i].type == type) {
+					if (ItemLoader.ConsumeItem(inventory[i], this))
-					inventory[i].stack--;
+						inventory[i].stack--;
+
 					if (inventory[i].stack <= 0)
 						inventory[i].SetDefaults();
 
@@ -5919,6 +_,10 @@
 		}
 
 		public void OpenLockBox() {
+			if (!ItemLoader.PreOpenVanillaBag("lockBox", this, 0))
+				return;
+
+			ItemLoader.OpenVanillaBag("lockBox", this, 0);
 			bool flag = true;
 			while (flag) {
 				flag = false;
@@ -5957,9 +_,15 @@
 						NetMessage.SendData(21, -1, -1, null, number2, 1f);
 				}
 			}
+
+			NPCLoader.blockLoot.Clear(); // clear blockloot
 		}
 
 		public void OpenHerbBag() {
+			if (!ItemLoader.PreOpenVanillaBag("herbBag", this, 0))
+				return;
+
+			ItemLoader.OpenVanillaBag("herbBag", this, 0);
 			int num = Main.rand.Next(2, 5);
 			if (Main.rand.Next(3) == 0)
 				num++;
@@ -6016,6 +_,7 @@
 				if (Main.netMode == 1)
 					NetMessage.SendData(21, -1, -1, null, number, 1f);
 			}
+			NPCLoader.blockLoot.Clear(); // clear blockloot
 		}
 
 		public void OpenCanofWorms() {
@@ -6049,6 +_,10 @@
 		}
 
 		public void OpenGoodieBag() {
+			if (!ItemLoader.PreOpenVanillaBag("goodieBag", this, 0))
+				return;
+
+			ItemLoader.OpenVanillaBag("goodieBag", this, 0);
 			if (Main.rand.Next(150) == 0) {
 				int number = Item.NewItem((int)position.X, (int)position.Y, width, height, 1810);
 				if (Main.netMode == 1)
@@ -6336,6 +_,7 @@
 						break;
 					}
 			}
+			NPCLoader.blockLoot.Clear(); // clear blockloot
 		}
 
 		public void UpdateDyes() {
@@ -6376,13 +_,13 @@
 			if (!num && flag)
 				return;
 
-			if (armorItem.handOnSlot > 0 && armorItem.handOnSlot < 23)
+			if (armorItem.handOnSlot > 0)
 				cHandOn = dyeItem.dye;
 
-			if (armorItem.handOffSlot > 0 && armorItem.handOffSlot < 15)
+			if (armorItem.handOffSlot > 0)
 				cHandOff = dyeItem.dye;
 
-			if (armorItem.backSlot > 0 && armorItem.backSlot < 35) {
+			if (armorItem.backSlot > 0) {
 				if (ArmorIDs.Back.Sets.DrawInBackpackLayer[armorItem.backSlot])
 					cBackpack = dyeItem.dye;
 				else if (ArmorIDs.Back.Sets.DrawInTailLayer[armorItem.backSlot])
@@ -6391,22 +_,22 @@
 					cBack = dyeItem.dye;
 			}
 
-			if (armorItem.frontSlot > 0 && armorItem.frontSlot < 12)
+			if (armorItem.frontSlot > 0)
 				cFront = dyeItem.dye;
 
-			if (armorItem.shoeSlot > 0 && armorItem.shoeSlot < 27)
+			if (armorItem.shoeSlot > 0)
 				cShoe = dyeItem.dye;
 
-			if (armorItem.waistSlot > 0 && armorItem.waistSlot < 17)
+			if (armorItem.waistSlot > 0)
 				cWaist = dyeItem.dye;
 
-			if (armorItem.shieldSlot > 0 && armorItem.shieldSlot < 10)
+			if (armorItem.shieldSlot > 0)
 				cShield = dyeItem.dye;
 
-			if (armorItem.neckSlot > 0 && armorItem.neckSlot < 11)
+			if (armorItem.neckSlot > 0)
 				cNeck = dyeItem.dye;
 
-			if (armorItem.faceSlot > 0 && armorItem.faceSlot < 19) {
+			if (armorItem.faceSlot > 0) {
 				if (ArmorIDs.Face.Sets.DrawInFaceHeadLayer[armorItem.faceSlot])
 					cFaceHead = dyeItem.dye;
 				else if (ArmorIDs.Face.Sets.DrawInFaceFlowerLayer[armorItem.faceSlot])
@@ -6415,14 +_,14 @@
 					cFace = dyeItem.dye;
 			}
 
-			if (armorItem.balloonSlot > 0 && armorItem.balloonSlot < 19) {
+			if (armorItem.balloonSlot > 0) {
 				if (ArmorIDs.Balloon.Sets.DrawInFrontOfBackArmLayer[armorItem.balloonSlot])
 					cBalloonFront = dyeItem.dye;
 				else
 					cBalloon = dyeItem.dye;
 			}
 
-			if (armorItem.wingSlot > 0 && armorItem.wingSlot < 47)
+			if (armorItem.wingSlot > 0)
 				cWings = dyeItem.dye;
 
 			if (armorItem.type == 934)
@@ -6467,13 +_,14 @@
 			if (soulDrain > 0 && whoAmI == Main.myPlayer)
 				AddBuff(151, 2);
 
-			for (int j = 0; j < 22; j++) {
+			for (int j = 0; j < MaxBuffs; j++) {
 				if (buffType[j] <= 0 || buffTime[j] <= 0)
 					continue;
 
 				if (whoAmI == Main.myPlayer && !BuffID.Sets.TimeLeftDoesNotDecrease[buffType[j]])
 					buffTime[j]--;
 
+				int originalIndex = j;
 				if (buffType[j] == 1) {
 					lavaImmune = true;
 					fireWalk = true;
@@ -6496,9 +_,12 @@
 				}
 				else if (buffType[j] == 321) {
 					int num = 10;
+					allCrit += num;
+					/*
 					meleeCrit += num;
 					rangedCrit += num;
 					magicCrit += num;
+					*/
 					minionDamage += (float)num / 100f;
 				}
 				else if (buffType[j] == 2) {
@@ -6670,9 +_,12 @@
 					endurance += 0.1f;
 				}
 				else if (buffType[j] == 115) {
+					allCrit += 10;
+					/*
 					meleeCrit += 10;
 					rangedCrit += 10;
 					magicCrit += 10;
+					*/
 				}
 				else if (buffType[j] == 116) {
 					inferno = true;
@@ -6716,10 +_,13 @@
 					}
 				}
 				else if (buffType[j] == 117) {
+					allDamage += 0.1f;
+					/*
 					meleeDamage += 0.1f;
 					rangedDamage += 0.1f;
 					magicDamage += 0.1f;
 					minionDamage += 0.1f;
+					*/
 				}
 				else if (buffType[j] == 119) {
 					loveStruck = true;
@@ -6764,7 +_,7 @@
 							j--;
 						}
 						else {
-							for (int m = 0; m < 22; m++) {
+							for (int m = 0; m < MaxBuffs; m++) {
 								if (buffType[m] >= 95 && buffType[m] <= 95 + num4 - 1) {
 									DelBuff(m);
 									m--;
@@ -6792,7 +_,7 @@
 							j--;
 						}
 						else {
-							for (int n = 0; n < 22; n++) {
+							for (int n = 0; n < MaxBuffs; n++) {
 								if (buffType[n] >= 170 && buffType[n] <= 170 + num5 - 1) {
 									DelBuff(n);
 									n--;
@@ -6816,7 +_,7 @@
 							j--;
 						}
 						else {
-							for (int num7 = 0; num7 < 22; num7++) {
+							for (int num7 = 0; num7 < MaxBuffs; num7++) {
 								if (buffType[num7] >= 98 && buffType[num7] <= 98 + num6 - 1) {
 									DelBuff(num7);
 									num7--;
@@ -6846,7 +_,7 @@
 							j--;
 						}
 						else {
-							for (int num10 = 0; num10 < 22; num10++) {
+							for (int num10 = 0; num10 < MaxBuffs; num10++) {
 								if (buffType[num10] >= 176 && buffType[num10] <= 178 + num9 - 1) {
 									DelBuff(num10);
 									num10--;
@@ -6871,7 +_,7 @@
 							j--;
 						}
 						else {
-							for (int num13 = 0; num13 < 22; num13++) {
+							for (int num13 = 0; num13 < MaxBuffs; num13++) {
 								if (buffType[num13] >= 173 && buffType[num13] <= 175 + num12 - 1) {
 									DelBuff(num13);
 									num13--;
@@ -6898,7 +_,7 @@
 							j--;
 						}
 						else {
-							for (int num16 = 0; num16 < 22; num16++) {
+							for (int num16 = 0; num16 < MaxBuffs; num16++) {
 								if (buffType[num16] >= 179 && buffType[num16] <= 181 + num15 - 1) {
 									DelBuff(num16);
 									num16--;
@@ -6915,10 +_,13 @@
 					}
 
 					float num17 = 0.15f * (float)nebulaLevelDamage;
+					allDamage += num17;
+					/*
 					meleeDamage += num17;
 					rangedDamage += num17;
 					magicDamage += num17;
 					minionDamage += num17;
+					*/
 				}
 				else if (buffType[j] == 62) {
 					if ((double)statLife <= (double)statLifeMax2 * 0.5) {
@@ -7549,10 +_,13 @@
 						}
 					}
 
+					allDamage += 0.2f;
+					/*
 					meleeDamage += 0.2f;
 					magicDamage += 0.2f;
 					rangedDamage += 0.2f;
 					minionDamage += 0.2f;
+					*/
 				}
 				else if (buffType[j] == 41) {
 					buffTime[j] = 18000;
@@ -7938,14 +_,20 @@
 				else if (buffType[j] == 26) {
 					wellFed = true;
 					statDefense += 2;
+					allCrit += 2;
+					allDamage += 0.05f;
+					/*
 					meleeCrit += 2;
 					meleeDamage += 0.05f;
+					*/
 					meleeSpeed += 0.05f;
+					/*
 					magicCrit += 2;
 					magicDamage += 0.05f;
 					rangedCrit += 2;
 					rangedDamage += 0.05f;
 					minionDamage += 0.05f;
+					*/
 					minionKB += 0.5f;
 					moveSpeed += 0.2f;
 					pickSpeed -= 0.05f;
@@ -7953,14 +_,20 @@
 				else if (buffType[j] == 206) {
 					wellFed = true;
 					statDefense += 3;
+					allCrit += 3;
+					allDamage += 0.075f;
+					/*
 					meleeCrit += 3;
 					meleeDamage += 0.075f;
+					*/
 					meleeSpeed += 0.075f;
+					/*
 					magicCrit += 3;
 					magicDamage += 0.075f;
 					rangedCrit += 3;
 					rangedDamage += 0.075f;
 					minionDamage += 0.075f;
+					*/
 					minionKB += 0.75f;
 					moveSpeed += 0.3f;
 					pickSpeed -= 0.1f;
@@ -7968,14 +_,18 @@
 				else if (buffType[j] == 207) {
 					wellFed = true;
 					statDefense += 4;
+					//meleeCrit += 4;
-					meleeCrit += 4;
+					allCrit += 4;
-					meleeDamage += 0.1f;
+					allDamage += 0.1f;
+					//meleeDamage += 0.1f;
 					meleeSpeed += 0.1f;
+					/*
 					magicCrit += 4;
 					magicDamage += 0.1f;
 					rangedCrit += 4;
 					rangedDamage += 0.1f;
 					minionDamage += 0.1f;
+					*/
 					minionKB += 1f;
 					moveSpeed += 0.4f;
 					pickSpeed -= 0.15f;
@@ -8004,6 +_,8 @@
 				else if (buffType[j] == 79) {
 					meleeEnchant = 8;
 				}
+				if (j == originalIndex)
+					BuffLoader.Update(buffType[j], this, ref j);
 			}
 
 			if (whoAmI == Main.myPlayer && luckPotion != oldLuckPotion) {
@@ -8274,12 +_,19 @@
 			}
 		}
 
-		public void UpdateEquips(int i) {
+		//public void UpdateEquips(int i) {
+		public void VanillaPreUpdateInventory() {
 			if (inventory[selectedItem].type == 277 && (!mount.Active || !mount.Cart))
 				trident = true;
+		}
 
+		public void VanillaUpdateInventory(Item item) {
+			/*
 			for (int j = 0; j < 58; j++) {
 				int type = inventory[j].type;
+			*/
+			{
+				int type = item.type;
 				if ((type == 15 || type == 707) && accWatch < 1)
 					accWatch = 1;
 
@@ -8351,13 +_,21 @@
 
 				if (type == 4743)
 					hasFootball = true;
+
+				ItemLoader.UpdateInventory(item, this);
 			}
 
+		}
+
+		public void VanillaPostUpdateInventory() {
 			if (inventory[58].type == 4743)
 				hasFootball = true;
+		}
 
+		public void VanillaUpdateEquip(Item item) {
+			Item[] armor = {item};
-			for (int k = 0; k < 10; k++) {
+			for (int k = 0; k < 1; k++) {
-				if (!IsAValidEquipmentSlotForIteration(k) || (armor[k].expertOnly && !Main.expertMode))
+				if ((armor[k].expertOnly && !Main.expertMode) || (armor[k].masterOnly && !Main.masterMode))
 					continue;
 
 				int type2 = armor[k].type;
@@ -8576,6 +_,9 @@
 					armorPenetration += 5;
 
 				if (armor[k].type == 2277) {
+					allDamage += 0.05f;
+					allCrit += 5;
+					/*
 					magicDamage += 0.05f;
 					meleeDamage += 0.05f;
 					rangedDamage += 0.05f;
@@ -8583,6 +_,7 @@
 					magicCrit += 5;
 					rangedCrit += 5;
 					meleeCrit += 5;
+					*/
 					meleeSpeed += 0.1f;
 					moveSpeed += 0.1f;
 				}
@@ -8597,9 +_,12 @@
 					nightVision = true;
 
 				if (armor[k].type == 256 || armor[k].type == 257 || armor[k].type == 258) {
+					allCrit += 3;
+					/*
 					rangedCrit += 3;
 					meleeCrit += 3;
 					magicCrit += 3;
+					*/
 				}
 
 				if (armor[k].type == 3374)
@@ -8644,10 +_,13 @@
 					meleeSpeed += 0.07f;
 
 				if (armor[k].type == 792 || armor[k].type == 793 || armor[k].type == 794) {
+					allDamage += 0.02f;
+					/*
 					meleeDamage += 0.02f;
 					rangedDamage += 0.02f;
 					magicDamage += 0.02f;
 					minionDamage += 0.02f;
+					*/
 				}
 
 				if (armor[k].type == 231)
@@ -8676,16 +_,22 @@
 				}
 
 				if (armor[k].type == 374) {
+					allCrit += 5;
+					/*
 					magicCrit += 5;
 					meleeCrit += 5;
 					rangedCrit += 5;
+					*/
 				}
 
 				if (armor[k].type == 375) {
+					allDamage += 0.03f;
+					/*
 					rangedDamage += 0.03f;
 					meleeDamage += 0.03f;
 					magicDamage += 0.03f;
 					minionDamage += 0.03f;
+					*/
 					moveSpeed += 0.1f;
 				}
 
@@ -8705,16 +_,22 @@
 				}
 
 				if (armor[k].type == 379) {
+					allDamage += 0.07f;
+					/*
 					rangedDamage += 0.07f;
 					meleeDamage += 0.07f;
 					magicDamage += 0.07f;
 					minionDamage += 0.07f;
+					*/
 				}
 
 				if (armor[k].type == 380) {
+					allCrit += 10;
+					/*
 					magicCrit += 10;
 					meleeCrit += 10;
 					rangedCrit += 10;
+					*/
 				}
 
 				if (armor[k].type >= 2367 && armor[k].type <= 2369)
@@ -8737,16 +_,22 @@
 				}
 
 				if (armor[k].type == 403) {
+					allDamage += 0.08f;
+					/*
 					rangedDamage += 0.08f;
 					meleeDamage += 0.08f;
 					magicDamage += 0.08f;
 					minionDamage += 0.08f;
+					*/
 				}
 
 				if (armor[k].type == 404) {
+					allCrit += 7;
+					/*
 					magicCrit += 7;
 					meleeCrit += 7;
 					rangedCrit += 7;
+					*/
 					moveSpeed += 0.05f;
 				}
 
@@ -8767,6 +_,9 @@
 				}
 
 				if (armor[k].type == 1208) {
+					allDamage += 0.03f;
+					allCrit += 2;
+					/*
 					meleeDamage += 0.03f;
 					rangedDamage += 0.03f;
 					magicDamage += 0.03f;
@@ -8774,16 +_,21 @@
 					magicCrit += 2;
 					meleeCrit += 2;
 					rangedCrit += 2;
+					*/
 				}
 
 				if (armor[k].type == 1209) {
+					allDamage += 0.02f;
+					allCrit += 1;
+					/*
 					meleeDamage += 0.02f;
 					rangedDamage += 0.02f;
 					magicDamage += 0.02f;
 					minionDamage += 0.02f;
-					magicCrit++;
-					meleeCrit++;
-					rangedCrit++;
+					magicCrit += 1;
+					meleeCrit += 1;
+					rangedCrit += 1;
+					*/
 				}
 
 				if (armor[k].type == 1210) {
@@ -8803,9 +_,12 @@
 				}
 
 				if (armor[k].type == 1213) {
+					allCrit += 6;
+					/*
 					magicCrit += 6;
 					meleeCrit += 6;
 					rangedCrit += 6;
+					*/
 				}
 
 				if (armor[k].type == 1214)
@@ -8829,6 +_,9 @@
 				}
 
 				if (armor[k].type == 1218) {
+					allDamage += 0.04f;
+					allCrit += 3;
+					/*
 					meleeDamage += 0.04f;
 					rangedDamage += 0.04f;
 					magicDamage += 0.04f;
@@ -8836,9 +_,13 @@
 					magicCrit += 3;
 					meleeCrit += 3;
 					rangedCrit += 3;
+					*/
 				}
 
 				if (armor[k].type == 1219) {
+					allDamage += 0.03f;
+					allCrit += 3;
+					/*
 					meleeDamage += 0.03f;
 					rangedDamage += 0.03f;
 					magicDamage += 0.03f;
@@ -8846,6 +_,7 @@
 					magicCrit += 3;
 					meleeCrit += 3;
 					rangedCrit += 3;
+					*/
 					moveSpeed += 0.06f;
 				}
 
@@ -8872,31 +_,43 @@
 				}
 
 				if (armor[k].type == 551 || armor[k].type == 4900) {
+					allCrit += 7;
+					/*
 					magicCrit += 7;
 					meleeCrit += 7;
 					rangedCrit += 7;
+					*/
 				}
 
 				if (armor[k].type == 552 || armor[k].type == 4901) {
+					allDamage += 0.07f;
+					/*
 					rangedDamage += 0.07f;
 					meleeDamage += 0.07f;
 					magicDamage += 0.07f;
 					minionDamage += 0.07f;
+					*/
 					moveSpeed += 0.08f;
 				}
 
 				if (armor[k].type == 4982) {
+					allCrit += 5;
+					/*
 					rangedCrit += 5;
 					meleeCrit += 5;
 					magicCrit += 5;
+					*/
 					manaCost -= 0.1f;
 				}
 
 				if (armor[k].type == 4983) {
+					allDamage += 0.05f;
+					/*
 					rangedDamage += 0.05f;
 					meleeDamage += 0.05f;
 					magicDamage += 0.05f;
 					minionDamage += 0.05f;
+					*/
 					huntressAmmoCost90 = true;
 				}
 
@@ -8922,6 +_,9 @@
 				}
 
 				if (armor[k].type == 1004) {
+					allDamage += 0.05f;
+					allCrit += 7;
+					/*
 					meleeDamage += 0.05f;
 					magicDamage += 0.05f;
 					rangedDamage += 0.05f;
@@ -8929,12 +_,16 @@
 					magicCrit += 7;
 					meleeCrit += 7;
 					rangedCrit += 7;
+					*/
 				}
 
 				if (armor[k].type == 1005) {
+					allCrit += 8;
+					/*
 					magicCrit += 8;
 					meleeCrit += 8;
 					rangedCrit += 8;
+					*/
 					moveSpeed += 0.05f;
 				}
 
@@ -9202,43 +_,61 @@
 					statManaMax2 += 20;
 
 				if (armor[k].prefix == 67) {
+					allCrit += 2;
+					/*
 					meleeCrit += 2;
 					rangedCrit += 2;
 					magicCrit += 2;
+					*/
 				}
 
 				if (armor[k].prefix == 68) {
+					allCrit += 4;
+					/*
 					meleeCrit += 4;
 					rangedCrit += 4;
 					magicCrit += 4;
+					*/
 				}
 
 				if (armor[k].prefix == 69) {
+					allDamage += 0.01f;
+					/*
 					meleeDamage += 0.01f;
 					rangedDamage += 0.01f;
 					magicDamage += 0.01f;
 					minionDamage += 0.01f;
+					*/
 				}
 
 				if (armor[k].prefix == 70) {
+					allDamage += 0.02f;
+					/*
 					meleeDamage += 0.02f;
 					rangedDamage += 0.02f;
 					magicDamage += 0.02f;
 					minionDamage += 0.02f;
+					*/
 				}
 
 				if (armor[k].prefix == 71) {
+					allDamage += 0.03f;
+					/*
 					meleeDamage += 0.03f;
 					rangedDamage += 0.03f;
 					magicDamage += 0.03f;
 					minionDamage += 0.03f;
+					*/
 				}
 
 				if (armor[k].prefix == 72) {
+					allDamage += 0.04f;
+					/*
 					meleeDamage += 0.04f;
 					rangedDamage += 0.04f;
 					magicDamage += 0.04f;
 					minionDamage += 0.04f;
+					*/
 				}
 
 				if (armor[k].prefix == 73)
@@ -9264,6 +_,22 @@
 
 				if (armor[k].prefix == 80)
 					meleeSpeed += 0.04f;
+
+				ItemLoader.UpdateEquip(armor[k], this);
+			}
+		}
+
+		public void UpdateEquips(int i)
+		{
+			VanillaPreUpdateInventory();
+			for (int j = 0; j < 58; j++) {
+				VanillaUpdateInventory(inventory[j]);
+			}
+			VanillaPostUpdateInventory();
+
+			for (int k = 0; k < 10; k++) {
+				if (IsAValidEquipmentSlotForIteration(k))
+					VanillaUpdateEquip(armor[k]);
 			}
 
 			equippedAnyWallSpeedAcc = false;
@@ -9274,21 +_,27 @@
 
 			for (int l = 3; l < 10; l++) {
 				if (IsAValidEquipmentSlotForIteration(l))
-					ApplyEquipFunctional(l, armor[l]);
+					ApplyEquipFunctional(armor[l], hideVisibleAccessory[l]);
 			}
 
+			PlayerHooks.UpdateEquips(this);
+			
 			if (skyStoneEffects) {
 				lifeRegen += 2;
 				statDefense += 4;
 				meleeSpeed += 0.1f;
+				allDamage += 0.1f;
+				allCrit += 2;
+				/*
 				meleeDamage += 0.1f;
 				meleeCrit += 2;
 				rangedDamage += 0.1f;
 				rangedCrit += 2;
 				magicDamage += 0.1f;
 				magicCrit += 2;
+				*/
 				pickSpeed -= 0.15f;
-				minionDamage += 0.1f;
+				//minionDamage += 0.1f;
 				minionKB += 0.5f;
 			}
 
@@ -9297,6 +_,7 @@
 				maxTurrets++;
 			}
 
+			/* wing loop is merged into ApplyEquipFunctional
 			for (int m = 3; m < 10; m++) {
 				if (armor[m].wingSlot > 0 && IsAValidEquipmentSlotForIteration(m)) {
 					if (!hideVisibleAccessory[m] || (velocity.Y != 0f && !mount.Active))
@@ -9305,12 +_,15 @@
 					wingsLogic = armor[m].wingSlot;
 				}
 			}
+			*/
 
 			for (int n = 13; n < 20; n++) {
 				if (IsAValidEquipmentSlotForIteration(n))
 					ApplyEquipVanity(n, armor[n]);
 			}
 
+			PlayerHooks.UpdateVanityAccessories(this);
+
 			if (wet && ShouldFloatInWater)
 				accFlipper = true;
 
@@ -9482,6 +_,10 @@
 		}
 
 		private void ApplyEquipVanity(int itemSlot, Item currentItem) {
+			ApplyEquipVanity(currentItem); //remove itemSlot parameter and make public so mods can call from their own accessory slots
+		}
+
+		public void ApplyEquipVanity(Item currentItem) {
 			int type = currentItem.type;
 			if (currentItem.wingSlot > 0)
 				wings = currentItem.wingSlot;
@@ -9503,6 +_,8 @@
 				ApplyMusicBox(currentItem);
 
 			UpdateBootVisualEffects(currentItem);
+
+			ItemLoader.UpdateVanity(currentItem, this);
 		}
 
 		private WingStats GetWingStats(int wingID) {
@@ -9512,8 +_,12 @@
 			return ArmorIDs.Wing.Sets.Stats[wingID];
 		}
 
-		private void ApplyEquipFunctional(int itemSlot, Item currentItem) {
-			if (currentItem.expertOnly && !Main.expertMode)
+		// made public and itemSlot parameter removed, so mods can call this method from their own accessory slots
+		public void ApplyEquipFunctional(Item currentItem, bool hideVisual) {
+			int itemSlot = 0;
+			bool[] hideVisibleAccessory = { hideVisual };
+
+			if ((currentItem.expertOnly && !Main.expertMode) || (currentItem.masterOnly && !Main.masterMode))
 				return;
 
 			if (currentItem.type == 3810 || currentItem.type == 3809 || currentItem.type == 3812 || currentItem.type == 3811)
@@ -9633,6 +_,9 @@
 
 			if (currentItem.type == 3015) {
 				aggro -= 400;
+				allDamage += 0.05f;
+				allCrit += 5;
+				/*
 				meleeCrit += 5;
 				magicCrit += 5;
 				rangedCrit += 5;
@@ -9640,6 +_,7 @@
 				magicDamage += 0.05f;
 				rangedDamage += 0.05f;
 				minionDamage += 0.05f;
+				*/
 			}
 
 			if (currentItem.type == 3016)
@@ -9824,6 +_,9 @@
 			}
 
 			if (currentItem.type == 1301) {
+				allDamage += 0.1f;
+				allCrit += 8;
+				/*
 				meleeCrit += 8;
 				rangedCrit += 8;
 				magicCrit += 8;
@@ -9831,6 +_,7 @@
 				rangedDamage += 0.1f;
 				magicDamage += 0.1f;
 				minionDamage += 0.1f;
+				*/
 			}
 
 			if (currentItem.type == 111)
@@ -9873,9 +_,12 @@
 			}
 
 			if (currentItem.type == 1248) {
+				allCrit += 10;
+				/*
 				meleeCrit += 10;
 				rangedCrit += 10;
 				magicCrit += 10;
+				*/
 			}
 
 			if (currentItem.type == 854)
@@ -10007,7 +_,7 @@
 			if (currentItem.type == 861) {
 				accMerman = true;
 				wolfAcc = true;
-				if (hideVisibleAccessory[itemSlot]) {
+					if (hideVisibleAccessory[itemSlot]) {
 					hideMerman = true;
 					hideWolf = true;
 				}
@@ -10259,10 +_,7 @@
 				minionDamage += 0.15f;
 
 			if (currentItem.type == 935) {
-				magicDamage += 0.12f;
+				allDamage += 0.12f;
-				meleeDamage += 0.12f;
-				rangedDamage += 0.12f;
-				minionDamage += 0.12f;
 			}
 
 			if (currentItem.wingSlot != -1)
@@ -10379,9 +_,9 @@
 			}
 
 			if (Main.myPlayer != whoAmI)
-				return;
+				return; // TODO: double check wings logic, etc.
 
-			if (currentItem.type == 576 && Main.rand.Next(540) == 0 && Main.curMusic > 0 && Main.curMusic <= 90) {
+			if (currentItem.type == 576 && Main.rand.Next(540) == 0 && Main.curMusic > 0) {
 				SoundEngine.PlaySound(SoundID.Item166, base.Center);
 				int num3 = -1;
 				if (Main.curMusic == 1)
@@ -10543,13 +_,26 @@
 					currentItem.SetDefaults(5040);
 				else if (Main.curMusic == 89)
 					currentItem.SetDefaults(5044);
-				else if (Main.curMusic > 13)
+				else if (Main.curMusic > 13 && Main.curMusic < Main.maxMusic)
 					currentItem.SetDefaults(1596 + Main.curMusic - 14);
 				else if (num3 != -1)
+					;//Silence
+				else if (Main.curMusic < Main.maxMusic)
 					currentItem.SetDefaults(num3 + 562);
+				else if (SoundLoader.musicToItem.TryGetValue(Main.curMusic, out int modMusicBoxType))
+					currentItem.SetDefaults(modMusicBoxType);
 			}
 
 			ApplyMusicBox(currentItem);
+
+			if (currentItem.wingSlot > 0) {
+				if (!hideVisibleAccessory[itemSlot] || velocity.Y != 0f && !mount.Active)
+					wings = currentItem.wingSlot;
+
+				wingsLogic = currentItem.wingSlot;
+			}
+
+			ItemLoader.UpdateAccessory(currentItem, this, hideVisual);
 		}
 
 		private void ApplyMusicBox(Item currentItem) {
@@ -10736,6 +_,9 @@
 			if (currentItem.type == 5044)
 				Main.musicBox2 = 85;
 
+			if (SoundLoader.itemToMusic.TryGetValue(currentItem.type, out int modMusicBox))
+				Main.musicBox2 = modMusicBox;
+
 			Main.musicBoxNotModifiedByVolume = Main.musicBox2;
 		}
 
@@ -10768,10 +_,13 @@
 
 			if (head == 112 && body == 75 && legs == 64) {
 				setBonus = Language.GetTextValue("ArmorSetBonus.Pumpkin");
+				allDamage += 0.1f;
+				/*
 				meleeDamage += 0.1f;
 				magicDamage += 0.1f;
 				rangedDamage += 0.1f;
 				minionDamage += 0.1f;
+				*/
 			}
 
 			if (head == 180 && body == 182 && legs == 122) {
@@ -10829,7 +_,7 @@
 					beetleCounter += 200f;
 
 				if (num != beetleOrbs && beetleOrbs > 0) {
-					for (int j = 0; j < 22; j++) {
+					for (int j = 0; j < MaxBuffs; j++) {
 						if (buffType[j] >= 98 && buffType[j] <= 100 && buffType[j] != 97 + num)
 							DelBuff(j);
 					}
@@ -10842,7 +_,7 @@
 				int num5 = 180;
 				if (beetleCounter >= (float)num5) {
 					if (beetleOrbs > 0 && beetleOrbs < 3) {
-						for (int k = 0; k < 22; k++) {
+						for (int k = 0; k < MaxBuffs; k++) {
 							if (buffType[k] >= 95 && buffType[k] <= 96)
 								DelBuff(k);
 						}
@@ -10983,7 +_,7 @@
 				AddBuff(60, 18000);
 			}
 			else if (crystalLeaf) {
-				for (int n = 0; n < 22; n++) {
+				for (int n = 0; n < MaxBuffs; n++) {
 					if (buffType[n] == 60)
 						DelBuff(n);
 				}
@@ -11090,6 +_,9 @@
 
 			if (head == 261 && body == 230 && legs == 213) {
 				setBonus = Language.GetTextValue("ArmorSetBonus.CrystalNinja");
+				allDamage += 0.1f;
+				allCrit += 10;
+				/*
 				rangedDamage += 0.1f;
 				meleeDamage += 0.1f;
 				magicDamage += 0.1f;
@@ -11097,6 +_,7 @@
 				rangedCrit += 10;
 				meleeCrit += 10;
 				magicCrit += 10;
+				*/
 				dashType = 5;
 			}
 
@@ -11130,7 +_,7 @@
 				int num9 = 180;
 				if (solarCounter >= num9) {
 					if (solarShields > 0 && solarShields < 3) {
-						for (int num10 = 0; num10 < 22; num10++) {
+						for (int num10 = 0; num10 < MaxBuffs; num10++) {
 							if (buffType[num10] >= 170 && buffType[num10] <= 171)
 								DelBuff(num10);
 						}
@@ -11282,6 +_,8 @@
 			}
 
 			ApplyArmorSoundAndDustChanges();
+
+			ItemLoader.UpdateArmorSet(this, armor[0], armor[1], armor[2]);
 		}
 
 		public void UpdateSocialShadow() {
@@ -11526,6 +_,8 @@
 			bool flag6 = ZoneRain && ZoneSnow;
 			bool flag7 = point.Y > Main.maxTilesY - 320;
 			bool flag8 = ZoneOverworldHeight && (point.X < 380 || point.X > Main.maxTilesX - 380);
+			// TODO, are these flags a problem?
+			PlayerHooks.UpdateBiomes(this);
 			ManageSpecialBiomeVisuals("Stardust", ZoneTowerStardust, value4 - new Vector2(0f, 10f));
 			ManageSpecialBiomeVisuals("Nebula", ZoneTowerNebula, value3 - new Vector2(0f, 10f));
 			ManageSpecialBiomeVisuals("Vortex", ZoneTowerVortex, value2 - new Vector2(0f, 10f));
@@ -11664,6 +_,7 @@
 				}
 			}
 
+			PlayerHooks.UpdateBiomeVisuals(this);
 			if (!dead) {
 				Point point2 = base.Center.ToTileCoordinates();
 				if (WorldGen.InWorld(point2.X, point2.Y, 1)) {
@@ -11889,8 +_,9 @@
 			hasGingerBeard = false;
 			hasRainbowCursor = false;
 			leinforsHair = false;
+			PlayerHooks.UpdateDead(this);
 			gravDir = 1f;
-			for (int i = 0; i < 22; i++) {
+			for (int i = 0; i < MaxBuffs; i++) {
 				if (buffType[i] <= 0 || !Main.persistentBuff[buffType[i]]) {
 					buffTime[i] = 0;
 					buffType[i] = 0;
@@ -12082,6 +_,15 @@
 						toolStrategy = 5;
 				}
 
+				int modSelect = TileLoader.AutoSelect(tX, tY, this);
+				if (modSelect >= 0) {
+					if (nonTorch == -1)
+						nonTorch = selectedItem;
+
+					selectedItem = modSelect;
+					return;
+				}
+
 				SmartSelect_PickToolForStrategy(tX, tY, toolStrategy, wetTile);
 				_lastSmartCursorToolStrategy = toolStrategy;
 			}
@@ -12122,7 +_,7 @@
 							SmartSelect_SelectItem(i);
 							return;
 						}
-						if (type == 282 || type == 286 || type == 3002 || type == 3112 || type == 4776)
+						if (ItemID.Sets.Glowsticks[type])
 							SmartSelect_SelectItem(i);
 						break;
 					case 1:
@@ -12144,16 +_,16 @@
 						}
 						break;
 					case 4:
-						if (inventory[i].type != 282 && inventory[i].type != 286 && inventory[i].type != 3002 && inventory[i].type != 3112 && inventory[i].type != 4776 && inventory[i].type != 930 && ItemID.Sets.Torches[type] && !ItemID.Sets.WaterTorches[type]) {
+						if (inventory[i].type != 930 && ItemID.Sets.Torches[type] && !ItemID.Sets.WaterTorches[type] && !ItemID.Sets.Glowsticks[type]) {
 							if (nonTorch == -1)
 								nonTorch = selectedItem;
 
-							if (inventory[selectedItem].createTile != 4)
+							if (inventory[selectedItem].createTile < 0 || !TileID.Sets.Torch[inventory[selectedItem].createTile])
 								selectedItem = i;
 
 							break;
 						}
-						if ((type == 282 || type == 286 || type == 3002 || type == 3112 || type == 4776) && wetTile) {
+						if (ItemID.Sets.Glowsticks[type] && wetTile) {
 							SmartSelect_SelectItem(i);
 							return;
 						}
@@ -12181,7 +_,7 @@
 							if (nonTorch == -1)
 								nonTorch = selectedItem;
 
-							if (inventory[selectedItem].createTile != 4)
+							if (inventory[selectedItem].createTile < 0 || !TileID.Sets.Torch[inventory[selectedItem].createTile])
 								selectedItem = i;
 
 							break;
@@ -12208,6 +_,7 @@
 							case 3002:
 							case 3112:
 							case 4776:
+							case int thisType when ItemID.Sets.Glowsticks[thisType]:
 								SmartSelect_SelectItem(i);
 								return;
 						}
@@ -12711,6 +_,9 @@
 			lifeRegen = 0;
 			manaCost = 1f;
 			meleeSpeed = 1f;
+			allDamage = StatModifier.One;
+			allCrit = 4;
+			/* individual class damage handled by ResetDamageClassData
 			meleeDamage = 1f;
 			rangedDamage = 1f;
 			magicDamage = 1f;
@@ -12718,8 +_,10 @@
 			meleeCrit = 4;
 			rangedCrit = 4;
 			magicCrit = 4;
+			*/
 			hasFootball = false;
 			drawingFootball = false;
+			allKB = StatModifier.One;
 			minionKB = 0f;
 			moveSpeed = 1f;
 			boneArmor = false;
@@ -12762,9 +_,14 @@
 			ammoCost75 = false;
 			manaRegenBuff = false;
 			hasCreditsSceneMusicBox = false;
+			arrowDamage = StatModifier.One;
+			bulletDamage = StatModifier.One;
+			rocketDamage = StatModifier.One;
+			/*
 			arrowDamage = 1f;
 			bulletDamage = 1f;
 			rocketDamage = 1f;
+			*/
 			coolWhipBuff = false;
 			yoraiz0rEye = 0;
 			yoraiz0rDarkness = false;
@@ -13093,7 +_,9 @@
 				}
 			}
 
+			ResetDamageClassData();
 			mount.CheckMountBuff(this);
+			PlayerHooks.ResetEffects(this);
 		}
 
 		private void UpdateLadyBugLuckTime() {
@@ -13234,6 +_,7 @@
 				lifeRegen -= 100;
 			}
 
+			PlayerHooks.UpdateBadLifeRegen(this);
 			if (honey && lifeRegen < 0) {
 				lifeRegen += 4;
 				if (lifeRegen > 0)
@@ -13278,6 +_,7 @@
 			if (whoAmI == Main.myPlayer && Main.SceneMetrics.HasHeartLantern)
 				lifeRegen += 2;
 
+			PlayerHooks.UpdateLifeRegen(this);
 			if (bleed)
 				lifeRegenTime = 0;
 
@@ -13342,6 +_,7 @@
 			if (rabid)
 				num2 = ((!shinyStone) ? (num2 / 2f) : (num2 * 0.75f));
 
+			PlayerHooks.NaturalLifeRegen(this, ref num2);
 			float num4 = (float)statLifeMax2 / 400f * 0.85f + 0.15f;
 			num2 *= num4;
 			lifeRegen += (int)Math.Round(num2);
@@ -13507,8 +_,8 @@
 
 		public void UpdateJumpHeight() {
 			if (mount.Active) {
-				jumpHeight = mount.JumpHeight(velocity.X);
+				jumpHeight = mount.JumpHeight(this, velocity.X);
-				jumpSpeed = mount.JumpSpeed(velocity.X);
+				jumpSpeed = mount.JumpSpeed(this, velocity.X);
 			}
 			else {
 				if (jumpBoost) {
@@ -13701,7 +_,7 @@
 					velocity.X = maxRunSpeed;
 				}
 			}
-
+			
 			if (controlLeft && velocity.X > 0f - maxRunSpeed) {
 				if (!mount.Active || !mount.Cart || velocity.Y == 0f) {
 					if (velocity.X > runSlowdown)
@@ -13806,7 +_,7 @@
 						direction = -1;
 				}
 				else if ((itemAnimation == 0 || inventory[selectedItem].useTurn) && mount.AllowDirectionChange) {
-					direction = -1;
+					direction = -1 ;
 				}
 
 				if (velocity.Y == 0f || wingsLogic > 0 || mount.CanFly()) {
@@ -13921,7 +_,7 @@
 				if (flag4)
 					num5 = 30;
 
-				float damage = (float)num5 * minionDamage;
+				float damage = (float)num5 * minionDamage.additive;
 				float knockback = 10f;
 				if (flag4)
 					knockback = 7f;
@@ -13938,7 +_,7 @@
 
 				rect2.Width = 2;
 				rect2.Inflate(6, 12);
-				float damage2 = 100f * minionDamage;
+				float damage2 = 100f * minionDamage.additive;
 				float knockback2 = 12f;
 				int nPCImmuneTime2 = 30;
 				int playerImmuneTime2 = 6;
@@ -13952,7 +_,7 @@
 
 				rect3.Width = 2;
 				rect3.Inflate(6, 12);
-				float damage3 = 120f * minionDamage;
+				float damage3 = 120f * minionDamage.additive;
 				float knockback3 = 12f;
 				int nPCImmuneTime3 = 30;
 				int playerImmuneTime3 = 6;
@@ -13966,7 +_,7 @@
 
 				rect4.Width = 2;
 				rect4.Inflate(6, 12);
-				float damage4 = 90f * minionDamage;
+				float damage4 = 90f * minionDamage.additive;
 				float knockback4 = 10f;
 				int nPCImmuneTime4 = 30;
 				int playerImmuneTime4 = 6;
@@ -14146,7 +_,7 @@
 			}
 
 			if (num != 0) {
-				int num2 = WorldGen.KillTile_GetTileDustAmount(fail: true, tile);
+				int num2 = WorldGen.KillTile_GetTileDustAmount(fail: true, tile, point.X, point.Y);
 				for (int i = 0; i < num2; i++) {
 					WorldGen.KillTile_MakeTileDust(point.X, point.Y, tile);
 				}
@@ -14241,7 +_,7 @@
 
 					Rectangle rect2 = nPC.getRect();
 					if (rect.Intersects(rect2) && (nPC.noTileCollide || Collision.CanHit(base.position, width, height, nPC.position, nPC.width, nPC.height))) {
-						float num = 40f * minionDamage;
+						float num = 40f * minionDamage.additive;
 						float knockback = 5f;
 						int direction = base.direction;
 						if (velocity.X < 0f)
@@ -14643,16 +_,18 @@
 
 						Rectangle rect = nPC.getRect();
 						if (rectangle.Intersects(rect) && (nPC.noTileCollide || CanHit(nPC))) {
-							float num = 30f * meleeDamage;
+							float num = 30f * allDamage.CombineWith(meleeDamage);
 							float num2 = 9f;
+							num2 *= allKB.CombineWith(GetKnockback(DamageClass.Melee));
 							bool crit = false;
+							/*
 							if (kbGlove)
 								num2 *= 2f;
 
 							if (kbBuff)
 								num2 *= 1.5f;
-
-							if (Main.rand.Next(100) < meleeCrit)
+							*/
+							if (Main.rand.Next(100) < (allCrit + meleeCrit))
 								crit = true;
 
 							int num3 = base.direction;
@@ -14693,16 +_,18 @@
 							ConsumeSolarFlare();
 						}
 
-						float num4 = 150f * meleeDamage;
+						float num4 = 150f * allDamage.CombineWith(meleeDamage);
 						float num5 = 9f;
+						num5 *= allKB.CombineWith(GetKnockback(DamageClass.Melee));
 						bool crit2 = false;
+						/*
 						if (kbGlove)
 							num5 *= 2f;
 
 						if (kbBuff)
 							num5 *= 1.5f;
-
-						if (Main.rand.Next(100) < meleeCrit)
+						*/
+						if (Main.rand.Next(100) < (allCrit + meleeCrit))
 							crit2 = true;
 
 						int direction = base.direction;
@@ -15232,8 +_,10 @@
 				float num5 = 0.1f;
 				if (wingsLogic == 26) {
 					num2 = 0.75f;
+					//patch file: num2, num5
 					num5 = 0.15f;
 					num4 = 1f;
+					//patch file: num, num3, num4
 					num3 = 2.5f;
 					num = 0.125f;
 				}
@@ -15330,6 +_,7 @@
 						num = 0.15f;
 				}
 
+				ItemLoader.VerticalWingSpeeds(this, ref num2, ref num5, ref num4, ref num3, ref num);
 				velocity.Y -= num * gravDir;
 				if (gravDir == 1f) {
 					if (velocity.Y > 0f)
@@ -15634,7 +_,7 @@
 						Position.Y = projectile.position.Y + (float)(projectile.height / 2) - (float)(height / 2);
 						RemoveAllGrapplingHooks();
 						int num4 = 13;
-						if (miscEquips[2].stack > 0 && miscEquips[2].mountType >= 0 && MountID.Sets.Cart[miscEquips[2].mountType] && (!miscEquips[2].expertOnly || Main.expertMode))
+						if (miscEquips[2].stack > 0 && miscEquips[2].mountType >= 0 && MountID.Sets.Cart[miscEquips[2].mountType] && (!miscEquips[2].expertOnly || Main.expertMode) && (!miscEquips[2].masterOnly || Main.masterMode))
 							num4 = miscEquips[2].mountType;
 
 						int num5 = height + Mount.GetHeightBoost(num4);
@@ -15706,6 +_,11 @@
 				Projectile projectile = Main.projectile[grappling[i]];
 				if (projectile.ai[0] != 2f || projectile.position.HasNaNs())
 					continue;
+				int type = projectile.type;
+				bool useAiType = projectile.ModProjectile != null && projectile.ModProjectile.aiType > 0;
+				if (useAiType) {
+					projectile.type = projectile.ModProjectile.aiType;
+				}
 
 				num += projectile.position.X + (float)(projectile.width / 2);
 				num2 += projectile.position.Y + (float)(projectile.height / 2);
@@ -15747,6 +_,10 @@
 					if (value2.X != 0f)
 						preferredPlayerDirectionToSet = Math.Sign(value2.X);
 				}
+				if (useAiType) {
+					projectile.type = type;
+				}
+				ProjectileLoader.GrappleTargetPoint(projectile, this, ref num, ref num2);
 			}
 
 			if (num3 == 0) {
@@ -15771,13 +_,14 @@
 			if (Main.projectile[grappling[0]].type >= 646 && Main.projectile[grappling[0]].type <= 649)
 				num9 = 16f;
 
+			ProjectileLoader.GrapplePullSpeed(Main.projectile[grappling[0]], this, ref num9);
 			float num10 = num8;
 			num10 = ((!(num8 > num9)) ? 1f : (num9 / num8));
 			preferedPlayerVelocityX *= num10;
 			preferedPlayerVelocityY *= num10;
 		}
 
-		private void RefreshMovementAbilities(bool doubleJumps = true) {
+		public void RefreshMovementAbilities(bool doubleJumps = true) { //Made public, because this is useful
 			wingTime = wingTimeMax;
 			rocketTime = rocketTimeMax;
 			rocketDelay = 0;
@@ -16408,6 +_,7 @@
 			slippy2 = (num3 == 197);
 			powerrun = (num3 == 198);
 			runningOnSand = (TileID.Sets.Conversion.Sand[num3] || TileID.Sets.Conversion.Sandstone[num3] || TileID.Sets.Conversion.HardenedSand[num3]);
+			TileLoader.FloorVisuals(num3, this);
 			if (Main.tile[num - 1, num2].slope() != 0 || Main.tile[num, num2].slope() != 0 || Main.tile[num + 1, num2].slope() != 0)
 				num3 = -1;
 
@@ -16445,7 +_,7 @@
 		}
 
 		private void MakeFloorDust(bool Falling, int type) {
-			if (type != 147 && type != 25 && type != 53 && type != 189 && type != 0 && type != 123 && type != 57 && type != 112 && type != 116 && type != 196 && type != 193 && type != 195 && type != 197 && type != 199 && type != 229 && type != 234 && type != 371 && type != 460)
+			if (type != 147 && type != 25 && type != 53 && type != 189 && type != 0 && type != 123 && type != 57 && type != 112 && type != 116 && type != 196 && type != 193 && type != 195 && type != 197 && type != 199 && type != 229 && type != 234 && type != 371 && type != 460 && !TileLoader.HasWalkDust(type))
 				return;
 
 			int num = 1;
@@ -16455,6 +_,7 @@
 			for (int i = 0; i < num; i++) {
 				bool flag = true;
 				int num2 = 76;
+				//patch file: type, num2, flag
 				if (type == 53)
 					num2 = 32;
 
@@ -16520,6 +_,7 @@
 
 				if (num2 == 53 && Main.rand.Next(3) != 0)
 					flag = false;
+				// Patch context: num2 & flag
 
 				Color newColor = default(Color);
 				if (type == 193)
@@ -16531,6 +_,7 @@
 				if (type == 460)
 					newColor = new Color(100, 150, 130, 100);
 
+				TileLoader.WalkDust(type, ref num2, ref flag, ref newColor);
 				if (!Falling) {
 					float num3 = Math.Abs(velocity.X) / 3f;
 					if ((float)Main.rand.Next(100) > num3 * 100f)
@@ -16909,6 +_,7 @@
 
 			UpdateHairDyeDust();
 			UpdateMiscCounter();
+			PlayerHooks.PreUpdate(this);
 			infernoCounter++;
 			if (infernoCounter >= 180)
 				infernoCounter = 0;
@@ -17262,6 +_,7 @@
 						}
 					}
 
+					PlayerHooks.SetControls(this);
 					if (controlInv) {
 						if (releaseInventory)
 							ToggleInv();
@@ -17633,12 +_,6 @@
 						}
 					}
 
-					bool flag12 = false;
-					for (int num23 = 3; num23 < 10; num23++) {
-						if (armor[num23].stack > 0 && armor[num23].wingSlot > -1)
-							flag12 = true;
-					}
-
 					if (stoned) {
 						int num24 = (int)(((float)num18 * gravDir - 2f) * 20f);
 						if (num24 > 0) {
@@ -17646,7 +_,7 @@
 							immune = false;
 						}
 					}
-					else if (((gravDir == 1f && num18 > num17) || (gravDir == -1f && num18 < -num17)) && !noFallDmg && !flag12) {
+					else if (((gravDir == 1f && num18 > num17) || (gravDir == -1f && num18 < -num17)) && !noFallDmg && wingsLogic == 0) {
 						immune = false;
 						int num25 = (int)((float)num18 * gravDir - (float)num17) * 10;
 						if (mount.Active)
@@ -17761,9 +_,11 @@
 			else
 				afkCounter = 0;
 
+			/*
 			meleeCrit += inventory[selectedItem].crit;
 			magicCrit += inventory[selectedItem].crit;
 			rangedCrit += inventory[selectedItem].crit;
+			*/
 			if (whoAmI == Main.myPlayer) {
 				Main.musicBox2 = -1;
 				if (Main.SceneMetrics.WaterCandleCount > 0)
@@ -17794,12 +_,14 @@
 					AddBuff(194, 2, quiet: false);
 			}
 
+			PlayerHooks.PreUpdateBuffs(this);
-			for (int num26 = 0; num26 < 327; num26++) {
+			for (int num26 = 0; num26 < BuffLoader.BuffCount; num26++) {
 				buffImmune[num26] = false;
 			}
 
 			UpdateProjectileCaches(i);
 			UpdateBuffs(i);
+			PlayerHooks.PostUpdateBuffs(this);
 			if (whoAmI == Main.myPlayer) {
 				if (!onFire && !poisoned)
 					trapDebuffSource = false;
@@ -17843,7 +_,7 @@
 			hideWolf = false;
 			forceWerewolf = false;
 			if (whoAmI == Main.myPlayer) {
-				for (int num27 = 0; num27 < 22; num27++) {
+				for (int num27 = 0; num27 < MaxBuffs; num27++) {
 					if (buffType[num27] > 0 && buffTime[num27] <= 0)
 						DelBuff(num27);
 				}
@@ -17896,6 +_,7 @@
 
 			UpdateArmorLights();
 			UpdateArmorSets(i);
+			PlayerHooks.PostUpdateEquips(this); // TODO, move down?
 			if (maxTurretsOld != maxTurrets) {
 				UpdateMaxTurrets();
 				maxTurretsOld = maxTurrets;
@@ -17943,8 +_,11 @@
 
 				meleeDamage += (1f - stealth) * 3f;
 				meleeCrit += (int)((1f - stealth) * 30f);
+				GetKnockback(DamageClass.Melee) *= 1f + (1f - stealth);
+				/*
 				if (meleeCrit > 100)
-					meleeCrit = 100;
+					meleeCrit = new Modifier(100);
+				*/
 
 				aggro -= (int)((1f - stealth) * 750f);
 				if (stealthTimer > 0)
@@ -17976,6 +_,7 @@
 
 				rangedDamage += (1f - stealth) * 0.6f;
 				rangedCrit += (int)((1f - stealth) * 10f);
+				GetKnockback(DamageClass.Ranged) *= 1f + (1f - stealth) * 0.5f;
 				aggro -= (int)((1f - stealth) * 750f);
 				if (stealthTimer > 0)
 					stealthTimer--;
@@ -17995,6 +_,7 @@
 
 					rangedDamage += (1f - stealth) * 0.8f;
 					rangedCrit += (int)((1f - stealth) * 20f);
+					GetKnockback(DamageClass.Ranged) *= 1f + (1f - stealth) * 0.5f;
 					aggro -= (int)((1f - stealth) * 1200f);
 					accRunSpeed *= 0.3f;
 					maxRunSpeed *= 0.3f;
@@ -18095,6 +_,7 @@
 			}
 
 			meleeSpeed = 1f / meleeSpeed;
+			PlayerHooks.PostUpdateMiscEffects(this);
 			UpdateLifeRegen();
 			soulDrain = 0;
 			UpdateManaRegen();
@@ -18107,7 +_,7 @@
 			runAcceleration *= moveSpeed;
 			maxRunSpeed *= moveSpeed;
 			UpdateJumpHeight();
-			for (int num33 = 0; num33 < 22; num33++) {
+			for (int num33 = 0; num33 < MaxBuffs; num33++) {
 				if (buffType[num33] > 0 && buffTime[num33] > 0 && buffImmune[buffType[num33]])
 					DelBuff(num33);
 			}
@@ -18119,10 +_,7 @@
 				statDefense /= 2;
 
 			if (witheredWeapon) {
-				meleeDamage *= 0.5f;
+				allDamage *= 0.5f;
-				rangedDamage *= 0.5f;
-				magicDamage *= 0.5f;
-				minionDamage *= 0.5f;
 			}
 
 			lastTileRangeX = tileRangeX;
@@ -18622,6 +_,7 @@
 						mount.UpdateDrill(this, controlUp, controlDown);
 				}
 
+				PlayerHooks.PostUpdateRunSpeeds(this);
 				HorizontalMovement();
 				if (gravControl) {
 					if (controlUp && releaseUp) {
@@ -18708,12 +_,13 @@
 					CancelAllJumpVisualEffects();
 				}
 				else {
+					bool isCustomWings = ItemLoader.WingUpdate(this, flag20);
 					if (flag20) {
 						WingAirVisuals();
 						WingMovement();
 					}
 
-					WingFrame(flag20);
+					WingFrame(flag20, isCustomWings);
 					if (wingsLogic > 0 && rocketBoots != 0 && base.velocity.Y != 0f && rocketTime != 0) {
 						int num45 = 6;
 						int num46 = rocketTime * num45;
@@ -18724,7 +_,7 @@
 						rocketTime = 0;
 					}
 
-					if (flag20 && wings != 4 && wings != 22 && wings != 0 && wings != 24 && wings != 28 && wings != 30 && wings != 33 && wings != 45) {
+					if (flag20 && wings != 4 && wings != 22 && wings != 0 && wings != 24 && wings != 28 && wings != 30 && wings != 33 && wings != 45 && !isCustomWings) {
 						bool flag21 = wingFrame == 3;
 						if (wings == 43 || wings == 44)
 							flag21 = (wingFrame == 4);
@@ -18977,7 +_,7 @@
 											wingFrame = 0;
 									}
 								}
-								else if (wings != 22 && wings != 28) {
+								else if (wings != 22 && wings != 28 && !isCustomWings) {
 									if (wings == 30) {
 										wingFrameCounter++;
 										int num62 = 5;
@@ -19184,7 +_,7 @@
 				}
 
 				if (flag22 && Main.myPlayer == whoAmI) {
-					for (int num79 = 0; num79 < 22; num79++) {
+					for (int num79 = 0; num79 < MaxBuffs; num79++) {
 						if (buffType[num79] == 38)
 							DelBuff(num79);
 					}
@@ -19395,7 +_,7 @@
 
 			if (num83) {
 				if ((onFire || onFire3) && !lavaWet) {
-					for (int num84 = 0; num84 < 22; num84++) {
+					for (int num84 = 0; num84 < MaxBuffs; num84++) {
 						int num85 = buffType[num84];
 						if (num85 == 24 || num85 == 323)
 							DelBuff(num84);
@@ -19642,6 +_,7 @@
 			if (vortexDebuff)
 				base.velocity.Y = base.velocity.Y * 0.8f + (float)Math.Cos(base.Center.X % 120f / 120f * ((float)Math.PI * 2f)) * 5f * 0.2f;
 
+			PlayerHooks.PreUpdateMovement(this);
 			if (tongued) {
 				base.position += base.velocity;
 				flag28 = false;
@@ -19732,6 +_,7 @@
 			grapCount = 0;
 			UpdateReleaseUseTile();
 			UpdateAdvancedShadows();
+			PlayerHooks.PostUpdate(this);
 		}
 
 		private void UpdateControlHolds() {
@@ -19872,6 +_,8 @@
 
 			if (wingsLogic == 45 && (float)timeSinceLastDashStarted >= 60f)
 				runSlowdown *= 6f;
+			
+			ItemLoader.HorizontalWingSpeeds(this);
 		}
 
 		private void RocketBootVisuals() {
@@ -19978,7 +_,7 @@
 			}
 		}
 
-		public void WingFrame(bool wingFlap) {
+		public void WingFrame(bool wingFlap, bool isCustomWings = false) {
 			bool flag = wingsLogic != wings;
 			if (wings == 4) {
 				if (wingFlap || jump > 0) {
@@ -20619,6 +_,8 @@
 				num27 = 3;
 			}
 
+			if (isCustomWings) return;
+
 			if (wings == 32)
 				num27 = 3;
 
@@ -21182,6 +_,9 @@
 						break;
 				}
 
+				if (!NPCLoader.CanHitPlayer(Main.npc[i], this, ref specialHitSetter) || !PlayerHooks.CanBeHitByNPC(this, Main.npc[i], ref specialHitSetter))
+					continue;
+
 				if ((specialHitSetter == -1 && immune) || (dash == 2 && i == eocHit && eocDash > 0) || npcTypeNoAggro[Main.npc[i].type])
 					continue;
 
@@ -21217,6 +_,10 @@
 					if (num5 > 0 && HasNPCBannerBuff(num5))
 						num4 = ((!Main.expertMode) ? ((int)((float)num4 * ItemID.Sets.BannerStrength[Item.BannerToItem(num5)].NormalDamageReceived)) : ((int)((float)num4 * ItemID.Sets.BannerStrength[Item.BannerToItem(num5)].ExpertDamageReceived)));
 
+					bool crit = false;
+					NPCLoader.ModifyHitPlayer(Main.npc[i], this, ref num4, ref crit);
+					PlayerHooks.ModifyHitByNPC(this, Main.npc[i], ref num4, ref crit);
+					
 					if (whoAmI == Main.myPlayer && num2 > 0f && !immune && !Main.npc[i].dontTakeDamage) {
 						int num6 = (int)((float)num4 * num2);
 						if (num6 > 1000)
@@ -21238,8 +_,15 @@
 					if (resistCold && Main.npc[i].coldDamage)
 						num4 = (int)((float)num4 * 0.7f);
 
-					if (flag && Hurt(PlayerDeathReason.ByNPC(i), num4, num3, pvp: false, quiet: false, Crit: false, specialHitSetter) > 0.0 && !dead && !flag2)
-						StatusFromNPC(Main.npc[i]);
+					if (flag) { //TODO, what is this flag?
+						int realDamage = (int)Hurt(PlayerDeathReason.ByNPC(i), num4, num3, pvp: false, quiet: false, Crit: false, specialHitSetter);
+						
+						if (realDamage > 0 && !dead && !flag2)
+							StatusFromNPC(Main.npc[i]);
+							
+						NPCLoader.OnHitPlayer(Main.npc[i], this, realDamage, crit);
+						PlayerHooks.OnHitByNPC(this, Main.npc[i], realDamage, crit);
+					}
 
 					if (num) {
 						GiveImmuneTimeForCollisionAttack(longInvince ? 60 : 30);
@@ -21314,6 +_,8 @@
 		}
 
 		public void ItemCheck_ManageRightClickFeatures() {
+			//ItemLoader.AltFunctionUse(this.inventory[this.selectedItem], this)
+			// TODO, reintegrate AltFunctionUse
 			bool flag = selectedItem != 58 && controlUseTile && !tileInteractionHappened && releaseUseItem && !controlUseItem && !mouseInterface && !CaptureManager.Instance.Active && !Main.HoveringOverAnNPC && !Main.SmartInteractShowingGenuine;
 			bool flag2 = flag;
 			if (!ItemID.Sets.ItemsThatAllowRepeatedRightClick[inventory[selectedItem].type] && !Main.mouseRightRelease)
@@ -21360,6 +_,11 @@
 				controlUseItem = true;
 			}
 
+			if (flag && altFunctionUse == 0 && ItemLoader.AltFunctionUse(inventory[selectedItem], this)) {
+				altFunctionUse = 1;
+				controlUseItem = true;
+			}
+
 			if (!controlUseItem && altFunctionUse == 1)
 				altFunctionUse = 0;
 
@@ -21518,6 +_,9 @@
 		}
 
 		public void ScrollHotbar(int Offset) {
+			//disable hotbar scrolling when using auto select
+			//previously it only worked when scrolling between 0 and 9, and made the sound
+			if (selectedItem >= 10) return;
 			Offset = ClampHotbarOffset(Offset);
 			selectedItem += Offset;
 			if (Offset != 0) {
@@ -21746,6 +_,8 @@
 					cursorItemIconID = -1;
 				}
 			}
+
+			TileLoader.MouseOverFar(myX, myY);
 		}
 
 		private void TileInteractionsUse(int myX, int myY) {
@@ -21761,7 +_,8 @@
 				bool flag3 = false;
 				for (int i = 0; i < 58; i++) {
 					if (inventory[i].type == 949 && inventory[i].stack > 0) {
+						if (ItemLoader.ConsumeItem(inventory[i], this))
-						inventory[i].stack--;
+							inventory[i].stack--;
 						if (inventory[i].stack <= 0)
 							inventory[i].SetDefaults();
 
@@ -21836,7 +_,7 @@
 					Wiring.HitSwitch(myX, myY);
 					NetMessage.SendData(59, -1, -1, null, myX, myY);
 				}
-				else if (Main.tile[myX, myY].type == 139) {
+				else if (Main.tile[myX, myY].type == 139 || TileLoader.IsModMusicBox(Main.tile[myX, myY])) {
 					flag2 = true;
 					SoundEngine.PlaySound(28, myX * 16, myY * 16, 0);
 					WorldGen.SwitchMB(myX, myY);
@@ -21960,7 +_,7 @@
 					flag2 = true;
 					GamepadEnableGrappleCooldown();
 				}
-				else if (Main.tile[myX, myY].type == 4 || Main.tile[myX, myY].type == 13 || (Main.tile[myX, myY].type == 50 && Main.tile[myX, myY].frameX == 90)) {
+				else if (TileID.Sets.Torch[Main.tile[myX, myY].type] || Main.tile[myX, myY].type == 13 || (Main.tile[myX, myY].type == 50 && Main.tile[myX, myY].frameX == 90) || TileID.Sets.CanDropFromRightClick[Main.tile[myX, myY].type]) {
 					WorldGen.KillTile(myX, myY);
 					if (Main.netMode == 1)
 						NetMessage.SendData(17, -1, -1, null, 0, myX, myY);
@@ -22263,7 +_,8 @@
 					if (!NPC.AnyNPCs(245) && Main.hardMode && NPC.downedPlantBoss) {
 						for (int n = 0; n < 58; n++) {
 							if (inventory[n].type == 1293) {
+								if (ItemLoader.ConsumeItem(inventory[n], this))
-								inventory[n].stack--;
+									inventory[n].stack--;
 								if (inventory[n].stack <= 0)
 									inventory[n].SetDefaults();
 
@@ -22281,19 +_,22 @@
 							NetMessage.SendData(61, -1, -1, null, whoAmI, 245f);
 					}
 				}
-				else if (Main.tile[myX, myY].type == 10) {
+				else if (Main.tile[myX, myY].type == TileID.ClosedDoor || TileLoader.OpenDoorID(Main.tile[myX, myY]) >= 0) {
 					flag2 = true;
 					if (WorldGen.IsLockedDoor(myX, myY)) {
 						int num43 = 1141;
 						for (int num44 = 0; num44 < 58; num44++) {
 							if (inventory[num44].type == num43 && inventory[num44].stack > 0) {
+								if (ItemLoader.ConsumeItem(inventory[num44], this))
-								inventory[num44].stack--;
+									inventory[num44].stack--;
 								if (inventory[num44].stack <= 0)
 									inventory[num44] = new Item();
 
 								WorldGen.UnlockDoor(myX, myY);
 								if (Main.netMode == 1)
 									NetMessage.SendData(52, -1, -1, null, whoAmI, 2f, myX, myY);
+
+								break;
 							}
 						}
 					}
@@ -22309,7 +_,7 @@
 						}
 					}
 				}
-				else if (Main.tile[myX, myY].type == 11) {
+				else if (TileLoader.CloseDoorID(Main.tile[myX, myY]) >= 0) {
 					flag2 = true;
 					if (WorldGen.CloseDoor(myX, myY))
 						NetMessage.SendData(19, -1, -1, null, 1, myX, myY, direction);
@@ -22481,7 +_,7 @@
 					if (flag11)
 						NetMessage.SendTileSquare(-1, num62, num63, 2, 2);
 				}
-				else if (TileID.Sets.BasicChest[Main.tile[myX, myY].type] || Main.tile[myX, myY].type == 29 || Main.tile[myX, myY].type == 97 || Main.tile[myX, myY].type == 463 || Main.tile[myX, myY].type == 491) {
+				else if ((TileID.Sets.BasicChest[Main.tile[myX, myY].type] || Main.tile[myX, myY].type == 29 || Main.tile[myX, myY].type == 97 || Main.tile[myX, myY].type == 463 || Main.tile[myX, myY].type == 491) && Main.tile[myX, myY].type < TileID.Count) {
 					flag2 = true;
 					Main.mouseRightRelease = false;
 					int num68 = 0;
@@ -22523,7 +_,7 @@
 						editedChestName = false;
 					}
 
-					bool flag12 = Chest.IsLocked(Main.tile[num69, num70]);
+					bool flag12 = Chest.IsLocked(num69, num70);
 					if (Main.netMode == 1 && num68 == 0 && !flag12) {
 						if (num69 == chestX && num70 == chestY && chest != -1) {
 							chest = -1;
@@ -22586,7 +_,9 @@
 												continue;
 
 											if (num72 != 329) {
+												if (ItemLoader.ConsumeItem(inventory[num76], this))
-												inventory[num76].stack--;
+													inventory[num76].stack--;
+
 												if (inventory[num76].stack <= 0)
 													inventory[num76] = new Item();
 											}
@@ -22644,13 +_,17 @@
 					if (flag14)
 						LaunchMinecartHook(myX, myY);
 				}
+
+				if (TileLoader.RightClick(myX, myY))
+					flag2 = true;
+				// todo check out this flag2. return? "this.releaseUseTile = false;"
 			}
 
 			if (flag2)
 				tileInteractionHappened = true;
 		}
 
-		private static bool IsHoveringOverABottomSideOfABed(int myX, int myY) {
+		public static bool IsHoveringOverABottomSideOfABed(int myX, int myY) {
 			short frameX = Main.tile[myX, myY].frameX;
 			bool flag = frameX / 72 == 1;
 			bool flag2 = frameX % 72 < 36;
@@ -23591,7 +_,7 @@
 				cursorItemIconID = 3747;
 			}
 
-			if (Main.tile[myX, myY].type == 219 && (inventory[selectedItem].type == 424 || inventory[selectedItem].type == 1103)) {
+			if (Main.tile[myX, myY].type == 219 && ItemID.Sets.ExtractinatorMode[inventory[selectedItem].type] > -1) {
 				noThrow = 2;
 				cursorItemIconEnabled = true;
 				cursorItemIconID = inventory[selectedItem].type;
@@ -24167,6 +_,8 @@
 				cursorItemIconEnabled = false;
 				cursorItemIconID = 0;
 			}
+
+			TileLoader.MouseOver(myX, myY);
 		}
 
 		public Color ChatColor() {
@@ -24300,11 +_,22 @@
 				if (!item.active || item.noGrabDelay != 0 || item.playerIndexTheItemIsReservedFor != i || !CanAcceptItemIntoInventory(item))
 					continue;
 
+				if (!ItemLoader.CanPickup(item, this))
+					continue;
+
 				int itemGrabRange = GetItemGrabRange(item);
+				ItemLoader.GrabRange(Main.item[j], this, ref itemGrabRange);
 				Rectangle hitbox = item.Hitbox;
 				if (base.Hitbox.Intersects(hitbox)) {
-					if (i == Main.myPlayer && (inventory[selectedItem].type != 0 || itemAnimation <= 0))
+					if (i == Main.myPlayer && (inventory[selectedItem].type != 0 || itemAnimation <= 0)) {
+						if (!ItemLoader.OnPickup(Main.item[j], this)) {
+							Main.item[j] = new Item();
+							if (Main.netMode == 1)
+								NetMessage.SendData(21, -1, -1, null, j);
+							continue;
+						}
 						item = PickupItem(i, j, item);
+					}
 				}
 				else {
 					if (!new Rectangle((int)position.X - itemGrabRange, (int)position.Y - itemGrabRange, width + itemGrabRange * 2, height + itemGrabRange * 2).Intersects(hitbox))
@@ -24313,7 +_,9 @@
 					ItemSpaceStatus status = ItemSpace(item);
 					if (CanPullItem(item, status)) {
 						item.beingGrabbed = true;
+						if (ItemLoader.GrabStyle(item, this)) {
+						}
-						if (manaMagnet && (item.type == 184 || item.type == 1735 || item.type == 1868))
+						else if (manaMagnet && (item.type == 184 || item.type == 1735 || item.type == 1868))
 							PullItem_Pickup(item, 12f, 5);
 						else if (lifeMagnet && (item.type == 58 || item.type == 1734 || item.type == 1867))
 							PullItem_Pickup(item, 15f, 5);
@@ -24649,6 +_,36 @@
 			}
 		}
 
+		//TODO: Move to Player.TML.cs
+		public bool CanBuyItem(int price, int customCurrency = -1) {
+			if (customCurrency != -1)
+				return CustomCurrencyManager.BuyItem(this, price, customCurrency);
+
+			bool flag;
+			long num = Utils.CoinsCount(out flag, inventory, new int[] {
+				58,
+				57,
+				56,
+				55,
+				54
+			});
+
+			long num2 = Utils.CoinsCount(out flag, bank.item, new int[0]);
+			long num3 = Utils.CoinsCount(out flag, bank2.item, new int[0]);
+			long num4 = Utils.CoinsCount(out flag, bank3.item, new int[0]);
+			long num5 = Utils.CoinsCombineStacks(out flag, new long[] {
+				num,
+				num2,
+				num3,
+				num4
+			});
+
+			if (num5 < price)
+				return false;
+
+			return true;
+		}
+
 		public bool BuyItem(int price, int customCurrency = -1) {
 			if (customCurrency != -1)
 				return CustomCurrencyManager.BuyItem(this, price, customCurrency);
@@ -24866,7 +_,7 @@
 		public void AdjTiles() {
 			int num = 4;
 			int num2 = 3;
-			for (int i = 0; i < 624; i++) {
+			for (int i = 0; i < adjTile.Length; i++) {
 				oldAdjTile[i] = adjTile[i];
 				adjTile[i] = false;
 			}
@@ -24907,15 +_,17 @@
 								alchemyTable = true;
 								break;
 						}
+
+						TileLoader.AdjTiles(this, Main.tile[j, k].type);
 					}
 
-					if (Main.tile[j, k].liquid > 200 && Main.tile[j, k].liquidType() == 0)
+					if ((Main.tile[j, k].liquid > 200 && Main.tile[j, k].liquidType() == 0) || TileID.Sets.CountsAsWaterSource[Main.tile[j, k].type])
 						adjWater = true;
 
-					if (Main.tile[j, k].liquid > 200 && Main.tile[j, k].liquidType() == 2)
+					if ((Main.tile[j, k].liquid > 200 && Main.tile[j, k].liquidType() == 2) || TileID.Sets.CountsAsHoneySource[Main.tile[j, k].type])
 						adjHoney = true;
 
-					if (Main.tile[j, k].liquid > 200 && Main.tile[j, k].liquidType() == 1)
+					if ((Main.tile[j, k].liquid > 200 && Main.tile[j, k].liquidType() == 1) || TileID.Sets.CountsAsLavaSource[Main.tile[j, k].type])
 						adjLava = true;
 				}
 			}
@@ -24924,7 +_,7 @@
 				return;
 
 			bool flag = false;
-			for (int l = 0; l < 624; l++) {
+			for (int l = 0; l < adjTile.Length; l++) {
 				if (oldAdjTile[l] != adjTile[l]) {
 					flag = true;
 					break;
@@ -25151,6 +_,7 @@
 				faceHead = -1;
 			}
 
+			ItemLoader.PreUpdateVanitySet(this);
 			if (head > 0 && face > 0) {
 				if (ArmorIDs.Face.Sets.OverrideHelmet[face]) {
 					head = -1;
@@ -25186,6 +_,9 @@
 				obj.shader = GameShaders.Armor.GetSecondaryShader(cBody, this);
 			}
 
+			//TODO: Do these hooks go inside or outside the conditional?
+			PlayerHooks.FrameEffects(this);
+			EquipLoader.EquipFrameEffects(this);
 			if (!isDisplayDollOrInanimate) {
 				if (((body == 68 && legs == 57 && head == 106) || (body == 74 && legs == 63 && head == 106)) && Main.rand.Next(10) == 0) {
 					int num3 = Dust.NewDust(new Vector2(position.X - velocity.X * 2f, position.Y - 2f - velocity.Y * 2f), width, height, 43, 0f, 0f, 100, new Color(255, 0, 255), 0.3f);
@@ -25310,6 +_,7 @@
 			Item.GetDrawHitbox(HeldItem.type, this);
 			bool flag3 = CanVisuallyHoldItem(HeldItem);
 			bool flag4 = HeldItem.type != 4952;
+			ItemLoader.UpdateVanitySet(this);
 			if (mount.Active) {
 				legFrameCounter = 0.0;
 				legFrame.Y = legFrame.Height * 6;
@@ -25526,6 +_,8 @@
 						}
 					}
 				}
+				else
+					ItemLoader.UseItemFrame(this.inventory[this.selectedItem], this); //TODO: does this method need to return bool? Should it run before the rest of the useStyle code?
 			}
 			else if (pulley) {
 				if (pulleyDir == 2)
@@ -25550,6 +_,8 @@
 				_ = bodyFrame;
 				reference6.Y = 0;
 			}
+			else if (ItemLoader.HoldItemFrame(inventory[selectedItem], this)) {
+			}
 			else if (shieldRaised) {
 				bodyFrame.Y = bodyFrame.Height * 10;
 			}
@@ -26035,6 +_,8 @@
 			if (drawPlayer.head == 267)
 				yoraiz0rDarkness = true;
 
+			ItemLoader.ArmorSetShadows(drawPlayer);
+			// TODO, rename to this? SetArmorEffectVisuals
 			if (drawPlayer.stoned || drawPlayer.stealth != 1f) {
 				armorEffectDrawOutlines = false;
 				armorEffectDrawShadow = false;
@@ -26211,6 +_,7 @@
 				}
 			}
 
+			ItemLoader.SetMatch(armorslot, type, male, ref num, ref somethingSpecial);
 			return num;
 		}
 
@@ -26394,6 +_,9 @@
 				}
 
 				immune = true;
+				if (dead)
+					PlayerHooks.OnRespawn(this);
+
 				dead = false;
 				immuneTime = 0;
 			}
@@ -26589,7 +_,7 @@
 			if (whoAmI != Main.myPlayer)
 				return;
 
-			for (int i = 0; i < 22; i++) {
+			for (int i = 0; i < MaxBuffs; i++) {
 				if (buffTime[i] > 0 && buffType[i] == 59)
 					DelBuff(i);
 			}
@@ -26712,6 +_,12 @@
 					return 0.0;
 				}
 
+				bool customDamage = false;
+				bool playSound = true;
+				bool genGore = true;
+				if (!PlayerHooks.PreHurt(this, pvp, quiet, ref Damage, ref hitDirection, ref Crit, ref customDamage, ref playSound, ref genGore, ref damageSource))
+					return 0.0;
+
 				if (whoAmI == Main.myPlayer && panic)
 					AddBuff(63, 480);
 
@@ -26723,7 +_,7 @@
 					NetMessage.SendData(84, -1, -1, null, whoAmI);
 
 				int num = Damage;
-				double num2 = Main.CalculateDamagePlayersTake(num, statDefense);
+				double num2 = customDamage ? num : Main.CalculateDamagePlayersTake(num, statDefense);
 				if (Crit)
 					num *= 2;
 
@@ -26750,7 +_,7 @@
 					}
 
 					if (invis) {
-						for (int k = 0; k < 22; k++) {
+						for (int k = 0; k < MaxBuffs; k++) {
 							if (buffType[k] == 10)
 								DelBuff(k);
 						}
@@ -26777,7 +_,7 @@
 						float num5 = 0.15f * (float)beetleOrbs;
 						num2 = (int)((double)(1f - num5) * num2);
 						beetleOrbs--;
-						for (int l = 0; l < 22; l++) {
+						for (int l = 0; l < MaxBuffs; l++) {
 							if (buffType[l] >= 95 && buffType[l] <= 97)
 								DelBuff(l);
 						}
@@ -26869,6 +_,7 @@
 						Projectile.NewProjectile(base.Center.X + (float)Main.rand.Next(-40, 40), base.Center.Y - (float)Main.rand.Next(20, 60), velocity.X * 0.3f, velocity.Y * 0.3f, 565, 0, 0f, whoAmI);
 					}
 
+					PlayerHooks.Hurt(this, pvp, quiet, num2, hitDirection, Crit);
 					if (Main.netMode == 1 && whoAmI == Main.myPlayer && !quiet) {
 						if (!noKnockback && hitDirection != 0 && (!mount.Active || !mount.Cart))
 							NetMessage.SendData(13, -1, -1, null, whoAmI);
@@ -26994,6 +_,9 @@
 						fallStart = (int)(position.Y / 16f);
 					}
 
+					if (!playSound)
+						goto postSound; //gotos are ugly but minimize the diff file
+
 					if (stoned)
 						SoundEngine.PlaySound(0, (int)position.X, (int)position.Y);
 					else if ((wereWolf || forceWerewolf) && !hideWolf)
@@ -27008,7 +_,12 @@
 						SoundEngine.PlaySound(1, (int)position.X, (int)position.Y);
 
 					eyeHelper.BlinkBecausePlayerGotHurt();
+					postSound:
 					if (statLife > 0) {
+						if (!genGore)
+							goto postGore; //gotta minimize diff files
+
+						// Context: The patch that defines postGore used num2.
 						double num25 = num2 / (double)statLifeMax2 * 100.0;
 						float num26 = 2 * hitDirection;
 						float num27 = 0f;
@@ -27033,6 +_,9 @@
 								Dust.NewDust(position, width, height, 5, num26 + (float)hitDirection * num27 * Main.rand.NextFloat(), -2f);
 							}
 						}
+
+						postGore:
+						PlayerHooks.PostHurt(this, pvp, quiet, num2, hitDirection, Crit);
 					}
 					else {
 						statLife = 0;
@@ -27066,6 +_,11 @@
 				return;
 
 			StopVanityActions();
+			bool playSound = true;
+			bool genGore = true;
+			if (!PlayerHooks.PreKill(this, dmg, hitDirection, pvp, ref playSound, ref genGore, ref damageSource))
+				return;
+
 			if (pvp)
 				pvpDeath = true;
 
@@ -27124,19 +_,24 @@
 				}
 			}
 
-			SoundEngine.PlaySound(5, (int)position.X, (int)position.Y);
+			if (playSound)
+				SoundEngine.PlaySound(5, (int)position.X, (int)position.Y, 1, 1f, 0f);
+
 			headVelocity.Y = (float)Main.rand.Next(-40, -10) * 0.1f;
 			bodyVelocity.Y = (float)Main.rand.Next(-40, -10) * 0.1f;
 			legVelocity.Y = (float)Main.rand.Next(-40, -10) * 0.1f;
 			headVelocity.X = (float)Main.rand.Next(-20, 21) * 0.1f + (float)(2 * hitDirection);
 			bodyVelocity.X = (float)Main.rand.Next(-20, 21) * 0.1f + (float)(2 * hitDirection);
 			legVelocity.X = (float)Main.rand.Next(-20, 21) * 0.1f + (float)(2 * hitDirection);
-			if (stoned) {
+			if (stoned || !genGore) {
 				headPosition = Vector2.Zero;
 				bodyPosition = Vector2.Zero;
 				legPosition = Vector2.Zero;
 			}
 
+			if (!genGore)
+				goto postGore; //goto minimizes diff file size
+
 			for (int j = 0; j < 100; j++) {
 				if (stoned) {
 					Dust.NewDust(position, width, height, 1, 2 * hitDirection, -2f);
@@ -27154,6 +_,7 @@
 				}
 			}
 
+			postGore:
 			mount.Dismount(this);
 			dead = true;
 			respawnTimer = 600;
@@ -27173,6 +_,7 @@
 			if (Main.expertMode)
 				respawnTimer = (int)((double)respawnTimer * 1.5);
 
+			PlayerHooks.Kill(this, dmg, hitDirection, pvp, damageSource);
 			immuneAlpha = 0;
 			if (!ChildSafety.Disabled)
 				immuneAlpha = 255;
@@ -27249,6 +_,9 @@
 			if (newItem.uniqueStack && HasItem(newItem.type))
 				return new ItemSpaceStatus(CanTakeItem: false);
 
+			if (ItemLoader.ItemSpace(newItem, this))
+				return new ItemSpaceStatus(CanTakeItem: true);
+
 			int num = 50;
 			if (newItem.IsACoin)
 				num = 54;
@@ -27605,6 +_,7 @@
 
 			WorldGen.PlaceWall(tileTargetX, tileTargetY, inventory[selectedItem].createWall);
 			if (Main.tile[tileTargetX, tileTargetY].wall == inventory[selectedItem].createWall) {
+				WallLoader.PlaceInWorld(tileTargetX, tileTargetY, inventory[selectedItem]);
 				ApplyItemTime(inventory[selectedItem], wallSpeed);
 				if (Main.netMode == 1)
 					NetMessage.SendData(17, -1, -1, null, 3, tileTargetX, tileTargetY, inventory[selectedItem].createWall);
@@ -27663,7 +_,8 @@
 
 				WorldGen.PlaceWall(num, num2, createWall);
 				if (Main.tile[num, num2].wall == createWall) {
+					if (ItemLoader.ConsumeItem(inventory[selectedItem], this))
-					inventory[selectedItem].stack--;
+						inventory[selectedItem].stack--;
 					if (inventory[selectedItem].stack == 0)
 						inventory[selectedItem].SetDefaults();
 
@@ -27695,9 +_,18 @@
 				bool canPlace = false;
 				bool newObjectType = false;
 				TileObject objectData = default(TileObject);
+				if (!TileLoader.CanPlace(tileTargetX, tileTargetY, inventory[selectedItem].createTile)) {
+				}
-				if (TileObjectData.CustomPlace(createTile, inventory[selectedItem].placeStyle) && createTile != 82 && createTile != 227) {
+				else if (TileObjectData.CustomPlace(createTile, inventory[selectedItem].placeStyle) && createTile != 82 && createTile != 227) {
 					newObjectType = true;
-					canPlace = TileObject.CanPlace(tileTargetX, tileTargetY, (ushort)inventory[selectedItem].createTile, inventory[selectedItem].placeStyle, direction, out objectData);
+					int hackCreateTile = inventory[selectedItem].createTile;
+					int hackPlaceStyle = inventory[selectedItem].placeStyle;
+					if (hackCreateTile == TileID.Saplings) {
+						Tile soil = Main.tile[tileTargetX, tileTargetY + 1];
+						if (soil.active())
+							TileLoader.SaplingGrowthType(soil.type, ref hackCreateTile, ref hackPlaceStyle);
+					}
+					canPlace = TileObject.CanPlace(tileTargetX, tileTargetY, hackCreateTile, hackPlaceStyle, direction, out objectData, false);
 					PlaceThing_Tiles_BlockPlacementIfOverPlayers(ref canPlace, ref objectData);
 					PlaceThing_Tiles_BlockPlacementForRepeatedPigronatas(ref canPlace, ref objectData);
 					PlaceThing_Tiles_BlockPlacementForRepeatedPumpkins(ref canPlace, ref objectData);
@@ -27751,7 +_,7 @@
 				if (0 == 0) {
 					int tileId = hitReplace.HitObject(tileTargetX, tileTargetY, 1);
 					if (hitReplace.AddDamage(tileId, pickaxeDamage) < 100) {
-						int num = WorldGen.KillTile_GetTileDustAmount(fail: true, tile);
+						int num = WorldGen.KillTile_GetTileDustAmount(fail: true, tile, tileTargetX, tileTargetY);
 						for (int i = 0; i < num; i++) {
 							WorldGen.KillTile_MakeTileDust(tileTargetX, tileTargetY, tile);
 						}
@@ -27921,6 +_,7 @@
 				PlaceThing_Tiles_PlaceIt_AutoPaintAndActuate(typeCaches);
 				if (PlayerInput.UsingGamepad && ItemID.Sets.SingleUseInGamepad[inventory[selectedItem].type] && Main.myPlayer == whoAmI && !Main.SmartCursorEnabled)
 					Main.blockMouse = true;
+				TileLoader.PlaceInWorld(tileTargetX, tileTargetY, inventory[selectedItem]);
 			}
 
 			return data;
@@ -28108,7 +_,8 @@
 					int num7 = FindItem(849);
 					if (num7 > -1 && WorldGen.PlaceActuator(num5, num6)) {
 						NetMessage.SendData(17, -1, -1, null, 8, num5, num6);
+						if (ItemLoader.ConsumeItem(inventory[num7], this))
-						inventory[num7].stack--;
+							inventory[num7].stack--;
 						if (inventory[num7].stack <= 0)
 							inventory[num7].SetDefaults();
 					}
@@ -28473,7 +_,7 @@
 				if (Main.tile[tileTargetX, tileTargetY].nactive() && Main.tile[tileTargetX, tileTargetY].type == 59)
 					canPlace = true;
 			}
-			else if (inventory[selectedItem].createTile == 4 || inventory[selectedItem].createTile == 136) {
+			else if (TileID.Sets.Torch[inventory[selectedItem].createTile] || inventory[selectedItem].createTile == 136) {
 				if (Main.tile[tileTargetX, tileTargetY].wall > 0) {
 					canPlace = true;
 				}
@@ -29000,7 +_,8 @@
 
 			if (paintingAWall) {
 				if (b != byte.MaxValue && Main.tile[x, y].wallColor() != b && WorldGen.paintWall(x, y, b, broadCast: true)) {
+					if (ItemLoader.ConsumeItem(item, this))
-					item.stack--;
+						item.stack--;
 					if (item.stack <= 0)
 						item.SetDefaults();
 
@@ -29009,7 +_,8 @@
 				}
 			}
 			else if (b != byte.MaxValue && Main.tile[x, y].color() != b && WorldGen.paintTile(x, y, b, broadCast: true)) {
+				if (ItemLoader.ConsumeItem(item, this))
-				item.stack--;
+					item.stack--;
 				if (item.stack <= 0)
 					item.SetDefaults();
 
@@ -29059,7 +_,7 @@
 			int num2 = 25;
 			int num3 = 50;
 			int num4 = -1;
-			if (extractType == 1) {
+			if (extractType == ItemID.DesertFossil) {
 				num /= 3;
 				num2 *= 2;
 				num3 = 20;
@@ -29302,6 +_,7 @@
 					num6 += Main.rand.Next(0, 6);
 			}
 
+			ItemLoader.ExtractinatorUse(ref num5, ref num6, extractType);
 			if (num5 > 0) {
 				Vector2 vector = Main.ReverseGravitySupport(Main.MouseScreen) + Main.screenPosition;
 				if (Main.SmartCursorEnabled || PlayerInput.UsingGamepad)
@@ -29396,8 +_,8 @@
 
 		public PlayerFishingConditions GetFishingConditions() {
 			PlayerFishingConditions result = default(PlayerFishingConditions);
-			Fishing_GetBestFishingPole(out result.PolePower, out result.PoleItemType);
-			Fishing_GetBait(out result.BaitPower, out result.BaitItemType);
+			Fishing_GetBestFishingPole(out result.Pole);
+			Fishing_GetBait(out result.Bait);
 			if (result.BaitItemType == 2673)
 				return result;
 
@@ -29405,12 +_,12 @@
 				return result;
 
 			int num = result.BaitPower + result.PolePower + fishingSkill;
-			result.LevelMultipliers = Fishing_GetPowerMultiplier();
+			result.LevelMultipliers = Fishing_GetPowerMultiplier(result.Pole, result.Bait);
 			result.FinalFishingLevel = (int)((float)num * result.LevelMultipliers);
 			return result;
 		}
 
-		private static float Fishing_GetPowerMultiplier() {
+		private float Fishing_GetPowerMultiplier(Item pole, Item bait) {
 			float num = 1f;
 			if (Main.raining)
 				num *= 1.2f;
@@ -29442,21 +_,20 @@
 			if (Main.bloodMoon)
 				num *= 1.1f;
 
+			PlayerHooks.GetFishingLevel(this, pole, bait, ref num);
 			return num;
 		}
 
-		private void Fishing_GetBait(out int baitPower, out int baitType) {
-			baitPower = 0;
-			baitType = 0;
+		private void Fishing_GetBait(out Item bait) {
+			bait = null;
 			for (int i = 54; i < 58; i++) {
 				if (inventory[i].stack > 0 && inventory[i].bait > 0) {
-					baitPower = inventory[i].bait;
-					baitType = inventory[i].type;
+					bait = inventory[i];
 					break;
 				}
 			}
 
-			if (baitPower != 0 || baitType != 0)
+			if (bait != null)
 				return;
 
 			int num = 0;
@@ -29472,20 +_,17 @@
 				return;
 			}
 
-			baitPower = inventory[num].bait;
-			baitType = inventory[num].type;
+			bait = inventory[num];
 		}
 
-		private void Fishing_GetBestFishingPole(out int fishingPolePower, out int fishingPoleType) {
-			fishingPolePower = inventory[selectedItem].fishingPole;
-			fishingPoleType = inventory[selectedItem].type;
-			if (fishingPolePower != 0)
+		private void Fishing_GetBestFishingPole(out Item pole) {
+			pole = inventory[selectedItem];
+			if (pole.fishingPole != 0)
 				return;
 
 			for (int i = 0; i < 58; i++) {
-				if (inventory[i].fishingPole > fishingPolePower) {
+				if (inventory[i].fishingPole > pole.fishingPole) {
-					fishingPolePower = inventory[i].fishingPole;
+					pole = inventory[i];
-					fishingPoleType = inventory[i].type;
 				}
 			}
 		}
@@ -29513,7 +_,8 @@
 				return;
 			}
 
+			if (ItemLoader.ConsumeItem(inventory[num], this))
-			inventory[num].stack--;
+				inventory[num].stack--;
 			if (inventory[num].stack <= 0)
 				inventory[num].SetDefaults();
 		}
@@ -29675,11 +_,15 @@
 		}
 
 		public Rectangle GetItemDrawFrame(int type) {
+#if SERVER
+			return Rectangle.Empty;
+#else
 			Main.instance.LoadItem(type);
 			if (type == 75)
 				return TextureAssets.Item[type].Frame(1, 8);
 
 			return TextureAssets.Item[type].Frame();
+#endif
 		}
 
 		public float GetAdjustedItemScale(Item item) {
@@ -29702,6 +_,9 @@
 		}
 
 		public void ItemCheck(int i) {
+			if (!PlayerHooks.PreItemCheck(this))
+				return;
+
 			if (CCed) {
 				channel = false;
 				itemAnimation = (itemAnimationMax = 0);
@@ -29727,8 +_,17 @@
 			if (itemAnimation == 0 && reuseDelay > 0)
 				ApplyReuseDelay();
 
-			if (Main.myPlayer == i && itemAnimation == 0 && TileObjectData.CustomPlace(item.createTile, item.placeStyle))
-				TileObject.CanPlace(tileTargetX, tileTargetY, item.createTile, item.placeStyle, direction, out TileObject _, onlyCheck: true);
+			if (Main.myPlayer == i && itemAnimation == 0 && TileObjectData.CustomPlace(item.createTile, item.placeStyle)) {
+				int hackCreateTile = item.createTile;
+				int hackPlaceStyle = item.placeStyle;
+				if (hackCreateTile == TileID.Saplings) {
+					Tile soil = Main.tile[tileTargetX, tileTargetY + 1];
+					if (soil.active())
+						TileLoader.SaplingGrowthType(soil.type, ref hackCreateTile, ref hackPlaceStyle);
+				}
+
+				TileObject.CanPlace(tileTargetX, tileTargetY, hackCreateTile, hackPlaceStyle, direction, out _, true);
+			}
 
 			if (itemAnimation == 0 && altFunctionUse == 2)
 				altFunctionUse = 0;
@@ -29757,7 +_,7 @@
 				if (whoAmI == Main.myPlayer && gravDir == 1f && item.mountType != -1 && mount.CanMount(item.mountType, this))
 					mount.SetMount(item.mountType, this);
 
-				if ((item.shoot <= 0 || !ProjectileID.Sets.MinionTargettingFeature[item.shoot] || altFunctionUse != 2) && flag3 && whoAmI == Main.myPlayer && item.shoot >= 0 && item.shoot < 954 && (ProjectileID.Sets.LightPet[item.shoot] || Main.projPet[item.shoot]))
+				if ((item.shoot <= 0 || !ProjectileID.Sets.MinionTargettingFeature[item.shoot] || altFunctionUse != 2) && flag3 && whoAmI == Main.myPlayer && item.shoot >= 0 && (ProjectileID.Sets.LightPet[item.shoot] || Main.projPet[item.shoot]))
 					FreeUpPetsAndMinions(item);
 
 				if (flag3)
@@ -29787,12 +_,23 @@
 				itemAnimation--;
 			}
 
+			ItemLoader.HoldItem(item, this);
+
 			if (itemAnimation > 0)
 				ItemCheck_ApplyUseStyle(heightOffsetHitboxCenter, item2, drawHitbox);
 			else
 				ItemCheck_ApplyHoldStyle(heightOffsetHitboxCenter, item2, drawHitbox);
 
 			releaseUseItem = !controlUseItem;
+
+			//The following block has been moved to the end of the method with goto chains.
+			//This is done to fix the half of the item use/anim desync issue.
+			//In this exact case, this fixes itemTime not being lowered in the first tick after it's set, like itemAnim is.
+			//That happens because this itemTime reduction happened before the code that calls SetItemTime
+			//- Mirsario
+			goto SkipReduceItemTime;
+			ReduceItemTime:
+
 			if (itemTime > 0) {
 				itemTime--;
 				if (ItemTimeIsZero && whoAmI == Main.myPlayer) {
@@ -29806,6 +_,9 @@
 				}
 			}
 
+			goto PostReduceItemtime;
+			SkipReduceItemTime:
+
 			if (!JustDroppedAnItem) {
 				ItemCheck_EmitHeldItemLight(item);
 				ItemCheck_EmitFoodParticles(item);
@@ -29835,7 +_,7 @@
 
 					ItemCheck_TurretAltFeatureUse(item, flag4);
 					ItemCheck_MinionAltFeatureUse(item, flag4);
-					if (item.shoot > 0 && itemAnimation > 0 && ItemTimeIsZero && flag4)
+					if (item.shoot > 0 && itemAnimation > 0 && ItemTimeIsZero && flag4 && ItemLoader.CheckProjOnSwing(this, item))
 						ItemCheck_Shoot(i, item, weaponDamage);
 
 					ItemCheck_UseWiringTools(item);
@@ -29898,7 +_,8 @@
 
 						if (Main.myPlayer == i && item.damage > 0) {
 							int num = weaponDamage;
-							float knockBack = item.knockBack;
+							float knockBack = GetWeaponKnockback(item, item.knockBack);
+							/*
 							float num2 = 1f;
 							if (kbGlove)
 								num2 += 1f;
@@ -29909,6 +_,7 @@
 							knockBack *= num2;
 							if (inventory[selectedItem].type == 3106)
 								knockBack += knockBack * (1f - stealth);
+							*/
 
 							List<ushort> ignoreList2 = ItemCheck_GetTileCutIgnoreList(item);
 							ItemCheck_CutTiles(item, itemRectangle, ignoreList2);
@@ -29920,6 +_,9 @@
 				}
 
 				if (ItemTimeIsZero && itemAnimation > 0) {
+					if (ItemLoader.UseItem(item, this))
+						ApplyItemTime(item);
+
 					if (item.hairDye >= 0) {
 						ApplyItemTime(item);
 						if (whoAmI == Main.myPlayer) {
@@ -29929,18 +_,20 @@
 					}
 
 					if (item.healLife > 0) {
+						int healLife = GetHealLife(item);
-						statLife += item.healLife;
+						statLife += healLife;
 						ApplyItemTime(item);
-						if (Main.myPlayer == whoAmI)
-							HealEffect(item.healLife);
+						if (healLife > 0 && Main.myPlayer == whoAmI)
+							HealEffect(healLife, true);
 					}
 
 					if (item.healMana > 0) {
+						int healMana = GetHealMana(item);
-						statMana += item.healMana;
+						statMana += healMana;
 						ApplyItemTime(item);
-						if (Main.myPlayer == whoAmI) {
+						if (healMana > 0 && Main.myPlayer == whoAmI) {
 							AddBuff(94, manaSickTime);
-							ManaEffect(item.healMana);
+							ManaEffect(healMana);
 						}
 					}
 
@@ -30045,7 +_,7 @@
 					if (ItemTimeIsZero) {
 						ApplyItemTime(item);
 					}
-					else if (itemTime == item.useTime / 2) {
+					else if (itemTime == PlayerHooks.TotalUseTime(item.useTime, this, item) / 2) {
 						for (int k = 0; k < 70; k++) {
 							Dust.NewDust(base.position, width, height, 15, velocity.X * 0.5f, velocity.Y * 0.5f, 150, default(Color), 1.5f);
 						}
@@ -30134,7 +_,7 @@
 							Main.dust[Dust.NewDust(base.position, width, height, 15, 0f, 0f, 150, Color.Cyan, 1.2f)].velocity *= 0.5f;
 						}
 
-						if (item.stack > 0)
+						if (ItemLoader.ConsumeItem(item, this) && item.stack > 0)
 							item.stack--;
 					}
 				}
@@ -30160,7 +_,7 @@
 							Main.dust[Dust.NewDust(base.position, width, height, 15, 0f, 0f, 150, Color.Cyan, 1.2f)].velocity *= 0.5f;
 						}
 
-						if (item.stack > 0)
+						if (ItemLoader.ConsumeItem(item, this) && item.stack > 0)
 							item.stack--;
 					}
 				}
@@ -30175,7 +_,7 @@
 						else if (Main.netMode == 1 && whoAmI == Main.myPlayer)
 							NetMessage.SendData(73);
 
-						if (item.stack > 0)
+						if (ItemLoader.ConsumeItem(item, this) && item.stack > 0)
 							item.stack--;
 					}
 				}
@@ -30191,11 +_,11 @@
 								NetMessage.SendData(4, -1, -1, null, whoAmI);
 						}
 
-						if (item.stack > 0)
+						if (ItemLoader.ConsumeItem(item, this) && item.stack > 0)
 							item.stack--;
 					}
 					else {
-						float num10 = item.useTime;
+						float num10 = PlayerHooks.TotalUseTime(item.useTime, this, item);
 						num10 = (num10 - (float)itemTime) / num10;
 						float num11 = 44f;
 						float num12 = (float)Math.PI * 3f;
@@ -30229,11 +_,12 @@
 				}
 
 				if (i == Main.myPlayer) {
-					if (!dontConsumeWand && itemTime == (int)((float)item.useTime * tileSpeed) && item.tileWand > 0) {
+					if (item.tileWand > 0 && !dontConsumeWand && itemTime == PlayerHooks.TotalUseTime(item.useTime * tileSpeed, this, item)) {
 						int tileWand = item.tileWand;
 						for (int num15 = 0; num15 < 58; num15++) {
 							if (tileWand == inventory[num15].type && inventory[num15].stack > 0) {
+								if (ItemLoader.ConsumeItem(inventory[num15], this))
-								inventory[num15].stack--;
+									inventory[num15].stack--;
 								if (inventory[num15].stack <= 0)
 									inventory[num15] = new Item();
 
@@ -30265,7 +_,7 @@
 						if (flag7.HasValue)
 							flag6 = flag7.Value;
 
-						if (flag6) {
+						if (flag6 && ItemLoader.ConsumeItem(item, this)) {
 							if (item.stack > 0)
 								item.stack--;
 
@@ -30284,8 +_,13 @@
 				}
 			}
 
+			goto ReduceItemTime;
+			PostReduceItemtime:
+
 			if (itemAnimation == 0)
 				JustDroppedAnItem = false;
+
+			PlayerHooks.PostItemCheck(this);
 		}
 
 		private void ItemCheck_EmitFoodParticles(Item sItem) {
@@ -30538,11 +_,18 @@
 				if (i == whoAmI || !player.active || !player.hostile || player.immune || player.dead || (team != 0 && team == player.team) || !itemRectangle.Intersects(player.Hitbox) || !CanHit(player))
 					continue;
 
+				if (!ItemLoader.CanHitPvp(sItem, this, player) || !PlayerHooks.CanHitPvp(this, sItem, player))
+					continue; //TODO: PvP crit hook?
+
 				bool flag = false;
 				if (Main.rand.Next(1, 101) <= 10)
 					flag = true;
 
 				int num = Main.DamageVar(damage, luck);
+
+				ItemLoader.ModifyHitPvp(sItem, this, player, ref num, ref flag);
+				PlayerHooks.ModifyHitPvp(this, sItem, player, ref num, ref flag);
+
 				StatusToPlayerPvP(sItem.type, i);
 				OnHit(player.Center.X, player.Center.Y, player);
 				PlayerDeathReason playerDeathReason = PlayerDeathReason.ByPlayer(whoAmI);
@@ -30587,6 +_,8 @@
 				if (sItem.type == 1826 && Main.npc[i].value > 0f)
 					pumpkinSword(i, (int)((double)damage * 1.5), knockBack);
 
+				ItemLoader.OnHitPvp(sItem, this, Main.player[i], num2, flag);
+				PlayerHooks.OnHitPvp(this, sItem, Main.player[i], num2, flag);
 				if (Main.netMode != 0)
 					NetMessage.SendPlayerHurt(i, playerDeathReason, num, direction, flag, pvp: true, -1);
 
@@ -30601,11 +_,18 @@
 				if (!Main.npc[i].active || Main.npc[i].immune[whoAmI] != 0 || attackCD != 0)
 					continue;
 
+				bool? modCanHit = CombinedHooks.CanPlayerHitNPCWithItem(this, sItem, Main.npc[i]);
+
+				if (modCanHit == false) {
+					continue;
+				}
+
 				Main.npc[i].position += Main.npc[i].netOffset;
-				if (!Main.npc[i].dontTakeDamage && CanNPCBeHitByPlayerOrPlayerProjectile(Main.npc[i])) {
-					if (!Main.npc[i].friendly || (Main.npc[i].type == 22 && killGuide) || (Main.npc[i].type == 54 && killClothier)) {
+				if (modCanHit == true || ((!Main.npc[i].dontTakeDamage && CanNPCBeHitByPlayerOrPlayerProjectile(Main.npc[i])))) {
+					if (modCanHit == true || ((!Main.npc[i].friendly || (Main.npc[i].type == 22 && killGuide) || (Main.npc[i].type == 54 && killClothier)))) {
 						Rectangle value = new Rectangle((int)Main.npc[i].position.X, (int)Main.npc[i].position.Y, Main.npc[i].width, Main.npc[i].height);
+
-						if (itemRectangle.Intersects(value) && (Main.npc[i].noTileCollide || CanHit(Main.npc[i]))) {
+						if (modCanHit == true || (itemRectangle.Intersects(value) && (Main.npc[i].noTileCollide || CanHit(Main.npc[i])))) {
 							int num = originalDamage;
 							bool flag = false;
 							int weaponCrit = GetWeaponCrit(sItem);
@@ -30638,6 +_,11 @@
 							}
 
 							int num4 = Main.DamageVar(num, luck);
+
+							ItemLoader.ModifyHitNPC(sItem, this, Main.npc[i], ref num4, ref knockBack, ref flag);
+							NPCLoader.ModifyHitByItem(Main.npc[i], this, sItem, ref num4, ref knockBack, ref flag);
+							PlayerHooks.ModifyHitNPC(this, sItem, Main.npc[i], ref num4, ref knockBack, ref flag);
+
 							StatusToNPC(sItem.type, i);
 							if (Main.npc[i].life > 5)
 								OnHit(Main.npc[i].Center.X, Main.npc[i].Center.Y, Main.npc[i]);
@@ -30646,6 +_,11 @@
 								num4 += Main.npc[i].checkArmorPenetration(armorPenetration);
 
 							int dmgDone = (int)Main.npc[i].StrikeNPC(num4, knockBack, direction, flag);
+
+							ItemLoader.OnHitNPC(sItem, this, Main.npc[i], dmgDone, knockBack, flag);
+							NPCLoader.OnHitByItem(Main.npc[i], this, sItem, dmgDone, knockBack, flag);
+							PlayerHooks.OnHitNPC(this, sItem, Main.npc[i], dmgDone, knockBack, flag);
+
 							ApplyNPCOnHitEffects(sItem, itemRectangle, num, knockBack, i, num4, dmgDone);
 							int num5 = Item.NPCtoBanner(Main.npc[i].BannerID());
 							if (num5 >= 0)
@@ -31174,6 +_,9 @@
 				Main.dust[num30].velocity.Y *= 2f;
 			}
 
+			ItemLoader.MeleeEffects(sItem, this, itemRectangle);
+			PlayerHooks.MeleeEffects(this, sItem, itemRectangle);
+
 			return itemRectangle;
 		}
 
@@ -31230,6 +_,7 @@
 				}
 			}
 
+			ItemLoader.UseItemHitbox(sItem, this, ref itemRectangle, ref dontAttack);
 			if (sItem.type == 1450 && Main.rand.Next(3) == 0) {
 				int num = -1;
 				float x = itemRectangle.X + Main.rand.Next(itemRectangle.Width);
@@ -31541,7 +_,7 @@
 			if (Main.tileHammer[tile.type]) {
 				canHitWalls = false;
 				if (sItem.hammer > 0) {
-					num2 += sItem.hammer;
+					TileLoader.MineDamage(sItem.hammer, ref num2);
 					if (!WorldGen.CanKillTile(x, y))
 						num2 = 0;
 
@@ -31571,7 +_,10 @@
 				}
 			}
 			else if (Main.tileAxe[tile.type]) {
-				num2 = ((tile.type != 80) ? (num2 + (int)((float)sItem.axe * 1.2f)) : (num2 + (int)((float)(sItem.axe * 3) * 1.2f)));
+				if (tile.type == 80)
+					num2 += (int)(sItem.axe * 3 * 1.2f);
+				else
+					TileLoader.MineDamage(sItem.axe, ref num2);
 				if (sItem.axe > 0) {
 					AchievementsHelper.CurrentlyMining = true;
 					if (!WorldGen.CanKillTile(x, y))
@@ -31719,7 +_,9 @@
 					if (!poundRelease)
 						return;
 
+					if (TileLoader.Slope(x, y, Main.tile[x, y].type)) {
+					}
-					if (TileID.Sets.Platforms[Main.tile[x, y].type]) {
+					else if (TileID.Sets.Platforms[Main.tile[x, y].type]) {
 						if (tile.halfBrick()) {
 							WorldGen.PoundTile(x, y);
 							if (Main.netMode == 1)
@@ -32311,7 +_,8 @@
 				}
 
 				if (num3 >= 0 && WorldGen.PlaceWire(num, num2)) {
+					if (ItemLoader.ConsumeItem(inventory[num3], this))
-					inventory[num3].stack--;
+						inventory[num3].stack--;
 					if (inventory[num3].stack <= 0)
 						inventory[num3].SetDefaults();
 
@@ -32329,7 +_,8 @@
 				}
 
 				if (num4 >= 0 && WorldGen.PlaceWire2(num, num2)) {
+					if (ItemLoader.ConsumeItem(inventory[num4], this))
-					inventory[num4].stack--;
+						inventory[num4].stack--;
 					if (inventory[num4].stack <= 0)
 						inventory[num4].SetDefaults();
 
@@ -32348,7 +_,8 @@
 				}
 
 				if (num5 >= 0 && WorldGen.PlaceWire3(num, num2)) {
+					if (ItemLoader.ConsumeItem(inventory[num5], this))
-					inventory[num5].stack--;
+						inventory[num5].stack--;
 					if (inventory[num5].stack <= 0)
 						inventory[num5].SetDefaults();
 
@@ -32367,7 +_,8 @@
 				}
 
 				if (num6 >= 0 && WorldGen.PlaceWire4(num, num2)) {
+					if (ItemLoader.ConsumeItem(inventory[num6], this))
-					inventory[num6].stack--;
+						inventory[num6].stack--;
 					if (inventory[num6].stack <= 0)
 						inventory[num6].SetDefaults();
 
@@ -32400,7 +_,8 @@
 			else if (sItem.type == 849 && sItem.stack > 0 && WorldGen.PlaceActuator(num, num2)) {
 				ApplyItemTime(sItem);
 				NetMessage.SendData(17, -1, -1, null, 8, tileTargetX, tileTargetY);
+				if (ItemLoader.ConsumeItem(sItem, this))
-				sItem.stack--;
+					sItem.stack--;
 				if (sItem.stack <= 0)
 					sItem.SetDefaults();
 			}
@@ -33870,7 +_,8 @@
 					Main.projectile[num177].originalDamage = damage;
 					UpdateMaxTurrets();
 				}
-				else {
+				else if (PlayerHooks.Shoot(this, sItem, ref pointPoisition, ref num2, ref num3, ref projToShoot, ref Damage, ref KnockBack)
+					&& ItemLoader.Shoot(sItem, this, ref pointPoisition, ref num2, ref num3, ref projToShoot, ref Damage, ref KnockBack)) {
 					int num178 = Projectile.NewProjectile(pointPoisition.X, pointPoisition.Y, num2, num3, projToShoot, Damage, KnockBack, i);
 					if (sItem.type == 726)
 						Main.projectile[num178].magic = true;
@@ -34427,6 +_,8 @@
 		}
 
 		private void ItemCheck_ApplyHoldStyle(float mountOffset, Item sItem, Rectangle heldItemFrame) {
+			ItemLoader.HoldStyle(sItem, this);
+			
 			if (isPettingAnimal) {
 				int num = miscCounter % 14 / 7;
 				CompositeArmStretchAmount stretch = CompositeArmStretchAmount.ThreeQuarters;
@@ -34669,10 +_,12 @@
 				SetCompositeArmBack(enabled: true, stretch6, (float)Math.PI * -3f / 5f * (float)direction);
 				FlipItemLocationAndRotationForGravity();
 			}
+			// else if(!Main.dedServ)
+				// ItemLoader.UseStyle(sItem, this);
 		}
 
 		private void ItemCheck_ApplyManaRegenDelay(Item sItem) {
-			if (!spaceGun || (sItem.type != 127 && sItem.type != 4347 && sItem.type != 4348))
+ 			if (GetManaCost(sItem)>0)
 				manaRegenDelay = (int)maxRegenDelay;
 		}
 
@@ -34733,6 +_,8 @@
 		}
 
 		public void ItemCheck_ApplyUseStyle(float mountOffset, Item sItem, Rectangle heldItemFrame) {
+			ItemLoader.UseStyle(sItem, this); //Do we need this to run on servers?
+
 			if (Main.dedServ)
 				return;
 
@@ -35456,6 +_,9 @@
 		}
 
 		private bool ItemCheck_CheckCanUse(Item sItem) {
+			if(!CombinedHooks.CanUseItem(this, sItem))
+				return false;
+
 			int whoAmI = base.whoAmI;
 			bool flag = true;
 			int num = (int)((float)Main.mouseX + Main.screenPosition.X) / 16;
@@ -35823,6 +_,11 @@
 			if (sItem.type == 3006)
 				flag2 = true;
 
+			if (sItem.type != ItemID.MedusaHead /*3269*/ && !CheckMana(sItem, pay:!flag2))
+				canUse = false;
+			
+			return canUse; //TODO: Explain this in a comment.
+			
 			if (sItem.type != 3269 && (!spaceGun || (sItem.type != 127 && sItem.type != 4347 && sItem.type != 4348))) {
 				if (statMana >= num) {
 					if (!flag2)
@@ -35990,7 +_,10 @@
 		private void ItemCheck_HandleMPItemAnimation(Item sItem) {
 			if (sItem.autoReuse && !noItems) {
 				releaseUseItem = true;
-				if (itemAnimation == 1 && sItem.stack > 0) {
+				//The following code line has been changed to fix a half of the vanilla item use/anim desync bug.
+				//In this exact case, itemAnim, which resets at 1, would desync from itemTime at the end of every tick, which resets at 0.
+				//- Mirsario
+				if (itemAnimation == 0 && sItem.stack > 0) { //if (itemAnimation == 1 && sItem.stack > 0) {
 					if (sItem.shoot > 0 && whoAmI != Main.myPlayer && controlUseItem && sItem.useStyle == 5 && sItem.reuseDelay == 0) {
 						ApplyItemAnimation(sItem);
 						if (sItem.UseSound != null)
@@ -36020,6 +_,7 @@
 			if (!mount.Active)
 				return;
 
+			MountLoader.UseAbility(this, Vector2.Zero, false);
 			if (mount.Type == 8) {
 				noItems = true;
 				if (controlUseItem) {
@@ -36177,7 +_,7 @@
 				if (num == 2)
 					num = 102;
 
-				for (int i = 0; i < 22; i++) {
+				for (int i = 0; i < MaxBuffs; i++) {
 					if (buffType[i] == 27 || buffType[i] == 101 || buffType[i] == 102) {
 						DelBuff(i);
 						i--;
@@ -36335,6 +_,9 @@
 		}
 
 		public float GetWeaponKnockback(Item sItem, float KnockBack) {
+			if (sItem.IgnoreStatModifiers)
+				return sItem.knockBack;
+			/*
 			if (sItem.summon)
 				KnockBack += minionKB;
 
@@ -36349,11 +_,27 @@
 
 			if (sItem.ranged && setVortex)
 				KnockBack *= 1f + (1f - stealth) * 0.5f;
-
-			return KnockBack;
+			*/
+
+			StatModifier kbModifier = allKB;
+			if (sItem.DamageType != DamageClass.Generic)
+				kbModifier = kbModifier.CombineWith(GetKnockback(sItem.DamageType));
+
+			foreach (DamageClass damageClass in DamageClassLoader.DamageClasses) {
<<<<<<< HEAD
+				float scale = sItem.DamageType.GetCachedBenifitsFrom(damageClass);
=======
+				float scale = sItem.DamageType.GetBenefitFrom(damageClass);
>>>>>>> 907c09c6
+				if (scale != 0)
+					kbModifier = kbModifier.CombineWith(GetKnockback(damageClass).Scale(scale));
+			}
+
+			float flat = minionKB;
+			CombinedHooks.ModifyWeaponKnockback(this, sItem, ref kbModifier, ref flat);
+			return Math.Max(0, KnockBack * kbModifier + flat);
 		}
 
 		public int GetWeaponCrit(Item sItem) {
+			if (sItem.IgnoreStatModifiers)
+				return sItem.crit;
+			/*
 			if (sItem.melee)
 				return meleeCrit;
 
@@ -36364,9 +_,25 @@
 				return magicCrit;
 
 			return 0;
+			*/
+
+			int crit = allCrit + sItem.crit;
+			if (sItem.DamageType != DamageClass.Generic)
+				crit += GetCritChance(sItem.DamageType);
+
+			foreach (DamageClass damageClass in DamageClassLoader.DamageClasses) {
<<<<<<< HEAD
+				float scale = sItem.DamageType.GetCachedBenifitsFrom(damageClass);
+				if (scale != 0) {
+					crit += (int)(GetCritChance(damageClass) * scale);
=======
+				if (sItem.DamageType.GetBenefitFrom(damageClass) != 0) {
+					crit += (int)(GetCritChance(damageClass) * sItem.DamageType.GetBenefitFrom(damageClass));
>>>>>>> 907c09c6
+				}
+			}
+
+			CombinedHooks.ModifyWeaponCrit(this, sItem, ref crit);
+			return crit;
 		}
 
 		public int GetWeaponDamage(Item sItem) {
+			/*
 			int num = sItem.damage;
 			if (num > 0) {
 				if (sItem.melee) {
@@ -36388,10 +_,39 @@
 				}
 				else if (sItem.summon) {
 					num = (int)((float)num * minionDamage);
-				}
-			}
-
+ 				}
+ 			}
 			return num;
+			*/
+			if (sItem.IgnoreStatModifiers)
+				return sItem.damage;
+
+			StatModifier damage = allDamage;
+			if (sItem.DamageType != DamageClass.Generic)
+				damage = damage.CombineWith(GetDamage(sItem.DamageType));
+
+			foreach (DamageClass damageClass in DamageClassLoader.DamageClasses) {
<<<<<<< HEAD
+				float scale = sItem.DamageType.GetCachedBenifitsFrom(damageClass);
=======
+				float scale = sItem.DamageType.GetBenefitFrom(damageClass);
>>>>>>> 907c09c6
+				if (scale != 0)
+					damage = damage.CombineWith(GetDamage(damageClass).Scale(scale));
+			}
+
+			if (sItem.useAmmo == AmmoID.Arrow || sItem.useAmmo == AmmoID.Stake)
+				damage = damage.CombineWith(arrowDamage);
+
+			if (sItem.useAmmo == AmmoID.Arrow && archery)
+				damage *= 1.2f;
+
+			if (sItem.useAmmo == AmmoID.Bullet || sItem.useAmmo == AmmoID.CandyCorn)
+				damage = damage.CombineWith(bulletDamage);
+
+			if (sItem.useAmmo == AmmoID.Rocket || sItem.useAmmo == AmmoID.StyngerBolt || sItem.useAmmo == AmmoID.JackOLantern || sItem.useAmmo == AmmoID.NailFriendly)
+				damage = damage.CombineWith(rocketDamage);
+
+			float flat = 0f;
+			CombinedHooks.ModifyWeaponDamage(this, sItem, ref damage, ref flat);
+			int damageNum = (int)((sItem.damage * (float)damage) + flat);
+			return Math.Max(0, damageNum);
 		}
 
 		public bool HasAmmo(Item sItem, bool canUse) {
@@ -36456,8 +_,11 @@
 			int pickedProjectileId = -1;
 			if (PickAmmo_TryFindingSpecificMatches(sItem.type, item.type, out pickedProjectileId))
 				projToShoot = pickedProjectileId;
-			else if (sItem.type == 1946)
+			else if (sItem.type == 1946) {
 				projToShoot = 338 + item.type - 771;
+				if (projToShoot > ProjectileID.RocketSnowmanIV)
+					projToShoot = ProjectileID.RocketSnowmanIV;
+			}
 			else if (sItem.type == 3930)
 				projToShoot = 715 + item.type - AmmoID.Rocket;
 			else if (sItem.useAmmo == AmmoID.Rocket)
@@ -36512,8 +_,14 @@
 
 			speed += item.shootSpeed;
 			if (item.ranged) {
-				if (item.damage > 0)
-					Damage += (int)((float)item.damage * rangedDamage);
+				if (item.damage > 0) {
+					// determine damage multiplier using item base damage and apply to ammo
+					// equivalent to Damage *= (item.damage + sItem.damage) / sItem.damage
+					if (sItem.damage > 0) // coin gun fix.
+						Damage += (int)(item.damage * Damage / (float)sItem.damage);
+					else
+						Damage += item.damage;
+				}
 			}
 			else {
 				Damage += item.damage;
@@ -36525,11 +_,12 @@
 					if (speed > 20f)
 						speed = 20f;
 				}
-
-				Damage = (int)((double)Damage * 1.2);
+				// archery buff damage moved into GetWeaponDamage
+				// Damage = (int)((double)Damage * 1.2);
 			}
 
 			KnockBack += item.knockBack;
+			ItemLoader.PickAmmo(sItem, item, this, ref projToShoot, ref speed, ref Damage, ref KnockBack);
 			bool flag2 = dontConsume;
 			if (sItem.type == 3475 && Main.rand.Next(3) != 0)
 				flag2 = true;
@@ -36567,7 +_,7 @@
 			if (sItem.type == 1553 && Main.rand.Next(3) != 0)
 				flag2 = true;
 
-			if (sItem.type == 434 && itemAnimation < sItem.useAnimation - 2)
+			if (sItem.type == 434 && itemAnimation < PlayerHooks.TotalMeleeTime(sItem.useAnimation, this, sItem) - 2)
 				flag2 = true;
 
 			if (sItem.type == 4953 && itemAnimation > sItem.useAnimation - 8)
@@ -36591,7 +_,10 @@
 			if ((projToShoot == 145 || projToShoot == 146 || projToShoot == 147 || projToShoot == 148 || projToShoot == 149) && itemAnimation < itemAnimationMax - 5)
 				flag2 = true;
 
+			flag2 |= !PlayerHooks.ConsumeAmmo(this, sItem, item) | !ItemLoader.ConsumeAmmo(sItem, item, this);
 			if (!flag2 && item.consumable) {
+				PlayerHooks.OnConsumeAmmo(this, sItem, item);
+				ItemLoader.OnConsumeAmmo(sItem, item, this);
 				item.stack--;
 				if (item.stack <= 0) {
 					item.active = false;
@@ -36633,7 +_,7 @@
 						NetMessage.SendData(17, -1, -1, null, 0, x, y, 1f);
 					}
 
-					if (Main.tile[x, y].type == 21)
+					if (Main.tile[x, y].type == 21 || Main.tile[x, y].type < TileID.Count && TileID.Sets.BasicChest[Main.tile[x, y].type])
 						NetMessage.SendData(34, -1, -1, null, 1, x, y);
 
 					if (Main.tile[x, y].type == 467)
@@ -36641,13 +_,23 @@
 
 					if (Main.tile[x, y].type == 88)
 						NetMessage.SendData(34, -1, -1, null, 3, x, y);
+
+					if (Main.tile[x, y].type >= TileID.Count) {
+						if (TileID.Sets.BasicChest[Main.tile[x, y].type])
+							NetMessage.SendData(34, -1, -1, null, 101, x, y, 0f, 0, Main.tile[x, y].type, 0);
+
+						if (TileID.Sets.BasicDresser[Main.tile[x, y].type])
+							NetMessage.SendData(34, -1, -1, null, 103, x, y, 0f, 0, Main.tile[x, y].type, 0);
+					}
 				}
 				else {
 					bool num2 = Main.tile[x, y].active();
 					WorldGen.KillTile(x, y);
+#if CLIENT
 					if (num2 && !Main.tile[x, y].active())
 						AchievementsHelper.HandleMining();
 
+#endif
 					if (Main.netMode == 1)
 						NetMessage.SendData(17, -1, -1, null, 0, x, y);
 				}
@@ -36714,7 +_,24 @@
 			if (Main.tileNoFail[tileTarget.type])
 				num = 100;
 
-			num = ((!Main.tileDungeon[tileTarget.type] && tileTarget.type != 25 && tileTarget.type != 58 && tileTarget.type != 117 && tileTarget.type != 203) ? ((tileTarget.type == 85) ? (num + pickPower / 3) : ((tileTarget.type != 48 && tileTarget.type != 232) ? ((tileTarget.type == 226) ? (num + pickPower / 4) : ((tileTarget.type != 107 && tileTarget.type != 221) ? ((tileTarget.type != 108 && tileTarget.type != 222) ? ((tileTarget.type == 111 || tileTarget.type == 223) ? (num + pickPower / 4) : ((tileTarget.type != 211) ? (num + pickPower) : (num + pickPower / 5))) : (num + pickPower / 3)) : (num + pickPower / 2))) : (num + pickPower * 2))) : (num + pickPower / 2));
+			if(Main.tileDungeon[tileTarget.type] || tileTarget.type == 25 || tileTarget.type == 58 || tileTarget.type == 117 || tileTarget.type == 203)
+				num += pickPower / 2;
+			else if(tileTarget.type == 85)
+				num += pickPower / 3;
+			else if(tileTarget.type == 48 || tileTarget.type == 232)
+				num += pickPower * 2;
+			else if(tileTarget.type == 226)
+				num += pickPower / 4;
+			else if(tileTarget.type == 107 || tileTarget.type == 221)
+				num += pickPower / 2;
+			else if(tileTarget.type == 108 || tileTarget.type == 222)
+				num += pickPower / 3;
+			else if(tileTarget.type == 111 || tileTarget.type == 223)
+				num += pickPower / 4;
+			else if(tileTarget.type == 211)
+				num += pickPower / 5;
+			else
+				TileLoader.MineDamage(pickPower, ref num);
 			if (tileTarget.type == 211 && pickPower < 200)
 				num = 0;
 
@@ -36769,6 +_,9 @@
 			else if (tileTarget.type == 223 && pickPower < 150) {
 				num = 0;
 			}
+			else {
+				TileLoader.PickPowerCheck(tileTarget, pickPower, ref num);
+			}
 
 			if (tileTarget.type == 147 || tileTarget.type == 0 || tileTarget.type == 40 || tileTarget.type == 53 || tileTarget.type == 57 || tileTarget.type == 59 || tileTarget.type == 123 || tileTarget.type == 224 || tileTarget.type == 397)
 				num += pickPower;
@@ -37060,24 +_,47 @@
 		}
 
 		public void DropItems() {
+			List<Item> startInventory = PlayerHooks.GetStartingItems(this, DropItems_GetDefaults().Where(item => !item.IsAir), true);
+			IDictionary<int, int> startCounts = new Dictionary<int, int>();
+
+			foreach (Item item in startInventory) {
+				if (!startCounts.ContainsKey(item.netID))
+					startCounts[item.netID] = 0;
+
+				startCounts[item.netID] += item.stack;
+			}
+
+			startCounts[ModContent.ItemType<ModLoader.Default.StartBag>()] = 1;
 			for (int i = 0; i < 59; i++) {
 				if (inventory[i].stack > 0) {
+					Item item = inventory[i];
 					bool flag = true;
-					if (inventory[i].type == 3507 || inventory[i].type == 3506 || inventory[i].type == 3509)
+					if (startCounts.TryGetValue(item.netID, out int startingCount) && startingCount >= item.stack)
 						flag = false;
 
 					if (flag) {
+						int stack = item.stack;
+						if (startCounts.ContainsKey(item.netID)) {
+							stack -= startCounts[item.netID];
+							startCounts[item.netID] = 0;
+						}
+
 						int num = Item.NewItem((int)position.X, (int)position.Y, width, height, inventory[i].type);
 						Main.item[num].netDefaults(inventory[i].netID);
 						Main.item[num].Prefix(inventory[i].prefix);
-						Main.item[num].stack = inventory[i].stack;
+						Main.item[num].stack = stack;
 						Main.item[num].velocity.Y = (float)Main.rand.Next(-20, 1) * 0.2f;
 						Main.item[num].velocity.X = (float)Main.rand.Next(-20, 21) * 0.2f;
 						Main.item[num].noGrabDelay = 100;
 						Main.item[num].newAndShiny = false;
+						Main.item[num].ModItem = item.ModItem;
+						Main.item[num].globalItems = item.globalItems;
 						if (Main.netMode == 1)
 							NetMessage.SendData(21, -1, -1, null, num);
 					}
+					else if (item.stack > 0 && startCounts.ContainsKey(item.netID)) {
+						startCounts[item.netID] -= item.stack;
+					}
 				}
 
 				inventory[i].TurnToAir();
@@ -37091,6 +_,8 @@
 						Main.item[num2].velocity.X = (float)Main.rand.Next(-20, 21) * 0.2f;
 						Main.item[num2].noGrabDelay = 100;
 						Main.item[num2].newAndShiny = false;
+						Main.item[num2].ModItem = armor[i].ModItem;
+						Main.item[num2].globalItems = armor[i].globalItems;
 						if (Main.netMode == 1)
 							NetMessage.SendData(21, -1, -1, null, num2);
 					}
@@ -37108,6 +_,8 @@
 						Main.item[num3].velocity.X = (float)Main.rand.Next(-20, 21) * 0.2f;
 						Main.item[num3].noGrabDelay = 100;
 						Main.item[num3].newAndShiny = false;
+						Main.item[num3].ModItem = dye[i].ModItem;
+						Main.item[num3].globalItems = dye[i].globalItems;
 						if (Main.netMode == 1)
 							NetMessage.SendData(21, -1, -1, null, num3);
 					}
@@ -37125,6 +_,8 @@
 						Main.item[num4].velocity.X = (float)Main.rand.Next(-20, 21) * 0.2f;
 						Main.item[num4].noGrabDelay = 100;
 						Main.item[num4].newAndShiny = false;
+						Main.item[num4].ModItem = miscEquips[i].ModItem;
+						Main.item[num4].globalItems = miscEquips[i].globalItems;
 						if (Main.netMode == 1)
 							NetMessage.SendData(21, -1, -1, null, num4);
 					}
@@ -37144,6 +_,8 @@
 					Main.item[num5].velocity.X = (float)Main.rand.Next(-20, 21) * 0.2f;
 					Main.item[num5].noGrabDelay = 100;
 					Main.item[num5].newAndShiny = false;
+					Main.item[num5].ModItem = miscDyes[i].ModItem;
+					Main.item[num5].globalItems = miscDyes[i].globalItems;
 					if (Main.netMode == 1)
 						NetMessage.SendData(21, -1, -1, null, num5);
 				}
@@ -37151,12 +_,26 @@
 				miscDyes[i].TurnToAir();
 			}
 
+			DropItems_End(startInventory);
+		}
+		private IEnumerable<Item> DropItems_GetDefaults() { //Split by tML.
+			var inventory = new Item[this.inventory.Length];
+
+			for (int i = 0; i < inventory.Length; i++) {
+				inventory[i] = new Item();
+			}
+
 			inventory[0].SetDefaults(3507);
 			inventory[0].Prefix(-1);
 			inventory[1].SetDefaults(3509);
 			inventory[1].Prefix(-1);
 			inventory[2].SetDefaults(3506);
 			inventory[2].Prefix(-1);
+
+			return inventory;
+		}
+		private void DropItems_End(IList<Item> startInventory) { //Split by tML.
+			PlayerHooks.SetStartInventory(this, startInventory);
 			Main.mouseItem.TurnToAir();
 		}
 
@@ -37204,13 +_,14 @@
 		}
 
 		public object clientClone() {
-			Player player = new Player();
+			Player player = new Player(false);
 			player.zone1 = zone1;
 			player.zone2 = zone2;
 			player.zone3 = zone3;
 			player.zone4 = zone4;
 			player.voidVaultInfo = voidVaultInfo;
 			player.luck = luck;
+			PlayerHooks.CopyCustomBiomesTo(this, player);
 			player.extraAccessory = extraAccessory;
 			player.MinionRestTargetPoint = MinionRestTargetPoint;
 			player.MinionAttackTargetNPC = MinionAttackTargetNPC;
@@ -37261,13 +_,14 @@
 			}
 
 			player.trashItem = trashItem.Clone();
-			for (int j = 0; j < 22; j++) {
+			for (int j = 0; j < MaxBuffs; j++) {
 				player.buffType[j] = buffType[j];
 				player.buffTime[j] = buffTime[j];
 			}
 
 			DpadRadial.CopyTo(player.DpadRadial);
 			CircularRadial.CopyTo(player.CircularRadial);
+			PlayerHooks.clientClone(this, player);
 			return player;
 		}
 
@@ -37278,7 +_,7 @@
 			if (Main.tile[x, y - 1] == null)
 				return false;
 
-			if (!Main.tile[x, y - 1].active() || Main.tile[x, y - 1].type != 79)
+			if (!Main.tile[x, y - 1].active() || !TileID.Sets.IsValidSpawnPoint[Main.tile[x, y - 1].type])
 				return false;
 
 			for (int i = x - 1; i <= x + 1; i++) {
@@ -37410,6 +_,7 @@
 			if (path == null || path == "")
 				return;
 
+			BackupIO.Player.ArchivePlayer(path, isCloudSave);
 			if (FileUtilities.Exists(path, isCloudSave))
 				FileUtilities.Copy(path, path + ".bak", isCloudSave);
 
@@ -37417,13 +_,14 @@
 			using (Stream stream = isCloudSave ? ((Stream)new MemoryStream(2000)) : ((Stream)new FileStream(path, FileMode.Create))) {
 				using (CryptoStream cryptoStream = new CryptoStream(stream, rijndaelManaged.CreateEncryptor(ENCRYPTION_KEY, ENCRYPTION_KEY), CryptoStreamMode.Write)) {
 					using (BinaryWriter binaryWriter = new BinaryWriter(cryptoStream)) {
+						PlayerHooks.PreSavePlayer(player);
 						binaryWriter.Write(234);
 						playerFile.Metadata.Write(binaryWriter);
 						binaryWriter.Write(player.name);
 						binaryWriter.Write(player.difficulty);
 						binaryWriter.Write(playerFile.GetPlayTime().Ticks);
 						binaryWriter.Write(player.hair);
-						binaryWriter.Write(player.hairDye);
+						PlayerIO.WriteVanillaHairDye(player.hairDye, binaryWriter);
 						BitsByte bb = (byte)0;
 						for (int i = 0; i < 8; i++) {
 							bb[i] = player.hideVisibleAccessory[i];
@@ -37469,63 +_,57 @@
 						binaryWriter.Write(player.shoeColor.G);
 						binaryWriter.Write(player.shoeColor.B);
 						for (int k = 0; k < player.armor.Length; k++) {
-							binaryWriter.Write(player.armor[k].netID);
+							ItemIO.WriteVanillaID(player.armor[k], binaryWriter);
 							binaryWriter.Write(player.armor[k].prefix);
 						}
 
 						for (int l = 0; l < player.dye.Length; l++) {
-							binaryWriter.Write(player.dye[l].netID);
+							ItemIO.WriteVanillaID(player.dye[l], binaryWriter);
 							binaryWriter.Write(player.dye[l].prefix);
 						}
 
 						for (int m = 0; m < 58; m++) {
-							binaryWriter.Write(player.inventory[m].netID);
+							ItemIO.WriteVanillaID(player.inventory[m], binaryWriter);
 							binaryWriter.Write(player.inventory[m].stack);
 							binaryWriter.Write(player.inventory[m].prefix);
 							binaryWriter.Write(player.inventory[m].favorited);
 						}
 
 						for (int n = 0; n < player.miscEquips.Length; n++) {
-							binaryWriter.Write(player.miscEquips[n].netID);
+							ItemIO.WriteVanillaID(player.miscEquips[n], binaryWriter);
 							binaryWriter.Write(player.miscEquips[n].prefix);
-							binaryWriter.Write(player.miscDyes[n].netID);
+							ItemIO.WriteVanillaID(player.miscDyes[n], binaryWriter);
 							binaryWriter.Write(player.miscDyes[n].prefix);
 						}
 
 						for (int num = 0; num < 40; num++) {
-							binaryWriter.Write(player.bank.item[num].netID);
+							ItemIO.WriteVanillaID(player.bank.item[num], binaryWriter);
 							binaryWriter.Write(player.bank.item[num].stack);
 							binaryWriter.Write(player.bank.item[num].prefix);
 						}
 
 						for (int num2 = 0; num2 < 40; num2++) {
-							binaryWriter.Write(player.bank2.item[num2].netID);
+							ItemIO.WriteVanillaID(player.bank2.item[num2], binaryWriter);
 							binaryWriter.Write(player.bank2.item[num2].stack);
 							binaryWriter.Write(player.bank2.item[num2].prefix);
 						}
 
 						for (int num3 = 0; num3 < 40; num3++) {
-							binaryWriter.Write(player.bank3.item[num3].netID);
+							ItemIO.WriteVanillaID(player.bank3.item[num3], binaryWriter);
 							binaryWriter.Write(player.bank3.item[num3].stack);
 							binaryWriter.Write(player.bank3.item[num3].prefix);
 						}
 
 						for (int num4 = 0; num4 < 40; num4++) {
-							binaryWriter.Write(player.bank4.item[num4].netID);
+							ItemIO.WriteVanillaID(player.bank4.item[num4], binaryWriter);
 							binaryWriter.Write(player.bank4.item[num4].stack);
 							binaryWriter.Write(player.bank4.item[num4].prefix);
 						}
 
 						binaryWriter.Write(player.voidVaultInfo);
 						for (int num5 = 0; num5 < 22; num5++) {
-							if (Main.buffNoSave[player.buffType[num5]]) {
-								binaryWriter.Write(0);
+							binaryWriter.Write(0);
-								binaryWriter.Write(0);
+							binaryWriter.Write(0);
-							}
-							else {
-								binaryWriter.Write(player.buffType[num5]);
-								binaryWriter.Write(player.buffTime[num5]);
-							}
 						}
 
 						for (int num6 = 0; num6 < 200; num6++) {
@@ -37570,9 +_,13 @@
 						stream.Flush();
 						if (isCloudSave && SocialAPI.Cloud != null)
 							SocialAPI.Cloud.Write(playerFile.Path, ((MemoryStream)stream).ToArray());
+
+						PlayerHooks.PostSavePlayer(player);
 					}
 				}
 			}
+
+			PlayerIO.Save(player, path, isCloudSave);
 		}
 
 		private void SaveTemporaryItemSlotContents(BinaryWriter writer) {
@@ -37675,7 +_,7 @@
 			if (Main.rand == null)
 				Main.rand = new UnifiedRandom((int)DateTime.Now.Ticks);
 
-			Player player = new Player();
+			Player player = new Player(false); // setup inventory is unnecessary
 			try {
 				RijndaelManaged rijndaelManaged = new RijndaelManaged();
 				rijndaelManaged.Padding = PaddingMode.None;
@@ -38014,7 +_,7 @@
 							if (num >= 11) {
 								int num28 = 22;
 								if (num < 74)
-									num28 = 10;
+									num28 -= 12;
 
 								for (int num29 = 0; num29 < num28; num29++) {
 									player.buffType[num29] = binaryReader.ReadInt32();
@@ -38104,7 +_,7 @@
 							if (num >= 220)
 								CreativePowerManager.Instance.LoadToPlayer(player, binaryReader, num);
 
-							LoadPlayer_LastMinuteFixes(player);
+							LoadPlayer_LastMinuteFixes(player, playerFileData);
 						}
 					}
 				}
@@ -38114,6 +_,9 @@
 				playerFileData.Player = player;
 				return playerFileData;
 			}
+			catch (CustomModDataException e) {
+				playerFileData.customDataFail = e;
+			}
 			catch {
 			}
 
@@ -38144,8 +_,9 @@
 			}
 		}
 
-		private static void LoadPlayer_LastMinuteFixes(Player newPlayer) {
+		private static void LoadPlayer_LastMinuteFixes(Player newPlayer, PlayerFileData playerFileData) {
 			newPlayer.skinVariant = (int)MathHelper.Clamp(newPlayer.skinVariant, 0f, 11f);
+			PlayerIO.Load(newPlayer, playerFileData.Path, playerFileData.IsCloudSave);
 			for (int i = 3; i < 10; i++) {
 				int type = newPlayer.armor[i].type;
 				if (type == 908 || type == 4874 || type == 5000)
@@ -38162,6 +_,7 @@
 
 				newPlayer.lavaTime = newPlayer.lavaMax;
 			}
+			newPlayer.ResetEffects();
 		}
 
 		public static PlayerFileData GetFileData(string file, bool cloudSave) {
@@ -38171,12 +_,17 @@
 			PlayerFileData playerFileData = LoadPlayer(file, cloudSave);
 			if (playerFileData.Player != null) {
 				if (playerFileData.Player.loadStatus != 0 && playerFileData.Player.loadStatus != 1) {
+					CustomModDataException customDataFail = playerFileData.customDataFail;
-					if (FileUtilities.Exists(file + ".bak", cloudSave))
+					if (FileUtilities.Exists(file + ".bak", cloudSave)) {
 						FileUtilities.Move(file + ".bak", file, cloudSave);
+						PlayerIO.LoadBackup(file, cloudSave);
+					}
 
 					playerFileData = LoadPlayer(file, cloudSave);
 					if (playerFileData.Player == null)
 						return null;
+
+					playerFileData.customDataFail = customDataFail;
 				}
 
 				return playerFileData;
@@ -38226,7 +_,17 @@
 			return -1;
 		}
 
-		public Player() {
+		public Player(bool startupInventory = true) {
+			ResetDamageClassData();
+			buffType = new int[MaxBuffs];
+			buffTime = new int[MaxBuffs];
+			buffImmune = new bool[BuffLoader.BuffCount]; // TODO: Move all these patches to field initializers.
+			allDamage = StatModifier.One;
+			allCrit = 4;
+			allKB = StatModifier.One;
+			ownedProjectileCounts = new int[ProjectileLoader.ProjectileCount];
+			npcTypeNoAggro = new bool[NPCLoader.NPCCount];
+			PlayerHooks.SetupPlayer(this);
 			width = 20;
 			height = 42;
 			name = string.Empty;
@@ -38267,7 +_,7 @@
 			grappling[0] = -1;
 			statManaMax = 20;
 			extraAccessory = false;
-			for (int n = 0; n < 624; n++) {
+			for (int n = 0; n < adjTile.Length; n++) {
 				adjTile[n] = false;
 				oldAdjTile[n] = false;
 			}
@@ -38495,6 +_,7 @@
 		}
 
 		public void GetAnglerReward() {
+			List<Item> rewardItems = new List<Item>();
 			Item item = new Item();
 			item.type = 0;
 			int num = anglerQuestsFinished;
@@ -38680,56 +_,23 @@
 					}
 			}
 
-			item.position = base.Center;
 			GetItemSettings nPCEntityToPlayerInventorySettings = GetItemSettings.NPCEntityToPlayerInventorySettings;
-			Item item2 = GetItem(whoAmI, item, nPCEntityToPlayerInventorySettings);
-			if (item2.stack > 0) {
-				int number = Item.NewItem((int)position.X, (int)position.Y, width, height, item2.type, item2.stack, noBroadcast: false, 0, noGrabDelay: true);
-				if (Main.netMode == 1)
-					NetMessage.SendData(21, -1, -1, null, number, 1f);
-			}
-
+			rewardItems.Add(item);
 			if (item.type == 2417) {
 				Item item3 = new Item();
 				Item item4 = new Item();
 				item3.SetDefaults(2418);
-				item3.position = base.Center;
-				item2 = GetItem(whoAmI, item3, nPCEntityToPlayerInventorySettings);
-				if (item2.stack > 0) {
-					int number2 = Item.NewItem((int)position.X, (int)position.Y, width, height, item2.type, item2.stack, noBroadcast: false, 0, noGrabDelay: true);
-					if (Main.netMode == 1)
-						NetMessage.SendData(21, -1, -1, null, number2, 1f);
-				}
-
+				rewardItems.Add(item3);
 				item4.SetDefaults(2419);
-				item4.position = base.Center;
-				item2 = GetItem(whoAmI, item4, nPCEntityToPlayerInventorySettings);
-				if (item2.stack > 0) {
-					int number3 = Item.NewItem((int)position.X, (int)position.Y, width, height, item2.type, item2.stack, noBroadcast: false, 0, noGrabDelay: true);
-					if (Main.netMode == 1)
-						NetMessage.SendData(21, -1, -1, null, number3, 1f);
-				}
+				rewardItems.Add(item4);
 			}
 			else if (item.type == 2498) {
 				Item item5 = new Item();
 				Item item6 = new Item();
 				item5.SetDefaults(2499);
-				item5.position = base.Center;
-				item2 = GetItem(whoAmI, item5, nPCEntityToPlayerInventorySettings);
-				if (item2.stack > 0) {
-					int number4 = Item.NewItem((int)position.X, (int)position.Y, width, height, item2.type, item2.stack, noBroadcast: false, 0, noGrabDelay: true);
-					if (Main.netMode == 1)
-						NetMessage.SendData(21, -1, -1, null, number4, 1f);
-				}
-
+				rewardItems.Add(item5);
 				item6.SetDefaults(2500);
-				item6.position = base.Center;
-				item2 = GetItem(whoAmI, item6, nPCEntityToPlayerInventorySettings);
-				if (item2.stack > 0) {
-					int number5 = Item.NewItem((int)position.X, (int)position.Y, width, height, item2.type, item2.stack, noBroadcast: false, 0, noGrabDelay: true);
-					if (Main.netMode == 1)
-						NetMessage.SendData(21, -1, -1, null, number5, 1f);
-				}
+				rewardItems.Add(item6);
 			}
 
 			Item item7 = new Item();
@@ -38761,16 +_,9 @@
 				item7.stack = num3;
 			}
 
-			item7.position = base.Center;
-			item2 = GetItem(whoAmI, item7, nPCEntityToPlayerInventorySettings);
-			if (item2.stack > 0) {
-				int number6 = Item.NewItem((int)position.X, (int)position.Y, width, height, item2.type, item2.stack, noBroadcast: false, 0, noGrabDelay: true);
-				if (Main.netMode == 1)
-					NetMessage.SendData(21, -1, -1, null, number6, 1f);
-			}
-
+			rewardItems.Add(item7);
 			if (Main.rand.Next((int)(100f * num2)) > 50)
-				return;
+				goto postAnglerQuestCountCheck;
 
 			Item item8 = new Item();
 			if (Main.rand.Next((int)(15f * num2)) == 0)
@@ -38798,12 +_,18 @@
 			if (Main.rand.Next(250) <= num)
 				item8.stack++;
 
+			rewardItems.Add(item8);
+
+			postAnglerQuestCountCheck:
+			PlayerHooks.AnglerQuestReward(this, num2, rewardItems);
+			foreach (Item rewardItem in rewardItems) {
-			item8.position = base.Center;
+				rewardItem.position = Center;
-			item2 = GetItem(whoAmI, item8, GetItemSettings.NPCEntityToPlayerInventorySettings);
+				Item getItem = GetItem(whoAmI, rewardItem, GetItemSettings.NPCEntityToPlayerInventorySettings);
-			if (item2.stack > 0) {
+				if (getItem.stack > 0) {
-				int number7 = Item.NewItem((int)position.X, (int)position.Y, width, height, item2.type, item2.stack, noBroadcast: false, 0, noGrabDelay: true);
+					int number = Item.NewItem((int)position.X, (int)position.Y, width, height, getItem.type, getItem.stack, noBroadcast: false, 0, noGrabDelay: true);
-				if (Main.netMode == 1)
+					if (Main.netMode == 1)
-					NetMessage.SendData(21, -1, -1, null, number7, 1f);
+						NetMessage.SendData(21, -1, -1, null, number, 1f);
+				}
 			}
 		}
 
@@ -38931,6 +_,7 @@
 					list.Add(3024);
 			}
 
+			PlayerHooks.GetDyeTraderReward(this, list);
 			num = list[Main.rand.Next(list.Count)];
 			Item item = new Item();
 			item.SetDefaults(num);
@@ -38944,6 +_,52 @@
 			}
 		}
 
+		public int GetManaCost(Item item) {
+			float reduce = manaCost;
+			float mult = 1;
+			if (spaceGun && (item.type == ItemID.SpaceGun || item.type == ItemID.ZapinatorGray && item.type == ItemID.ZapinatorOrange))
+				mult = 0;
+
+			if(item.type == ItemID.BookStaff && altFunctionUse == 2)
+				mult = 2;
+
+			CombinedHooks.ModifyManaCost(this, item, ref reduce, ref mult);
+			int mana = (int)(item.mana * reduce * mult);
+			return mana >= 0 ? mana : 0;
+		}
+
+		public bool CheckMana(Item item, int amount = -1, bool pay = false, bool blockQuickMana = false) {
+			if (amount <= -1)
+				amount = GetManaCost(item);
+
+			if (statMana >= amount) {
+				if (pay) {
+					CombinedHooks.OnConsumeMana(this, item, amount);
+					statMana -= amount;
+				}
+
+				return true;
+			}
+
+			if (blockQuickMana)
+				return false;
+
+			CombinedHooks.OnMissingMana(this, item, amount);
+			if (statMana < amount && manaFlower)
+				QuickMana();
+
+			if (statMana >= amount) {
+				if (pay) {
+					CombinedHooks.OnConsumeMana(this, item, amount);
+					statMana -= amount;
+				}
+
+				return true;
+			}
+
+			return false;
+		}
+
 		public bool CheckMana(int amount, bool pay = false, bool blockQuickMana = false) {
 			int num = (int)((float)amount * manaCost);
 			if (statMana >= num) {
@@ -38976,7 +_,7 @@
 		public bool ConsumeSolarFlare() {
 			if (setSolar && solarShields > 0) {
 				solarShields--;
-				for (int i = 0; i < 22; i++) {
+				for (int i = 0; i < MaxBuffs; i++) {
 					if (buffType[i] >= 170 && buffType[i] <= 172)
 						DelBuff(i);
 				}
@@ -39096,7 +_,7 @@
 				}
 			}
 
-			int damage = (int)(20f * (1f + magicDamage + minionDamage - 2f));
+			int damage = (int)(20f * (1f + (float)(allDamage.CombineWith(magicDamage)) + (float)(allDamage.CombineWith(minionDamage)) - 2f));
 			_ = Main.projectile[Projectile.NewProjectile(MinionRestTargetPoint, Vector2.Zero, 656, damage, 0f, Main.myPlayer)];
 		}
 
@@ -39214,7 +_,7 @@
 				return;
 
 			int timeToAdd = 480;
-			for (int i = 0; i < 22; i++) {
+			for (int i = 0; i < MaxBuffs; i++) {
 				if (buffType[i] >= type && buffType[i] < type + 3)
 					DelBuff(i);
 			}<|MERGE_RESOLUTION|>--- conflicted
+++ resolved
@@ -3717,11 +3717,7 @@
 +				kbModifier = kbModifier.CombineWith(GetKnockback(sItem.DamageType));
 +
 +			foreach (DamageClass damageClass in DamageClassLoader.DamageClasses) {
-<<<<<<< HEAD
 +				float scale = sItem.DamageType.GetCachedBenifitsFrom(damageClass);
-=======
-+				float scale = sItem.DamageType.GetBenefitFrom(damageClass);
->>>>>>> 907c09c6
 +				if (scale != 0)
 +					kbModifier = kbModifier.CombineWith(GetKnockback(damageClass).Scale(scale));
 +			}
@@ -3749,14 +3745,9 @@
 +				crit += GetCritChance(sItem.DamageType);
 +
 +			foreach (DamageClass damageClass in DamageClassLoader.DamageClasses) {
-<<<<<<< HEAD
 +				float scale = sItem.DamageType.GetCachedBenifitsFrom(damageClass);
 +				if (scale != 0) {
 +					crit += (int)(GetCritChance(damageClass) * scale);
-=======
-+				if (sItem.DamageType.GetBenefitFrom(damageClass) != 0) {
-+					crit += (int)(GetCritChance(damageClass) * sItem.DamageType.GetBenefitFrom(damageClass));
->>>>>>> 907c09c6
 +				}
 +			}
 +
@@ -3788,11 +3779,7 @@
 +				damage = damage.CombineWith(GetDamage(sItem.DamageType));
 +
 +			foreach (DamageClass damageClass in DamageClassLoader.DamageClasses) {
-<<<<<<< HEAD
 +				float scale = sItem.DamageType.GetCachedBenifitsFrom(damageClass);
-=======
-+				float scale = sItem.DamageType.GetBenefitFrom(damageClass);
->>>>>>> 907c09c6
 +				if (scale != 0)
 +					damage = damage.CombineWith(GetDamage(damageClass).Scale(scale));
 +			}
