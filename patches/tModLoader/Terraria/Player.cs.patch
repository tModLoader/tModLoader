--- conflicted
+++ resolved
@@ -5,11 +5,11 @@
  using Terraria.Utilities;
  using Terraria.WorldBuilding;
 +using Terraria.ModLoader;
++using Terraria.ModLoader.Container;
 +using Terraria.ModLoader.Exceptions;
 +using Terraria.ModLoader.IO;
 +using Terraria.ModLoader.UI;
 +using System.Linq;
-+using Terraria.ModLoader.Container;
  
  namespace Terraria
  {
@@ -85,22 +85,17 @@
 +		public static int MaxBuffs => 22 + BuffLoader.extraPlayerBuffCount;
  		public int[] buffType = new int[22];
  		public int[] buffTime = new int[22];
-<<<<<<< HEAD
- 		public bool[] buffImmune = new bool[327];
-@@ -724,7 +_,7 @@
+ 		public bool[] buffImmune = new bool[338];
+@@ -733,7 +_,7 @@
  		public bool isFirstFractalAfterImage;
  		public float firstFractalAfterImageOpacity;
  		public string setBonus = "";
 -		public Item[] inventory = new Item[59];
-+		public TerrariaInventory inventory = new TerrariaInventory(59);
++		public TerrariaInventory inventory = new TerrariaInventory(59); //public Item[] inventory = new Item[59];
  		public bool[] inventoryChestStack = new bool[59];
  		public Item lastVisualizedSelectedItem;
  		public Chest bank = new Chest(bank: true);
-@@ -1059,18 +_,21 @@
-=======
- 		public bool[] buffImmune = new bool[338];
 @@ -1080,18 +_,21 @@
->>>>>>> e754f74d
  		public bool parryDamageBuff;
  		public bool ballistaPanic;
  		public bool JustDroppedAnItem;
