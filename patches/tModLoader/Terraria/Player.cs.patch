--- conflicted
+++ resolved
@@ -1893,7 +1893,6 @@
  								SmartSelect_SelectItem(i);
  								return;
  						}
-<<<<<<< HEAD
 @@ -12387,6 +_,13 @@
  					if (tile == null)
  						return;
@@ -1934,10 +1933,7 @@
  
  			if (torchLuck < 0f)
  				torchLuck = 0f;
-@@ -12711,13 +_,14 @@
-=======
 @@ -12711,6 +_,9 @@
->>>>>>> fd2de669
  			lifeRegen = 0;
  			manaCost = 1f;
  			meleeSpeed = 1f;
@@ -3879,15 +3875,9 @@
  			int num = sItem.damage;
  			if (num > 0) {
  				if (sItem.melee) {
-@@ -36388,10 +_,32 @@
- 				}
- 				else if (sItem.summon) {
- 					num = (int)((float)num * minionDamage);
--				}
--			}
--
-+ 				}
-+ 			}
+@@ -36392,6 +_,29 @@
+ 			}
+ 
  			return num;
 +			*/
 +
