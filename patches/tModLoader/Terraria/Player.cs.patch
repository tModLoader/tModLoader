--- src/Terraria/Terraria/Player.cs
+++ src/tModLoader/Terraria/Player.cs
<<<<<<< HEAD
@@ -34,10 +_,14 @@
=======
@@ -34,10 +_,15 @@
>>>>>>> 1318dcea
 using Terraria.UI.Gamepad;
 using Terraria.Utilities;
 using Terraria.WorldBuilding;
+using Terraria.ModLoader;
+using Terraria.ModLoader.Exceptions;
+using Terraria.ModLoader.IO;
+using Terraria.ModLoader.UI;
+using System.Linq;
 
 namespace Terraria
 {
-	public class Player : Entity
+	public partial class Player : Entity
 	{
 		public static class BuilderAccToggleIDs
 		{
@@ -184,15 +_,21 @@
 
 			public static void PlayerConnect(int playerIndex) {
 				PressurePlateHelper.ResetPlayer(playerIndex);
+				PlayerHooks.PlayerConnect(playerIndex);
 			}
 
 			public static void PlayerDisconnect(int playerIndex) {
 				PressurePlateHelper.ResetPlayer(playerIndex);
+				PlayerHooks.PlayerDisconnect(playerIndex);
 			}
 
 			public static void EnterWorld(int playerIndex) {
+				Logging.Terraria.InfoFormat("Entering world with player: {0}, IsCloud={1}", Main.ActivePlayerFileData.Name, Main.ActivePlayerFileData.IsCloudSave);
+				Interface.ResetData();
 				if (Hooks.OnEnterWorld != null)
 					Hooks.OnEnterWorld(Main.player[playerIndex]);
+
+				PlayerHooks.OnEnterWorld(playerIndex);
 			}
 		}
 
@@ -392,7 +_,7 @@
 
 		public int emoteTime;
 		public CreativeUnlocksTracker creativeTracker;
-		private static byte[] ENCRYPTION_KEY = new UnicodeEncoding().GetBytes("h3y_gUyZ");
+		internal static byte[] ENCRYPTION_KEY = new UnicodeEncoding().GetBytes("h3y_gUyZ");
 		public OverheadMessage chatOverhead;
 		public SelectionRadial DpadRadial = new SelectionRadial();
 		public SelectionRadial CircularRadial = new SelectionRadial(SelectionRadial.SelectionMode.RadialCircular);
@@ -683,7 +_,7 @@
 		public bool poundRelease;
 		public float ghostFade;
 		public float ghostDir = 1f;
-		public const int maxBuffs = 22;
+		public static int MaxBuffs => 22 + BuffLoader.extraPlayerBuffCount;
 		public int[] buffType = new int[22];
 		public int[] buffTime = new int[22];
 		public bool[] buffImmune = new bool[323];
@@ -1034,16 +_,38 @@
 		public bool parryDamageBuff;
 		public bool ballistaPanic;
 		public bool JustDroppedAnItem;
-		public int meleeCrit = 4;
-		public int magicCrit = 4;
-		public int rangedCrit = 4;
-		public float meleeDamage = 1f;
-		public float magicDamage = 1f;
-		public float rangedDamage = 1f;
-		public float bulletDamage = 1f;
-		public float arrowDamage = 1f;
-		public float rocketDamage = 1f;
-		public float minionDamage = 1f;
+		internal int meleeCrit {
+			get => GetCrit(DamageClass.Melee);
+			set => AddCrit(DamageClass.Melee, value);
+		}
+		internal int magicCrit {
+			get => GetCrit(DamageClass.Magic);
+			set => AddCrit(DamageClass.Magic, value);
+		}
+		internal int rangedCrit {
+			get => GetCrit(DamageClass.Ranged);
+			set => AddCrit(DamageClass.Ranged, value);
+		}
+		public DamageModifier allDamage = DamageModifier.One;
+		internal DamageModifier meleeDamage {
+			get => GetDamage(DamageClass.Melee);
+			set => AddDamageModifier(DamageClass.Melee, value);
+		}
+		internal DamageModifier magicDamage {
+			get => GetDamage(DamageClass.Magic);
+			set => AddDamageModifier(DamageClass.Magic, value);
+		}
+		internal DamageModifier rangedDamage {
+			get => GetDamage(DamageClass.Ranged);
+			set => AddDamageModifier(DamageClass.Ranged, value);
+		}
+		public DamageModifier bulletDamage = DamageModifier.One;
+		public DamageModifier arrowDamage = DamageModifier.One;
+		public DamageModifier rocketDamage = DamageModifier.One;
+		internal DamageModifier minionDamage {
+			get => GetDamage(DamageClass.Summon);
+			set => AddDamageModifier(DamageClass.Summon, value);
+		}
 		public float minionKB;
 		public float meleeSpeed = 1f;
 		public float moveSpeed = 1f;
@@ -1080,8 +_,26 @@
 		public bool oldAdjWater;
 		public bool oldAdjHoney;
 		public bool oldAdjLava;
-		public bool[] adjTile = new bool[623];
-		public bool[] oldAdjTile = new bool[623];
+		private bool[] _adjTile = new bool[TileLoader.TileCount];
+		public bool[] adjTile {
+			get {
+				if (_adjTile.Length != TileLoader.TileCount)
+					Array.Resize(ref _adjTile, TileLoader.TileCount);
+
+				return _adjTile;
+			}
+			set { _adjTile = value; }
+		}
+		private bool[] _oldAdjTile = new bool[TileLoader.TileCount];
+		public bool[] oldAdjTile {
+			get {
+				if (_oldAdjTile.Length != TileLoader.TileCount)
+					Array.Resize(ref _oldAdjTile, TileLoader.TileCount);
+
+				return _oldAdjTile;
+			}
+			set { _oldAdjTile = value; }
+		}
 		public static int defaultItemGrabRange = 42;
 		private static float itemGrabSpeed = 0.45f;
 		private static float itemGrabSpeedMax = 4f;
@@ -1997,11 +_,13 @@
 		}
 
 		public void ApplyItemTime(Item sItem) {
-			SetItemTime(sItem.useTime);
+			int totalUseTime = PlayerHooks.TotalUseTime(sItem.useTime, this, sItem);
+			SetItemTime(totalUseTime);
 		}
 
 		public void ApplyItemTime(Item sItem, float multiplier) {
-			SetItemTime((int)((float)sItem.useTime * multiplier));
+			int totalUseTime = PlayerHooks.TotalUseTime((int)(sItem.useTime * multiplier), this, sItem);
+			SetItemTime(totalUseTime);
 		}
 
 		public void SetDummyItemTime(int frames) {
@@ -2016,33 +_,33 @@
 		}
 
 		private void ApplyItemAnimation(Item sItem, float multiplier, int itemReuseDelay = 0) {
-			SetItemAnimation((int)((float)sItem.useAnimation * multiplier));
-			reuseDelay = itemReuseDelay;
+			SetItemAnimation(PlayerHooks.TotalMeleeTime(sItem.useAnimation * multiplier, this, sItem));
+			reuseDelay = (int)(itemReuseDelay / PlayerHooks.TotalUseTimeMultiplier(this, sItem));
 		}
 
 		private void ApplyItemAnimation(Item sItem) {
 			if (sItem.melee) {
-				SetItemAnimation((int)((float)sItem.useAnimation * meleeSpeed));
+				SetItemAnimation(PlayerHooks.TotalMeleeTime(sItem.useAnimation * meleeSpeed, this, sItem));
 				return;
 			}
 
 			if (sItem.summon && ItemID.Sets.SummonerWeaponThatScalesWithAttackSpeed[sItem.type]) {
-				SetItemAnimation((int)((float)sItem.useAnimation * meleeSpeed));
+				SetItemAnimation(PlayerHooks.TotalMeleeTime(sItem.useAnimation * meleeSpeed, this, sItem));
 				return;
 			}
 
 			if (sItem.createTile >= 0) {
-				SetItemAnimation((int)((float)sItem.useAnimation * tileSpeed));
+				SetItemAnimation(PlayerHooks.TotalMeleeTime(sItem.useAnimation * tileSpeed, this, sItem));
 				return;
 			}
 
 			if (sItem.createWall >= 0) {
-				SetItemAnimation((int)((float)sItem.useAnimation * wallSpeed));
+				SetItemAnimation(PlayerHooks.TotalMeleeTime(sItem.useAnimation * wallSpeed, this, sItem));
 				return;
 			}
 
 			SetItemAnimation(sItem.useAnimation);
-			reuseDelay = sItem.reuseDelay;
+			reuseDelay = (int)(sItem.reuseDelay / PlayerHooks.TotalUseTimeMultiplier(this, sItem));
 		}
 
 		public bool InOpposingTeam(Player otherPlayer) {
@@ -2270,6 +_,7 @@
 				Item item = GetItem(whoAmI, Main.guideItem, getItemInDropItemCheck);
 				if (item.stack > 0) {
 					int num = Item.NewItem((int)position.X, (int)position.Y, width, height, item.type, item.stack, noBroadcast: false, Main.guideItem.prefix, noGrabDelay: true);
+					Main.item[num] = item.Clone();
 					Main.item[num].newAndShiny = false;
 					if (Main.netMode == 1)
 						NetMessage.SendData(21, -1, -1, null, num, 1f);
@@ -2283,6 +_,7 @@
 				Item item2 = GetItem(whoAmI, Main.reforgeItem, getItemInDropItemCheck);
 				if (item2.stack > 0) {
 					int num2 = Item.NewItem((int)position.X, (int)position.Y, width, height, item2.type, item2.stack, noBroadcast: false, Main.reforgeItem.prefix, noGrabDelay: true);
+					Main.item[num2] = item2.Clone();
 					Main.item[num2].newAndShiny = false;
 					if (Main.netMode == 1)
 						NetMessage.SendData(21, -1, -1, null, num2, 1f);
@@ -2318,6 +_,7 @@
 				Item item3 = GetItem(whoAmI, Main.mouseItem, getItemInDropItemCheck);
 				if (item3.stack > 0) {
 					int num3 = Item.NewItem((int)position.X, (int)position.Y, width, height, item3.type, item3.stack, noBroadcast: false, Main.mouseItem.prefix, noGrabDelay: true);
+					Main.item[num3] = item3.Clone();
 					Main.item[num3].newAndShiny = false;
 					if (Main.netMode == 1)
 						NetMessage.SendData(21, -1, -1, null, num3, 1f);
@@ -2400,11 +_,13 @@
 			}
 		}
 
+		public bool HasBuff(int type) => FindBuffIndex(type) != -1;
+
 		public int FindBuffIndex(int type) {
 			if (buffImmune[type])
 				return -1;
 
-			for (int i = 0; i < 22; i++) {
+			for (int i = 0; i < MaxBuffs; i++) {
 				if (buffTime[i] >= 1 && buffType[i] == type)
 					return i;
 			}
@@ -2438,7 +_,7 @@
 			int num = -1;
 			while (num == -1) {
 				int num2 = -1;
-				for (int i = 0; i < 22; i++) {
+				for (int i = 0; i < MaxBuffs; i++) {
 					if (!Main.debuff[buffType[i]]) {
 						num2 = i;
 						break;
@@ -2448,7 +_,7 @@
 				if (num2 == -1)
 					return false;
 
-				for (int j = num2; j < 22; j++) {
+				for (int j = num2; j < MaxBuffs; j++) {
 					if (buffType[j] == 0) {
 						num = j;
 						break;
@@ -2487,7 +_,7 @@
 			if (!Main.vanityPet[type])
 				return;
 
-			for (int j = 0; j < 22; j++) {
+			for (int j = 0; j < MaxBuffs; j++) {
 				if (Main.vanityPet[buffType[j]])
 					DelBuff(j);
 			}
@@ -2495,11 +_,13 @@
 
 		private bool AddBuff_TryUpdatingExistingBuffTime(int type, int time) {
 			bool result = false;
-			for (int i = 0; i < 22; i++) {
+			for (int i = 0; i < MaxBuffs; i++) {
 				if (buffType[i] != type)
 					continue;
 
+				if (BuffLoader.ReApply(type, this, time, i)) {
+				}
-				if (type == 94) {
+				else if (type == 94) {
 					buffTime[i] += time;
 					if (buffTime[i] > manaSickTimeMax)
 						buffTime[i] = manaSickTimeMax;
@@ -2517,7 +_,7 @@
 
 		private int AddBuff_DetermineBuffTimeToAdd(int type, int time1) {
 			int num = time1;
-			if (Main.expertMode && whoAmI == Main.myPlayer && (type == 20 || type == 22 || type == 23 || type == 24 || type == 30 || type == 31 || type == 32 || type == 33 || type == 35 || type == 36 || type == 39 || type == 44 || type == 46 || type == 47 || type == 69 || type == 70 || type == 80))
+			if (Main.expertMode && whoAmI == Main.myPlayer && BuffLoader.LongerExpertDebuff(type))
 				num = (int)(Main.GameModeInfo.DebuffTimeMultiplier * (float)num);
 
 			return num;
@@ -2526,24 +_,28 @@
 		public void DelBuff(int b) {
 			buffTime[b] = 0;
 			buffType[b] = 0;
+			//single pass compactor (vanilla is n^2)
+			int packedIdx = 0;
-			for (int i = 0; i < 21; i++) {
+			for (int i = 0; i < MaxBuffs - 1; i++) {
-				if (buffTime[i] != 0 && buffType[i] != 0)
+				if (buffTime[i] == 0 || buffType[i] == 0)
 					continue;
 
-				for (int j = i + 1; j < 22; j++) {
-					if (buffTime[j] > 0 && buffType[j] > 0) {
-						buffTime[i] = buffTime[j];
-						buffType[i] = buffType[j];
-						buffTime[j] = 0;
-						buffType[j] = 0;
-						break;
-					}
+				if (packedIdx < i) {
+					buffTime[packedIdx] = buffTime[i];
+					buffType[packedIdx] = buffType[i];
+					buffTime[i] = 0;
+					buffType[i] = 0;
 				}
+
+				packedIdx++;
 			}
 		}
 
 		public void ClearBuff(int type) {
+			if (type == 0)
+				return;
+
-			for (int i = 0; i < 22; i++) {
+			for (int i = 0; i < MaxBuffs; i++) {
 				if (buffType[i] == type)
 					DelBuff(i);
 			}
@@ -2551,7 +_,7 @@
 
 		public int CountBuffs() {
 			int num = 0;
-			for (int i = 0; i < 22; i++) {
+			for (int i = 0; i < MaxBuffs; i++) {
 				if (buffType[num] > 0)
 					num++;
 			}
@@ -2559,6 +_,20 @@
 			return num;
 		}
 
+		public int GetHealLife(Item item, bool quickHeal = false) {
+			int healValue = item.healLife;
+			ItemLoader.GetHealLife(item, this, quickHeal, ref healValue);
+			PlayerHooks.GetHealLife(this, item, quickHeal, ref healValue);
+			return healValue > 0 ? healValue : 0;
+		}
+
+		public int GetHealMana(Item item, bool quickHeal = false) {
+			int healValue = item.healMana;
+			ItemLoader.GetHealMana(item, this, quickHeal, ref healValue);
+			PlayerHooks.GetHealMana(this, item, quickHeal, ref healValue);
+			return healValue > 0 ? healValue : 0;
+		}
+
 		public void QuickHeal() {
 			if (cursed || CCed || dead || statLife == statLifeMax2 || potionDelay > 0)
 				return;
@@ -2579,24 +_,29 @@
 				}
 			}
 
+			ItemLoader.UseItem(item, this);
+			int healLife = GetHealLife(item, true);
+			int healMana = GetHealMana(item, true);
-			statLife += item.healLife;
+			statLife += healLife;
-			statMana += item.healMana;
+			statMana += healMana;
 			if (statLife > statLifeMax2)
 				statLife = statLifeMax2;
 
 			if (statMana > statManaMax2)
 				statMana = statManaMax2;
 
-			if (item.healLife > 0 && Main.myPlayer == whoAmI)
-				HealEffect(item.healLife);
+			if (healLife > 0 && Main.myPlayer == whoAmI)
+				HealEffect(healLife, true);
 
-			if (item.healMana > 0) {
+			if (healMana > 0) {
 				AddBuff(94, manaSickTime);
 				if (Main.myPlayer == whoAmI)
-					ManaEffect(item.healMana);
+					ManaEffect(healMana);
 			}
 
+			if (ItemLoader.ConsumeItem(item, this))
-			item.stack--;
+				item.stack--;
+
 			if (item.stack <= 0)
 				item.TurnToAir();
 
@@ -2610,9 +_,12 @@
 			for (int i = 0; i < 58; i++) {
 				Item item = inventory[i];
 				if (item.stack <= 0 || item.type <= 0 || !item.potion || item.healLife <= 0)
+					continue;				
+				
+				if(!CombinedHooks.CanUseItem(this, item))
 					continue;
 
-				int num3 = item.healLife - num;
+				int num3 = GetHealLife(item, true) - num;
 				if (item.type == 227 && num3 < 0) {
 					num3 += 30;
 					if (num3 > 0)
@@ -2641,7 +_,7 @@
 			int num = 0;
 			while (true) {
 				if (num < 58) {
-					if (inventory[num].stack > 0 && inventory[num].type > 0 && inventory[num].healMana > 0 && (potionDelay == 0 || !inventory[num].potion))
+					if (inventory[num].stack > 0 && inventory[num].type > 0 && inventory[num].healMana > 0 && (potionDelay == 0 || !inventory[num].potion) && CombinedHooks.CanUseItem(this, inventory[num]))
 						break;
 
 					num++;
@@ -2663,24 +_,29 @@
 				}
 			}
 
-			statLife += inventory[num].healLife;
-			statMana += inventory[num].healMana;
+			ItemLoader.UseItem(inventory[num], this);
+			int healLife = GetHealLife(inventory[num], true);
+			int healMana = GetHealMana(inventory[num], true);
+			statLife += healLife;
+			statMana += healMana;
 			if (statLife > statLifeMax2)
 				statLife = statLifeMax2;
 
 			if (statMana > statManaMax2)
 				statMana = statManaMax2;
 
-			if (inventory[num].healLife > 0 && Main.myPlayer == whoAmI)
-				HealEffect(inventory[num].healLife);
+			if (healLife > 0 && Main.myPlayer == whoAmI)
+				HealEffect(healLife, true);
 
-			if (inventory[num].healMana > 0) {
+			if (healMana > 0) {
 				AddBuff(94, manaSickTime);
 				if (Main.myPlayer == whoAmI)
-					ManaEffect(inventory[num].healMana);
+					ManaEffect(healMana);
 			}
 
+			if (ItemLoader.ConsumeItem(inventory[num], this))
-			inventory[num].stack--;
+				inventory[num].stack--;
+
 			if (inventory[num].stack <= 0)
 				inventory[num].TurnToAir();
 
@@ -2689,7 +_,7 @@
 
 		public Item QuickMana_GetItemToUse() {
 			for (int i = 0; i < 58; i++) {
-				if (inventory[i].stack > 0 && inventory[i].type > 0 && inventory[i].healMana > 0 && (potionDelay == 0 || !inventory[i].potion))
+				if (inventory[i].stack > 0 && inventory[i].type > 0 && inventory[i].healMana > 0 && (potionDelay == 0 || !inventory[i].potion) && CombinedHooks.CanUseItem(this, inventory[i]))
 					return inventory[i];
 			}
 
@@ -2719,15 +_,19 @@
 				}
 			}
 
-			if (CountBuffs() != 22) {
+			if (CountBuffs() != MaxBuffs) {
 				for (int i = 0; i < 58; i++) {
 					Item item2 = inventory[i];
 					if (item2.stack <= 0 || item2.type <= 0 || item2.buffType <= 0 || item2.summon)
 						continue;
 
 					int num2 = item2.buffType;
-					bool flag = QuickBuff_ShouldBotherUsingThisBuff(num2);
+					bool flag = CombinedHooks.CanUseItem(this, item2) && QuickBuff_ShouldBotherUsingThisBuff(num2);
 					if (item2.mana > 0 && flag) {
+						if (CheckMana(item2, -1, true, true))
+							manaRegenDelay = (int)maxRegenDelay;
+
+						goto SkipManaCode;
 						if (statMana >= (int)((float)item2.mana * manaCost)) {
 							manaRegenDelay = (int)maxRegenDelay;
 							statMana -= (int)((float)item2.mana * manaCost);
@@ -2737,6 +_,7 @@
 						}
 					}
 
+					SkipManaCode:
 					if (whoAmI == Main.myPlayer && item2.type == 603 && !Main.runningCollectorsEdition)
 						flag = false;
 
@@ -2755,6 +_,7 @@
 					if (!flag)
 						continue;
 
+					ItemLoader.UseItem(item2, this);
 					legacySoundStyle = item2.UseSound;
 					int num3 = item2.buffTime;
 					if (num3 == 0)
@@ -2762,7 +_,9 @@
 
 					AddBuff(num2, num3);
 					if (item2.consumable) {
+						if (ItemLoader.ConsumeItem(item2, this))
-						item2.stack--;
+							item2.stack--;
+
 						if (item2.stack <= 0)
 							item2.TurnToAir();
 					}
@@ -2865,6 +_,7 @@
 				if (item != null && item.mountType != -1 && mount.CanMount(item.mountType, this)) {
 					if (!QuickMinecartSnap()) {
 						mount.SetMount(item.mountType, this);
+						ItemLoader.UseItem(item, this);
 						if (item.UseSound != null)
 							SoundEngine.PlaySound(item.UseSound, base.Center);
 					}
@@ -2936,12 +_,12 @@
 
 		public Item QuickMount_GetItemToUse() {
 			Item item = null;
-			if (item == null && miscEquips[3].mountType != -1 && !MountID.Sets.Cart[miscEquips[3].mountType])
+			if (item == null && miscEquips[3].mountType != -1 && !MountID.Sets.Cart[miscEquips[3].mountType] && CombinedHooks.CanUseItem(this, miscEquips[3]))
 				item = miscEquips[3];
 
 			if (item == null) {
 				for (int i = 0; i < 58; i++) {
-					if (inventory[i].mountType != -1 && !MountID.Sets.Cart[inventory[i].mountType]) {
+					if (inventory[i].mountType != -1 && !MountID.Sets.Cart[inventory[i].mountType] && CombinedHooks.CanUseItem(this, inventory[i])) {
 						item = inventory[i];
 						break;
 					}
@@ -3001,7 +_,12 @@
 			if (item == null)
 				return;
 
+			bool? modCanGrapple = ProjectileLoader.CanUseGrapple(item.shoot, this);
+			if (modCanGrapple.HasValue) {
+				if (!modCanGrapple.Value)
+					item = null;
+			}
-			if (item.shoot == 73) {
+			else if (item.shoot == 73) {
 				int num2 = 0;
 				for (int i = 0; i < 1000; i++) {
 					if (Main.projectile[i].active && Main.projectile[i].owner == Main.myPlayer && (Main.projectile[i].type == 73 || Main.projectile[i].type == 74))
@@ -3076,11 +_,21 @@
 			float shootSpeed = item.shootSpeed;
 			int damage = item.damage;
 			float knockBack = item.knockBack;
+			bool? modSingleHook = ProjectileLoader.SingleGrappleHook(num7, this);
+			bool modSingleHookFalse = modSingleHook.HasValue ? !modSingleHook.Value : false;
+			bool modSingleHookTrue = modSingleHook.HasValue ? modSingleHook.Value : false;
-			if (num7 == 13 || num7 == 32 || num7 == 315 || (num7 >= 230 && num7 <= 235) || num7 == 331 || num7 == 753 || num7 == 865 || num7 == 935) {
+			if ((num7 == 13 || num7 == 32 || num7 == 315 || (num7 >= 230 && num7 <= 235) || num7 == 331 || num7 == 753 || num7 == 865 || num7 == 935 || modSingleHookTrue) && !modSingleHookFalse) {
 				grappling[0] = -1;
 				grapCount = 0;
 				for (int num8 = 0; num8 < 1000; num8++) {
 					if (Main.projectile[num8].active && Main.projectile[num8].owner == whoAmI) {
+						bool? modSingleHook2 = ProjectileLoader.SingleGrappleHook(Main.projectile[num8].type, this);
+						if(modSingleHook2.HasValue) {
+							if (modSingleHook2.Value)
+								Main.projectile[num8].Kill();
+							continue;
+						}
+
 						switch (Main.projectile[num8].type) {
 							case 13:
 							case 230:
@@ -3172,6 +_,8 @@
 				}
 			}
 
+			ProjectileLoader.UseGrapple(this, ref num7);
+
 			Vector2 vector = new Vector2(position.X + (float)width * 0.5f, position.Y + (float)height * 0.5f);
 			float num21 = (float)Main.mouseX + Main.screenPosition.X - vector.X;
 			float num22 = (float)Main.mouseY + Main.screenPosition.Y - vector.Y;
@@ -3524,7 +_,7 @@
 			}
 
 			if (!crystalLeaf || petalTimer != 0)
-				return;
+				goto End;
 
 			_ = inventory[selectedItem].type;
 			int num5 = 0;
@@ -3537,7 +_,7 @@
 					continue;
 				}
 
-				return;
+				goto End;
 			}
 
 			petalTimer = 50;
@@ -3549,9 +_,17 @@
 			num6 *= num8;
 			num7 *= num8;
 			Projectile.NewProjectile(Main.projectile[num5].Center.X - 4f, Main.projectile[num5].Center.Y, num6, num7, 227, crystalLeafDamage, crystalLeafKB, whoAmI);
+
+			End:
+
+			PlayerHooks.OnHitAnything(this, x, y, victim);
 		}
 
 		public void openPresent() {
+			if (!ItemLoader.PreOpenVanillaBag("present", this, 0))
+				return;
+
+			ItemLoader.OpenVanillaBag("present", this, 0);
 			if (Main.rand.Next(15) == 0 && Main.hardMode) {
 				int number = Item.NewItem((int)position.X, (int)position.Y, width, height, 602);
 				if (Main.netMode == 1)
@@ -3775,7 +_,31 @@
 						break;
 					}
 			}
+			NPCLoader.blockLoot.Clear(); // clear blockloot
+			// TODO: return statements above probably break this.
 		}
+
+		/// <summary>
+		/// Will spawn an item like QuickSpawnItem, but clones it (handy when you need to retain item infos)
+		/// </summary>
+		/// <param name="item">The item you want to be cloned</param>
+		/// <param name="stack">The stack to give the item. Note that this will override maxStack if it's higher.</param>
+		public void QuickSpawnClonedItem(Item item, int stack = 1) {
+			int index = Item.NewItem((int)position.X, (int)position.Y, width, height, item.type, stack, false, -1, false, false);
+			Main.item[index] = item.Clone();
+			Main.item[index].whoAmI = index;
+			Main.item[index].position = position;
+			if (stack != Main.item[index].stack)
+				Main.item[index].stack = stack;
+
+			// Sync the item for mp
+			if (Main.netMode == NetmodeID.MultiplayerClient)
+				NetMessage.SendData(MessageID.SyncItem, -1, -1, null, index, 1f, 0f, 0f, 0, 0, 0);
+		}
+
+		public void QuickSpawnItem(Item item, int stack = 1) {
+			QuickSpawnItem(item.type, stack);
+ 		}
 
 		public void QuickSpawnItem(int item, int stack = 1) {
 			int number = Item.NewItem((int)position.X, (int)position.Y, width, height, item, stack, noBroadcast: false, -1);
@@ -3784,6 +_,10 @@
 		}
 
 		public void OpenBossBag(int type) {
+			if (!ItemLoader.PreOpenVanillaBag("bossBag", this, type))
+				return;
+
+			ItemLoader.OpenVanillaBag("bossBag", this, type);
 			switch (type) {
 				case 3318: {
 						if (Main.rand.Next(2) == 0)
@@ -4217,8 +_,11 @@
 			if (type == 4957)
 				num11 = 657;
 
+			ItemLoader.OpenBossBag(type, this, ref num11);
-			if (num11 <= 0)
+			if (num11 <= 0) {
+				NPCLoader.blockLoot.Clear(); // clear blockloot
 				return;
+			}
 
 			NPC nPC = new NPC();
 			nPC.SetDefaults(num11);
@@ -4265,9 +_,13 @@
 				value -= (float)num15;
 				QuickSpawnItem(71, num15);
 			}
+			NPCLoader.blockLoot.Clear(); // clear blockloot
 		}
 
-		private void TryGettingDevArmor() {
+		public void TryGettingDevArmor() {
+			if (ModLoader.Default.ModLoaderMod.TryGettingPatreonOrDevArmor(this))
+				return;
+
 			if (Main.rand.Next(20) == 0) {
 				switch (Main.rand.Next(18)) {
 					case 0:
@@ -4388,6 +_,10 @@
 		}
 
 		public void OpenFishingCrate(int crateItemID) {
+			if (!ItemLoader.PreOpenVanillaBag("crate", this, crateItemID))
+				return;
+
+			ItemLoader.OpenVanillaBag("crate", this, crateItemID);
 			bool flag = ItemID.Sets.IsFishingCrateHardmode[crateItemID];
 			switch (crateItemID) {
 				case 2334:
@@ -5666,6 +_,8 @@
 				if (Main.netMode == 1)
 					NetMessage.SendData(21, -1, -1, null, number65, 1f);
 			}
+
+			NPCLoader.blockLoot.Clear(); // clear blockloot
 		}
 
 		public int CountItem(int type, int stopCountingAt = 0) {
@@ -5693,7 +_,9 @@
 
 			for (int i = num; i != num2; i += num3) {
 				if (inventory[i].stack > 0 && inventory[i].type == type) {
+					if (ItemLoader.ConsumeItem(inventory[i], this))
-					inventory[i].stack--;
+						inventory[i].stack--;
+
 					if (inventory[i].stack <= 0)
 						inventory[i].SetDefaults();
 
@@ -5737,6 +_,10 @@
 		}
 
 		public void OpenLockBox() {
+			if (!ItemLoader.PreOpenVanillaBag("lockBox", this, 0))
+				return;
+
+			ItemLoader.OpenVanillaBag("lockBox", this, 0);
 			bool flag = true;
 			while (flag) {
 				flag = false;
@@ -5776,9 +_,15 @@
 						NetMessage.SendData(21, -1, -1, null, number2, 1f);
 				}
 			}
+
+			NPCLoader.blockLoot.Clear(); // clear blockloot
 		}
 
 		public void OpenHerbBag() {
+			if (!ItemLoader.PreOpenVanillaBag("herbBag", this, 0))
+				return;
+
+			ItemLoader.OpenVanillaBag("herbBag", this, 0);
 			int num = Main.rand.Next(2, 5);
 			if (Main.rand.Next(3) == 0)
 				num++;
@@ -5835,6 +_,7 @@
 				if (Main.netMode == 1)
 					NetMessage.SendData(21, -1, -1, null, number, 1f);
 			}
+			NPCLoader.blockLoot.Clear(); // clear blockloot
 		}
 
 		public void OpenCanofWorms() {
@@ -5860,6 +_,10 @@
 		}
 
 		public void OpenGoodieBag() {
+			if (!ItemLoader.PreOpenVanillaBag("goodieBag", this, 0))
+				return;
+
+			ItemLoader.OpenVanillaBag("goodieBag", this, 0);
 			if (Main.rand.Next(150) == 0) {
 				int number = Item.NewItem((int)position.X, (int)position.Y, width, height, 1810);
 				if (Main.netMode == 1)
@@ -6147,6 +_,7 @@
 						break;
 					}
 			}
+			NPCLoader.blockLoot.Clear(); // clear blockloot
 		}
 
 		public void UpdateDyes() {
@@ -6191,37 +_,37 @@
 
 		private void UpdateItemDye(bool effectiveEquipmentSlot, bool armorHidden, Item armorItem, Item dyeItem) {
 			if (!armorItem.IsAir && (!(effectiveEquipmentSlot && armorHidden) || armorItem.wingSlot > 0 || armorItem.type == 934 || armorItem.type == 4341 || armorItem.type == 4563)) {
-				if (armorItem.handOnSlot > 0 && armorItem.handOnSlot < 22)
+					if (armorItem.handOnSlot > 0)
 					cHandOn = dyeItem.dye;
 
-				if (armorItem.handOffSlot > 0 && armorItem.handOffSlot < 14)
+					if (armorItem.handOffSlot > 0)
 					cHandOff = dyeItem.dye;
 
-				if (armorItem.backSlot > 0 && armorItem.backSlot < 30)
+					if (armorItem.backSlot > 0)
 					cBack = dyeItem.dye;
 
-				if (armorItem.frontSlot > 0 && armorItem.frontSlot < 9)
+					if (armorItem.frontSlot > 0)
 					cFront = dyeItem.dye;
 
-				if (armorItem.shoeSlot > 0 && armorItem.shoeSlot < 25)
+					if (armorItem.shoeSlot > 0)
 					cShoe = dyeItem.dye;
 
-				if (armorItem.waistSlot > 0 && armorItem.waistSlot < 17)
+					if (armorItem.waistSlot > 0)
 					cWaist = dyeItem.dye;
 
-				if (armorItem.shieldSlot > 0 && armorItem.shieldSlot < 10)
+					if (armorItem.shieldSlot > 0)
 					cShield = dyeItem.dye;
 
-				if (armorItem.neckSlot > 0 && armorItem.neckSlot < 11)
+					if (armorItem.neckSlot > 0)
 					cNeck = dyeItem.dye;
 
-				if (armorItem.faceSlot > 0 && armorItem.faceSlot < 16)
+					if (armorItem.faceSlot > 0)
 					cFace = dyeItem.dye;
 
-				if (armorItem.balloonSlot > 0 && armorItem.balloonSlot < 18)
+					if (armorItem.balloonSlot > 0)
 					cBalloon = dyeItem.dye;
 
-				if (armorItem.wingSlot > 0 && armorItem.wingSlot < 47)
+					if (armorItem.wingSlot > 0)
 					cWings = dyeItem.dye;
 
 				if (armorItem.type == 934)
@@ -6261,13 +_,14 @@
 			if (soulDrain > 0 && whoAmI == Main.myPlayer)
 				AddBuff(151, 2);
 
-			for (int j = 0; j < 22; j++) {
+			for (int j = 0; j < MaxBuffs; j++) {
 				if (buffType[j] <= 0 || buffTime[j] <= 0)
 					continue;
 
 				if (whoAmI == Main.myPlayer && !BuffID.Sets.TimeLeftDoesNotDecrease[buffType[j]])
 					buffTime[j]--;
 
+				int originalIndex = j;
 				if (buffType[j] == 1) {
 					lavaImmune = true;
 					fireWalk = true;
@@ -6510,10 +_,13 @@
 					}
 				}
 				else if (buffType[j] == 117) {
+					allDamage += 0.1f;
+					/*
 					meleeDamage += 0.1f;
 					rangedDamage += 0.1f;
 					magicDamage += 0.1f;
 					minionDamage += 0.1f;
+					*/
 				}
 				else if (buffType[j] == 119) {
 					loveStruck = true;
@@ -6558,7 +_,7 @@
 							j--;
 						}
 						else {
-							for (int m = 0; m < 22; m++) {
+							for (int m = 0; m < MaxBuffs; m++) {
 								if (buffType[m] >= 95 && buffType[m] <= 95 + num4 - 1) {
 									DelBuff(m);
 									m--;
@@ -6586,7 +_,7 @@
 							j--;
 						}
 						else {
-							for (int n = 0; n < 22; n++) {
+							for (int n = 0; n < MaxBuffs; n++) {
 								if (buffType[n] >= 170 && buffType[n] <= 170 + num5 - 1) {
 									DelBuff(n);
 									n--;
@@ -6610,7 +_,7 @@
 							j--;
 						}
 						else {
-							for (int num7 = 0; num7 < 22; num7++) {
+							for (int num7 = 0; num7 < MaxBuffs; num7++) {
 								if (buffType[num7] >= 98 && buffType[num7] <= 98 + num6 - 1) {
 									DelBuff(num7);
 									num7--;
@@ -6640,7 +_,7 @@
 							j--;
 						}
 						else {
-							for (int num10 = 0; num10 < 22; num10++) {
+							for (int num10 = 0; num10 < MaxBuffs; num10++) {
 								if (buffType[num10] >= 176 && buffType[num10] <= 178 + num9 - 1) {
 									DelBuff(num10);
 									num10--;
@@ -6665,7 +_,7 @@
 							j--;
 						}
 						else {
-							for (int num13 = 0; num13 < 22; num13++) {
+							for (int num13 = 0; num13 < MaxBuffs; num13++) {
 								if (buffType[num13] >= 173 && buffType[num13] <= 175 + num12 - 1) {
 									DelBuff(num13);
 									num13--;
@@ -6692,7 +_,7 @@
 							j--;
 						}
 						else {
-							for (int num16 = 0; num16 < 22; num16++) {
+							for (int num16 = 0; num16 < MaxBuffs; num16++) {
 								if (buffType[num16] >= 179 && buffType[num16] <= 181 + num15 - 1) {
 									DelBuff(num16);
 									num16--;
@@ -6709,10 +_,13 @@
 					}
 
 					float num17 = 0.15f * (float)nebulaLevelDamage;
+					allDamage += num17;
+					/*
 					meleeDamage += num17;
 					rangedDamage += num17;
 					magicDamage += num17;
 					minionDamage += num17;
+					*/
 				}
 				else if (buffType[j] == 62) {
 					if ((double)statLife <= (double)statLifeMax2 * 0.5) {
@@ -7331,10 +_,13 @@
 						}
 					}
 
+					allDamage += 0.2f;
+					/*
 					meleeDamage += 0.2f;
 					magicDamage += 0.2f;
 					rangedDamage += 0.2f;
 					minionDamage += 0.2f;
+					*/
 				}
 				else if (buffType[j] == 41) {
 					buffTime[j] = 18000;
@@ -7715,13 +_,14 @@
 					wellFed = true;
 					statDefense += 2;
 					meleeCrit += 2;
-					meleeDamage += 0.05f;
+					allDamage += 0.05f;
+					//meleeDamage += 0.05f;
 					meleeSpeed += 0.05f;
 					magicCrit += 2;
-					magicDamage += 0.05f;
+					//magicDamage += 0.05f;
 					rangedCrit += 2;
-					rangedDamage += 0.05f;
+					//rangedDamage += 0.05f;
-					minionDamage += 0.05f;
+					//minionDamage += 0.05f;
 					minionKB += 0.5f;
 					moveSpeed += 0.2f;
 					pickSpeed -= 0.05f;
@@ -7780,6 +_,8 @@
 				else if (buffType[j] == 79) {
 					meleeEnchant = 8;
 				}
+				if (j == originalIndex)
+					BuffLoader.Update(buffType[j], this, ref j);
 			}
 
 			if (whoAmI == Main.myPlayer && luckPotion != oldLuckPotion) {
@@ -8050,12 +_,14 @@
 			}
 		}
 
-		public void UpdateEquips(int i) {
+		//public void UpdateEquips(int i) {
+		public void VanillaUpdateInventory(Item item) {
 			if (inventory[selectedItem].type == 277 && (!mount.Active || !mount.Cart))
 				trident = true;
 
-			for (int j = 0; j < 58; j++) {
-				int type = inventory[j].type;
+			//for (int j = 0; j < 58; j++)
+			{
+				int type = item.type;
 				if ((type == 15 || type == 707) && accWatch < 1)
 					accWatch = 1;
 
@@ -8127,14 +_,21 @@
 
 				if (type == 4743)
 					hasFootball = true;
-			}
 
+				ItemLoader.UpdateInventory(item, this);
+			}
 			if (inventory[58].type == 4743)
 				hasFootball = true;
+		}
 
-			for (int k = 0; k < 10; k++) {
-				if (!IsAValidEquipmentSlotForIteration(k) || (armor[k].expertOnly && !Main.expertMode))
-					continue;
+		public void VanillaUpdateEquip(Item item) {
+			// for (int k = 0; k < 10; k++)
+			// fake array and loop to keep patches small
+			Item[] armor = {item};
+			int k = 0;
+			{
+				if (!IsAValidEquipmentSlotForIteration(k) || (armor[k].expertOnly && !Main.expertMode) || (armor[k].masterOnly && !Main.masterMode))
+					return;
 
 				int type2 = armor[k].type;
 				if ((type2 == 15 || type2 == 707) && accWatch < 1)
@@ -8344,10 +_,13 @@
 					armorPenetration += 5;
 
 				if (armor[k].type == 2277) {
+					allDamage += 0.05f;
+					/*
 					magicDamage += 0.05f;
 					meleeDamage += 0.05f;
 					rangedDamage += 0.05f;
 					minionDamage += 0.05f;
+					*/
 					magicCrit += 5;
 					rangedCrit += 5;
 					meleeCrit += 5;
@@ -8400,10 +_,13 @@
 					meleeSpeed += 0.07f;
 
 				if (armor[k].type == 792 || armor[k].type == 793 || armor[k].type == 794) {
+					allDamage += 0.02f;
+					/*
 					meleeDamage += 0.02f;
 					rangedDamage += 0.02f;
 					magicDamage += 0.02f;
 					minionDamage += 0.02f;
+					*/
 				}
 
 				if (armor[k].type == 371) {
@@ -8940,31 +_,43 @@
 				}
 
 				if (armor[k].prefix == 69) {
+					allDamage += 0.01f;
+					/*
 					meleeDamage += 0.01f;
 					rangedDamage += 0.01f;
 					magicDamage += 0.01f;
 					minionDamage += 0.01f;
+					*/
 				}
 
 				if (armor[k].prefix == 70) {
+					allDamage += 0.02f;
+					/*
 					meleeDamage += 0.02f;
 					rangedDamage += 0.02f;
 					magicDamage += 0.02f;
 					minionDamage += 0.02f;
+					*/
 				}
 
 				if (armor[k].prefix == 71) {
+					allDamage += 0.03f;
+					/*
 					meleeDamage += 0.03f;
 					rangedDamage += 0.03f;
 					magicDamage += 0.03f;
 					minionDamage += 0.03f;
+					*/
 				}
 
 				if (armor[k].prefix == 72) {
+					allDamage += 0.04f;
+					/*
 					meleeDamage += 0.04f;
 					rangedDamage += 0.04f;
 					magicDamage += 0.04f;
 					minionDamage += 0.04f;
+					*/
 				}
 
 				if (armor[k].prefix == 73)
@@ -8990,12 +_,19 @@
 
 				if (armor[k].prefix == 80)
 					meleeSpeed += 0.04f;
+
+				ItemLoader.UpdateEquip(armor[k], this);
 			}
 
-			equippedAnyWallSpeedAcc = false;
-			equippedAnyTileSpeedAcc = false;
-			equippedAnyTileRangeAcc = false;
-			for (int l = 3; l < 10; l++) {
+			//equippedAnyWallSpeedAcc = false;
+			//equippedAnyTileSpeedAcc = false;
+			//equippedAnyTileRangeAcc = false;
+		}
+		public void VanillaUpdateAccessory(int i, Item item, bool hideVisual, ref bool flag, ref bool flag2, ref bool flag3) {
+			// for (int l = 3; l < 10 + extraAccessorySlots; l++)
+			// fake array and loop to keep patches small
+			var armor = new[] { item }; int l = 0;
+			{
 				if (IsAValidEquipmentSlotForIteration(l))
 					ApplyEquipFunctional(l, armor[l]);
 			}
@@ -9004,15 +_,58 @@
 				lifeRegen += 2;
 				statDefense += 4;
 				meleeSpeed += 0.1f;
-				meleeDamage += 0.1f;
+				allDamage += 0.1f;
+				//meleeDamage += 0.1f;
 				meleeCrit += 2;
-				rangedDamage += 0.1f;
+				//rangedDamage += 0.1f;
 				rangedCrit += 2;
-				magicDamage += 0.1f;
+				//magicDamage += 0.1f;
 				magicCrit += 2;
 				pickSpeed -= 0.15f;
-				minionDamage += 0.1f;
+				//minionDamage += 0.1f;
 				minionKB += 0.5f;
+
+				if (SoundLoader.itemToMusic.ContainsKey(armor[l].type))
+					Main.musicBox2 = SoundLoader.itemToMusic[armor[l].type];
+			}
+
+			if (armor[l].wingSlot > 0) {
+				if (!hideVisual || velocity.Y != 0f && !mount.Active)
+					wings = armor[l].wingSlot;
+
+				wingsLogic = armor[l].wingSlot;
+			}
+
+			ApplyEquipVanity(l, armor[l]);
+			ItemLoader.UpdateAccessory(armor[l], this, hideVisual);
+		}
+
+		public void VanillaUpdateVanityAccessory(Item item) {
+			//for (int n = 13; n < 18 + this.extraAccessorySlots; n++)
+			{
+				int type3 = item.type;
+				if (item.wingSlot > 0)
+					wings = item.wingSlot;
+			}
+			if (wet && ShouldFloatInWater)
+				accFlipper = true;
+		}
+
+		public void UpdateEquips(int i) //Noise for the Diff
+		{
+			for (int j = 0; j < 58; j++) {
+				VanillaUpdateInventory(inventory[j]);
+			}
+
+			for (int k = 0; k < 10 + extraAccessorySlots; k++) {
+				VanillaUpdateEquip(armor[k]);
+			}
+
+			bool flag = false;
+			bool flag2 = false;
+			bool flag3 = false;
+			for (int l = 3; l < 10 + extraAccessorySlots; l++) {
+				VanillaUpdateAccessory(i, armor[l], hideVisibleAccessory[l], ref flag, ref flag2, ref flag3);
 			}
 
 			if (dd2Accessory) {
@@ -9020,23 +_,14 @@
 				maxTurrets++;
 			}
 
-			for (int m = 3; m < 10; m++) {
-				if (armor[m].wingSlot > 0 && IsAValidEquipmentSlotForIteration(m)) {
-					if (!hideVisibleAccessory[m] || (velocity.Y != 0f && !mount.Active))
-						wings = armor[m].wingSlot;
-
-					wingsLogic = armor[m].wingSlot;
-				}
-			}
-
+			PlayerHooks.UpdateEquips(this, ref flag, ref flag2, ref flag3);
+			//wing loop merged into VanillaUpdateAccessory
 			for (int n = 13; n < 20; n++) {
 				if (IsAValidEquipmentSlotForIteration(n))
 					ApplyEquipVanity(n, armor[n]);
 			}
 
-			if (wet && ShouldFloatInWater)
-				accFlipper = true;
-
+			PlayerHooks.UpdateVanityAccessories(this);
 			if (whoAmI == Main.myPlayer && Main.SceneMetrics.HasClock && accWatch < 3)
 				accWatch++;
 
@@ -9234,7 +_,7 @@
 		}
 
 		private void ApplyEquipFunctional(int itemSlot, Item currentItem) {
-			if (currentItem.expertOnly && !Main.expertMode)
+			if ((currentItem.expertOnly && !Main.expertMode) || (currentItem.masterOnly && !Main.masterMode))
 				return;
 
 			if (currentItem.type == 3810 || currentItem.type == 3809 || currentItem.type == 3812 || currentItem.type == 3811)
@@ -9347,10 +_,13 @@
 				meleeCrit += 5;
 				magicCrit += 5;
 				rangedCrit += 5;
+				allDamage += 0.05f;
+				/*
 				meleeDamage += 0.05f;
 				magicDamage += 0.05f;
 				rangedDamage += 0.05f;
 				minionDamage += 0.05f;
+				*/
 			}
 
 			if (currentItem.type == 3016)
@@ -9534,10 +_,13 @@
 				meleeCrit += 8;
 				rangedCrit += 8;
 				magicCrit += 8;
+				allDamage += 0.1f;
+				/*
 				meleeDamage += 0.1f;
 				rangedDamage += 0.1f;
 				magicDamage += 0.1f;
 				minionDamage += 0.1f;
+				*/
 			}
 
 			if (currentItem.type == 982) {
@@ -9712,7 +_,7 @@
 			if (currentItem.type == 861) {
 				accMerman = true;
 				wolfAcc = true;
-				if (hideVisibleAccessory[itemSlot]) {
+					if (hideVisibleAccessory[itemSlot]) {
 					hideMerman = true;
 					hideWolf = true;
 				}
@@ -9940,10 +_,7 @@
 				minionDamage += 0.15f;
 
 			if (currentItem.type == 935) {
-				magicDamage += 0.12f;
+				allDamage += 0.12f;
-				meleeDamage += 0.12f;
-				rangedDamage += 0.12f;
-				minionDamage += 0.12f;
 			}
 
 			if (currentItem.wingSlot != -1)
@@ -10058,9 +_,9 @@
 			}
 
 			if (Main.myPlayer != whoAmI)
-				return;
+				return; // TODO: double check wings logic, etc.
 
-			if (currentItem.type == 576 && Main.rand.Next(540) == 0 && Main.curMusic > 0 && Main.curMusic <= 89) {
+			if (currentItem.type == 576 && Main.rand.Next(540) == 0 && Main.curMusic > 0) {
 				SoundEngine.PlaySound(SoundID.Item166, base.Center);
 				int num3 = -1;
 				if (Main.curMusic == 1)
@@ -10222,10 +_,14 @@
 					currentItem.SetDefaults(5040);
 				else if (Main.curMusic == 89)
 					currentItem.SetDefaults(5044);
-				else if (Main.curMusic > 13)
+				else if (Main.curMusic > 13 && Main.curMusic < Main.maxMusic)
 					currentItem.SetDefaults(1596 + Main.curMusic - 14);
 				else if (num3 != -1)
+					;//Silence
+				else if (Main.curMusic < Main.maxMusic)
 					currentItem.SetDefaults(num3 + 562);
+				else if (SoundLoader.musicToItem.ContainsKey(Main.curMusic))
+					currentItem.SetDefaults(SoundLoader.musicToItem[Main.curMusic]);
 			}
 
 			ApplyMusicBox(currentItem);
@@ -10445,10 +_,13 @@
 
 			if (head == 112 && body == 75 && legs == 64) {
 				setBonus = Language.GetTextValue("ArmorSetBonus.Pumpkin");
+				allDamage += 0.1f;
+				/*
 				meleeDamage += 0.1f;
 				magicDamage += 0.1f;
 				rangedDamage += 0.1f;
 				minionDamage += 0.1f;
+				*/
 			}
 
 			if (head == 22 && body == 14 && legs == 14) {
@@ -10501,7 +_,7 @@
 					beetleCounter += 200f;
 
 				if (num != beetleOrbs && beetleOrbs > 0) {
-					for (int j = 0; j < 22; j++) {
+					for (int j = 0; j < MaxBuffs; j++) {
 						if (buffType[j] >= 98 && buffType[j] <= 100 && buffType[j] != 97 + num)
 							DelBuff(j);
 					}
@@ -10514,7 +_,7 @@
 				int num5 = 180;
 				if (beetleCounter >= (float)num5) {
 					if (beetleOrbs > 0 && beetleOrbs < 3) {
-						for (int k = 0; k < 22; k++) {
+						for (int k = 0; k < MaxBuffs; k++) {
 							if (buffType[k] >= 95 && buffType[k] <= 96)
 								DelBuff(k);
 						}
@@ -10651,7 +_,7 @@
 				AddBuff(60, 18000);
 			}
 			else if (crystalLeaf) {
-				for (int n = 0; n < 22; n++) {
+				for (int n = 0; n < MaxBuffs; n++) {
 					if (buffType[n] == 60)
 						DelBuff(n);
 				}
@@ -10797,7 +_,7 @@
 				int num9 = 180;
 				if (solarCounter >= num9) {
 					if (solarShields > 0 && solarShields < 3) {
-						for (int num10 = 0; num10 < 22; num10++) {
+						for (int num10 = 0; num10 < MaxBuffs; num10++) {
 							if (buffType[num10] >= 170 && buffType[num10] <= 171)
 								DelBuff(num10);
 						}
@@ -10940,6 +_,8 @@
 			}
 
 			ApplyArmorSoundAndDustChanges();
+
+			ItemLoader.UpdateArmorSet(this, armor[0], armor[1], armor[2]);
 		}
 
 		public void UpdateSocialShadow() {
@@ -11184,6 +_,8 @@
 			bool flag6 = ZoneRain && ZoneSnow;
 			bool flag7 = point.Y > Main.maxTilesY - 320;
 			bool flag8 = ZoneOverworldHeight && (point.X < 380 || point.X > Main.maxTilesX - 380);
+			// TODO, are these flags a problem?
+			PlayerHooks.UpdateBiomes(this);
 			ManageSpecialBiomeVisuals("Stardust", ZoneTowerStardust, value4 - new Vector2(0f, 10f));
 			ManageSpecialBiomeVisuals("Nebula", ZoneTowerNebula, value3 - new Vector2(0f, 10f));
 			ManageSpecialBiomeVisuals("Vortex", ZoneTowerVortex, value2 - new Vector2(0f, 10f));
@@ -11322,6 +_,7 @@
 				}
 			}
 
+			PlayerHooks.UpdateBiomeVisuals(this);
 			if (!dead) {
 				Point point2 = base.Center.ToTileCoordinates();
 				if (WorldGen.InWorld(point2.X, point2.Y, 1)) {
@@ -11534,8 +_,9 @@
 			hasFloatingTube = false;
 			hasUnicornHorn = false;
 			leinforsHair = false;
+			PlayerHooks.UpdateDead(this);
 			gravDir = 1f;
-			for (int i = 0; i < 22; i++) {
+			for (int i = 0; i < MaxBuffs; i++) {
 				if (buffType[i] <= 0 || !Main.persistentBuff[buffType[i]]) {
 					buffTime[i] = 0;
 					buffType[i] = 0;
@@ -11724,6 +_,15 @@
 						toolStrategy = 5;
 				}
 
+				int modSelect = TileLoader.AutoSelect(tX, tY, this);
+				if (modSelect >= 0) {
+					if (nonTorch == -1)
+						nonTorch = selectedItem;
+
+					selectedItem = modSelect;
+					return;
+				}
+
 				SmartSelect_PickToolForStrategy(tX, tY, toolStrategy, wetTile);
 				_lastSmartCursorToolStrategy = toolStrategy;
 			}
@@ -11764,7 +_,7 @@
 							SmartSelect_SelectItem(i);
 							return;
 						}
-						if (type == 282 || type == 286 || type == 3002 || type == 3112 || type == 4776)
+						if (ItemID.Sets.Glowsticks[type])
 							SmartSelect_SelectItem(i);
 						break;
 					case 1:
@@ -11786,16 +_,16 @@
 						}
 						break;
 					case 4:
-						if (inventory[i].type != 282 && inventory[i].type != 286 && inventory[i].type != 3002 && inventory[i].type != 3112 && inventory[i].type != 4776 && inventory[i].type != 930 && ItemID.Sets.Torches[type] && !ItemID.Sets.WaterTorches[type]) {
+						if (inventory[i].type != 930 && ItemID.Sets.Torches[type] && !ItemID.Sets.WaterTorches[type] && !ItemID.Sets.Glowsticks[type]) {
 							if (nonTorch == -1)
 								nonTorch = selectedItem;
 
-							if (inventory[selectedItem].createTile != 4)
+							if (!TileLoader.IsTorch(inventory[selectedItem].createTile))
 								selectedItem = i;
 
 							break;
 						}
-						if ((type == 282 || type == 286 || type == 3002 || type == 3112 || type == 4776) && wetTile) {
+						if (ItemID.Sets.Glowsticks[type] && wetTile) {
 							SmartSelect_SelectItem(i);
 							return;
 						}
@@ -11823,7 +_,7 @@
 							if (nonTorch == -1)
 								nonTorch = selectedItem;
 
-							if (inventory[selectedItem].createTile != 4)
+							if (!TileLoader.IsTorch(inventory[selectedItem].createTile))
 								selectedItem = i;
 
 							break;
@@ -11850,6 +_,7 @@
 							case 3002:
 							case 3112:
 							case 4776:
+							case int thisType when ItemID.Sets.Glowsticks[thisType]:
 								SmartSelect_SelectItem(i);
 								return;
 						}
@@ -12344,10 +_,11 @@
 			lifeRegen = 0;
 			manaCost = 1f;
 			meleeSpeed = 1f;
-			meleeDamage = 1f;
-			rangedDamage = 1f;
-			magicDamage = 1f;
-			minionDamage = 1f;
+			allDamage = DamageModifier.One;
+			meleeDamage = DamageModifier.One;
+			rangedDamage = DamageModifier.One;
+			magicDamage = DamageModifier.One;
+			minionDamage = DamageModifier.One;
 			meleeCrit = 4;
 			rangedCrit = 4;
 			magicCrit = 4;
@@ -12392,9 +_,9 @@
 			ammoCost80 = false;
 			ammoCost75 = false;
 			manaRegenBuff = false;
-			arrowDamage = 1f;
-			bulletDamage = 1f;
-			rocketDamage = 1f;
+			arrowDamage = DamageModifier.One;
+			bulletDamage = DamageModifier.One;
+			rocketDamage = DamageModifier.One;
 			coolWhipBuff = false;
 			yoraiz0rEye = 0;
 			yoraiz0rDarkness = false;
@@ -12710,7 +_,9 @@
 				}
 			}
 
+			ResetDamageClassDictionaries();
 			mount.CheckMountBuff(this);
+			PlayerHooks.ResetEffects(this);
 		}
 
 		private void UpdateLadyBugLuckTime() {
@@ -12835,6 +_,7 @@
 				lifeRegen -= 100;
 			}
 
+			PlayerHooks.UpdateBadLifeRegen(this);
 			if (honey && lifeRegen < 0) {
 				lifeRegen += 4;
 				if (lifeRegen > 0)
@@ -12879,6 +_,7 @@
 			if (whoAmI == Main.myPlayer && Main.SceneMetrics.HasHeartLantern)
 				lifeRegen += 2;
 
+			PlayerHooks.UpdateLifeRegen(this);
 			if (bleed)
 				lifeRegenTime = 0;
 
@@ -12943,6 +_,7 @@
 			if (rabid)
 				num2 = ((!shinyStone) ? (num2 / 2f) : (num2 * 0.75f));
 
+			PlayerHooks.NaturalLifeRegen(this, ref num2);
 			float num4 = (float)statLifeMax2 / 400f * 0.85f + 0.15f;
 			num2 *= num4;
 			lifeRegen += (int)Math.Round(num2);
@@ -13108,8 +_,8 @@
 
 		public void UpdateJumpHeight() {
 			if (mount.Active) {
-				jumpHeight = mount.JumpHeight(velocity.X);
+				jumpHeight = mount.JumpHeight(this, velocity.X);
-				jumpSpeed = mount.JumpSpeed(velocity.X);
+				jumpSpeed = mount.JumpSpeed(this, velocity.X);
 			}
 			else {
 				if (jumpBoost) {
@@ -13302,7 +_,7 @@
 					velocity.X = maxRunSpeed;
 				}
 			}
-
+			
 			if (controlLeft && velocity.X > 0f - maxRunSpeed) {
 				if (!mount.Active || !mount.Cart || velocity.Y == 0f) {
 					if (velocity.X > runSlowdown)
@@ -13407,7 +_,7 @@
 						direction = -1;
 				}
 				else if ((itemAnimation == 0 || inventory[selectedItem].useTurn) && mount.AllowDirectionChange) {
-					direction = -1;
+					direction = -1 ;
 				}
 
 				if (velocity.Y == 0f || wingsLogic > 0 || mount.CanFly()) {
@@ -13522,7 +_,7 @@
 				if (flag4)
 					num5 = 30;
 
-				float damage = (float)num5 * meleeDamage;
+				float damage = (float)num5 * meleeDamage.additive;
 				float knockback = 10f;
 				if (flag4)
 					knockback = 7f;
@@ -13539,7 +_,7 @@
 
 				rect2.Width = 2;
 				rect2.Inflate(6, 12);
-				float damage2 = 100f * minionDamage;
+				float damage2 = 100f * minionDamage.additive;
 				float knockback2 = 12f;
 				int nPCImmuneTime2 = 30;
 				int playerImmuneTime2 = 6;
@@ -13553,7 +_,7 @@
 
 				rect3.Width = 2;
 				rect3.Inflate(6, 12);
-				float damage3 = 120f * minionDamage;
+				float damage3 = 120f * minionDamage.additive;
 				float knockback3 = 12f;
 				int nPCImmuneTime3 = 30;
 				int playerImmuneTime3 = 6;
@@ -13567,7 +_,7 @@
 
 				rect4.Width = 2;
 				rect4.Inflate(6, 12);
-				float damage4 = 90f * minionDamage;
+				float damage4 = 90f * minionDamage.additive;
 				float knockback4 = 10f;
 				int nPCImmuneTime4 = 30;
 				int playerImmuneTime4 = 6;
@@ -13747,7 +_,7 @@
 			}
 
 			if (num != 0) {
-				int num2 = WorldGen.KillTile_GetTileDustAmount(fail: true, tile);
+				int num2 = WorldGen.KillTile_GetTileDustAmount(fail: true, tile, point.X, point.Y);
 				for (int i = 0; i < num2; i++) {
 					WorldGen.KillTile_MakeTileDust(point.X, point.Y, tile);
 				}
@@ -13842,7 +_,7 @@
 
 					Rectangle rect2 = nPC.getRect();
 					if (rect.Intersects(rect2) && (nPC.noTileCollide || Collision.CanHit(base.position, width, height, nPC.position, nPC.width, nPC.height))) {
-						float num = 40f * minionDamage;
+						float num = 40f * minionDamage.additive;
 						float knockback = 5f;
 						int direction = base.direction;
 						if (velocity.X < 0f)
@@ -14244,7 +_,7 @@
 
 						Rectangle rect = nPC.getRect();
 						if (rectangle.Intersects(rect) && (nPC.noTileCollide || CanHit(nPC))) {
-							float num = 30f * meleeDamage;
+							float num = 30f * meleeDamage.additive;
 							float num2 = 9f;
 							bool crit = false;
 							if (kbGlove)
@@ -14294,7 +_,7 @@
 							ConsumeSolarFlare();
 						}
 
-						float num4 = 150f * meleeDamage;
+						float num4 = 150f * meleeDamage.additive;
 						float num5 = 9f;
 						bool crit2 = false;
 						if (kbGlove)
@@ -14837,8 +_,10 @@
 				float num5 = 0.1f;
 				if (wingsLogic == 26) {
 					num2 = 0.75f;
+					//patch file: num2, num5
 					num5 = 0.15f;
 					num4 = 1f;
+					//patch file: num, num3, num4
 					num3 = 2.5f;
 					num = 0.125f;
 				}
@@ -14935,6 +_,7 @@
 						num = 0.15f;
 				}
 
+				ItemLoader.VerticalWingSpeeds(this, ref num2, ref num5, ref num4, ref num3, ref num);
 				velocity.Y -= num * gravDir;
 				if (gravDir == 1f) {
 					if (velocity.Y > 0f)
@@ -15239,7 +_,7 @@
 						Position.Y = projectile.position.Y + (float)(projectile.height / 2) - (float)(height / 2);
 						RemoveAllGrapplingHooks();
 						int num4 = 13;
-						if (miscEquips[2].stack > 0 && miscEquips[2].mountType >= 0 && MountID.Sets.Cart[miscEquips[2].mountType] && (!miscEquips[2].expertOnly || Main.expertMode))
+						if (miscEquips[2].stack > 0 && miscEquips[2].mountType >= 0 && MountID.Sets.Cart[miscEquips[2].mountType] && (!miscEquips[2].expertOnly || Main.expertMode) && (!miscEquips[2].masterOnly || Main.masterMode))
 							num4 = miscEquips[2].mountType;
 
 						int num5 = height + Mount.GetHeightBoost(num4);
@@ -15376,6 +_,7 @@
 			if (Main.projectile[grappling[0]].type >= 646 && Main.projectile[grappling[0]].type <= 649)
 				num9 = 16f;
 
+			ProjectileLoader.GrapplePullSpeed(Main.projectile[grappling[0]], this, ref num9);
 			float num10 = num8;
 			num10 = ((!(num8 > num9)) ? 1f : (num9 / num8));
 			preferedPlayerVelocityX *= num10;
@@ -16011,6 +_,7 @@
 			slippy2 = (num3 == 197);
 			powerrun = (num3 == 198);
 			runningOnSand = (TileID.Sets.Conversion.Sand[num3] || TileID.Sets.Conversion.Sandstone[num3] || TileID.Sets.Conversion.HardenedSand[num3]);
+			TileLoader.FloorVisuals(num3, this);
 			if (Main.tile[num - 1, num2].slope() != 0 || Main.tile[num, num2].slope() != 0 || Main.tile[num + 1, num2].slope() != 0)
 				num3 = -1;
 
@@ -16048,7 +_,7 @@
 		}
 
 		private void MakeFloorDust(bool Falling, int type) {
-			if (type != 147 && type != 25 && type != 53 && type != 189 && type != 0 && type != 123 && type != 57 && type != 112 && type != 116 && type != 196 && type != 193 && type != 195 && type != 197 && type != 199 && type != 229 && type != 371 && type != 460)
+			if (type != 147 && type != 25 && type != 53 && type != 189 && type != 0 && type != 123 && type != 57 && type != 112 && type != 116 && type != 196 && type != 193 && type != 195 && type != 197 && type != 199 && type != 229 && type != 371 && type != 460 && !TileLoader.HasWalkDust(type))
 				return;
 
 			int num = 1;
@@ -16058,6 +_,7 @@
 			for (int i = 0; i < num; i++) {
 				bool flag = true;
 				int num2 = 76;
+				//patch file: type, num2, flag
 				if (type == 53)
 					num2 = 32;
 
@@ -16128,6 +_,7 @@
 				if (type == 197)
 					newColor = new Color(97, 200, 255, 100);
 
+				TileLoader.WalkDust(type, ref num2, ref flag, ref newColor);
 				if (!Falling) {
 					float num3 = Math.Abs(velocity.X) / 3f;
 					if ((float)Main.rand.Next(100) > num3 * 100f)
@@ -16507,6 +_,7 @@
 				return;
 
 			UpdateMiscCounter();
+			PlayerHooks.PreUpdate(this);
 			infernoCounter++;
 			if (infernoCounter >= 180)
 				infernoCounter = 0;
@@ -16852,6 +_,7 @@
 						}
 					}
 
+					PlayerHooks.SetControls(this);
 					if (controlInv) {
 						if (releaseInventory)
 							ToggleInv();
@@ -17223,12 +_,6 @@
 						}
 					}
 
-					bool flag12 = false;
-					for (int num23 = 3; num23 < 10; num23++) {
-						if (armor[num23].stack > 0 && armor[num23].wingSlot > -1)
-							flag12 = true;
-					}
-
 					if (stoned) {
 						int num24 = (int)(((float)num18 * gravDir - 2f) * 20f);
 						if (num24 > 0) {
@@ -17236,7 +_,7 @@
 							immune = false;
 						}
 					}
-					else if (((gravDir == 1f && num18 > num17) || (gravDir == -1f && num18 < -num17)) && !noFallDmg && !flag12) {
+					else if (((gravDir == 1f && num18 > num17) || (gravDir == -1f && num18 < -num17)) && !noFallDmg && wingsLogic == 0) {
 						immune = false;
 						int num25 = (int)((float)num18 * gravDir - (float)num17) * 10;
 						if (mount.Active)
@@ -17379,12 +_,14 @@
 					AddBuff(194, 2, quiet: false);
 			}
 
+			PlayerHooks.PreUpdateBuffs(this);
-			for (int num26 = 0; num26 < 323; num26++) {
+			for (int num26 = 0; num26 < BuffLoader.BuffCount; num26++) {
 				buffImmune[num26] = false;
 			}
 
 			UpdateProjectileCaches(i);
 			UpdateBuffs(i);
+			PlayerHooks.PostUpdateBuffs(this);
 			if (whoAmI == Main.myPlayer) {
 				if (!onFire && !poisoned)
 					trapDebuffSource = false;
@@ -17428,7 +_,7 @@
 			hideWolf = false;
 			forceWerewolf = false;
 			if (whoAmI == Main.myPlayer) {
-				for (int num27 = 0; num27 < 22; num27++) {
+				for (int num27 = 0; num27 < MaxBuffs; num27++) {
 					if (buffType[num27] > 0 && buffTime[num27] <= 0)
 						DelBuff(num27);
 				}
@@ -17481,6 +_,7 @@
 
 			UpdateArmorLights();
 			UpdateArmorSets(i);
+			PlayerHooks.PostUpdateEquips(this); // TODO, move down?
 			if (maxTurretsOld != maxTurrets) {
 				UpdateMaxTurrets();
 				maxTurretsOld = maxTurrets;
@@ -17680,6 +_,7 @@
 			}
 
 			meleeSpeed = 1f / meleeSpeed;
+			PlayerHooks.PostUpdateMiscEffects(this);
 			UpdateLifeRegen();
 			soulDrain = 0;
 			UpdateManaRegen();
@@ -17692,7 +_,7 @@
 			runAcceleration *= moveSpeed;
 			maxRunSpeed *= moveSpeed;
 			UpdateJumpHeight();
-			for (int num33 = 0; num33 < 22; num33++) {
+			for (int num33 = 0; num33 < MaxBuffs; num33++) {
 				if (buffType[num33] > 0 && buffTime[num33] > 0 && buffImmune[buffType[num33]])
 					DelBuff(num33);
 			}
@@ -17704,10 +_,7 @@
 				statDefense /= 2;
 
 			if (witheredWeapon) {
-				meleeDamage *= 0.5f;
+				allDamage *= 0.5f;
-				rangedDamage *= 0.5f;
-				magicDamage *= 0.5f;
-				minionDamage *= 0.5f;
 			}
 
 			lastTileRangeX = tileRangeX;
@@ -18206,6 +_,7 @@
 						mount.UpdateDrill(this, controlUp, controlDown);
 				}
 
+				PlayerHooks.PostUpdateRunSpeeds(this);
 				HorizontalMovement();
 				if (gravControl) {
 					if (controlUp && releaseUp) {
@@ -18292,12 +_,13 @@
 					CancelAllJumpVisualEffects();
 				}
 				else {
+					bool isCustomWings = ItemLoader.WingUpdate(this, flag20);
 					if (flag20) {
 						WingAirVisuals();
 						WingMovement();
 					}
 
-					WingFrame(flag20);
+					WingFrame(flag20, isCustomWings);
 					if (wingsLogic > 0 && rocketBoots != 0 && base.velocity.Y != 0f && rocketTime != 0) {
 						int num45 = 6;
 						int num46 = rocketTime * num45;
@@ -18308,7 +_,7 @@
 						rocketTime = 0;
 					}
 
-					if (flag20 && wings != 4 && wings != 22 && wings != 0 && wings != 24 && wings != 28 && wings != 30 && wings != 33 && wings != 45) {
+					if (flag20 && wings != 4 && wings != 22 && wings != 0 && wings != 24 && wings != 28 && wings != 30 && wings != 33 && wings != 45 && !isCustomWings) {
 						bool flag21 = wingFrame == 3;
 						if (wings == 43 || wings == 44)
 							flag21 = (wingFrame == 4);
@@ -18551,7 +_,7 @@
 											wingFrame = 0;
 									}
 								}
-								else if (wings != 22 && wings != 28) {
+								else if (wings != 22 && wings != 28 && !isCustomWings) {
 									if (wings == 30) {
 										wingFrameCounter++;
 										int num62 = 5;
@@ -18758,7 +_,7 @@
 				}
 
 				if (flag22 && Main.myPlayer == whoAmI) {
-					for (int num79 = 0; num79 < 22; num79++) {
+					for (int num79 = 0; num79 < MaxBuffs; num79++) {
 						if (buffType[num79] == 38)
 							DelBuff(num79);
 					}
@@ -18969,7 +_,7 @@
 
 			if (num83) {
 				if (onFire && !lavaWet) {
-					for (int num84 = 0; num84 < 22; num84++) {
+					for (int num84 = 0; num84 < MaxBuffs; num84++) {
 						if (buffType[num84] == 24)
 							DelBuff(num84);
 					}
@@ -19215,6 +_,7 @@
 			if (vortexDebuff)
 				base.velocity.Y = base.velocity.Y * 0.8f + (float)Math.Cos(base.Center.X % 120f / 120f * ((float)Math.PI * 2f)) * 5f * 0.2f;
 
+			PlayerHooks.PreUpdateMovement(this);
 			if (tongued) {
 				base.position += base.velocity;
 				flag28 = false;
@@ -19305,6 +_,7 @@
 			grapCount = 0;
 			UpdateReleaseUseTile();
 			UpdateAdvancedShadows();
+			PlayerHooks.PostUpdate(this);
 		}
 
 		private void UpdateControlHolds() {
@@ -19442,7 +_,9 @@
 
 				runAcceleration *= wingStats.AccRunAccelerationMult;
 			}
-
+			
+			ItemLoader.HorizontalWingSpeeds(this);
+			
 			if (wingsLogic == 45)
 				runSlowdown *= 6f;
 		}
@@ -19551,7 +_,7 @@
 			}
 		}
 
-		public void WingFrame(bool wingFlap) {
+		public void WingFrame(bool wingFlap, bool isCustomWings = false) {
 			bool flag = wingsLogic != wings;
 			if (wings == 4) {
 				if (wingFlap || jump > 0) {
@@ -20192,6 +_,8 @@
 				num27 = 3;
 			}
 
+			if (isCustomWings) return;
+
 			if (wings == 32)
 				num27 = 3;
 
@@ -20750,6 +_,9 @@
 						break;
 				}
 
+				if (!NPCLoader.CanHitPlayer(Main.npc[i], this, ref specialHitSetter) || !PlayerHooks.CanBeHitByNPC(this, Main.npc[i], ref specialHitSetter))
+					continue;
+
 				if ((specialHitSetter == -1 && immune) || (dash == 2 && i == eocHit && eocDash > 0) || npcTypeNoAggro[Main.npc[i].type])
 					continue;
 
@@ -20785,6 +_,9 @@
 					if (num5 > 0 && HasNPCBannerBuff(num5))
 						num4 = ((!Main.expertMode) ? ((int)((float)num4 * ItemID.Sets.BannerStrength[Item.BannerToItem(num5)].NormalDamageReceived)) : ((int)((float)num4 * ItemID.Sets.BannerStrength[Item.BannerToItem(num5)].ExpertDamageReceived)));
 
+				bool crit = false;
+				NPCLoader.ModifyHitPlayer(Main.npc[i], this, ref num4, ref crit);
+				PlayerHooks.ModifyHitByNPC(this, Main.npc[i], ref num4, ref crit);
 					if (whoAmI == Main.myPlayer && num2 > 0f && !immune && !Main.npc[i].dontTakeDamage) {
 						int num6 = (int)((float)num4 * num2);
 						if (num6 > 1000)
@@ -20799,8 +_,12 @@
 					if (!immune && !flag2)
 						StatusFromNPC(Main.npc[i]);
 
-					if (flag)
+					if (flag) {
-						Hurt(PlayerDeathReason.ByNPC(i), num4, num3, pvp: false, quiet: false, Crit: false, specialHitSetter);
+						int realDamage = (int)Hurt(PlayerDeathReason.ByNPC(i), num4, num3, pvp: false, quiet: false, Crit: false, specialHitSetter);
+						//TODO, what is this flag?, have these parameters changed? (int)this.Hurt(num146, num145, false, false, Lang.deathMsg(-1, num140, -1, -1, 0, 0), crit, num141);
+						NPCLoader.OnHitPlayer(Main.npc[i], this, realDamage, crit);
+						PlayerHooks.OnHitByNPC(this, Main.npc[i], realDamage, crit);
+					}
 
 					if (num) {
 						GiveImmuneTimeForCollisionAttack(longInvince ? 60 : 30);
@@ -20875,6 +_,8 @@
 		}
 
 		public void ItemCheck_ManageRightClickFeatures() {
+			//ItemLoader.AltFunctionUse(this.inventory[this.selectedItem], this)
+			// TODO, reintegrate AltFunctionUse
 			bool flag = selectedItem != 58 && controlUseTile && !tileInteractionHappened && releaseUseItem && !controlUseItem && !mouseInterface && !CaptureManager.Instance.Active && !Main.HoveringOverAnNPC && !Main.SmartInteractShowingGenuine;
 			bool flag2 = flag;
 			if (!ItemID.Sets.ItemsThatAllowRepeatedRightClick[inventory[selectedItem].type] && !Main.mouseRightRelease)
@@ -20921,6 +_,11 @@
 				controlUseItem = true;
 			}
 
+			if (flag && altFunctionUse == 0 && ItemLoader.AltFunctionUse(inventory[selectedItem], this)) {
+				altFunctionUse = 1;
+				controlUseItem = true;
+			}
+
 			if (!controlUseItem && altFunctionUse == 1)
 				altFunctionUse = 0;
 
@@ -21079,6 +_,9 @@
 		}
 
 		public void ScrollHotbar(int Offset) {
+			//disable hotbar scrolling when using auto select
+			//previously it only worked when scrolling between 0 and 9, and made the sound
+			if (selectedItem >= 10) return;
 			Offset = ClampHotbarOffset(Offset);
 			selectedItem += Offset;
 			if (Offset != 0) {
@@ -21307,6 +_,8 @@
 					cursorItemIconID = -1;
 				}
 			}
+
+			TileLoader.MouseOverFar(myX, myY);
 		}
 
 		private void TileInteractionsUse(int myX, int myY) {
@@ -21322,7 +_,8 @@
 				bool flag3 = false;
 				for (int i = 0; i < 58; i++) {
 					if (inventory[i].type == 949 && inventory[i].stack > 0) {
+						if (ItemLoader.ConsumeItem(inventory[i], this))
-						inventory[i].stack--;
+							inventory[i].stack--;
 						if (inventory[i].stack <= 0)
 							inventory[i].SetDefaults();
 
@@ -21397,7 +_,7 @@
 					Wiring.HitSwitch(myX, myY);
 					NetMessage.SendData(59, -1, -1, null, myX, myY);
 				}
-				else if (Main.tile[myX, myY].type == 139) {
+				else if (Main.tile[myX, myY].type == 139 || TileLoader.IsModMusicBox(Main.tile[myX, myY])) {
 					flag2 = true;
 					SoundEngine.PlaySound(28, myX * 16, myY * 16, 0);
 					WorldGen.SwitchMB(myX, myY);
@@ -21521,7 +_,7 @@
 					flag2 = true;
 					GamepadEnableGrappleCooldown();
 				}
-				else if (Main.tile[myX, myY].type == 4 || Main.tile[myX, myY].type == 13 || (Main.tile[myX, myY].type == 50 && Main.tile[myX, myY].frameX == 90)) {
+				else if (TileLoader.IsTorch(Main.tile[myX, myY].type) || Main.tile[myX, myY].type == 13 || (Main.tile[myX, myY].type == 50 && Main.tile[myX, myY].frameX == 90)) {
 					WorldGen.KillTile(myX, myY);
 					if (Main.netMode == 1)
 						NetMessage.SendData(17, -1, -1, null, 0, myX, myY);
@@ -21824,7 +_,8 @@
 					if (!NPC.AnyNPCs(245) && Main.hardMode && NPC.downedPlantBoss) {
 						for (int n = 0; n < 58; n++) {
 							if (inventory[n].type == 1293) {
+								if (ItemLoader.ConsumeItem(inventory[n], this))
-								inventory[n].stack--;
+									inventory[n].stack--;
 								if (inventory[n].stack <= 0)
 									inventory[n].SetDefaults();
 
@@ -21842,19 +_,22 @@
 							NetMessage.SendData(61, -1, -1, null, whoAmI, 245f);
 					}
 				}
-				else if (Main.tile[myX, myY].type == 10) {
+				else if (Main.tile[myX, myY].type == TileID.ClosedDoor || TileLoader.OpenDoorID(Main.tile[myX, myY]) >= 0) {
 					flag2 = true;
 					if (WorldGen.IsLockedDoor(myX, myY)) {
 						int num43 = 1141;
 						for (int num44 = 0; num44 < 58; num44++) {
 							if (inventory[num44].type == num43 && inventory[num44].stack > 0) {
+								if (ItemLoader.ConsumeItem(inventory[num44], this))
-								inventory[num44].stack--;
+									inventory[num44].stack--;
 								if (inventory[num44].stack <= 0)
 									inventory[num44] = new Item();
 
 								WorldGen.UnlockDoor(myX, myY);
 								if (Main.netMode == 1)
 									NetMessage.SendData(52, -1, -1, null, whoAmI, 2f, myX, myY);
+
+								break;
 							}
 						}
 					}
@@ -21870,7 +_,7 @@
 						}
 					}
 				}
-				else if (Main.tile[myX, myY].type == 11) {
+				else if (TileLoader.CloseDoorID(Main.tile[myX, myY]) >= 0) {
 					flag2 = true;
 					if (WorldGen.CloseDoor(myX, myY))
 						NetMessage.SendData(19, -1, -1, null, 1, myX, myY, direction);
@@ -22042,7 +_,7 @@
 					if (flag11)
 						NetMessage.SendTileSquare(-1, num62, num63, 3);
 				}
-				else if (TileID.Sets.BasicChest[Main.tile[myX, myY].type] || Main.tile[myX, myY].type == 29 || Main.tile[myX, myY].type == 97 || Main.tile[myX, myY].type == 463 || Main.tile[myX, myY].type == 491) {
+				else if ((TileID.Sets.BasicChest[Main.tile[myX, myY].type] || Main.tile[myX, myY].type == 29 || Main.tile[myX, myY].type == 97 || Main.tile[myX, myY].type == 463 || Main.tile[myX, myY].type == 491) && Main.tile[myX, myY].type < TileID.Count) {
 					flag2 = true;
 					Main.mouseRightRelease = false;
 					int num68 = 0;
@@ -22084,7 +_,7 @@
 						editedChestName = false;
 					}
 
-					bool flag12 = Chest.IsLocked(Main.tile[num69, num70]);
+					bool flag12 = Chest.IsLocked(num69, num70);
 					if (Main.netMode == 1 && num68 == 0 && !flag12) {
 						if (num69 == chestX && num70 == chestY && chest != -1) {
 							chest = -1;
@@ -22147,7 +_,9 @@
 												continue;
 
 											if (num72 != 329) {
+												if (ItemLoader.ConsumeItem(inventory[num76], this))
-												inventory[num76].stack--;
+													inventory[num76].stack--;
+
 												if (inventory[num76].stack <= 0)
 													inventory[num76] = new Item();
 											}
@@ -22204,13 +_,17 @@
 					if (flag14)
 						LaunchMinecartHook(myX, myY);
 				}
+
+				if (TileLoader.RightClick(myX, myY))
+					flag2 = true;
+				// todo check out this flag2. return? "this.releaseUseTile = false;"
 			}
 
 			if (flag2)
 				tileInteractionHappened = true;
 		}
 
-		private static bool IsHoveringOverABottomSideOfABed(int myX, int myY) {
+		public static bool IsHoveringOverABottomSideOfABed(int myX, int myY) {
 			short frameX = Main.tile[myX, myY].frameX;
 			bool flag = frameX / 72 == 1;
 			bool flag2 = frameX % 72 < 36;
@@ -23149,7 +_,7 @@
 				cursorItemIconID = 3747;
 			}
 
-			if (Main.tile[myX, myY].type == 219 && (inventory[selectedItem].type == 424 || inventory[selectedItem].type == 1103)) {
+			if (Main.tile[myX, myY].type == 219 && ItemID.Sets.ExtractinatorMode[inventory[selectedItem].type] > -1) {
 				noThrow = 2;
 				cursorItemIconEnabled = true;
 				cursorItemIconID = inventory[selectedItem].type;
@@ -23719,6 +_,8 @@
 				cursorItemIconEnabled = false;
 				cursorItemIconID = 0;
 			}
+
+			TileLoader.MouseOver(myX, myY);
 		}
 
 		public Color ChatColor() {
@@ -23852,11 +_,22 @@
 				if (!item.active || item.noGrabDelay != 0 || item.playerIndexTheItemIsReservedFor != i || !CanAcceptItemIntoInventory(item))
 					continue;
 
+				if (!ItemLoader.CanPickup(item, this))
+					continue;
+
 				int itemGrabRange = GetItemGrabRange(item);
+				ItemLoader.GrabRange(Main.item[j], this, ref itemGrabRange);
 				Rectangle hitbox = item.Hitbox;
 				if (base.Hitbox.Intersects(hitbox)) {
-					if (i == Main.myPlayer && (inventory[selectedItem].type != 0 || itemAnimation <= 0))
+					if (i == Main.myPlayer && (inventory[selectedItem].type != 0 || itemAnimation <= 0)) {
+						if (!ItemLoader.OnPickup(Main.item[j], this)) {
+							Main.item[j] = new Item();
+							if (Main.netMode == 1)
+								NetMessage.SendData(21, -1, -1, null, j);
+							continue;
+						}
 						item = PickupItem(i, j, item);
+					}
 				}
 				else {
 					if (!new Rectangle((int)position.X - itemGrabRange, (int)position.Y - itemGrabRange, width + itemGrabRange * 2, height + itemGrabRange * 2).Intersects(hitbox))
@@ -23865,7 +_,9 @@
 					ItemSpaceStatus status = ItemSpace(item);
 					if (CanPullItem(item, status)) {
 						item.beingGrabbed = true;
+						if (ItemLoader.GrabStyle(item, this)) {
+						}
-						if (manaMagnet && (item.type == 184 || item.type == 1735 || item.type == 1868))
+						else if (manaMagnet && (item.type == 184 || item.type == 1735 || item.type == 1868))
 							PullItem_Pickup(item, 12f, 5);
 						else if (lifeMagnet && (item.type == 58 || item.type == 1734 || item.type == 1867))
 							PullItem_Pickup(item, 15f, 5);
@@ -24201,6 +_,35 @@
 			}
 		}
 
+		public bool CanBuyItem(int price, int customCurrency = -1) {
+			if (customCurrency != -1)
+				return CustomCurrencyManager.BuyItem(this, price, customCurrency);
+
+			bool flag;
+			long num = Utils.CoinsCount(out flag, inventory, new int[] {
+				58,
+				57,
+				56,
+				55,
+				54
+			});
+
+			long num2 = Utils.CoinsCount(out flag, bank.item, new int[0]);
+			long num3 = Utils.CoinsCount(out flag, bank2.item, new int[0]);
+			long num4 = Utils.CoinsCount(out flag, bank3.item, new int[0]);
+			long num5 = Utils.CoinsCombineStacks(out flag, new long[] {
+				num,
+				num2,
+				num3,
+				num4
+			});
+
+			if (num5 < price)
+				return false;
+
+			return true;
+		}
+
 		public bool BuyItem(int price, int customCurrency = -1) {
 			if (customCurrency != -1)
 				return CustomCurrencyManager.BuyItem(this, price, customCurrency);
@@ -24418,7 +_,7 @@
 		public void AdjTiles() {
 			int num = 4;
 			int num2 = 3;
-			for (int i = 0; i < 623; i++) {
+			for (int i = 0; i < adjTile.Length; i++) {
 				oldAdjTile[i] = adjTile[i];
 				adjTile[i] = false;
 			}
@@ -24459,6 +_,8 @@
 								alchemyTable = true;
 								break;
 						}
+
+						TileLoader.AdjTiles(this, Main.tile[j, k].type);
 					}
 
 					if (Main.tile[j, k].liquid > 200 && Main.tile[j, k].liquidType() == 0)
@@ -24476,7 +_,7 @@
 				return;
 
 			bool flag = false;
-			for (int l = 0; l < 623; l++) {
+			for (int l = 0; l < adjTile.Length; l++) {
 				if (oldAdjTile[l] != adjTile[l]) {
 					flag = true;
 					break;
@@ -24666,6 +_,7 @@
 				hermesStepSound.IntendedCooldown = 6;
 			}
 
+			ItemLoader.PreUpdateVanitySet(this);
 			if (wings > 0 && wings != 33) {
 				back = -1;
 				front = -1;
@@ -24677,6 +_,9 @@
 			if (webbed || frozen || stoned || (Main.gamePaused && !Main.gameMenu))
 				return;
 
+			//TODO: Do these hooks go inside or outside the conditional?
+			PlayerHooks.FrameEffects(this);
+			ItemLoader.UpdateVanity(this);
 			if (!isDisplayDollOrInanimate) {
 				if (((body == 68 && legs == 57 && head == 106) || (body == 74 && legs == 63 && head == 106)) && Main.rand.Next(10) == 0) {
 					int num2 = Dust.NewDust(new Vector2(position.X - velocity.X * 2f, position.Y - 2f - velocity.Y * 2f), width, height, 43, 0f, 0f, 100, new Color(255, 0, 255), 0.3f);
@@ -24801,6 +_,7 @@
 			Item.GetDrawHitbox(HeldItem.type, this);
 			bool flag2 = CanVisuallyHoldItem(HeldItem);
 			bool flag3 = HeldItem.type != 4952;
+			ItemLoader.UpdateVanitySet(this);
 			if (mount.Active) {
 				legFrameCounter = 0.0;
 				legFrame.Y = legFrame.Height * 6;
@@ -25017,6 +_,8 @@
 						}
 					}
 				}
+				else
+					ItemLoader.UseItemFrame(this.inventory[this.selectedItem], this); //TODO: does this method need to return bool? Should it run before the rest of the useStyle code?
 			}
 			else if (pulley) {
 				if (pulleyDir == 2)
@@ -25041,6 +_,8 @@
 				_ = bodyFrame;
 				reference6.Y = 0;
 			}
+			else if (ItemLoader.HoldItemFrame(inventory[selectedItem], this)) {
+			}
 			else if (shieldRaised) {
 				bodyFrame.Y = bodyFrame.Height * 10;
 			}
@@ -25433,6 +_,8 @@
 			if (drawPlayer.body == 36 && drawPlayer.head == 56)
 				armorEffectDrawOutlines = true;
 
+			ItemLoader.ArmorSetShadows(drawPlayer);
+			// TODO, rename to this? SetArmorEffectVisuals
 			if (drawPlayer.stoned || drawPlayer.stealth != 1f) {
 				armorEffectDrawOutlines = false;
 				armorEffectDrawShadow = false;
@@ -25605,6 +_,7 @@
 				}
 			}
 
+			ItemLoader.SetMatch(armorslot, type, male, ref num, ref somethingSpecial);
 			return num;
 		}
 
@@ -25779,6 +_,9 @@
 				}
 
 				immune = true;
+				if (dead)
+					PlayerHooks.OnRespawn(this);
+
 				dead = false;
 				immuneTime = 0;
 			}
@@ -25974,7 +_,7 @@
 			if (whoAmI != Main.myPlayer)
 				return;
 
-			for (int i = 0; i < 22; i++) {
+			for (int i = 0; i < MaxBuffs; i++) {
 				if (buffTime[i] > 0 && buffType[i] == 59)
 					DelBuff(i);
 			}
@@ -26098,6 +_,13 @@
 					return 0.0;
 				}
 
+				bool customDamage = false;
+				bool playSound = true;
+				bool genGore = true;
+				if (!PlayerHooks.PreHurt(this, pvp, quiet, ref Damage, ref hitDirection, ref Crit, ref customDamage,
+					ref playSound, ref genGore, ref damageSource))
+					return 0.0;
+
 				if (whoAmI == Main.myPlayer && panic)
 					AddBuff(63, 300);
 
@@ -26109,7 +_,7 @@
 					NetMessage.SendData(84, -1, -1, null, whoAmI);
 
 				int num = Damage;
-				double num2 = Main.CalculateDamagePlayersTake(num, statDefense);
+				double num2 = customDamage ? num : Main.CalculateDamagePlayersTake(num, statDefense);
 				if (Crit)
 					num *= 2;
 
@@ -26136,7 +_,7 @@
 					}
 
 					if (invis) {
-						for (int k = 0; k < 22; k++) {
+						for (int k = 0; k < MaxBuffs; k++) {
 							if (buffType[k] == 10)
 								DelBuff(k);
 						}
@@ -26163,7 +_,7 @@
 						float num5 = 0.15f * (float)beetleOrbs;
 						num2 = (int)((double)(1f - num5) * num2);
 						beetleOrbs--;
-						for (int l = 0; l < 22; l++) {
+						for (int l = 0; l < MaxBuffs; l++) {
 							if (buffType[l] >= 95 && buffType[l] <= 97)
 								DelBuff(l);
 						}
@@ -26255,6 +_,7 @@
 						Projectile.NewProjectile(base.Center.X + (float)Main.rand.Next(-40, 40), base.Center.Y - (float)Main.rand.Next(20, 60), velocity.X * 0.3f, velocity.Y * 0.3f, 565, 0, 0f, whoAmI);
 					}
 
+					PlayerHooks.Hurt(this, pvp, quiet, num2, hitDirection, Crit);
 					if (Main.netMode == 1 && whoAmI == Main.myPlayer && !quiet) {
 						if (!noKnockback && hitDirection != 0 && (!mount.Active || !mount.Cart))
 							NetMessage.SendData(13, -1, -1, null, whoAmI);
@@ -26362,6 +_,9 @@
 						fallStart = (int)(position.Y / 16f);
 					}
 
+					if (!playSound)
+						goto postSound; //gotos are ugly but minimize the diff file
+
 					if (stoned)
 						SoundEngine.PlaySound(0, (int)position.X, (int)position.Y);
 					else if ((wereWolf || forceWerewolf) && !hideWolf)
@@ -26376,7 +_,11 @@
 						SoundEngine.PlaySound(1, (int)position.X, (int)position.Y);
 
 					eyeHelper.BlinkBecausePlayerGotHurt();
+					postSound:
 					if (statLife > 0) {
+						if (!genGore)
+							goto postGore; //gotta minimize diff files
+
 						double num23 = num2 / (double)statLifeMax2 * 100.0;
 						float num24 = 2 * hitDirection;
 						float num25 = 0f;
@@ -26401,6 +_,9 @@
 								Dust.NewDust(position, width, height, 5, num24 + (float)hitDirection * num25 * Main.rand.NextFloat(), -2f);
 							}
 						}
+
+						postGore:
+						PlayerHooks.PostHurt(this, pvp, quiet, num2, hitDirection, Crit);
 					}
 					else {
 						statLife = 0;
@@ -26434,6 +_,11 @@
 				return;
 
 			StopVanityActions();
+			bool playSound = true;
+			bool genGore = true;
+			if (!PlayerHooks.PreKill(this, dmg, hitDirection, pvp, ref playSound, ref genGore, ref damageSource))
+				return;
+
 			if (pvp)
 				pvpDeath = true;
 
@@ -26486,19 +_,24 @@
 				}
 			}
 
-			SoundEngine.PlaySound(5, (int)position.X, (int)position.Y);
+			if (playSound)
+				SoundEngine.PlaySound(5, (int)position.X, (int)position.Y, 1, 1f, 0f);
+
 			headVelocity.Y = (float)Main.rand.Next(-40, -10) * 0.1f;
 			bodyVelocity.Y = (float)Main.rand.Next(-40, -10) * 0.1f;
 			legVelocity.Y = (float)Main.rand.Next(-40, -10) * 0.1f;
 			headVelocity.X = (float)Main.rand.Next(-20, 21) * 0.1f + (float)(2 * hitDirection);
 			bodyVelocity.X = (float)Main.rand.Next(-20, 21) * 0.1f + (float)(2 * hitDirection);
 			legVelocity.X = (float)Main.rand.Next(-20, 21) * 0.1f + (float)(2 * hitDirection);
-			if (stoned) {
+			if (stoned || !genGore) {
 				headPosition = Vector2.Zero;
 				bodyPosition = Vector2.Zero;
 				legPosition = Vector2.Zero;
 			}
 
+			if (!genGore)
+				goto postGore; //goto minimizes diff file size
+
 			for (int j = 0; j < 100; j++) {
 				if (stoned) {
 					Dust.NewDust(position, width, height, 1, 2 * hitDirection, -2f);
@@ -26516,6 +_,7 @@
 				}
 			}
 
+			postGore:
 			mount.Dismount(this);
 			dead = true;
 			respawnTimer = 600;
@@ -26535,6 +_,7 @@
 			if (Main.expertMode)
 				respawnTimer = (int)((double)respawnTimer * 1.5);
 
+			PlayerHooks.Kill(this, dmg, hitDirection, pvp, damageSource);
 			immuneAlpha = 0;
 			if (!ChildSafety.Disabled)
 				immuneAlpha = 255;
@@ -26611,6 +_,9 @@
 			if (newItem.uniqueStack && HasItem(newItem.type))
 				return new ItemSpaceStatus(CanTakeItem: false);
 
+			if (ItemLoader.ItemSpace(newItem, this))
+				return new ItemSpaceStatus(CanTakeItem: true);
+
 			int num = 50;
 			if (newItem.IsACoin)
 				num = 54;
@@ -26967,6 +_,7 @@
 
 			WorldGen.PlaceWall(tileTargetX, tileTargetY, inventory[selectedItem].createWall);
 			if (Main.tile[tileTargetX, tileTargetY].wall == inventory[selectedItem].createWall) {
+				WallLoader.PlaceInWorld(tileTargetX, tileTargetY, inventory[selectedItem]);
 				ApplyItemTime(inventory[selectedItem], wallSpeed);
 				if (Main.netMode == 1)
 					NetMessage.SendData(17, -1, -1, null, 3, tileTargetX, tileTargetY, inventory[selectedItem].createWall);
@@ -27025,7 +_,8 @@
 
 				WorldGen.PlaceWall(num, num2, createWall);
 				if (Main.tile[num, num2].wall == createWall) {
+					if (ItemLoader.ConsumeItem(inventory[selectedItem], this))
-					inventory[selectedItem].stack--;
+						inventory[selectedItem].stack--;
 					if (inventory[selectedItem].stack == 0)
 						inventory[selectedItem].SetDefaults();
 
@@ -27057,9 +_,18 @@
 				bool canPlace = false;
 				bool newObjectType = false;
 				TileObject objectData = default(TileObject);
+				if (!TileLoader.CanPlace(tileTargetX, tileTargetY, inventory[selectedItem].createTile)) {
+				}
-				if (TileObjectData.CustomPlace(createTile, inventory[selectedItem].placeStyle) && createTile != 82 && createTile != 227) {
+				else if (TileObjectData.CustomPlace(createTile, inventory[selectedItem].placeStyle) && createTile != 82 && createTile != 227) {
 					newObjectType = true;
-					canPlace = TileObject.CanPlace(tileTargetX, tileTargetY, (ushort)inventory[selectedItem].createTile, inventory[selectedItem].placeStyle, direction, out objectData);
+					int hackCreateTile = inventory[selectedItem].createTile;
+					int hackPlaceStyle = inventory[selectedItem].placeStyle;
+					if (hackCreateTile == TileID.Saplings) {
+						Tile soil = Main.tile[tileTargetX, tileTargetY + 1];
+						if (soil.active())
+							TileLoader.SaplingGrowthType(soil.type, ref hackCreateTile, ref hackPlaceStyle);
+					}
+					canPlace = TileObject.CanPlace(tileTargetX, tileTargetY, hackCreateTile, hackPlaceStyle, direction, out objectData, false);
 					PlaceThing_Tiles_BlockPlacementIfOverPlayers(ref canPlace, ref objectData);
 					PlaceThing_Tiles_BlockPlacementForRepeatedPigronatas(ref canPlace, ref objectData);
 					PlaceThing_Tiles_BlockPlacementForRepeatedPumpkins(ref canPlace, ref objectData);
@@ -27113,7 +_,7 @@
 				if (0 == 0) {
 					int tileId = hitReplace.HitObject(tileTargetX, tileTargetY, 1);
 					if (hitReplace.AddDamage(tileId, pickaxeDamage) < 100) {
-						int num = WorldGen.KillTile_GetTileDustAmount(fail: true, tile);
+						int num = WorldGen.KillTile_GetTileDustAmount(fail: true, tile, tileTargetX, tileTargetY);
 						for (int i = 0; i < num; i++) {
 							WorldGen.KillTile_MakeTileDust(tileTargetX, tileTargetY, tile);
 						}
@@ -27265,6 +_,7 @@
 				PlaceThing_Tiles_PlaceIt_AutoPaintAndActuate(typeCaches);
 				if (PlayerInput.UsingGamepad && ItemID.Sets.SingleUseInGamepad[inventory[selectedItem].type] && Main.myPlayer == whoAmI && !Main.SmartCursorEnabled)
 					Main.blockMouse = true;
+				TileLoader.PlaceInWorld(tileTargetX, tileTargetY, inventory[selectedItem]);
 			}
 
 			return data;
@@ -27449,7 +_,8 @@
 					int num7 = FindItem(849);
 					if (num7 > -1 && WorldGen.PlaceActuator(num5, num6)) {
 						NetMessage.SendData(17, -1, -1, null, 8, num5, num6);
+						if (ItemLoader.ConsumeItem(inventory[num7], this))
-						inventory[num7].stack--;
+							inventory[num7].stack--;
 						if (inventory[num7].stack <= 0)
 							inventory[num7].SetDefaults();
 					}
@@ -27814,7 +_,7 @@
 				if (Main.tile[tileTargetX, tileTargetY].nactive() && Main.tile[tileTargetX, tileTargetY].type == 59)
 					canPlace = true;
 			}
-			else if (inventory[selectedItem].createTile == 4 || inventory[selectedItem].createTile == 136) {
+			else if (TileLoader.IsTorch(inventory[selectedItem].createTile) || inventory[selectedItem].createTile == 136) {
 				if (Main.tile[tileTargetX, tileTargetY].wall > 0) {
 					canPlace = true;
 				}
@@ -28341,7 +_,8 @@
 
 			if (paintingAWall) {
 				if (b != byte.MaxValue && Main.tile[x, y].wallColor() != b && WorldGen.paintWall(x, y, b, broadCast: true)) {
+					if (ItemLoader.ConsumeItem(item, this))
-					item.stack--;
+						item.stack--;
 					if (item.stack <= 0)
 						item.SetDefaults();
 
@@ -28350,7 +_,8 @@
 				}
 			}
 			else if (b != byte.MaxValue && Main.tile[x, y].color() != b && WorldGen.paintTile(x, y, b, broadCast: true)) {
+				if (ItemLoader.ConsumeItem(item, this))
-				item.stack--;
+					item.stack--;
 				if (item.stack <= 0)
 					item.SetDefaults();
 
@@ -28403,7 +_,7 @@
 			int num2 = 25;
 			int num3 = 50;
 			int num4 = -1;
-			if (extractType == 1) {
+			if (extractType == ItemID.DesertFossil) {
 				num /= 3;
 				num2 *= 2;
 				num3 = 20;
@@ -28646,6 +_,7 @@
 					num6 += Main.rand.Next(0, 6);
 			}
 
+			ItemLoader.ExtractinatorUse(ref num5, ref num6, extractType);
 			if (num5 > 0) {
 				Vector2 vector = Main.ReverseGravitySupport(Main.MouseScreen) + Main.screenPosition;
 				if (Main.SmartCursorEnabled || PlayerInput.UsingGamepad)
@@ -28740,8 +_,8 @@
 
 		public PlayerFishingConditions GetFishingConditions() {
 			PlayerFishingConditions result = default(PlayerFishingConditions);
-			Fishing_GetBestFishingPole(out result.PolePower, out result.PoleItemType);
-			Fishing_GetBait(out result.BaitPower, out result.BaitItemType);
+			Fishing_GetBestFishingPole(out result.Pole);
+			Fishing_GetBait(out result.Bait);
 			if (result.BaitItemType == 2673)
 				return result;
 
@@ -28749,12 +_,12 @@
 				return result;
 
 			int num = result.BaitPower + result.PolePower + fishingSkill;
-			result.LevelMultipliers = Fishing_GetPowerMultiplier();
+			result.LevelMultipliers = Fishing_GetPowerMultiplier(result.Pole, result.Bait);
 			result.FinalFishingLevel = (int)((float)num * result.LevelMultipliers);
 			return result;
 		}
 
-		private static float Fishing_GetPowerMultiplier() {
+		private float Fishing_GetPowerMultiplier(Item pole, Item bait) {
 			float num = 1f;
 			if (Main.raining)
 				num *= 1.2f;
@@ -28786,21 +_,20 @@
 			if (Main.bloodMoon)
 				num *= 1.1f;
 
+			PlayerHooks.GetFishingLevel(this, pole, bait, ref num);
 			return num;
 		}
 
-		private void Fishing_GetBait(out int baitPower, out int baitType) {
-			baitPower = 0;
-			baitType = 0;
+		private void Fishing_GetBait(out Item bait) {
+			bait = null;
 			for (int i = 54; i < 58; i++) {
 				if (inventory[i].stack > 0 && inventory[i].bait > 0) {
-					baitPower = inventory[i].bait;
-					baitType = inventory[i].type;
+					bait = inventory[i];
 					break;
 				}
 			}
 
-			if (baitPower != 0 || baitType != 0)
+			if (bait != null)
 				return;
 
 			int num = 0;
@@ -28816,20 +_,17 @@
 				return;
 			}
 
-			baitPower = inventory[num].bait;
-			baitType = inventory[num].type;
+			bait = inventory[num];
 		}
 
-		private void Fishing_GetBestFishingPole(out int fishingPolePower, out int fishingPoleType) {
-			fishingPolePower = inventory[selectedItem].fishingPole;
-			fishingPoleType = inventory[selectedItem].type;
-			if (fishingPolePower != 0)
+		private void Fishing_GetBestFishingPole(out Item pole) {
+			pole = inventory[selectedItem];
+			if (pole.fishingPole != 0)
 				return;
 
 			for (int i = 0; i < 58; i++) {
-				if (inventory[i].fishingPole > fishingPolePower) {
+				if (inventory[i].fishingPole > pole.fishingPole) {
-					fishingPolePower = inventory[i].fishingPole;
+					pole = inventory[i];
-					fishingPoleType = inventory[i].type;
 				}
 			}
 		}
@@ -28857,7 +_,8 @@
 				return;
 			}
 
+			if (ItemLoader.ConsumeItem(inventory[num], this))
-			inventory[num].stack--;
+				inventory[num].stack--;
 			if (inventory[num].stack <= 0)
 				inventory[num].SetDefaults();
 		}
@@ -29019,14 +_,21 @@
 		}
 
 		public Rectangle GetItemDrawFrame(int type) {
+#if SERVER
+			return Rectangle.Empty;
+#else
 			Main.instance.LoadItem(type);
 			if (type == 75)
 				return TextureAssets.Item[type].Frame(1, 8);
 
 			return TextureAssets.Item[type].Frame();
+#endif
 		}
 
 		public void ItemCheck(int i) {
+			if (!PlayerHooks.PreItemCheck(this))
+				return;
+
 			if (CCed) {
 				channel = false;
 				itemAnimation = (itemAnimationMax = 0);
@@ -29052,8 +_,17 @@
 			if (itemAnimation == 0 && reuseDelay > 0)
 				ApplyReuseDelay();
 
-			if (Main.myPlayer == i && itemAnimation == 0 && TileObjectData.CustomPlace(item.createTile, item.placeStyle))
-				TileObject.CanPlace(tileTargetX, tileTargetY, item.createTile, item.placeStyle, direction, out TileObject _, onlyCheck: true);
+			if (Main.myPlayer == i && itemAnimation == 0 && TileObjectData.CustomPlace(item.createTile, item.placeStyle)) {
+				int hackCreateTile = item.createTile;
+				int hackPlaceStyle = item.placeStyle;
+				if (hackCreateTile == TileID.Saplings) {
+					Tile soil = Main.tile[tileTargetX, tileTargetY + 1];
+					if (soil.active())
+						TileLoader.SaplingGrowthType(soil.type, ref hackCreateTile, ref hackPlaceStyle);
+				}
+
+				TileObject.CanPlace(tileTargetX, tileTargetY, hackCreateTile, hackPlaceStyle, direction, out _, true);
+			}
 
 			if (itemAnimation == 0 && altFunctionUse == 2)
 				altFunctionUse = 0;
@@ -29082,7 +_,7 @@
 				if (whoAmI == Main.myPlayer && gravDir == 1f && item.mountType != -1 && mount.CanMount(item.mountType, this))
 					mount.SetMount(item.mountType, this);
 
-				if ((item.shoot <= 0 || !ProjectileID.Sets.MinionTargettingFeature[item.shoot] || altFunctionUse != 2) && flag3 && whoAmI == Main.myPlayer && item.shoot >= 0 && item.shoot < 950 && (ProjectileID.Sets.LightPet[item.shoot] || Main.projPet[item.shoot]))
+				if ((item.shoot <= 0 || !ProjectileID.Sets.MinionTargettingFeature[item.shoot] || altFunctionUse != 2) && flag3 && whoAmI == Main.myPlayer && item.shoot >= 0 && (ProjectileID.Sets.LightPet[item.shoot] || Main.projPet[item.shoot]))
 					FreeUpPetsAndMinions(item);
 
 				if (flag3)
@@ -29112,6 +_,8 @@
 				itemAnimation--;
 			}
 
+			ItemLoader.HoldItem(item2, this);
+
 			if (itemAnimation > 0)
 				ItemCheck_ApplyUseStyle(heightOffsetHitboxCenter, item2, drawHitbox);
 			else
@@ -29160,7 +_,7 @@
 
 					ItemCheck_TurretAltFeatureUse(item, flag4);
 					ItemCheck_MinionAltFeatureUse(item, flag4);
-					if (item.shoot > 0 && itemAnimation > 0 && ItemTimeIsZero && flag4)
+					if (item.shoot > 0 && itemAnimation > 0 && ItemTimeIsZero && flag4 && ItemLoader.CheckProjOnSwing(this, item))
 						ItemCheck_Shoot(i, item, weaponDamage);
 
 					ItemCheck_UseWiringTools(item);
@@ -29228,6 +_,9 @@
 							if (inventory[selectedItem].type == 3106)
 								knockBack += knockBack * (1f - stealth);
 
+							ItemLoader.GetWeaponKnockback(item, this, ref knockBack);
+							PlayerHooks.GetWeaponKnockback(this, item, ref knockBack);
+
 							List<ushort> ignoreList2 = ItemCheck_GetTileCutIgnoreList(item);
 							ItemCheck_CutTiles(item, itemRectangle, ignoreList2);
 							ItemCheck_MeleeHitNPCs(item, itemRectangle, num, knockBack);
@@ -29238,6 +_,9 @@
 				}
 
 				if (ItemTimeIsZero && itemAnimation > 0) {
+					if (ItemLoader.UseItem(item, this))
+						ApplyItemTime(item);
+
 					if (item.hairDye >= 0) {
 						ApplyItemTime(item);
 						if (whoAmI == Main.myPlayer) {
@@ -29247,18 +_,20 @@
 					}
 
 					if (item.healLife > 0) {
+						int healLife = GetHealLife(item);
-						statLife += item.healLife;
+						statLife += healLife;
 						ApplyItemTime(item);
-						if (Main.myPlayer == whoAmI)
-							HealEffect(item.healLife);
+						if (healLife > 0 && Main.myPlayer == whoAmI)
+							HealEffect(healLife, true);
 					}
 
 					if (item.healMana > 0) {
+						int healMana = GetHealMana(item);
-						statMana += item.healMana;
+						statMana += healMana;
 						ApplyItemTime(item);
-						if (Main.myPlayer == whoAmI) {
+						if (healMana > 0 && Main.myPlayer == whoAmI) {
 							AddBuff(94, manaSickTime);
-							ManaEffect(item.healMana);
+							ManaEffect(healMana);
 						}
 					}
 
@@ -29363,7 +_,7 @@
 					if (ItemTimeIsZero) {
 						ApplyItemTime(item);
 					}
-					else if (itemTime == item.useTime / 2) {
+					else if (itemTime == PlayerHooks.TotalUseTime(item.useTime, this, item) / 2) {
 						for (int k = 0; k < 70; k++) {
 							Dust.NewDust(base.position, width, height, 15, velocity.X * 0.5f, velocity.Y * 0.5f, 150, default(Color), 1.5f);
 						}
@@ -29452,7 +_,7 @@
 							Main.dust[Dust.NewDust(base.position, width, height, 15, 0f, 0f, 150, Color.Cyan, 1.2f)].velocity *= 0.5f;
 						}
 
-						if (item.stack > 0)
+						if (ItemLoader.ConsumeItem(item, this) && item.stack > 0)
 							item.stack--;
 					}
 				}
@@ -29476,7 +_,7 @@
 							Main.dust[Dust.NewDust(base.position, width, height, 15, 0f, 0f, 150, Color.Cyan, 1.2f)].velocity *= 0.5f;
 						}
 
-						if (item.stack > 0)
+					if (ItemLoader.ConsumeItem(item, this) && item.stack > 0)
 							item.stack--;
 					}
 				}
@@ -29491,7 +_,7 @@
 						else if (Main.netMode == 1 && whoAmI == Main.myPlayer)
 							NetMessage.SendData(73);
 
-						if (item.stack > 0)
+						if (ItemLoader.ConsumeItem(item, this) && item.stack > 0)
 							item.stack--;
 					}
 				}
@@ -29507,11 +_,11 @@
 								NetMessage.SendData(4, -1, -1, null, whoAmI);
 						}
 
-						if (item.stack > 0)
+						if (ItemLoader.ConsumeItem(item, this) && item.stack > 0)
 							item.stack--;
 					}
 					else {
-						float num10 = item.useTime;
+						float num10 = PlayerHooks.TotalUseTime(item.useTime, this, item);
 						num10 = (num10 - (float)itemTime) / num10;
 						float num11 = 44f;
 						float num12 = (float)Math.PI * 3f;
@@ -29545,11 +_,12 @@
 				}
 
 				if (i == Main.myPlayer) {
-					if (!dontConsumeWand && itemTime == (int)((float)item.useTime * tileSpeed) && item.tileWand > 0) {
+					if (item.tileWand > 0 && !dontConsumeWand && itemTime == PlayerHooks.TotalUseTime(item.useTime * tileSpeed, this, item)) {
 						int tileWand = item.tileWand;
 						for (int num15 = 0; num15 < 58; num15++) {
 							if (tileWand == inventory[num15].type && inventory[num15].stack > 0) {
+								if (ItemLoader.ConsumeItem(inventory[num15], this))
-								inventory[num15].stack--;
+									inventory[num15].stack--;
 								if (inventory[num15].stack <= 0)
 									inventory[num15] = new Item();
 
@@ -29578,7 +_,7 @@
 						if (flag7.HasValue)
 							flag6 = flag7.Value;
 
-						if (flag6) {
+						if (flag6 && ItemLoader.ConsumeItem(item, this)) {
 							if (item.stack > 0)
 								item.stack--;
 
@@ -29599,6 +_,8 @@
 
 			if (itemAnimation == 0)
 				JustDroppedAnItem = false;
+
+			PlayerHooks.PostItemCheck(this);
 		}
 
 		private void ItemCheck_EmitFoodParticles(Item sItem) {
@@ -29851,11 +_,18 @@
 				if (i == whoAmI || !player.active || !player.hostile || player.immune || player.dead || (team != 0 && team == player.team) || !itemRectangle.Intersects(player.Hitbox) || !CanHit(player))
 					continue;
 
+				if (!ItemLoader.CanHitPvp(sItem, this, player) || !PlayerHooks.CanHitPvp(this, sItem, player))
+					continue; //TODO: PvP crit hook?
+
 				bool flag = false;
 				if (Main.rand.Next(1, 101) <= 10)
 					flag = true;
 
 				int num = Main.DamageVar(damage, luck);
+
+				ItemLoader.ModifyHitPvp(sItem, this, player, ref num, ref flag);
+				PlayerHooks.ModifyHitPvp(this, sItem, player, ref num, ref flag);
+
 				StatusToPlayerPvP(sItem.type, i);
 				OnHit(player.Center.X, player.Center.Y, player);
 				PlayerDeathReason playerDeathReason = PlayerDeathReason.ByPlayer(whoAmI);
@@ -29900,6 +_,8 @@
 				if (sItem.type == 1826 && Main.npc[i].value > 0f)
 					pumpkinSword(i, (int)((double)damage * 1.5), knockBack);
 
+				ItemLoader.OnHitPvp(sItem, this, Main.player[i], num2, flag);
+				PlayerHooks.OnHitPvp(this, sItem, Main.player[i], num2, flag);
 				if (Main.netMode != 0)
 					NetMessage.SendPlayerHurt(i, playerDeathReason, num, direction, flag, pvp: true, -1);
 
@@ -29951,6 +_,11 @@
 							}
 
 							int num4 = Main.DamageVar(num, luck);
+
+							ItemLoader.ModifyHitNPC(sItem, this, Main.npc[i], ref num4, ref knockBack, ref flag);
+							NPCLoader.ModifyHitByItem(Main.npc[i], this, sItem, ref num4, ref knockBack, ref flag);
+							PlayerHooks.ModifyHitNPC(this, sItem, Main.npc[i], ref num4, ref knockBack, ref flag);
+
 							StatusToNPC(sItem.type, i);
 							if (Main.npc[i].life > 5)
 								OnHit(Main.npc[i].Center.X, Main.npc[i].Center.Y, Main.npc[i]);
@@ -29959,6 +_,11 @@
 								num4 += Main.npc[i].checkArmorPenetration(armorPenetration);
 
 							int dmgDone = (int)Main.npc[i].StrikeNPC(num4, knockBack, direction, flag);
+
+							ItemLoader.OnHitNPC(sItem, this, Main.npc[i], dmgDone, knockBack, flag);
+							NPCLoader.OnHitByItem(Main.npc[i], this, sItem, dmgDone, knockBack, flag);
+							PlayerHooks.OnHitNPC(this, sItem, Main.npc[i], dmgDone, knockBack, flag);
+
 							ApplyNPCOnHitEffects(sItem, itemRectangle, num, knockBack, i, num4, dmgDone);
 							int num5 = Item.NPCtoBanner(Main.npc[i].BannerID());
 							if (num5 >= 0)
@@ -30488,6 +_,9 @@
 				Main.dust[num30].velocity.Y *= 2f;
 			}
 
+			ItemLoader.MeleeEffects(sItem, this, itemRectangle);
+			PlayerHooks.MeleeEffects(this, sItem, itemRectangle);
+
 			return itemRectangle;
 		}
 
@@ -30543,6 +_,7 @@
 				}
 			}
 
+			ItemLoader.UseItemHitbox(sItem, this, ref itemRectangle, ref dontAttack);
 			if (sItem.type == 1450 && Main.rand.Next(3) == 0) {
 				int num = -1;
 				float x = itemRectangle.X + Main.rand.Next(itemRectangle.Width);
@@ -30824,7 +_,7 @@
 			if (Main.tileHammer[tile.type]) {
 				canHitWalls = false;
 				if (sItem.hammer > 0) {
-					num2 += sItem.hammer;
+					TileLoader.MineDamage(sItem.hammer, ref num2);
 					if (!WorldGen.CanKillTile(x, y))
 						num2 = 0;
 
@@ -30854,7 +_,10 @@
 				}
 			}
 			else if (Main.tileAxe[tile.type]) {
-				num2 = ((tile.type != 80) ? (num2 + (int)((float)sItem.axe * 1.2f)) : (num2 + (int)((float)(sItem.axe * 3) * 1.2f)));
+				if (tile.type == 80)
+					num2 += (int)(sItem.axe * 3 * 1.2f);
+				else
+					TileLoader.MineDamage(sItem.axe, ref num2);
 				if (sItem.axe > 0) {
 					AchievementsHelper.CurrentlyMining = true;
 					if (!WorldGen.CanKillTile(x, y))
@@ -31002,7 +_,9 @@
 					if (!poundRelease)
 						return;
 
+					if (TileLoader.Slope(x, y, Main.tile[x, y].type)) {
+					}
-					if (TileID.Sets.Platforms[Main.tile[x, y].type]) {
+					else if (TileID.Sets.Platforms[Main.tile[x, y].type]) {
 						if (tile.halfBrick()) {
 							WorldGen.PoundTile(x, y);
 							if (Main.netMode == 1)
@@ -31594,7 +_,8 @@
 				}
 
 				if (num3 >= 0 && WorldGen.PlaceWire(num, num2)) {
+					if (ItemLoader.ConsumeItem(inventory[num3], this))
-					inventory[num3].stack--;
+						inventory[num3].stack--;
 					if (inventory[num3].stack <= 0)
 						inventory[num3].SetDefaults();
 
@@ -31612,7 +_,8 @@
 				}
 
 				if (num4 >= 0 && WorldGen.PlaceWire2(num, num2)) {
+					if (ItemLoader.ConsumeItem(inventory[num4], this))
-					inventory[num4].stack--;
+						inventory[num4].stack--;
 					if (inventory[num4].stack <= 0)
 						inventory[num4].SetDefaults();
 
@@ -31631,7 +_,8 @@
 				}
 
 				if (num5 >= 0 && WorldGen.PlaceWire3(num, num2)) {
+					if (ItemLoader.ConsumeItem(inventory[num5], this))
-					inventory[num5].stack--;
+						inventory[num5].stack--;
 					if (inventory[num5].stack <= 0)
 						inventory[num5].SetDefaults();
 
@@ -31650,7 +_,8 @@
 				}
 
 				if (num6 >= 0 && WorldGen.PlaceWire4(num, num2)) {
+					if (ItemLoader.ConsumeItem(inventory[num6], this))
-					inventory[num6].stack--;
+						inventory[num6].stack--;
 					if (inventory[num6].stack <= 0)
 						inventory[num6].SetDefaults();
 
@@ -31683,7 +_,8 @@
 			else if (sItem.type == 849 && sItem.stack > 0 && WorldGen.PlaceActuator(num, num2)) {
 				ApplyItemTime(sItem);
 				NetMessage.SendData(17, -1, -1, null, 8, tileTargetX, tileTargetY);
+				if (ItemLoader.ConsumeItem(sItem, this))
-				sItem.stack--;
+					sItem.stack--;
 				if (sItem.stack <= 0)
 					sItem.SetDefaults();
 			}
@@ -33146,7 +_,8 @@
 					Main.projectile[num180].originalDamage = damage;
 					UpdateMaxTurrets();
 				}
-				else {
+				else if (PlayerHooks.Shoot(this, sItem, ref vector, ref num2, ref num3, ref projToShoot, ref Damage, ref KnockBack)
+					&& ItemLoader.Shoot(sItem, this, ref vector, ref num2, ref num3, ref projToShoot, ref Damage, ref KnockBack)) {
 					int num181 = Projectile.NewProjectile(vector.X, vector.Y, num2, num3, projToShoot, Damage, KnockBack, i);
 					if (sItem.type == 726)
 						Main.projectile[num181].magic = true;
@@ -33662,6 +_,8 @@
 		}
 
 		private void ItemCheck_ApplyHoldStyle(float mountOffset, Item sItem, Rectangle heldItemFrame) {
+			ItemLoader.HoldStyle(sItem, this);
+
 			if (!CanVisuallyHoldItem(sItem))
 				return;
 
@@ -33903,10 +_,12 @@
 				SetCompositeArmBack(enabled: true, stretch6, (float)Math.PI * -3f / 5f * (float)direction);
 				FlipItemLocationAndRotationForGravity();
 			}
+			// else if(!Main.dedServ)
+				// ItemLoader.UseStyle(sItem, this);
 		}
 
 		private void ItemCheck_ApplyManaRegenDelay(Item sItem) {
-			if (!spaceGun || (sItem.type != 127 && sItem.type != 4347 && sItem.type != 4348))
+ 			if (GetManaCost(sItem)>0)
 				manaRegenDelay = (int)maxRegenDelay;
 		}
 
@@ -33967,6 +_,8 @@
 		}
 
 		public void ItemCheck_ApplyUseStyle(float mountOffset, Item sItem, Rectangle heldItemFrame) {
+			ItemLoader.UseStyle(sItem, this); //Do we need this to run on servers?
+
 			if (Main.dedServ)
 				return;
 
@@ -34657,6 +_,8 @@
 		}
 
 		private bool ItemCheck_CheckCanUse(Item sItem) {
+			if(!CombinedHooks.CanUseItem(this, sItem))
+				return false;
 			int whoAmI = base.whoAmI;
 			bool flag = true;
 			int num = (int)((float)Main.mouseX + Main.screenPosition.X) / 16;
@@ -35021,6 +_,10 @@
 			if (sItem.shoot > 0 && ProjectileID.Sets.MinionTargettingFeature[sItem.shoot] && flag)
 				flag2 = true;
 
+			if (sItem.type != ItemID.MedusaHead && !CheckMana(sItem, pay:!flag2))
+				canUse = false;
+			return canUse;
+			
 			if (sItem.type != 3269 && (!spaceGun || (sItem.type != 127 && sItem.type != 4347 && sItem.type != 4348))) {
 				if (statMana >= num) {
 					if (!flag2)
@@ -35216,6 +_,7 @@
 			if (!mount.Active)
 				return;
 
+			MountLoader.UseAbility(this, Vector2.Zero, false);
 			if (mount.Type == 8) {
 				noItems = true;
 				if (controlUseItem) {
@@ -35374,7 +_,7 @@
 				if (num == 2)
 					num = 102;
 
-				for (int i = 0; i < 22; i++) {
+				for (int i = 0; i < MaxBuffs; i++) {
 					if (buffType[i] == 27 || buffType[i] == 101 || buffType[i] == 102) {
 						DelBuff(i);
 						i--;
@@ -35546,48 +_,74 @@
 			if (sItem.ranged && setVortex)
 				KnockBack *= 1f + (1f - stealth) * 0.5f;
 
+			ItemLoader.GetWeaponKnockback(sItem, this, ref KnockBack);
+			PlayerHooks.GetWeaponKnockback(this, sItem, ref KnockBack);
 			return KnockBack;
 		}
 
 		public int GetWeaponCrit(Item sItem) {
+			int crit = 0;
+			if (sItem.DamageType != null) {
+				crit += GetCrit(sItem.DamageType);
+				goto SkipVanillaCrit;
+			}
 			if (sItem.melee)
-				return meleeCrit;
+				crit += meleeCrit;
 
 			if (sItem.ranged)
-				return rangedCrit;
+				crit += rangedCrit;
 
 			if (sItem.magic)
-				return magicCrit;
+				crit += magicCrit;
 
+			SkipVanillaCrit:
+			ItemLoader.GetWeaponCrit(sItem, this, ref crit);
+			PlayerHooks.GetWeaponCrit(this, sItem, ref crit);
-			return 0;
+			return crit;
 		}
 
 		public int GetWeaponDamage(Item sItem) {
-			int num = sItem.damage;
-			if (num > 0) {
-				if (sItem.melee) {
-					num = (int)((float)num * meleeDamage + 5E-06f);
-				}
-				else if (sItem.ranged) {
-					num = (int)((float)num * rangedDamage + 5E-06f);
-					if (sItem.useAmmo == AmmoID.Arrow || sItem.useAmmo == AmmoID.Stake)
-						num = (int)((float)num * arrowDamage + 5E-06f);
-
-					if (sItem.useAmmo == AmmoID.Bullet || sItem.useAmmo == AmmoID.CandyCorn)
-						num = (int)((float)num * bulletDamage + 5E-06f);
-
-					if (sItem.useAmmo == AmmoID.Rocket || sItem.useAmmo == AmmoID.StyngerBolt || sItem.useAmmo == AmmoID.JackOLantern || sItem.useAmmo == AmmoID.NailFriendly)
-						num = (int)((float)num * rocketDamage + 5E-06f);
-				}
-				else if (sItem.magic) {
-					num = (int)((float)num * magicDamage + 5E-06f);
-				}
-				else if (sItem.summon) {
-					num = (int)((float)num * minionDamage);
-				}
-			}
-
-			return num;
+			if (sItem.DamageType == null && (!sItem.modItem?.IgnoreDamageModifiers ?? true)) {
+				return (int)(sItem.damage * (float)allDamage);
+			}
+
+			DamageModifier damage = allDamage;
+			damage &= GetDamage(sItem.DamageType);
+
+			if (sItem.melee) {
+				damage &= meleeDamage;
+			}
+
+			if (sItem.ranged) {
+				damage &= rangedDamage;
+				if (sItem.useAmmo == AmmoID.Arrow || sItem.useAmmo == AmmoID.Stake)
+					damage &= arrowDamage;
+
+				if (sItem.useAmmo == AmmoID.Arrow && archery)
+					damage *= 1.2f;
+
+				if (sItem.useAmmo == AmmoID.Bullet || sItem.useAmmo == AmmoID.CandyCorn)
+					damage &= bulletDamage;
+
+				if (sItem.useAmmo == AmmoID.Rocket || sItem.useAmmo == AmmoID.StyngerBolt || sItem.useAmmo == AmmoID.JackOLantern || sItem.useAmmo == AmmoID.NailFriendly)
+					damage &= rocketDamage;
+			}
+
+			if (sItem.magic) {
+				damage &= magicDamage;
+			}
+
+			if (sItem.summon) {
+				damage &= minionDamage;
+			}
+
+			if (sItem.modItem?.IgnoreDamageModifiers == true)
+				return sItem.damage;
+
+			float flat = 0f;
+			CombinedHooks.ModifyWeaponDamage(this, sItem, ref damage, ref flat);
+			int damageNum = (int)((sItem.damage * (float)damage) + flat);
+			return Math.Max(0, damageNum);
 		}
 
 		public bool HasAmmo(Item sItem, bool canUse) {
@@ -35640,8 +_,11 @@
 			int pickedProjectileId = -1;
 			if (PickAmmo_TryFindingSpecificMatches(sItem.type, item.type, out pickedProjectileId))
 				projToShoot = pickedProjectileId;
-			else if (sItem.type == 1946)
+			else if (sItem.type == 1946) {
 				projToShoot = 338 + item.type - 771;
+				if (projToShoot > ProjectileID.RocketSnowmanIV)
+					projToShoot = ProjectileID.RocketSnowmanIV;
+			}
 			else if (sItem.type == 3930)
 				projToShoot = 715 + item.type - AmmoID.Rocket;
 			else if (sItem.useAmmo == AmmoID.Rocket)
@@ -35697,8 +_,14 @@
 
 			speed += item.shootSpeed;
 			if (item.ranged) {
-				if (item.damage > 0)
-					Damage += (int)((float)item.damage * rangedDamage);
+				if (item.damage > 0) {
+					// determine damage multiplier using item base damage and apply to ammo
+					// equivalent to Damage *= (item.damage + sItem.damage) / sItem.damage
+					if (sItem.damage > 0) // coin gun fix.
+						Damage += (int)(item.damage * Damage / (float)sItem.damage);
+					else
+						Damage += item.damage;
+				}
 			}
 			else {
 				Damage += item.damage;
@@ -35710,11 +_,12 @@
 					if (speed > 20f)
 						speed = 20f;
 				}
-
-				Damage = (int)((double)Damage * 1.2);
+				// archery buff damage moved into GetWeaponDamage
+				// Damage = (int)((double)Damage * 1.2);
 			}
 
 			KnockBack += item.knockBack;
+			ItemLoader.PickAmmo(sItem, item, this, ref projToShoot, ref speed, ref Damage, ref KnockBack);
 			bool flag2 = dontConsume;
 			if (sItem.type == 3245 && Main.rand.Next(3) == 0)
 				flag2 = true;
@@ -35755,7 +_,7 @@
 			if (sItem.type == 1553 && Main.rand.Next(3) != 0)
 				flag2 = true;
 
-			if (sItem.type == 434 && itemAnimation < sItem.useAnimation - 2)
+			if (sItem.type == 434 && itemAnimation < PlayerHooks.TotalMeleeTime(sItem.useAnimation, this, sItem) - 2)
 				flag2 = true;
 
 			if (sItem.type == 4953 && itemAnimation > sItem.useAnimation - 8)
@@ -35776,7 +_,10 @@
 			if ((projToShoot == 145 || projToShoot == 146 || projToShoot == 147 || projToShoot == 148 || projToShoot == 149) && itemAnimation < itemAnimationMax - 5)
 				flag2 = true;
 
+			flag2 |= !PlayerHooks.ConsumeAmmo(this, sItem, item) | !ItemLoader.ConsumeAmmo(sItem, item, this);
 			if (!flag2 && item.consumable) {
+				PlayerHooks.OnConsumeAmmo(this, sItem, item);
+				ItemLoader.OnConsumeAmmo(sItem, item, this);
 				item.stack--;
 				if (item.stack <= 0) {
 					item.active = false;
@@ -35818,21 +_,29 @@
 						NetMessage.SendData(17, -1, -1, null, 0, x, y, 1f);
 					}
 
-					if (Main.tile[x, y].type == 21)
+					if (Main.tile[x, y].type == 21 || Main.tile[x, y].type >= TileID.Count && TileID.Sets.BasicChest[Main.tile[x, y].type])
 						NetMessage.SendData(34, -1, -1, null, 1, x, y);
 
 					if (Main.tile[x, y].type == 467)
 						NetMessage.SendData(34, -1, -1, null, 5, x, y);
 
-					if (Main.tile[x, y].type == 88)
+					if (TileLoader.IsDresser(Main.tile[x, y].type))
 						NetMessage.SendData(34, -1, -1, null, 3, x, y);
+
+					if (Main.tile[x, y].type >= TileID.Count && TileID.Sets.BasicChest[Main.tile[x, y].type])
+						NetMessage.SendData(34, -1, -1, null, 101, x, y, 0f, 0, Main.tile[x, y].type, 0);
+
+					if (Main.tile[x, y].type >= TileID.Count && TileLoader.IsDresser(Main.tile[x, y].type))
+						NetMessage.SendData(34, -1, -1, null, 103, x, y, 0f, 0, Main.tile[x, y].type, 0);
 				}
 				else {
 					bool num2 = Main.tile[x, y].active();
 					WorldGen.KillTile(x, y);
+#if CLIENT
 					if (num2 && !Main.tile[x, y].active())
 						AchievementsHelper.HandleMining();
 
+#endif
 					if (Main.netMode == 1)
 						NetMessage.SendData(17, -1, -1, null, 0, x, y);
 				}
@@ -35899,7 +_,24 @@
 			if (Main.tileNoFail[tileTarget.type])
 				num = 100;
 
-			num = ((!Main.tileDungeon[tileTarget.type] && tileTarget.type != 25 && tileTarget.type != 58 && tileTarget.type != 117 && tileTarget.type != 203) ? ((tileTarget.type == 85) ? (num + pickPower / 3) : ((tileTarget.type != 48 && tileTarget.type != 232) ? ((tileTarget.type == 226) ? (num + pickPower / 4) : ((tileTarget.type != 107 && tileTarget.type != 221) ? ((tileTarget.type != 108 && tileTarget.type != 222) ? ((tileTarget.type == 111 || tileTarget.type == 223) ? (num + pickPower / 4) : ((tileTarget.type != 211) ? (num + pickPower) : (num + pickPower / 5))) : (num + pickPower / 3)) : (num + pickPower / 2))) : (num + pickPower * 2))) : (num + pickPower / 2));
+			if(Main.tileDungeon[tileTarget.type] || tileTarget.type == 25 || tileTarget.type == 58 || tileTarget.type == 117 || tileTarget.type == 203)
+				num += pickPower / 2;
+			else if(tileTarget.type == 85)
+				num += pickPower / 3;
+			else if(tileTarget.type == 48 || tileTarget.type == 232)
+				num += pickPower * 2;
+			else if(tileTarget.type == 226)
+				num += pickPower / 4;
+			else if(tileTarget.type == 107 || tileTarget.type == 221)
+				num += pickPower / 2;
+			else if(tileTarget.type == 108 || tileTarget.type == 222)
+				num += pickPower / 3;
+			else if(tileTarget.type == 111 || tileTarget.type == 223)
+				num += pickPower / 4;
+			else if(tileTarget.type == 211)
+				num += pickPower / 5;
+			else
+				TileLoader.MineDamage(pickPower, ref num);
 			if (tileTarget.type == 211 && pickPower < 200)
 				num = 0;
 
@@ -35954,6 +_,9 @@
 			else if (tileTarget.type == 223 && pickPower < 150) {
 				num = 0;
 			}
+			else {
+				TileLoader.PickPowerCheck(tileTarget, pickPower, ref num);
+			}
 
 			if (tileTarget.type == 147 || tileTarget.type == 0 || tileTarget.type == 40 || tileTarget.type == 53 || tileTarget.type == 57 || tileTarget.type == 59 || tileTarget.type == 123 || tileTarget.type == 224 || tileTarget.type == 397)
 				num += pickPower;
@@ -36245,24 +_,47 @@
 		}
 
 		public void DropItems() {
+			List<Item> startInventory = PlayerHooks.GetStartingItems(this, DropItems_GetDefaults().Where(item => !item.IsAir), true);
+			IDictionary<int, int> startCounts = new Dictionary<int, int>();
+
+			foreach (Item item in startInventory) {
+				if (!startCounts.ContainsKey(item.netID))
+					startCounts[item.netID] = 0;
+
+				startCounts[item.netID] += item.stack;
+			}
+
+			startCounts[ModContent.ItemType<ModLoader.Default.StartBag>()] = 1;
 			for (int i = 0; i < 59; i++) {
 				if (inventory[i].stack > 0) {
+					Item item = inventory[i];
 					bool flag = true;
-					if (inventory[i].type == 3507 || inventory[i].type == 3506 || inventory[i].type == 3509)
+					if (startCounts.TryGetValue(item.netID, out int startingCount) && startingCount >= item.stack)
 						flag = false;
 
 					if (flag) {
+						int stack = item.stack;
+						if (startCounts.ContainsKey(item.netID)) {
+							stack -= startCounts[item.netID];
+							startCounts[item.netID] = 0;
+						}
+
 						int num = Item.NewItem((int)position.X, (int)position.Y, width, height, inventory[i].type);
 						Main.item[num].netDefaults(inventory[i].netID);
 						Main.item[num].Prefix(inventory[i].prefix);
-						Main.item[num].stack = inventory[i].stack;
+						Main.item[num].stack = stack;
 						Main.item[num].velocity.Y = (float)Main.rand.Next(-20, 1) * 0.2f;
 						Main.item[num].velocity.X = (float)Main.rand.Next(-20, 21) * 0.2f;
 						Main.item[num].noGrabDelay = 100;
 						Main.item[num].newAndShiny = false;
+						Main.item[num].modItem = item.modItem;
+						Main.item[num].globalItems = item.globalItems;
 						if (Main.netMode == 1)
 							NetMessage.SendData(21, -1, -1, null, num);
 					}
+					else if (item.stack > 0 && startCounts.ContainsKey(item.netID)) {
+						startCounts[item.netID] -= item.stack;
+					}
 				}
 
 				inventory[i].TurnToAir();
@@ -36276,6 +_,8 @@
 						Main.item[num2].velocity.X = (float)Main.rand.Next(-20, 21) * 0.2f;
 						Main.item[num2].noGrabDelay = 100;
 						Main.item[num2].newAndShiny = false;
+						Main.item[num2].modItem = armor[i].modItem;
+						Main.item[num2].globalItems = armor[i].globalItems;
 						if (Main.netMode == 1)
 							NetMessage.SendData(21, -1, -1, null, num2);
 					}
@@ -36293,6 +_,8 @@
 						Main.item[num3].velocity.X = (float)Main.rand.Next(-20, 21) * 0.2f;
 						Main.item[num3].noGrabDelay = 100;
 						Main.item[num3].newAndShiny = false;
+						Main.item[num3].modItem = dye[i].modItem;
+						Main.item[num3].globalItems = dye[i].globalItems;
 						if (Main.netMode == 1)
 							NetMessage.SendData(21, -1, -1, null, num3);
 					}
@@ -36310,6 +_,8 @@
 						Main.item[num4].velocity.X = (float)Main.rand.Next(-20, 21) * 0.2f;
 						Main.item[num4].noGrabDelay = 100;
 						Main.item[num4].newAndShiny = false;
+						Main.item[num4].modItem = miscEquips[i].modItem;
+						Main.item[num4].globalItems = miscEquips[i].globalItems;
 						if (Main.netMode == 1)
 							NetMessage.SendData(21, -1, -1, null, num4);
 					}
@@ -36329,6 +_,8 @@
 					Main.item[num5].velocity.X = (float)Main.rand.Next(-20, 21) * 0.2f;
 					Main.item[num5].noGrabDelay = 100;
 					Main.item[num5].newAndShiny = false;
+					Main.item[num5].modItem = miscDyes[i].modItem;
+					Main.item[num5].globalItems = miscDyes[i].globalItems;
 					if (Main.netMode == 1)
 						NetMessage.SendData(21, -1, -1, null, num5);
 				}
@@ -36336,12 +_,26 @@
 				miscDyes[i].TurnToAir();
 			}
 
+			DropItems_End(startInventory);
+		}
+		private IEnumerable<Item> DropItems_GetDefaults() { //Split by tML.
+			var inventory = new Item[this.inventory.Length];
+
+			for (int i = 0; i < inventory.Length; i++) {
+				inventory[i] = new Item();
+			}
+
 			inventory[0].SetDefaults(3507);
 			inventory[0].Prefix(-1);
 			inventory[1].SetDefaults(3509);
 			inventory[1].Prefix(-1);
 			inventory[2].SetDefaults(3506);
 			inventory[2].Prefix(-1);
+
+			return inventory;
+		}
+		private void DropItems_End(IList<Item> startInventory) { //Split by tML.
+			PlayerHooks.SetStartInventory(this, startInventory);
 			Main.mouseItem.TurnToAir();
 		}
 
@@ -36389,13 +_,14 @@
 		}
 
 		public object clientClone() {
-			Player player = new Player();
+			Player player = new Player(false);
 			player.zone1 = zone1;
 			player.zone2 = zone2;
 			player.zone3 = zone3;
 			player.zone4 = zone4;
 			player.voidVaultInfo = voidVaultInfo;
 			player.luck = luck;
+			PlayerHooks.CopyCustomBiomesTo(this, player);
 			player.extraAccessory = extraAccessory;
 			player.MinionRestTargetPoint = MinionRestTargetPoint;
 			player.MinionAttackTargetNPC = MinionAttackTargetNPC;
@@ -36446,13 +_,14 @@
 			}
 
 			player.trashItem = trashItem.Clone();
-			for (int j = 0; j < 22; j++) {
+			for (int j = 0; j < MaxBuffs; j++) {
 				player.buffType[j] = buffType[j];
 				player.buffTime[j] = buffTime[j];
 			}
 
 			DpadRadial.CopyTo(player.DpadRadial);
 			CircularRadial.CopyTo(player.CircularRadial);
+			PlayerHooks.clientClone(this, player);
 			return player;
 		}
 
@@ -36463,7 +_,7 @@
 			if (Main.tile[x, y - 1] == null)
 				return false;
 
-			if (!Main.tile[x, y - 1].active() || Main.tile[x, y - 1].type != 79)
+			if (!Main.tile[x, y - 1].active() || Main.tile[x, y - 1].type != 79 && !TileLoader.IsModBed(Main.tile[x, y - 1].type))
 				return false;
 
 			for (int i = x - 1; i <= x + 1; i++) {
@@ -36595,6 +_,7 @@
 			if (path == null || path == "")
 				return;
 
+			BackupIO.Player.ArchivePlayer(path, isCloudSave);
 			if (FileUtilities.Exists(path, isCloudSave))
 				FileUtilities.Copy(path, path + ".bak", isCloudSave);
 
@@ -36602,13 +_,14 @@
 			using (Stream stream = isCloudSave ? ((Stream)new MemoryStream(2000)) : ((Stream)new FileStream(path, FileMode.Create))) {
 				using (CryptoStream cryptoStream = new CryptoStream(stream, rijndaelManaged.CreateEncryptor(ENCRYPTION_KEY, ENCRYPTION_KEY), CryptoStreamMode.Write)) {
 					using (BinaryWriter binaryWriter = new BinaryWriter(cryptoStream)) {
+						PlayerHooks.PreSavePlayer(player);
 						binaryWriter.Write(230);
 						playerFile.Metadata.Write(binaryWriter);
 						binaryWriter.Write(player.name);
 						binaryWriter.Write(player.difficulty);
 						binaryWriter.Write(playerFile.GetPlayTime().Ticks);
 						binaryWriter.Write(player.hair);
-						binaryWriter.Write(player.hairDye);
+						PlayerIO.WriteVanillaHairDye(player.hairDye, binaryWriter);
 						BitsByte bb = (byte)0;
 						for (int i = 0; i < 8; i++) {
 							bb[i] = player.hideVisibleAccessory[i];
@@ -36654,43 +_,43 @@
 						binaryWriter.Write(player.shoeColor.G);
 						binaryWriter.Write(player.shoeColor.B);
 						for (int k = 0; k < player.armor.Length; k++) {
-							binaryWriter.Write(player.armor[k].netID);
+							ItemIO.WriteVanillaID(player.armor[k], binaryWriter);
 							binaryWriter.Write(player.armor[k].prefix);
 						}
 
 						for (int l = 0; l < player.dye.Length; l++) {
-							binaryWriter.Write(player.dye[l].netID);
+							ItemIO.WriteVanillaID(player.dye[l], binaryWriter);
 							binaryWriter.Write(player.dye[l].prefix);
 						}
 
 						for (int m = 0; m < 58; m++) {
-							binaryWriter.Write(player.inventory[m].netID);
+							ItemIO.WriteVanillaID(player.inventory[m], binaryWriter);
 							binaryWriter.Write(player.inventory[m].stack);
 							binaryWriter.Write(player.inventory[m].prefix);
 							binaryWriter.Write(player.inventory[m].favorited);
 						}
 
 						for (int n = 0; n < player.miscEquips.Length; n++) {
-							binaryWriter.Write(player.miscEquips[n].netID);
+							ItemIO.WriteVanillaID(player.miscEquips[n], binaryWriter);
 							binaryWriter.Write(player.miscEquips[n].prefix);
-							binaryWriter.Write(player.miscDyes[n].netID);
+							ItemIO.WriteVanillaID(player.miscDyes[n], binaryWriter);
 							binaryWriter.Write(player.miscDyes[n].prefix);
 						}
 
 						for (int num = 0; num < 40; num++) {
-							binaryWriter.Write(player.bank.item[num].netID);
+							ItemIO.WriteVanillaID(player.bank.item[num], binaryWriter);
 							binaryWriter.Write(player.bank.item[num].stack);
 							binaryWriter.Write(player.bank.item[num].prefix);
 						}
 
 						for (int num2 = 0; num2 < 40; num2++) {
-							binaryWriter.Write(player.bank2.item[num2].netID);
+							ItemIO.WriteVanillaID(player.bank2.item[num2], binaryWriter);
 							binaryWriter.Write(player.bank2.item[num2].stack);
 							binaryWriter.Write(player.bank2.item[num2].prefix);
 						}
 
 						for (int num3 = 0; num3 < 40; num3++) {
-							binaryWriter.Write(player.bank3.item[num3].netID);
+							ItemIO.WriteVanillaID(player.bank3.item[num3], binaryWriter);
 							binaryWriter.Write(player.bank3.item[num3].stack);
 							binaryWriter.Write(player.bank3.item[num3].prefix);
 						}
@@ -36703,14 +_,8 @@
 
 						binaryWriter.Write(player.voidVaultInfo);
 						for (int num5 = 0; num5 < 22; num5++) {
-							if (Main.buffNoSave[player.buffType[num5]]) {
-								binaryWriter.Write(0);
+							binaryWriter.Write(0);
-								binaryWriter.Write(0);
+							binaryWriter.Write(0);
-							}
-							else {
-								binaryWriter.Write(player.buffType[num5]);
-								binaryWriter.Write(player.buffTime[num5]);
-							}
 						}
 
 						for (int num6 = 0; num6 < 200; num6++) {
@@ -36755,9 +_,13 @@
 						stream.Flush();
 						if (isCloudSave && SocialAPI.Cloud != null)
 							SocialAPI.Cloud.Write(playerFile.Path, ((MemoryStream)stream).ToArray());
+
+						PlayerHooks.PostSavePlayer(player);
 					}
 				}
 			}
+
+			PlayerIO.Save(player, path, isCloudSave);
 		}
 
 		private void SaveTemporaryItemSlotContents(BinaryWriter writer) {
@@ -36830,7 +_,7 @@
 			if (Main.rand == null)
 				Main.rand = new UnifiedRandom((int)DateTime.Now.Ticks);
 
-			Player player = new Player();
+			Player player = new Player(false); // setup inventory is unnecessary
 			try {
 				RijndaelManaged rijndaelManaged = new RijndaelManaged();
 				rijndaelManaged.Padding = PaddingMode.None;
@@ -37169,7 +_,7 @@
 							if (num >= 11) {
 								int num28 = 22;
 								if (num < 74)
-									num28 = 10;
+									num28 -= 12;
 
 								for (int num29 = 0; num29 < num28; num29++) {
 									player.buffType[num29] = binaryReader.ReadInt32();
@@ -37259,7 +_,7 @@
 							if (num >= 220)
 								CreativePowerManager.Instance.LoadToPlayer(player, binaryReader, num);
 
-							LoadPlayer_LastMinuteFixes(player);
+							LoadPlayer_LastMinuteFixes(player, playerFileData);
 						}
 					}
 				}
@@ -37269,6 +_,9 @@
 				playerFileData.Player = player;
 				return playerFileData;
 			}
+			catch (CustomModDataException e) {
+				playerFileData.customDataFail = e;
+			}
 			catch {
 			}
 
@@ -37299,8 +_,9 @@
 			}
 		}
 
-		private static void LoadPlayer_LastMinuteFixes(Player newPlayer) {
+		private static void LoadPlayer_LastMinuteFixes(Player newPlayer, PlayerFileData playerFileData) {
 			newPlayer.skinVariant = (int)MathHelper.Clamp(newPlayer.skinVariant, 0f, 11f);
+			PlayerIO.Load(newPlayer, playerFileData.Path, playerFileData.IsCloudSave);
 			for (int i = 3; i < 10; i++) {
 				int type = newPlayer.armor[i].type;
 				if (type == 908 || type == 4874 || type == 5000)
@@ -37317,6 +_,7 @@
 
 				newPlayer.lavaTime = newPlayer.lavaMax;
 			}
+			newPlayer.ResetEffects();
 		}
 
 		public static PlayerFileData GetFileData(string file, bool cloudSave) {
@@ -37326,12 +_,17 @@
 			PlayerFileData playerFileData = LoadPlayer(file, cloudSave);
 			if (playerFileData.Player != null) {
 				if (playerFileData.Player.loadStatus != 0 && playerFileData.Player.loadStatus != 1) {
+					CustomModDataException customDataFail = playerFileData.customDataFail;
-					if (FileUtilities.Exists(file + ".bak", cloudSave))
+					if (FileUtilities.Exists(file + ".bak", cloudSave)) {
 						FileUtilities.Move(file + ".bak", file, cloudSave);
+						PlayerIO.LoadBackup(file, cloudSave);
+					}
 
 					playerFileData = LoadPlayer(file, cloudSave);
 					if (playerFileData.Player == null)
 						return null;
+
+					playerFileData.customDataFail = customDataFail;
 				}
 
 				return playerFileData;
<<<<<<< HEAD
@@ -37381,7 +_,24 @@
=======
@@ -37381,7 +_,19 @@
>>>>>>> 1318dcea
 			return -1;
 		}
 
-		public Player() {
+		public Player(bool startupInventory = true) {
+			ResetDamageClassDictionaries();
+			buffType = new int[MaxBuffs];
+			buffTime = new int[MaxBuffs];
+			buffImmune = new bool[BuffLoader.BuffCount]; // TODO: Move all these patches to field initializers.
+			allDamage = DamageModifier.One;
+			ownedProjectileCounts = new int[ProjectileLoader.ProjectileCount];
+			npcTypeNoAggro = new bool[NPCLoader.NPCCount];
+			PlayerHooks.SetupPlayer(this);
 			width = 20;
 			height = 42;
 			name = string.Empty;
@@ -37422,7 +_,7 @@
 			grappling[0] = -1;
 			statManaMax = 20;
 			extraAccessory = false;
-			for (int n = 0; n < 623; n++) {
+			for (int n = 0; n < adjTile.Length; n++) {
 				adjTile[n] = false;
 				oldAdjTile[n] = false;
 			}
@@ -37650,6 +_,7 @@
 		}
 
 		public void GetAnglerReward() {
+			List<Item> rewardItems = new List<Item>();
 			Item item = new Item();
 			item.type = 0;
 			int num = anglerQuestsFinished;
@@ -37835,56 +_,23 @@
 					}
 			}
 
-			item.position = base.Center;
 			GetItemSettings nPCEntityToPlayerInventorySettings = GetItemSettings.NPCEntityToPlayerInventorySettings;
-			Item item2 = GetItem(whoAmI, item, nPCEntityToPlayerInventorySettings);
-			if (item2.stack > 0) {
-				int number = Item.NewItem((int)position.X, (int)position.Y, width, height, item2.type, item2.stack, noBroadcast: false, 0, noGrabDelay: true);
-				if (Main.netMode == 1)
-					NetMessage.SendData(21, -1, -1, null, number, 1f);
-			}
-
+			rewardItems.Add(item);
 			if (item.type == 2417) {
 				Item item3 = new Item();
 				Item item4 = new Item();
 				item3.SetDefaults(2418);
-				item3.position = base.Center;
-				item2 = GetItem(whoAmI, item3, nPCEntityToPlayerInventorySettings);
-				if (item2.stack > 0) {
-					int number2 = Item.NewItem((int)position.X, (int)position.Y, width, height, item2.type, item2.stack, noBroadcast: false, 0, noGrabDelay: true);
-					if (Main.netMode == 1)
-						NetMessage.SendData(21, -1, -1, null, number2, 1f);
-				}
-
+				rewardItems.Add(item3);
 				item4.SetDefaults(2419);
-				item4.position = base.Center;
-				item2 = GetItem(whoAmI, item4, nPCEntityToPlayerInventorySettings);
-				if (item2.stack > 0) {
-					int number3 = Item.NewItem((int)position.X, (int)position.Y, width, height, item2.type, item2.stack, noBroadcast: false, 0, noGrabDelay: true);
-					if (Main.netMode == 1)
-						NetMessage.SendData(21, -1, -1, null, number3, 1f);
-				}
+				rewardItems.Add(item4);
 			}
 			else if (item.type == 2498) {
 				Item item5 = new Item();
 				Item item6 = new Item();
 				item5.SetDefaults(2499);
-				item5.position = base.Center;
-				item2 = GetItem(whoAmI, item5, nPCEntityToPlayerInventorySettings);
-				if (item2.stack > 0) {
-					int number4 = Item.NewItem((int)position.X, (int)position.Y, width, height, item2.type, item2.stack, noBroadcast: false, 0, noGrabDelay: true);
-					if (Main.netMode == 1)
-						NetMessage.SendData(21, -1, -1, null, number4, 1f);
-				}
-
+				rewardItems.Add(item5);
 				item6.SetDefaults(2500);
-				item6.position = base.Center;
-				item2 = GetItem(whoAmI, item6, nPCEntityToPlayerInventorySettings);
-				if (item2.stack > 0) {
-					int number5 = Item.NewItem((int)position.X, (int)position.Y, width, height, item2.type, item2.stack, noBroadcast: false, 0, noGrabDelay: true);
-					if (Main.netMode == 1)
-						NetMessage.SendData(21, -1, -1, null, number5, 1f);
-				}
+				rewardItems.Add(item6);
 			}
 
 			Item item7 = new Item();
@@ -37916,16 +_,9 @@
 				item7.stack = num3;
 			}
 
-			item7.position = base.Center;
-			item2 = GetItem(whoAmI, item7, nPCEntityToPlayerInventorySettings);
-			if (item2.stack > 0) {
-				int number6 = Item.NewItem((int)position.X, (int)position.Y, width, height, item2.type, item2.stack, noBroadcast: false, 0, noGrabDelay: true);
-				if (Main.netMode == 1)
-					NetMessage.SendData(21, -1, -1, null, number6, 1f);
-			}
-
+			rewardItems.Add(item7);
 			if (Main.rand.Next((int)(100f * num2)) > 50)
-				return;
+				goto postAnglerQuestCountCheck;
 
 			Item item8 = new Item();
 			if (Main.rand.Next((int)(15f * num2)) == 0)
@@ -37953,12 +_,18 @@
 			if (Main.rand.Next(250) <= num)
 				item8.stack++;
 
+			rewardItems.Add(item8);
+
+			postAnglerQuestCountCheck:
+			PlayerHooks.AnglerQuestReward(this, num2, rewardItems);
+			foreach (Item rewardItem in rewardItems) {
-			item8.position = base.Center;
+				rewardItem.position = Center;
-			item2 = GetItem(whoAmI, item8, GetItemSettings.NPCEntityToPlayerInventorySettings);
+				Item getItem = GetItem(whoAmI, rewardItem, GetItemSettings.NPCEntityToPlayerInventorySettings);
-			if (item2.stack > 0) {
+				if (getItem.stack > 0) {
-				int number7 = Item.NewItem((int)position.X, (int)position.Y, width, height, item2.type, item2.stack, noBroadcast: false, 0, noGrabDelay: true);
+					int number = Item.NewItem((int)position.X, (int)position.Y, width, height, getItem.type, getItem.stack, noBroadcast: false, 0, noGrabDelay: true);
-				if (Main.netMode == 1)
+					if (Main.netMode == 1)
-					NetMessage.SendData(21, -1, -1, null, number7, 1f);
+						NetMessage.SendData(21, -1, -1, null, number, 1f);
+				}
 			}
 		}
 
@@ -38085,6 +_,7 @@
 					list.Add(3024);
 			}
 
+			PlayerHooks.GetDyeTraderReward(this, list);
 			num = list[Main.rand.Next(list.Count)];
 			Item item = new Item();
 			item.SetDefaults(num);
@@ -38098,6 +_,52 @@
 			}
 		}
 
+		public int GetManaCost(Item item) {
+			float reduce = manaCost;
+			float mult = 1;
+			if (spaceGun && (item.type == ItemID.SpaceGun || item.type == ItemID.ZapinatorGray && item.type == ItemID.ZapinatorOrange))
+				mult = 0;
+
+			if(item.type == ItemID.BookStaff && altFunctionUse == 2)
+				mult = 2;
+
+			CombinedHooks.ModifyManaCost(this, item, ref reduce, ref mult);
+			int mana = (int)(item.mana * reduce * mult);
+			return mana >= 0 ? mana : 0;
+		}
+
+		public bool CheckMana(Item item, int amount = -1, bool pay = false, bool blockQuickMana = false) {
+			if (amount <= -1)
+				amount = GetManaCost(item);
+
+			if (statMana >= amount) {
+				if (pay) {
+					CombinedHooks.OnConsumeMana(this, item, amount);
+					statMana -= amount;
+				}
+
+				return true;
+			}
+
+			if (blockQuickMana)
+				return false;
+
+			CombinedHooks.OnMissingMana(this, item, amount);
+			if (statMana < amount && manaFlower)
+				QuickMana();
+
+			if (statMana >= amount) {
+				if (pay) {
+					CombinedHooks.OnConsumeMana(this, item, amount);
+					statMana -= amount;
+				}
+
+				return true;
+			}
+
+			return false;
+		}
+
 		public bool CheckMana(int amount, bool pay = false, bool blockQuickMana = false) {
 			int num = (int)((float)amount * manaCost);
 			if (statMana >= num) {
@@ -38130,7 +_,7 @@
 		public bool ConsumeSolarFlare() {
 			if (setSolar && solarShields > 0) {
 				solarShields--;
-				for (int i = 0; i < 22; i++) {
+				for (int i = 0; i < MaxBuffs; i++) {
 					if (buffType[i] >= 170 && buffType[i] <= 172)
 						DelBuff(i);
 				}
@@ -38250,7 +_,7 @@
 				}
 			}
 
-			int damage = (int)(20f * (1f + magicDamage + minionDamage - 2f));
+			int damage = (int)(20f * (1f + magicDamage.additive + minionDamage.additive - 2f));
 			_ = Main.projectile[Projectile.NewProjectile(MinionRestTargetPoint, Vector2.Zero, 656, damage, 0f, Main.myPlayer)];
 		}
 
@@ -38368,7 +_,7 @@
 				return;
 
 			int timeToAdd = 480;
-			for (int i = 0; i < 22; i++) {
+			for (int i = 0; i < MaxBuffs; i++) {
 				if (buffType[i] >= type && buffType[i] < type + 3)
 					DelBuff(i);
 			}<|MERGE_RESOLUTION|>--- conflicted
+++ resolved
@@ -1,10 +1,6 @@
 --- src/Terraria/Terraria/Player.cs
 +++ src/tModLoader/Terraria/Player.cs
-<<<<<<< HEAD
-@@ -34,10 +_,14 @@
-=======
 @@ -34,10 +_,15 @@
->>>>>>> 1318dcea
  using Terraria.UI.Gamepad;
  using Terraria.Utilities;
  using Terraria.WorldBuilding;
@@ -3033,7 +3029,7 @@
  					if (buffType[i] == 27 || buffType[i] == 101 || buffType[i] == 102) {
  						DelBuff(i);
  						i--;
-@@ -35546,48 +_,74 @@
+@@ -35546,48 +_,75 @@
  			if (sItem.ranged && setVortex)
  				KnockBack *= 1f + (1f - stealth) * 0.5f;
  
@@ -3044,10 +3040,12 @@
  
  		public int GetWeaponCrit(Item sItem) {
 +			int crit = 0;
++
 +			if (sItem.DamageType != null) {
 +				crit += GetCrit(sItem.DamageType);
 +				goto SkipVanillaCrit;
 +			}
++
  			if (sItem.melee)
 -				return meleeCrit;
 +				crit += meleeCrit;
@@ -3096,9 +3094,8 @@
 +			if (sItem.DamageType == null && (!sItem.modItem?.IgnoreDamageModifiers ?? true)) {
 +				return (int)(sItem.damage * (float)allDamage);
 +			}
-+
-+			DamageModifier damage = allDamage;
-+			damage &= GetDamage(sItem.DamageType);
++			
++			DamageModifier damage = allDamage & GetDamage(sItem.DamageType);
 +
 +			if (sItem.melee) {
 +				damage &= meleeDamage;
@@ -3606,17 +3603,12 @@
  				}
  
  				return playerFileData;
-<<<<<<< HEAD
-@@ -37381,7 +_,24 @@
-=======
-@@ -37381,7 +_,19 @@
->>>>>>> 1318dcea
+@@ -37381,7 +_,14 @@
  			return -1;
  		}
  
 -		public Player() {
 +		public Player(bool startupInventory = true) {
-+			ResetDamageClassDictionaries();
 +			buffType = new int[MaxBuffs];
 +			buffTime = new int[MaxBuffs];
 +			buffImmune = new bool[BuffLoader.BuffCount]; // TODO: Move all these patches to field initializers.
