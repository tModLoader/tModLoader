--- conflicted
+++ resolved
@@ -4378,9 +4378,6 @@
  						AchievementsHelper.HandleMining();
  
  					if (Main.netMode == 1)
-<<<<<<< HEAD
- 						NetMessage.SendData(17, -1, -1, null, 0, x, y);
- 				}
 @@ -36690,6 +_,7 @@
  				AchievementsHelper.CurrentlyMining = false;
  			}
@@ -4415,9 +4412,6 @@
 -		private int GetPickaxeDamage(int x, int y, int pickPower, int hitBufferIndex, Tile tileTarget) {
 +		public int GetPickaxeDamage(int x, int y, int pickPower, int hitBufferIndex, Tile tileTarget, Item sItem) {
  			int num = 0;
-=======
-@@ -36750,7 +_,24 @@
->>>>>>> 37ca703b
  			if (Main.tileNoFail[tileTarget.type])
  				num = 100;
  
