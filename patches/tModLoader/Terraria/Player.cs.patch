--- src/Terraria/Terraria/Player.cs
+++ src/tModLoader/Terraria/Player.cs
@@ -34,10 +_,15 @@
 using Terraria.UI.Gamepad;
 using Terraria.Utilities;
 using Terraria.WorldBuilding;
+using Terraria.ModLoader;
+using Terraria.ModLoader.Exceptions;
+using Terraria.ModLoader.IO;
+using Terraria.ModLoader.UI;
+using System.Linq;
 
 namespace Terraria
 {
-	public class Player : Entity
+	public partial class Player : Entity
 	{
 		public static class BuilderAccToggleIDs
 		{
@@ -186,15 +_,21 @@
 
 			public static void PlayerConnect(int playerIndex) {
 				PressurePlateHelper.ResetPlayer(playerIndex);
+				PlayerHooks.PlayerConnect(playerIndex);
 			}
 
 			public static void PlayerDisconnect(int playerIndex) {
 				PressurePlateHelper.ResetPlayer(playerIndex);
+				PlayerHooks.PlayerDisconnect(playerIndex);
 			}
 
 			public static void EnterWorld(int playerIndex) {
+				Logging.Terraria.InfoFormat("Entering world with player: {0}, IsCloud={1}", Main.ActivePlayerFileData.Name, Main.ActivePlayerFileData.IsCloudSave);
+				Interface.ResetData();
 				if (Hooks.OnEnterWorld != null)
 					Hooks.OnEnterWorld(Main.player[playerIndex]);
+
+				PlayerHooks.OnEnterWorld(playerIndex);
 			}
 		}
 
@@ -394,7 +_,7 @@
 
 		public int emoteTime;
 		public CreativeUnlocksTracker creativeTracker;
-		private static byte[] ENCRYPTION_KEY = new UnicodeEncoding().GetBytes("h3y_gUyZ");
+		internal static byte[] ENCRYPTION_KEY = new UnicodeEncoding().GetBytes("h3y_gUyZ");
 		public OverheadMessage chatOverhead;
 		public SelectionRadial DpadRadial = new SelectionRadial();
 		public SelectionRadial CircularRadial = new SelectionRadial(SelectionRadial.SelectionMode.RadialCircular);
@@ -694,7 +_,7 @@
 		public bool poundRelease;
 		public float ghostFade;
 		public float ghostDir = 1f;
-		public const int maxBuffs = 22;
+		public static int MaxBuffs => 22 + BuffLoader.extraPlayerBuffCount;
 		public int[] buffType = new int[22];
 		public int[] buffTime = new int[22];
 		public bool[] buffImmune = new bool[327];
@@ -1059,18 +_,21 @@
 		public bool parryDamageBuff;
 		public bool ballistaPanic;
 		public bool JustDroppedAnItem;
-		public int meleeCrit = 4;
-		public int magicCrit = 4;
-		public int rangedCrit = 4;
-		public float meleeDamage = 1f;
-		public float magicDamage = 1f;
-		public float rangedDamage = 1f;
-		public float bulletDamage = 1f;
-		public float arrowDamage = 1f;
-		public float rocketDamage = 1f;
-		public float minionDamage = 1f;
-		public float minionKB;
-		public float meleeSpeed = 1f;
+		internal ref int allCrit => ref GetCritChance(DamageClass.Generic);
+		internal ref int meleeCrit => ref GetCritChance(DamageClass.Melee);
+		internal ref int magicCrit => ref GetCritChance(DamageClass.Magic);
+		internal ref int rangedCrit => ref GetCritChance(DamageClass.Ranged);
+		internal ref StatModifier allDamage => ref GetDamage(DamageClass.Generic);
+		internal ref StatModifier meleeDamage => ref GetDamage(DamageClass.Melee);
+		internal ref StatModifier magicDamage => ref GetDamage(DamageClass.Magic);
+		internal ref StatModifier rangedDamage => ref GetDamage(DamageClass.Ranged);
+		public StatModifier bulletDamage = StatModifier.One;
+		public StatModifier arrowDamage = StatModifier.One;
+		public StatModifier rocketDamage = StatModifier.One;
+		internal ref StatModifier minionDamage => ref GetDamage(DamageClass.Summon);
+		internal ref StatModifier allKB => ref GetKnockback(DamageClass.Generic);
+		public float minionKB = 0f;
+		public float meleeSpeed;
 		public float moveSpeed = 1f;
 		public float pickSpeed = 1f;
 		public float wallSpeed = 1f;
@@ -1105,8 +_,26 @@
 		public bool oldAdjWater;
 		public bool oldAdjHoney;
 		public bool oldAdjLava;
-		public bool[] adjTile = new bool[624];
-		public bool[] oldAdjTile = new bool[624];
+		private bool[] _adjTile = new bool[TileLoader.TileCount];
+		public bool[] adjTile {
+			get {
+				if (_adjTile.Length != TileLoader.TileCount)
+					Array.Resize(ref _adjTile, TileLoader.TileCount);
+
+				return _adjTile;
+			}
+			set { _adjTile = value; }
+		}
+		private bool[] _oldAdjTile = new bool[TileLoader.TileCount];
+		public bool[] oldAdjTile {
+			get {
+				if (_oldAdjTile.Length != TileLoader.TileCount)
+					Array.Resize(ref _oldAdjTile, TileLoader.TileCount);
+
+				return _oldAdjTile;
+			}
+			set { _oldAdjTile = value; }
+		}
 		public static int defaultItemGrabRange = 42;
 		private static float itemGrabSpeed = 0.45f;
 		private static float itemGrabSpeedMax = 4f;
@@ -2051,11 +_,13 @@
 		}
 
 		public void ApplyItemTime(Item sItem) {
-			SetItemTime(sItem.useTime);
+			int totalUseTime = PlayerHooks.TotalUseTime(sItem.useTime, this, sItem);
+			SetItemTime(totalUseTime);
 		}
 
 		public void ApplyItemTime(Item sItem, float multiplier) {
-			SetItemTime((int)((float)sItem.useTime * multiplier));
+			int totalUseTime = PlayerHooks.TotalUseTime((int)(sItem.useTime * multiplier), this, sItem);
+			SetItemTime(totalUseTime);
 		}
 
 		public void SetDummyItemTime(int frames) {
@@ -2070,33 +_,33 @@
 		}
 
 		private void ApplyItemAnimation(Item sItem, float multiplier, int itemReuseDelay = 0) {
-			SetItemAnimation((int)((float)sItem.useAnimation * multiplier));
-			reuseDelay = itemReuseDelay;
+			SetItemAnimation(PlayerHooks.TotalMeleeTime(sItem.useAnimation * multiplier, this, sItem));
+			reuseDelay = (int)(itemReuseDelay / PlayerHooks.TotalUseTimeMultiplier(this, sItem));
 		}
 
 		private void ApplyItemAnimation(Item sItem) {
 			if (sItem.melee) {
-				SetItemAnimation((int)((float)sItem.useAnimation * meleeSpeed));
+				SetItemAnimation(PlayerHooks.TotalMeleeTime(sItem.useAnimation * meleeSpeed, this, sItem));
 				return;
 			}
 
 			if (sItem.summon && ItemID.Sets.SummonerWeaponThatScalesWithAttackSpeed[sItem.type]) {
-				SetItemAnimation((int)((float)sItem.useAnimation * meleeSpeed * whipUseTimeMultiplier));
+				SetItemAnimation(PlayerHooks.TotalMeleeTime(sItem.useAnimation * meleeSpeed * whipUseTimeMultiplier, this, sItem));
 				return;
 			}
 
 			if (sItem.createTile >= 0) {
-				SetItemAnimation((int)((float)sItem.useAnimation * tileSpeed));
+				SetItemAnimation(PlayerHooks.TotalMeleeTime(sItem.useAnimation * tileSpeed, this, sItem));
 				return;
 			}
 
 			if (sItem.createWall >= 0) {
-				SetItemAnimation((int)((float)sItem.useAnimation * wallSpeed));
+				SetItemAnimation(PlayerHooks.TotalMeleeTime(sItem.useAnimation * wallSpeed, this, sItem));
 				return;
 			}
 
 			SetItemAnimation(sItem.useAnimation);
-			reuseDelay = sItem.reuseDelay;
+			reuseDelay = (int)(sItem.reuseDelay / PlayerHooks.TotalUseTimeMultiplier(this, sItem));
 		}
 
 		public bool InOpposingTeam(Player otherPlayer) {
@@ -2409,6 +_,7 @@
 				Item item = GetItem(whoAmI, Main.guideItem, getItemInDropItemCheck);
 				if (item.stack > 0) {
 					int num = Item.NewItem((int)position.X, (int)position.Y, width, height, item.type, item.stack, noBroadcast: false, Main.guideItem.prefix, noGrabDelay: true);
+					Main.item[num] = item.Clone();
 					Main.item[num].newAndShiny = false;
 					if (Main.netMode == 1)
 						NetMessage.SendData(21, -1, -1, null, num, 1f);
@@ -2422,6 +_,7 @@
 				Item item2 = GetItem(whoAmI, Main.reforgeItem, getItemInDropItemCheck);
 				if (item2.stack > 0) {
 					int num2 = Item.NewItem((int)position.X, (int)position.Y, width, height, item2.type, item2.stack, noBroadcast: false, Main.reforgeItem.prefix, noGrabDelay: true);
+					Main.item[num2] = item2.Clone();
 					Main.item[num2].newAndShiny = false;
 					if (Main.netMode == 1)
 						NetMessage.SendData(21, -1, -1, null, num2, 1f);
@@ -2457,6 +_,7 @@
 				Item item3 = GetItem(whoAmI, Main.mouseItem, getItemInDropItemCheck);
 				if (item3.stack > 0) {
 					int num3 = Item.NewItem((int)position.X, (int)position.Y, width, height, item3.type, item3.stack, noBroadcast: false, Main.mouseItem.prefix, noGrabDelay: true);
+					Main.item[num3] = item3.Clone();
 					Main.item[num3].newAndShiny = false;
 					if (Main.netMode == 1)
 						NetMessage.SendData(21, -1, -1, null, num3, 1f);
@@ -2550,11 +_,13 @@
 			}
 		}
 
+		public bool HasBuff(int type) => FindBuffIndex(type) != -1;
+
 		public int FindBuffIndex(int type) {
 			if (buffImmune[type])
 				return -1;
 
-			for (int i = 0; i < 22; i++) {
+			for (int i = 0; i < MaxBuffs; i++) {
 				if (buffTime[i] >= 1 && buffType[i] == type)
 					return i;
 			}
@@ -2567,7 +_,7 @@
 				return;
 
 			if (BuffID.Sets.IsWellFed[type]) {
-				for (int i = 0; i < 22; i++) {
+				for (int i = 0; i < MaxBuffs; i++) {
 					if (BuffID.Sets.IsWellFed[buffType[i]])
 						DelBuff(i);
 				}
@@ -2588,7 +_,7 @@
 			int num = -1;
 			while (num == -1) {
 				int num2 = -1;
-				for (int i = 0; i < 22; i++) {
+				for (int i = 0; i < MaxBuffs; i++) {
 					if (!Main.debuff[buffType[i]]) {
 						num2 = i;
 						break;
@@ -2598,7 +_,7 @@
 				if (num2 == -1)
 					return false;
 
-				for (int j = num2; j < 22; j++) {
+				for (int j = num2; j < MaxBuffs; j++) {
 					if (buffType[j] == 0) {
 						num = j;
 						break;
@@ -2618,7 +_,7 @@
 			if (!Main.meleeBuff[type])
 				return;
 
-			for (int i = 0; i < 22; i++) {
+			for (int i = 0; i < MaxBuffs; i++) {
 				if (buffType[i] != type && Main.meleeBuff[buffType[i]]) {
 					DelBuff(i);
 					i--;
@@ -2628,7 +_,7 @@
 
 		private void AddBuff_RemoveOldPetBuffsOfMatchingType(int type) {
 			if (Main.lightPet[type]) {
-				for (int i = 0; i < 22; i++) {
+				for (int i = 0; i < MaxBuffs; i++) {
 					if (Main.lightPet[buffType[i]])
 						DelBuff(i);
 				}
@@ -2637,7 +_,7 @@
 			if (!Main.vanityPet[type])
 				return;
 
-			for (int j = 0; j < 22; j++) {
+			for (int j = 0; j < MaxBuffs; j++) {
 				if (Main.vanityPet[buffType[j]])
 					DelBuff(j);
 			}
@@ -2645,11 +_,13 @@
 
 		private bool AddBuff_TryUpdatingExistingBuffTime(int type, int time) {
 			bool result = false;
-			for (int i = 0; i < 22; i++) {
+			for (int i = 0; i < MaxBuffs; i++) {
 				if (buffType[i] != type)
 					continue;
 
+				if (BuffLoader.ReApply(type, this, time, i)) {
+				}
-				if (type == 94) {
+				else if (type == 94) {
 					buffTime[i] += time;
 					if (buffTime[i] > manaSickTimeMax)
 						buffTime[i] = manaSickTimeMax;
@@ -2667,7 +_,7 @@
 
 		private int AddBuff_DetermineBuffTimeToAdd(int type, int time1) {
 			int num = time1;
-			if (Main.expertMode && whoAmI == Main.myPlayer && (type == 20 || type == 22 || type == 23 || type == 24 || type == 30 || type == 31 || type == 32 || type == 33 || type == 35 || type == 36 || type == 39 || type == 44 || type == 46 || type == 47 || type == 69 || type == 70 || type == 80)) {
+			if (Main.expertMode && whoAmI == Main.myPlayer && (type == 20 || type == 22 || type == 23 || type == 24 || type == 30 || type == 31 || type == 32 || type == 33 || type == 35 || type == 36 || type == 39 || type == 44 || type == 46 || type == 47 || type == 69 || type == 70 || type == 80 || BuffLoader.LongerExpertDebuff(type))) {
 				float debuffTimeMultiplier = Main.GameModeInfo.DebuffTimeMultiplier;
 				if (Main.GameModeInfo.IsJourneyMode) {
 					if (Main.masterMode)
@@ -2685,24 +_,28 @@
 		public void DelBuff(int b) {
 			buffTime[b] = 0;
 			buffType[b] = 0;
+			//single pass compactor (vanilla is n^2)
+			int packedIdx = 0;
-			for (int i = 0; i < 21; i++) {
+			for (int i = 0; i < MaxBuffs - 1; i++) {
-				if (buffTime[i] != 0 && buffType[i] != 0)
+				if (buffTime[i] == 0 || buffType[i] == 0)
 					continue;
 
-				for (int j = i + 1; j < 22; j++) {
-					if (buffTime[j] > 0 && buffType[j] > 0) {
-						buffTime[i] = buffTime[j];
-						buffType[i] = buffType[j];
-						buffTime[j] = 0;
-						buffType[j] = 0;
-						break;
-					}
+				if (packedIdx < i) {
+					buffTime[packedIdx] = buffTime[i];
+					buffType[packedIdx] = buffType[i];
+					buffTime[i] = 0;
+					buffType[i] = 0;
 				}
+
+				packedIdx++;
 			}
 		}
 
 		public void ClearBuff(int type) {
+			if (type == 0)
+				return;
+
-			for (int i = 0; i < 22; i++) {
+			for (int i = 0; i < MaxBuffs; i++) {
 				if (buffType[i] == type)
 					DelBuff(i);
 			}
@@ -2710,7 +_,7 @@
 
 		public int CountBuffs() {
 			int num = 0;
-			for (int i = 0; i < 22; i++) {
+			for (int i = 0; i < MaxBuffs; i++) {
 				if (buffType[num] > 0)
 					num++;
 			}
@@ -2718,6 +_,20 @@
 			return num;
 		}
 
+		public int GetHealLife(Item item, bool quickHeal = false) {
+			int healValue = item.healLife;
+			ItemLoader.GetHealLife(item, this, quickHeal, ref healValue);
+			PlayerHooks.GetHealLife(this, item, quickHeal, ref healValue);
+			return healValue > 0 ? healValue : 0;
+		}
+
+		public int GetHealMana(Item item, bool quickHeal = false) {
+			int healValue = item.healMana;
+			ItemLoader.GetHealMana(item, this, quickHeal, ref healValue);
+			PlayerHooks.GetHealMana(this, item, quickHeal, ref healValue);
+			return healValue > 0 ? healValue : 0;
+		}
+
 		public void QuickHeal() {
 			if (cursed || CCed || dead || statLife == statLifeMax2 || potionDelay > 0)
 				return;
@@ -2742,24 +_,29 @@
 				}
 			}
 
+			ItemLoader.UseItem(item, this);
+			int healLife = GetHealLife(item, true);
+			int healMana = GetHealMana(item, true);
-			statLife += item.healLife;
+			statLife += healLife;
-			statMana += item.healMana;
+			statMana += healMana;
 			if (statLife > statLifeMax2)
 				statLife = statLifeMax2;
 
 			if (statMana > statManaMax2)
 				statMana = statManaMax2;
 
-			if (item.healLife > 0 && Main.myPlayer == whoAmI)
-				HealEffect(item.healLife);
+			if (healLife > 0 && Main.myPlayer == whoAmI)
+				HealEffect(healLife, true);
 
-			if (item.healMana > 0) {
+			if (healMana > 0) {
 				AddBuff(94, manaSickTime);
 				if (Main.myPlayer == whoAmI)
-					ManaEffect(item.healMana);
+					ManaEffect(healMana);
 			}
 
+			if (ItemLoader.ConsumeItem(item, this))
-			item.stack--;
+				item.stack--;
+
 			if (item.stack <= 0)
 				item.TurnToAir();
 
@@ -2773,9 +_,12 @@
 			for (int i = 0; i < 58; i++) {
 				Item item = inventory[i];
 				if (item.stack <= 0 || item.type <= 0 || !item.potion || item.healLife <= 0)
+					continue;				
+				
+				if(!CombinedHooks.CanUseItem(this, item))
 					continue;
 
-				int num3 = item.healLife - num;
+				int num3 = GetHealLife(item, true) - num;
 				if (item.type == 227 && num3 < 0) {
 					num3 += 30;
 					if (num3 > 0)
@@ -2804,7 +_,7 @@
 			int num = 0;
 			while (true) {
 				if (num < 58) {
-					if (inventory[num].stack > 0 && inventory[num].type > 0 && inventory[num].healMana > 0 && (potionDelay == 0 || !inventory[num].potion))
+					if (inventory[num].stack > 0 && inventory[num].type > 0 && inventory[num].healMana > 0 && (potionDelay == 0 || !inventory[num].potion) && CombinedHooks.CanUseItem(this, inventory[num]))
 						break;
 
 					num++;
@@ -2830,24 +_,29 @@
 				}
 			}
 
-			statLife += inventory[num].healLife;
-			statMana += inventory[num].healMana;
+			ItemLoader.UseItem(inventory[num], this);
+			int healLife = GetHealLife(inventory[num], true);
+			int healMana = GetHealMana(inventory[num], true);
+			statLife += healLife;
+			statMana += healMana;
 			if (statLife > statLifeMax2)
 				statLife = statLifeMax2;
 
 			if (statMana > statManaMax2)
 				statMana = statManaMax2;
 
-			if (inventory[num].healLife > 0 && Main.myPlayer == whoAmI)
-				HealEffect(inventory[num].healLife);
+			if (healLife > 0 && Main.myPlayer == whoAmI)
+				HealEffect(healLife, true);
 
-			if (inventory[num].healMana > 0) {
+			if (healMana > 0) {
 				AddBuff(94, manaSickTime);
 				if (Main.myPlayer == whoAmI)
-					ManaEffect(inventory[num].healMana);
+					ManaEffect(healMana);
 			}
 
+			if (ItemLoader.ConsumeItem(inventory[num], this))
-			inventory[num].stack--;
+				inventory[num].stack--;
+
 			if (inventory[num].stack <= 0)
 				inventory[num].TurnToAir();
 
@@ -2856,7 +_,7 @@
 
 		public Item QuickMana_GetItemToUse() {
 			for (int i = 0; i < 58; i++) {
-				if (inventory[i].stack > 0 && inventory[i].type > 0 && inventory[i].healMana > 0 && (potionDelay == 0 || !inventory[i].potion))
+				if (inventory[i].stack > 0 && inventory[i].type > 0 && inventory[i].healMana > 0 && (potionDelay == 0 || !inventory[i].potion) && CombinedHooks.CanUseItem(this, inventory[i]))
 					return inventory[i];
 			}
 
@@ -2868,7 +_,7 @@
 				return;
 
 			LegacySoundStyle legacySoundStyle = null;
-			if (CountBuffs() == 22)
+			if (CountBuffs() == MaxBuffs)
 				return;
 
 			Item item = QuickBuff_PickBestFoodItem();
@@ -2879,22 +_,26 @@
 					num = 3600;
 
 				AddBuff(item.buffType, num);
-				if (item.consumable) {
+				if (item.consumable && ItemLoader.ConsumeItem(item, this)) {
 					item.stack--;
 					if (item.stack <= 0)
 						item.TurnToAir();
 				}
 			}
 
-			if (CountBuffs() != 22) {
+			if (CountBuffs() != MaxBuffs) {
 				for (int i = 0; i < 58; i++) {
 					Item item2 = inventory[i];
 					if (item2.stack <= 0 || item2.type <= 0 || item2.buffType <= 0 || item2.summon)
 						continue;
 
 					int num2 = item2.buffType;
-					bool flag = QuickBuff_ShouldBotherUsingThisBuff(num2);
+					bool flag = CombinedHooks.CanUseItem(this, item2) && QuickBuff_ShouldBotherUsingThisBuff(num2);
 					if (item2.mana > 0 && flag) {
+						if (CheckMana(item2, -1, true, true))
+							manaRegenDelay = (int)maxRegenDelay;
+
+						goto SkipManaCode;
 						if (statMana >= (int)((float)item2.mana * manaCost)) {
 							manaRegenDelay = (int)maxRegenDelay;
 							statMana -= (int)((float)item2.mana * manaCost);
@@ -2904,6 +_,7 @@
 						}
 					}
 
+					SkipManaCode:
 					if (whoAmI == Main.myPlayer && item2.type == 603 && !Main.runningCollectorsEdition)
 						flag = false;
 
@@ -2922,19 +_,21 @@
 					if (!flag)
 						continue;
 
+					ItemLoader.UseItem(item2, this);
 					legacySoundStyle = item2.UseSound;
 					int num3 = item2.buffTime;
 					if (num3 == 0)
 						num3 = 3600;
 
 					AddBuff(num2, num3);
-					if (item2.consumable) {
+					if (item2.consumable && ItemLoader.ConsumeItem(item2, this)) {
 						item2.stack--;
+
 						if (item2.stack <= 0)
 							item2.TurnToAir();
 					}
 
-					if (CountBuffs() == 22)
+					if (CountBuffs() == MaxBuffs)
 						break;
 				}
 			}
@@ -2948,7 +_,7 @@
 		private Item QuickBuff_PickBestFoodItem() {
 			int num = 0;
 			Item item = null;
-			for (int i = 0; i < 22; i++) {
+			for (int i = 0; i < MaxBuffs; i++) {
 				if (buffTime[i] >= 1) {
 					int num2 = QuickBuff_FindFoodPriority(buffType[i]);
 					if (num <= num2)
@@ -2985,7 +_,7 @@
 
 		private bool QuickBuff_ShouldBotherUsingThisBuff(int attemptedType) {
 			bool result = true;
-			for (int i = 0; i < 22; i++) {
+			for (int i = 0; i < MaxBuffs; i++) {
 				if (attemptedType == 27 && (buffType[i] == 27 || buffType[i] == 101 || buffType[i] == 102)) {
 					result = false;
 					break;
@@ -3008,7 +_,7 @@
 			}
 
 			if (Main.lightPet[attemptedType] || Main.vanityPet[attemptedType]) {
-				for (int j = 0; j < 22; j++) {
+				for (int j = 0; j < MaxBuffs; j++) {
 					if (Main.lightPet[buffType[j]] && Main.lightPet[attemptedType])
 						result = false;
 
@@ -3032,6 +_,7 @@
 				if (item != null && item.mountType != -1 && mount.CanMount(item.mountType, this)) {
 					if (!QuickMinecartSnap()) {
 						mount.SetMount(item.mountType, this);
+						ItemLoader.UseItem(item, this);
 						if (item.UseSound != null)
 							SoundEngine.PlaySound(item.UseSound, base.Center);
 					}
@@ -3103,12 +_,12 @@
 
 		public Item QuickMount_GetItemToUse() {
 			Item item = null;
-			if (item == null && miscEquips[3].mountType != -1 && !MountID.Sets.Cart[miscEquips[3].mountType])
+			if (item == null && miscEquips[3].mountType != -1 && !MountID.Sets.Cart[miscEquips[3].mountType] && CombinedHooks.CanUseItem(this, miscEquips[3]))
 				item = miscEquips[3];
 
 			if (item == null) {
 				for (int i = 0; i < 58; i++) {
-					if (inventory[i].mountType != -1 && !MountID.Sets.Cart[inventory[i].mountType]) {
+					if (inventory[i].mountType != -1 && !MountID.Sets.Cart[inventory[i].mountType] && CombinedHooks.CanUseItem(this, inventory[i])) {
 						item = inventory[i];
 						break;
 					}
@@ -3168,7 +_,12 @@
 			if (item == null)
 				return;
 
+			bool? modCanGrapple = ProjectileLoader.CanUseGrapple(item.shoot, this);
+			if (modCanGrapple.HasValue) {
+				if (!modCanGrapple.Value)
+					item = null;
+			}
-			if (item.shoot == 73) {
+			else if (item.shoot == 73) {
 				int num2 = 0;
 				for (int i = 0; i < 1000; i++) {
 					if (Main.projectile[i].active && Main.projectile[i].owner == Main.myPlayer && (Main.projectile[i].type == 73 || Main.projectile[i].type == 74))
@@ -3243,11 +_,21 @@
 			float shootSpeed = item.shootSpeed;
 			int damage = item.damage;
 			float knockBack = item.knockBack;
+			bool? modSingleHook = ProjectileLoader.SingleGrappleHook(num7, this);
+			bool modSingleHookFalse = modSingleHook.HasValue ? !modSingleHook.Value : false;
+			bool modSingleHookTrue = modSingleHook.HasValue ? modSingleHook.Value : false;
-			if (num7 == 13 || num7 == 32 || num7 == 315 || (num7 >= 230 && num7 <= 235) || num7 == 331 || num7 == 753 || num7 == 865 || num7 == 935) {
+			if ((num7 == 13 || num7 == 32 || num7 == 315 || (num7 >= 230 && num7 <= 235) || num7 == 331 || num7 == 753 || num7 == 865 || num7 == 935 || modSingleHookTrue) && !modSingleHookFalse) {
 				grappling[0] = -1;
 				grapCount = 0;
 				for (int num8 = 0; num8 < 1000; num8++) {
 					if (Main.projectile[num8].active && Main.projectile[num8].owner == whoAmI) {
+						bool? modSingleHook2 = ProjectileLoader.SingleGrappleHook(Main.projectile[num8].type, this);
+						if(modSingleHook2.HasValue) {
+							if (modSingleHook2.Value)
+								Main.projectile[num8].Kill();
+							continue;
+						}
+
 						switch (Main.projectile[num8].type) {
 							case 13:
 							case 230:
@@ -3339,6 +_,8 @@
 				}
 			}
 
+			ProjectileLoader.UseGrapple(this, ref num7);
+
 			Vector2 vector = new Vector2(position.X + (float)width * 0.5f, position.Y + (float)height * 0.5f);
 			float num21 = (float)Main.mouseX + Main.screenPosition.X - vector.X;
 			float num22 = (float)Main.mouseY + Main.screenPosition.Y - vector.Y;
@@ -3691,7 +_,7 @@
 			}
 
 			if (!crystalLeaf || petalTimer != 0)
-				return;
+				goto End;
 
 			_ = inventory[selectedItem].type;
 			int num5 = 0;
@@ -3704,7 +_,7 @@
 					continue;
 				}
 
-				return;
+				goto End;
 			}
 
 			petalTimer = 50;
@@ -3716,9 +_,17 @@
 			num6 *= num8;
 			num7 *= num8;
 			Projectile.NewProjectile(Main.projectile[num5].Center.X - 4f, Main.projectile[num5].Center.Y, num6, num7, 227, crystalLeafDamage, crystalLeafKB, whoAmI);
+
+			End:
+
+			PlayerHooks.OnHitAnything(this, x, y, victim);
 		}
 
 		public void openPresent() {
+			if (!ItemLoader.PreOpenVanillaBag("present", this, 0))
+				return;
+
+			ItemLoader.OpenVanillaBag("present", this, 0);
 			if (Main.rand.Next(15) == 0 && Main.hardMode) {
 				int number = Item.NewItem((int)position.X, (int)position.Y, width, height, 602);
 				if (Main.netMode == 1)
@@ -3942,7 +_,31 @@
 						break;
 					}
 			}
+			NPCLoader.blockLoot.Clear(); // clear blockloot
+			// TODO: return statements above probably break this.
 		}
+
+		/// <summary>
+		/// Will spawn an item like QuickSpawnItem, but clones it (handy when you need to retain item infos)
+		/// </summary>
+		/// <param name="item">The item you want to be cloned</param>
+		/// <param name="stack">The stack to give the item. Note that this will override maxStack if it's higher.</param>
+		public void QuickSpawnClonedItem(Item item, int stack = 1) {
+			int index = Item.NewItem((int)position.X, (int)position.Y, width, height, item.type, stack, false, -1, false, false);
+			Main.item[index] = item.Clone();
+			Main.item[index].whoAmI = index;
+			Main.item[index].position = position;
+			if (stack != Main.item[index].stack)
+				Main.item[index].stack = stack;
+
+			// Sync the item for mp
+			if (Main.netMode == NetmodeID.MultiplayerClient)
+				NetMessage.SendData(MessageID.SyncItem, -1, -1, null, index, 1f, 0f, 0f, 0, 0, 0);
+		}
+
+		public void QuickSpawnItem(Item item, int stack = 1) {
+			QuickSpawnItem(item.type, stack);
+ 		}
 
 		public void QuickSpawnItem(int item, int stack = 1) {
 			int number = Item.NewItem((int)position.X, (int)position.Y, width, height, item, stack, noBroadcast: false, -1);
@@ -3951,6 +_,10 @@
 		}
 
 		public void OpenBossBag(int type) {
+			if (!ItemLoader.PreOpenVanillaBag("bossBag", this, type))
+				return;
+
+			ItemLoader.OpenVanillaBag("bossBag", this, type);
 			switch (type) {
 				case 3318: {
 						if (Main.rand.Next(2) == 0)
@@ -4389,8 +_,11 @@
 			if (type == 4957)
 				num11 = 657;
 
+			ItemLoader.OpenBossBag(type, this, ref num11);
-			if (num11 <= 0)
+			if (num11 <= 0) {
+				NPCLoader.blockLoot.Clear(); // clear blockloot
 				return;
+			}
 
 			NPC nPC = new NPC();
 			nPC.SetDefaults(num11);
@@ -4437,9 +_,12 @@
 				value -= (float)num15;
 				QuickSpawnItem(71, num15);
 			}
+			NPCLoader.blockLoot.Clear(); // clear blockloot
 		}
 
-		private void TryGettingDevArmor() {
+		public void TryGettingDevArmor() {
+			ModLoader.Default.ModLoaderMod.TryGettingPatreonOrDevArmor(this);
+
 			if (Main.rand.Next(20) == 0) {
 				switch (Main.rand.Next(18)) {
 					case 0:
@@ -4560,6 +_,10 @@
 		}
 
 		public void OpenFishingCrate(int crateItemID) {
+			if (!ItemLoader.PreOpenVanillaBag("crate", this, crateItemID))
+				return;
+
+			ItemLoader.OpenVanillaBag("crate", this, crateItemID);
 			bool flag = ItemID.Sets.IsFishingCrateHardmode[crateItemID];
 			switch (crateItemID) {
 				case 2334:
@@ -5848,6 +_,8 @@
 				if (Main.netMode == 1)
 					NetMessage.SendData(21, -1, -1, null, number66, 1f);
 			}
+
+			NPCLoader.blockLoot.Clear(); // clear blockloot
 		}
 
 		public int CountItem(int type, int stopCountingAt = 0) {
@@ -5875,7 +_,9 @@
 
 			for (int i = num; i != num2; i += num3) {
 				if (inventory[i].stack > 0 && inventory[i].type == type) {
+					if (ItemLoader.ConsumeItem(inventory[i], this))
-					inventory[i].stack--;
+						inventory[i].stack--;
+
 					if (inventory[i].stack <= 0)
 						inventory[i].SetDefaults();
 
@@ -5919,6 +_,10 @@
 		}
 
 		public void OpenLockBox() {
+			if (!ItemLoader.PreOpenVanillaBag("lockBox", this, 0))
+				return;
+
+			ItemLoader.OpenVanillaBag("lockBox", this, 0);
 			bool flag = true;
 			while (flag) {
 				flag = false;
@@ -5957,9 +_,15 @@
 						NetMessage.SendData(21, -1, -1, null, number2, 1f);
 				}
 			}
+
+			NPCLoader.blockLoot.Clear(); // clear blockloot
 		}
 
 		public void OpenHerbBag() {
+			if (!ItemLoader.PreOpenVanillaBag("herbBag", this, 0))
+				return;
+
+			ItemLoader.OpenVanillaBag("herbBag", this, 0);
 			int num = Main.rand.Next(2, 5);
 			if (Main.rand.Next(3) == 0)
 				num++;
@@ -6016,6 +_,7 @@
 				if (Main.netMode == 1)
 					NetMessage.SendData(21, -1, -1, null, number, 1f);
 			}
+			NPCLoader.blockLoot.Clear(); // clear blockloot
 		}
 
 		public void OpenCanofWorms() {
@@ -6049,6 +_,10 @@
 		}
 
 		public void OpenGoodieBag() {
+			if (!ItemLoader.PreOpenVanillaBag("goodieBag", this, 0))
+				return;
+
+			ItemLoader.OpenVanillaBag("goodieBag", this, 0);
 			if (Main.rand.Next(150) == 0) {
 				int number = Item.NewItem((int)position.X, (int)position.Y, width, height, 1810);
 				if (Main.netMode == 1)
@@ -6336,6 +_,7 @@
 						break;
 					}
 			}
+			NPCLoader.blockLoot.Clear(); // clear blockloot
 		}
 
 		public void UpdateDyes() {
@@ -6376,13 +_,13 @@
 			if (!num && flag)
 				return;
 
-			if (armorItem.handOnSlot > 0 && armorItem.handOnSlot < 23)
+			if (armorItem.handOnSlot > 0)
 				cHandOn = dyeItem.dye;
 
-			if (armorItem.handOffSlot > 0 && armorItem.handOffSlot < 15)
+			if (armorItem.handOffSlot > 0)
 				cHandOff = dyeItem.dye;
 
-			if (armorItem.backSlot > 0 && armorItem.backSlot < 35) {
+			if (armorItem.backSlot > 0) {
 				if (ArmorIDs.Back.Sets.DrawInBackpackLayer[armorItem.backSlot])
 					cBackpack = dyeItem.dye;
 				else if (ArmorIDs.Back.Sets.DrawInTailLayer[armorItem.backSlot])
@@ -6391,22 +_,22 @@
 					cBack = dyeItem.dye;
 			}
 
-			if (armorItem.frontSlot > 0 && armorItem.frontSlot < 12)
+			if (armorItem.frontSlot > 0)
 				cFront = dyeItem.dye;
 
-			if (armorItem.shoeSlot > 0 && armorItem.shoeSlot < 27)
+			if (armorItem.shoeSlot > 0)
 				cShoe = dyeItem.dye;
 
-			if (armorItem.waistSlot > 0 && armorItem.waistSlot < 17)
+			if (armorItem.waistSlot > 0)
 				cWaist = dyeItem.dye;
 
-			if (armorItem.shieldSlot > 0 && armorItem.shieldSlot < 10)
+			if (armorItem.shieldSlot > 0)
 				cShield = dyeItem.dye;
 
-			if (armorItem.neckSlot > 0 && armorItem.neckSlot < 11)
+			if (armorItem.neckSlot > 0)
 				cNeck = dyeItem.dye;
 
-			if (armorItem.faceSlot > 0 && armorItem.faceSlot < 19) {
+			if (armorItem.faceSlot > 0) {
 				if (ArmorIDs.Face.Sets.DrawInFaceHeadLayer[armorItem.faceSlot])
 					cFaceHead = dyeItem.dye;
 				else if (ArmorIDs.Face.Sets.DrawInFaceFlowerLayer[armorItem.faceSlot])
@@ -6415,14 +_,14 @@
 					cFace = dyeItem.dye;
 			}
 
-			if (armorItem.balloonSlot > 0 && armorItem.balloonSlot < 19) {
+			if (armorItem.balloonSlot > 0) {
 				if (ArmorIDs.Balloon.Sets.DrawInFrontOfBackArmLayer[armorItem.balloonSlot])
 					cBalloonFront = dyeItem.dye;
 				else
 					cBalloon = dyeItem.dye;
 			}
 
-			if (armorItem.wingSlot > 0 && armorItem.wingSlot < 47)
+			if (armorItem.wingSlot > 0)
 				cWings = dyeItem.dye;
 
 			if (armorItem.type == 934)
@@ -6467,13 +_,14 @@
 			if (soulDrain > 0 && whoAmI == Main.myPlayer)
 				AddBuff(151, 2);
 
-			for (int j = 0; j < 22; j++) {
+			for (int j = 0; j < MaxBuffs; j++) {
 				if (buffType[j] <= 0 || buffTime[j] <= 0)
 					continue;
 
 				if (whoAmI == Main.myPlayer && !BuffID.Sets.TimeLeftDoesNotDecrease[buffType[j]])
 					buffTime[j]--;
 
+				int originalIndex = j;
 				if (buffType[j] == 1) {
 					lavaImmune = true;
 					fireWalk = true;
@@ -6496,9 +_,12 @@
 				}
 				else if (buffType[j] == 321) {
 					int num = 10;
+					allCrit += num;
+					/*
 					meleeCrit += num;
 					rangedCrit += num;
 					magicCrit += num;
+					*/
 					minionDamage += (float)num / 100f;
 				}
 				else if (buffType[j] == 2) {
@@ -6546,6 +_,7 @@
 				}
 				else if (buffType[j] == 16) {
 					archery = true;
+					arrowDamage *= 1.2f; // moved from PickAmmo, as StatModifier allows multiplicative buffs to be 'registered' before additive ones
 				}
 				else if (buffType[j] == 17) {
 					detectCreature = true;
@@ -6670,9 +_,12 @@
 					endurance += 0.1f;
 				}
 				else if (buffType[j] == 115) {
+					allCrit += 10;
+					/*
 					meleeCrit += 10;
 					rangedCrit += 10;
 					magicCrit += 10;
+					*/
 				}
 				else if (buffType[j] == 116) {
 					inferno = true;
@@ -6716,10 +_,13 @@
 					}
 				}
 				else if (buffType[j] == 117) {
+					allDamage += 0.1f;
+					/*
 					meleeDamage += 0.1f;
 					rangedDamage += 0.1f;
 					magicDamage += 0.1f;
 					minionDamage += 0.1f;
+					*/
 				}
 				else if (buffType[j] == 119) {
 					loveStruck = true;
@@ -6764,7 +_,7 @@
 							j--;
 						}
 						else {
-							for (int m = 0; m < 22; m++) {
+							for (int m = 0; m < MaxBuffs; m++) {
 								if (buffType[m] >= 95 && buffType[m] <= 95 + num4 - 1) {
 									DelBuff(m);
 									m--;
@@ -6792,7 +_,7 @@
 							j--;
 						}
 						else {
-							for (int n = 0; n < 22; n++) {
+							for (int n = 0; n < MaxBuffs; n++) {
 								if (buffType[n] >= 170 && buffType[n] <= 170 + num5 - 1) {
 									DelBuff(n);
 									n--;
@@ -6816,7 +_,7 @@
 							j--;
 						}
 						else {
-							for (int num7 = 0; num7 < 22; num7++) {
+							for (int num7 = 0; num7 < MaxBuffs; num7++) {
 								if (buffType[num7] >= 98 && buffType[num7] <= 98 + num6 - 1) {
 									DelBuff(num7);
 									num7--;
@@ -6846,7 +_,7 @@
 							j--;
 						}
 						else {
-							for (int num10 = 0; num10 < 22; num10++) {
+							for (int num10 = 0; num10 < MaxBuffs; num10++) {
 								if (buffType[num10] >= 176 && buffType[num10] <= 178 + num9 - 1) {
 									DelBuff(num10);
 									num10--;
@@ -6871,7 +_,7 @@
 							j--;
 						}
 						else {
-							for (int num13 = 0; num13 < 22; num13++) {
+							for (int num13 = 0; num13 < MaxBuffs; num13++) {
 								if (buffType[num13] >= 173 && buffType[num13] <= 175 + num12 - 1) {
 									DelBuff(num13);
 									num13--;
@@ -6898,7 +_,7 @@
 							j--;
 						}
 						else {
-							for (int num16 = 0; num16 < 22; num16++) {
+							for (int num16 = 0; num16 < MaxBuffs; num16++) {
 								if (buffType[num16] >= 179 && buffType[num16] <= 181 + num15 - 1) {
 									DelBuff(num16);
 									num16--;
@@ -6915,10 +_,13 @@
 					}
 
 					float num17 = 0.15f * (float)nebulaLevelDamage;
+					allDamage += num17;
+					/*
 					meleeDamage += num17;
 					rangedDamage += num17;
 					magicDamage += num17;
 					minionDamage += num17;
+					*/
 				}
 				else if (buffType[j] == 62) {
 					if ((double)statLife <= (double)statLifeMax2 * 0.5) {
@@ -7549,10 +_,13 @@
 						}
 					}
 
+					allDamage += 0.2f;
+					/*
 					meleeDamage += 0.2f;
 					magicDamage += 0.2f;
 					rangedDamage += 0.2f;
 					minionDamage += 0.2f;
+					*/
 				}
 				else if (buffType[j] == 41) {
 					buffTime[j] = 18000;
@@ -7938,14 +_,20 @@
 				else if (buffType[j] == 26) {
 					wellFed = true;
 					statDefense += 2;
+					allCrit += 2;
+					allDamage += 0.05f;
+					/*
 					meleeCrit += 2;
 					meleeDamage += 0.05f;
+					*/
 					meleeSpeed += 0.05f;
+					/*
 					magicCrit += 2;
 					magicDamage += 0.05f;
 					rangedCrit += 2;
 					rangedDamage += 0.05f;
 					minionDamage += 0.05f;
+					*/
 					minionKB += 0.5f;
 					moveSpeed += 0.2f;
 					pickSpeed -= 0.05f;
@@ -7953,14 +_,20 @@
 				else if (buffType[j] == 206) {
 					wellFed = true;
 					statDefense += 3;
+					allCrit += 3;
+					allDamage += 0.075f;
+					/*
 					meleeCrit += 3;
 					meleeDamage += 0.075f;
+					*/
 					meleeSpeed += 0.075f;
+					/*
 					magicCrit += 3;
 					magicDamage += 0.075f;
 					rangedCrit += 3;
 					rangedDamage += 0.075f;
 					minionDamage += 0.075f;
+					*/
 					minionKB += 0.75f;
 					moveSpeed += 0.3f;
 					pickSpeed -= 0.1f;
@@ -7968,14 +_,18 @@
 				else if (buffType[j] == 207) {
 					wellFed = true;
 					statDefense += 4;
+					//meleeCrit += 4;
-					meleeCrit += 4;
+					allCrit += 4;
-					meleeDamage += 0.1f;
+					allDamage += 0.1f;
+					//meleeDamage += 0.1f;
 					meleeSpeed += 0.1f;
+					/*
 					magicCrit += 4;
 					magicDamage += 0.1f;
 					rangedCrit += 4;
 					rangedDamage += 0.1f;
 					minionDamage += 0.1f;
+					*/
 					minionKB += 1f;
 					moveSpeed += 0.4f;
 					pickSpeed -= 0.15f;
@@ -8004,6 +_,8 @@
 				else if (buffType[j] == 79) {
 					meleeEnchant = 8;
 				}
+				if (j == originalIndex)
+					BuffLoader.Update(buffType[j], this, ref j);
 			}
 
 			if (whoAmI == Main.myPlayer && luckPotion != oldLuckPotion) {
@@ -8274,12 +_,19 @@
 			}
 		}
 
-		public void UpdateEquips(int i) {
+		//public void UpdateEquips(int i) {
+		public void VanillaPreUpdateInventory() {
 			if (inventory[selectedItem].type == 277 && (!mount.Active || !mount.Cart))
 				trident = true;
+		}
 
+		public void VanillaUpdateInventory(Item item) {
+			/*
 			for (int j = 0; j < 58; j++) {
 				int type = inventory[j].type;
+			*/
+			{
+				int type = item.type;
 				if ((type == 15 || type == 707) && accWatch < 1)
 					accWatch = 1;
 
@@ -8351,13 +_,21 @@
 
 				if (type == 4743)
 					hasFootball = true;
+
+				ItemLoader.UpdateInventory(item, this);
 			}
 
+		}
+
+		public void VanillaPostUpdateInventory() {
 			if (inventory[58].type == 4743)
 				hasFootball = true;
+		}
 
+		public void VanillaUpdateEquip(Item item) {
+			Item[] armor = {item};
-			for (int k = 0; k < 10; k++) {
+			for (int k = 0; k < 1; k++) {
-				if (!IsAValidEquipmentSlotForIteration(k) || (armor[k].expertOnly && !Main.expertMode))
+				if ((armor[k].expertOnly && !Main.expertMode) || (armor[k].masterOnly && !Main.masterMode))
 					continue;
 
 				int type2 = armor[k].type;
@@ -8576,6 +_,9 @@
 					armorPenetration += 5;
 
 				if (armor[k].type == 2277) {
+					allDamage += 0.05f;
+					allCrit += 5;
+					/*
 					magicDamage += 0.05f;
 					meleeDamage += 0.05f;
 					rangedDamage += 0.05f;
@@ -8583,6 +_,7 @@
 					magicCrit += 5;
 					rangedCrit += 5;
 					meleeCrit += 5;
+					*/
 					meleeSpeed += 0.1f;
 					moveSpeed += 0.1f;
 				}
@@ -8597,9 +_,12 @@
 					nightVision = true;
 
 				if (armor[k].type == 256 || armor[k].type == 257 || armor[k].type == 258) {
+					allCrit += 3;
+					/*
 					rangedCrit += 3;
 					meleeCrit += 3;
 					magicCrit += 3;
+					*/
 				}
 
 				if (armor[k].type == 3374)
@@ -8644,10 +_,13 @@
 					meleeSpeed += 0.07f;
 
 				if (armor[k].type == 792 || armor[k].type == 793 || armor[k].type == 794) {
+					allDamage += 0.02f;
+					/*
 					meleeDamage += 0.02f;
 					rangedDamage += 0.02f;
 					magicDamage += 0.02f;
 					minionDamage += 0.02f;
+					*/
 				}
 
 				if (armor[k].type == 231)
@@ -8676,16 +_,22 @@
 				}
 
 				if (armor[k].type == 374) {
+					allCrit += 5;
+					/*
 					magicCrit += 5;
 					meleeCrit += 5;
 					rangedCrit += 5;
+					*/
 				}
 
 				if (armor[k].type == 375) {
+					allDamage += 0.03f;
+					/*
 					rangedDamage += 0.03f;
 					meleeDamage += 0.03f;
 					magicDamage += 0.03f;
 					minionDamage += 0.03f;
+					*/
 					moveSpeed += 0.1f;
 				}
 
@@ -8705,16 +_,22 @@
 				}
 
 				if (armor[k].type == 379) {
+					allDamage += 0.07f;
+					/*
 					rangedDamage += 0.07f;
 					meleeDamage += 0.07f;
 					magicDamage += 0.07f;
 					minionDamage += 0.07f;
+					*/
 				}
 
 				if (armor[k].type == 380) {
+					allCrit += 10;
+					/*
 					magicCrit += 10;
 					meleeCrit += 10;
 					rangedCrit += 10;
+					*/
 				}
 
 				if (armor[k].type >= 2367 && armor[k].type <= 2369)
@@ -8737,16 +_,22 @@
 				}
 
 				if (armor[k].type == 403) {
+					allDamage += 0.08f;
+					/*
 					rangedDamage += 0.08f;
 					meleeDamage += 0.08f;
 					magicDamage += 0.08f;
 					minionDamage += 0.08f;
+					*/
 				}
 
 				if (armor[k].type == 404) {
+					allCrit += 7;
+					/*
 					magicCrit += 7;
 					meleeCrit += 7;
 					rangedCrit += 7;
+					*/
 					moveSpeed += 0.05f;
 				}
 
@@ -8767,6 +_,9 @@
 				}
 
 				if (armor[k].type == 1208) {
+					allDamage += 0.03f;
+					allCrit += 2;
+					/*
 					meleeDamage += 0.03f;
 					rangedDamage += 0.03f;
 					magicDamage += 0.03f;
@@ -8774,16 +_,21 @@
 					magicCrit += 2;
 					meleeCrit += 2;
 					rangedCrit += 2;
+					*/
 				}
 
 				if (armor[k].type == 1209) {
+					allDamage += 0.02f;
+					allCrit += 1;
+					/*
 					meleeDamage += 0.02f;
 					rangedDamage += 0.02f;
 					magicDamage += 0.02f;
 					minionDamage += 0.02f;
-					magicCrit++;
-					meleeCrit++;
-					rangedCrit++;
+					magicCrit += 1;
+					meleeCrit += 1;
+					rangedCrit += 1;
+					*/
 				}
 
 				if (armor[k].type == 1210) {
@@ -8803,9 +_,12 @@
 				}
 
 				if (armor[k].type == 1213) {
+					allCrit += 6;
+					/*
 					magicCrit += 6;
 					meleeCrit += 6;
 					rangedCrit += 6;
+					*/
 				}
 
 				if (armor[k].type == 1214)
@@ -8829,6 +_,9 @@
 				}
 
 				if (armor[k].type == 1218) {
+					allDamage += 0.04f;
+					allCrit += 3;
+					/*
 					meleeDamage += 0.04f;
 					rangedDamage += 0.04f;
 					magicDamage += 0.04f;
@@ -8836,9 +_,13 @@
 					magicCrit += 3;
 					meleeCrit += 3;
 					rangedCrit += 3;
+					*/
 				}
 
 				if (armor[k].type == 1219) {
+					allDamage += 0.03f;
+					allCrit += 3;
+					/*
 					meleeDamage += 0.03f;
 					rangedDamage += 0.03f;
 					magicDamage += 0.03f;
@@ -8846,6 +_,7 @@
 					magicCrit += 3;
 					meleeCrit += 3;
 					rangedCrit += 3;
+					*/
 					moveSpeed += 0.06f;
 				}
 
@@ -8872,31 +_,43 @@
 				}
 
 				if (armor[k].type == 551 || armor[k].type == 4900) {
+					allCrit += 7;
+					/*
 					magicCrit += 7;
 					meleeCrit += 7;
 					rangedCrit += 7;
+					*/
 				}
 
 				if (armor[k].type == 552 || armor[k].type == 4901) {
+					allDamage += 0.07f;
+					/*
 					rangedDamage += 0.07f;
 					meleeDamage += 0.07f;
 					magicDamage += 0.07f;
 					minionDamage += 0.07f;
+					*/
 					moveSpeed += 0.08f;
 				}
 
 				if (armor[k].type == 4982) {
+					allCrit += 5;
+					/*
 					rangedCrit += 5;
 					meleeCrit += 5;
 					magicCrit += 5;
+					*/
 					manaCost -= 0.1f;
 				}
 
 				if (armor[k].type == 4983) {
+					allDamage += 0.05f;
+					/*
 					rangedDamage += 0.05f;
 					meleeDamage += 0.05f;
 					magicDamage += 0.05f;
 					minionDamage += 0.05f;
+					*/
 					huntressAmmoCost90 = true;
 				}
 
@@ -8922,6 +_,9 @@
 				}
 
 				if (armor[k].type == 1004) {
+					allDamage += 0.05f;
+					allCrit += 7;
+					/*
 					meleeDamage += 0.05f;
 					magicDamage += 0.05f;
 					rangedDamage += 0.05f;
@@ -8929,12 +_,16 @@
 					magicCrit += 7;
 					meleeCrit += 7;
 					rangedCrit += 7;
+					*/
 				}
 
 				if (armor[k].type == 1005) {
+					allCrit += 8;
+					/*
 					magicCrit += 8;
 					meleeCrit += 8;
 					rangedCrit += 8;
+					*/
 					moveSpeed += 0.05f;
 				}
 
@@ -9202,43 +_,61 @@
 					statManaMax2 += 20;
 
 				if (armor[k].prefix == 67) {
+					allCrit += 2;
+					/*
 					meleeCrit += 2;
 					rangedCrit += 2;
 					magicCrit += 2;
+					*/
 				}
 
 				if (armor[k].prefix == 68) {
+					allCrit += 4;
+					/*
 					meleeCrit += 4;
 					rangedCrit += 4;
 					magicCrit += 4;
+					*/
 				}
 
 				if (armor[k].prefix == 69) {
+					allDamage += 0.01f;
+					/*
 					meleeDamage += 0.01f;
 					rangedDamage += 0.01f;
 					magicDamage += 0.01f;
 					minionDamage += 0.01f;
+					*/
 				}
 
 				if (armor[k].prefix == 70) {
+					allDamage += 0.02f;
+					/*
 					meleeDamage += 0.02f;
 					rangedDamage += 0.02f;
 					magicDamage += 0.02f;
 					minionDamage += 0.02f;
+					*/
 				}
 
 				if (armor[k].prefix == 71) {
+					allDamage += 0.03f;
+					/*
 					meleeDamage += 0.03f;
 					rangedDamage += 0.03f;
 					magicDamage += 0.03f;
 					minionDamage += 0.03f;
+					*/
 				}
 
 				if (armor[k].prefix == 72) {
+					allDamage += 0.04f;
+					/*
 					meleeDamage += 0.04f;
 					rangedDamage += 0.04f;
 					magicDamage += 0.04f;
 					minionDamage += 0.04f;
+					*/
 				}
 
 				if (armor[k].prefix == 73)
@@ -9264,7 +_,25 @@
 
 				if (armor[k].prefix == 80)
 					meleeSpeed += 0.04f;
+
+				ItemLoader.UpdateEquip(armor[k], this);
 			}
+		}
+
+		public void UpdateEquips(int i)
+		{
+			VanillaPreUpdateInventory();
+			for (int j = 0; j < 58; j++) {
+				VanillaUpdateInventory(inventory[j]);
+			}
+			VanillaPostUpdateInventory();
+
+			for (int k = 0; k < 10; k++) {
+				if (IsAValidEquipmentSlotForIteration(k))
+					VanillaUpdateEquip(armor[k]);
+			}
+
+			EquipLoader.VanillaUpdateEquipsMirror(this);
 
 			equippedAnyWallSpeedAcc = false;
 			equippedAnyTileSpeedAcc = false;
@@ -9274,21 +_,33 @@
 
 			for (int l = 3; l < 10; l++) {
 				if (IsAValidEquipmentSlotForIteration(l))
-					ApplyEquipFunctional(l, armor[l]);
+					ApplyEquipFunctional(armor[l], hideVisibleAccessory[l]);
+				
+				if (SoundLoader.itemToMusic.ContainsKey(armor[l].type))
+					Main.musicBox2 = SoundLoader.itemToMusic[armor[l].type];
 			}
 
+			PlayerHooks.UpdateEquips(this);
+
+			if (kbGlove)
+				GetKnockback(DamageClass.Melee) *= 2f;
+			
 			if (skyStoneEffects) {
 				lifeRegen += 2;
 				statDefense += 4;
 				meleeSpeed += 0.1f;
+				allDamage += 0.1f;
+				allCrit += 2;
+				/*
 				meleeDamage += 0.1f;
 				meleeCrit += 2;
 				rangedDamage += 0.1f;
 				rangedCrit += 2;
 				magicDamage += 0.1f;
 				magicCrit += 2;
+				*/
 				pickSpeed -= 0.15f;
-				minionDamage += 0.1f;
+				//minionDamage += 0.1f;
 				minionKB += 0.5f;
 			}
 
@@ -9297,6 +_,8 @@
 				maxTurrets++;
 			}
 
+			/*
+			// wing loop is merged into ApplyEquipFunctional
 			for (int m = 3; m < 10; m++) {
 				if (armor[m].wingSlot > 0 && IsAValidEquipmentSlotForIteration(m)) {
 					if (!hideVisibleAccessory[m] || (velocity.Y != 0f && !mount.Active))
@@ -9305,12 +_,15 @@
 					wingsLogic = armor[m].wingSlot;
 				}
 			}
+			*/
 
 			for (int n = 13; n < 20; n++) {
 				if (IsAValidEquipmentSlotForIteration(n))
 					ApplyEquipVanity(n, armor[n]);
 			}
 
+			PlayerHooks.UpdateVanityAccessories(this);
+
 			if (wet && ShouldFloatInWater)
 				accFlipper = true;
 
@@ -9482,6 +_,10 @@
 		}
 
 		private void ApplyEquipVanity(int itemSlot, Item currentItem) {
+			ApplyEquipVanity(currentItem);
+		}
+
+		public void ApplyEquipVanity(Item currentItem) {
 			int type = currentItem.type;
 			if (currentItem.wingSlot > 0)
 				wings = currentItem.wingSlot;
@@ -9503,6 +_,8 @@
 				ApplyMusicBox(currentItem);
 
 			UpdateBootVisualEffects(currentItem);
+
+			ItemLoader.UpdateVanity(currentItem, this);
 		}
 
 		private WingStats GetWingStats(int wingID) {
@@ -9512,8 +_,12 @@
 			return ArmorIDs.Wing.Sets.Stats[wingID];
 		}
 
-		private void ApplyEquipFunctional(int itemSlot, Item currentItem) {
-			if (currentItem.expertOnly && !Main.expertMode)
+		// made public and itemSlot parameter removed, so mods can call this method from their own accessory slots
+		public void ApplyEquipFunctional(Item currentItem, bool hideVisual) {
+			int itemSlot = 0;
+			bool[] hideVisibleAccessory = { hideVisual };
+
+			if ((currentItem.expertOnly && !Main.expertMode) || (currentItem.masterOnly && !Main.masterMode))
 				return;
 
 			if (currentItem.type == 3810 || currentItem.type == 3809 || currentItem.type == 3812 || currentItem.type == 3811)
@@ -9633,6 +_,9 @@
 
 			if (currentItem.type == 3015) {
 				aggro -= 400;
+				allDamage += 0.05f;
+				allCrit += 5;
+				/*
 				meleeCrit += 5;
 				magicCrit += 5;
 				rangedCrit += 5;
@@ -9640,6 +_,7 @@
 				magicDamage += 0.05f;
 				rangedDamage += 0.05f;
 				minionDamage += 0.05f;
+				*/
 			}
 
 			if (currentItem.type == 3016)
@@ -9824,6 +_,9 @@
 			}
 
 			if (currentItem.type == 1301) {
+				allDamage += 0.1f;
+				allCrit += 8;
+				/*
 				meleeCrit += 8;
 				rangedCrit += 8;
 				magicCrit += 8;
@@ -9831,6 +_,7 @@
 				rangedDamage += 0.1f;
 				magicDamage += 0.1f;
 				minionDamage += 0.1f;
+				*/
 			}
 
 			if (currentItem.type == 111)
@@ -9873,9 +_,12 @@
 			}
 
 			if (currentItem.type == 1248) {
+				allCrit += 10;
+				/*
 				meleeCrit += 10;
 				rangedCrit += 10;
 				magicCrit += 10;
+				*/
 			}
 
 			if (currentItem.type == 854)
@@ -10007,7 +_,7 @@
 			if (currentItem.type == 861) {
 				accMerman = true;
 				wolfAcc = true;
-				if (hideVisibleAccessory[itemSlot]) {
+					if (hideVisibleAccessory[itemSlot]) {
 					hideMerman = true;
 					hideWolf = true;
 				}
@@ -10259,10 +_,7 @@
 				minionDamage += 0.15f;
 
 			if (currentItem.type == 935) {
-				magicDamage += 0.12f;
+				allDamage += 0.12f;
-				meleeDamage += 0.12f;
-				rangedDamage += 0.12f;
-				minionDamage += 0.12f;
 			}
 
 			if (currentItem.wingSlot != -1)
@@ -10378,10 +_,19 @@
 				manaCost -= 0.08f;
 			}
 
+			if (currentItem.wingSlot > 0) {
+				if (!hideVisibleAccessory[itemSlot] || velocity.Y != 0f && !mount.Active)
+					wings = currentItem.wingSlot;
+
+				wingsLogic = currentItem.wingSlot;
+			}
+
+			ItemLoader.UpdateAccessory(currentItem, this, hideVisual);
+
 			if (Main.myPlayer != whoAmI)
-				return;
+				return; // return early if sounds are not relevant
 
-			if (currentItem.type == 576 && Main.rand.Next(540) == 0 && Main.curMusic > 0 && Main.curMusic <= 90) {
+			if (currentItem.type == 576 && Main.rand.Next(540) == 0 && Main.curMusic > 0) {
 				SoundEngine.PlaySound(SoundID.Item166, base.Center);
 				int num3 = -1;
 				if (Main.curMusic == 1)
@@ -10543,10 +_,14 @@
 					currentItem.SetDefaults(5040);
 				else if (Main.curMusic == 89)
 					currentItem.SetDefaults(5044);
-				else if (Main.curMusic > 13)
+				else if (Main.curMusic > 13 && Main.curMusic < Main.maxMusic)
 					currentItem.SetDefaults(1596 + Main.curMusic - 14);
 				else if (num3 != -1)
+					;//Silence
+				else if (Main.curMusic < Main.maxMusic)
 					currentItem.SetDefaults(num3 + 562);
+				else if (SoundLoader.musicToItem.TryGetValue(Main.curMusic, out int modMusicBoxType))
+					currentItem.SetDefaults(modMusicBoxType);
 			}
 
 			ApplyMusicBox(currentItem);
@@ -10736,6 +_,9 @@
 			if (currentItem.type == 5044)
 				Main.musicBox2 = 85;
 
+			if (SoundLoader.itemToMusic.TryGetValue(currentItem.type, out int modMusicBox))
+				Main.musicBox2 = modMusicBox;
+
 			Main.musicBoxNotModifiedByVolume = Main.musicBox2;
 		}
 
@@ -10768,10 +_,13 @@
 
 			if (head == 112 && body == 75 && legs == 64) {
 				setBonus = Language.GetTextValue("ArmorSetBonus.Pumpkin");
+				allDamage += 0.1f;
+				/*
 				meleeDamage += 0.1f;
 				magicDamage += 0.1f;
 				rangedDamage += 0.1f;
 				minionDamage += 0.1f;
+				*/
 			}
 
 			if (head == 180 && body == 182 && legs == 122) {
@@ -10829,7 +_,7 @@
 					beetleCounter += 200f;
 
 				if (num != beetleOrbs && beetleOrbs > 0) {
-					for (int j = 0; j < 22; j++) {
+					for (int j = 0; j < MaxBuffs; j++) {
 						if (buffType[j] >= 98 && buffType[j] <= 100 && buffType[j] != 97 + num)
 							DelBuff(j);
 					}
@@ -10842,7 +_,7 @@
 				int num5 = 180;
 				if (beetleCounter >= (float)num5) {
 					if (beetleOrbs > 0 && beetleOrbs < 3) {
-						for (int k = 0; k < 22; k++) {
+						for (int k = 0; k < MaxBuffs; k++) {
 							if (buffType[k] >= 95 && buffType[k] <= 96)
 								DelBuff(k);
 						}
@@ -10983,7 +_,7 @@
 				AddBuff(60, 18000);
 			}
 			else if (crystalLeaf) {
-				for (int n = 0; n < 22; n++) {
+				for (int n = 0; n < MaxBuffs; n++) {
 					if (buffType[n] == 60)
 						DelBuff(n);
 				}
@@ -11090,6 +_,9 @@
 
 			if (head == 261 && body == 230 && legs == 213) {
 				setBonus = Language.GetTextValue("ArmorSetBonus.CrystalNinja");
+				allDamage += 0.1f;
+				allCrit += 10;
+				/*
 				rangedDamage += 0.1f;
 				meleeDamage += 0.1f;
 				magicDamage += 0.1f;
@@ -11097,6 +_,7 @@
 				rangedCrit += 10;
 				meleeCrit += 10;
 				magicCrit += 10;
+				*/
 				dashType = 5;
 			}
 
@@ -11130,7 +_,7 @@
 				int num9 = 180;
 				if (solarCounter >= num9) {
 					if (solarShields > 0 && solarShields < 3) {
-						for (int num10 = 0; num10 < 22; num10++) {
+						for (int num10 = 0; num10 < MaxBuffs; num10++) {
 							if (buffType[num10] >= 170 && buffType[num10] <= 171)
 								DelBuff(num10);
 						}
@@ -11282,6 +_,8 @@
 			}
 
 			ApplyArmorSoundAndDustChanges();
+
+			ItemLoader.UpdateArmorSet(this, armor[0], armor[1], armor[2]);
 		}
 
 		public void UpdateSocialShadow() {
@@ -11526,6 +_,8 @@
 			bool flag6 = ZoneRain && ZoneSnow;
 			bool flag7 = point.Y > Main.maxTilesY - 320;
 			bool flag8 = ZoneOverworldHeight && (point.X < 380 || point.X > Main.maxTilesX - 380);
+			// TODO, are these flags a problem?
+			PlayerHooks.UpdateBiomes(this);
 			ManageSpecialBiomeVisuals("Stardust", ZoneTowerStardust, value4 - new Vector2(0f, 10f));
 			ManageSpecialBiomeVisuals("Nebula", ZoneTowerNebula, value3 - new Vector2(0f, 10f));
 			ManageSpecialBiomeVisuals("Vortex", ZoneTowerVortex, value2 - new Vector2(0f, 10f));
@@ -11664,6 +_,7 @@
 				}
 			}
 
+			PlayerHooks.UpdateBiomeVisuals(this);
 			if (!dead) {
 				Point point2 = base.Center.ToTileCoordinates();
 				if (WorldGen.InWorld(point2.X, point2.Y, 1)) {
@@ -11889,8 +_,9 @@
 			hasGingerBeard = false;
 			hasRainbowCursor = false;
 			leinforsHair = false;
+			PlayerHooks.UpdateDead(this);
 			gravDir = 1f;
-			for (int i = 0; i < 22; i++) {
+			for (int i = 0; i < MaxBuffs; i++) {
 				if (buffType[i] <= 0 || !Main.persistentBuff[buffType[i]]) {
 					buffTime[i] = 0;
 					buffType[i] = 0;
@@ -12082,6 +_,15 @@
 						toolStrategy = 5;
 				}
 
+				int modSelect = TileLoader.AutoSelect(tX, tY, this);
+				if (modSelect >= 0) {
+					if (nonTorch == -1)
+						nonTorch = selectedItem;
+
+					selectedItem = modSelect;
+					return;
+				}
+
 				SmartSelect_PickToolForStrategy(tX, tY, toolStrategy, wetTile);
 				_lastSmartCursorToolStrategy = toolStrategy;
 			}
@@ -12122,7 +_,7 @@
 							SmartSelect_SelectItem(i);
 							return;
 						}
-						if (type == 282 || type == 286 || type == 3002 || type == 3112 || type == 4776)
+						if (ItemID.Sets.Glowsticks[type])
 							SmartSelect_SelectItem(i);
 						break;
 					case 1:
@@ -12144,16 +_,16 @@
 						}
 						break;
 					case 4:
-						if (inventory[i].type != 282 && inventory[i].type != 286 && inventory[i].type != 3002 && inventory[i].type != 3112 && inventory[i].type != 4776 && inventory[i].type != 930 && ItemID.Sets.Torches[type] && !ItemID.Sets.WaterTorches[type]) {
+						if (inventory[i].type != 930 && ItemID.Sets.Torches[type] && !ItemID.Sets.WaterTorches[type] && !ItemID.Sets.Glowsticks[type]) {
 							if (nonTorch == -1)
 								nonTorch = selectedItem;
 
-							if (inventory[selectedItem].createTile != 4)
+							if (inventory[selectedItem].createTile < 0 || !TileID.Sets.Torch[inventory[selectedItem].createTile])
 								selectedItem = i;
 
 							break;
 						}
-						if ((type == 282 || type == 286 || type == 3002 || type == 3112 || type == 4776) && wetTile) {
+						if (ItemID.Sets.Glowsticks[type] && wetTile) {
 							SmartSelect_SelectItem(i);
 							return;
 						}
@@ -12181,7 +_,7 @@
 							if (nonTorch == -1)
 								nonTorch = selectedItem;
 
-							if (inventory[selectedItem].createTile != 4)
+							if (inventory[selectedItem].createTile < 0 || !TileID.Sets.Torch[inventory[selectedItem].createTile])
 								selectedItem = i;
 
 							break;
@@ -12208,6 +_,7 @@
 							case 3002:
 							case 3112:
 							case 4776:
+							case int thisType when ItemID.Sets.Glowsticks[thisType]:
 								SmartSelect_SelectItem(i);
 								return;
 						}
@@ -12387,6 +_,13 @@
 					if (tile == null)
 						return;
 
+					if (tile.type > TileID.Count) {
+						if (tile.active() && TileID.Sets.Torch[tile.type])
+							nearbyModTorch.Add(tile.type);
+
+						continue;
+					}
+
 					if (!tile.active() || tile.type != 4)
 						continue;
 
@@ -12555,6 +_,9 @@
 			if (inventory[selectedItem].createTile == 4 && inventory[selectedItem].placeStyle < 22)
 				nearbyTorch[inventory[selectedItem].placeStyle] = true;
 
+			if (TileLoader.GetTile(inventory[selectedItem].createTile) is ModTile modTile && TileID.Sets.Torch[modTile.Type])
+				nearbyModTorch.Add(modTile.Type);
+
 			float num = 0f;
 			float num2 = 0f;
 			if (!ZoneDungeon && !ZoneLihzhardTemple) {
@@ -12624,6 +_,7 @@
 				}
 			}
 
+			TileLoader.ModifyTorchLuck(this, ref num2, ref num);
 			if (num2 >= 1f)
 				torchLuck += 1f;
 			else if (num2 > 0f)
@@ -12640,6 +_,7 @@
 			for (int i = 0; i < 22; i++) {
 				nearbyTorch[i] = false;
 			}
+			nearbyModTorch.Clear();
 
 			if (torchLuck < 0f)
 				torchLuck = 0f;
@@ -12711,6 +_,9 @@
 			lifeRegen = 0;
 			manaCost = 1f;
 			meleeSpeed = 1f;
+			allDamage = StatModifier.One;
+			allCrit = 4;
+			/* individual class damage handled by ResetDamageClassData
 			meleeDamage = 1f;
 			rangedDamage = 1f;
 			magicDamage = 1f;
@@ -12718,8 +_,10 @@
 			meleeCrit = 4;
 			rangedCrit = 4;
 			magicCrit = 4;
+			*/
 			hasFootball = false;
 			drawingFootball = false;
+			allKB = StatModifier.One;
 			minionKB = 0f;
 			moveSpeed = 1f;
 			boneArmor = false;
@@ -12762,9 +_,14 @@
 			ammoCost75 = false;
 			manaRegenBuff = false;
 			hasCreditsSceneMusicBox = false;
+			arrowDamage = StatModifier.One;
+			bulletDamage = StatModifier.One;
+			rocketDamage = StatModifier.One;
+			/*
 			arrowDamage = 1f;
 			bulletDamage = 1f;
 			rocketDamage = 1f;
+			*/
 			coolWhipBuff = false;
 			yoraiz0rEye = 0;
 			yoraiz0rDarkness = false;
@@ -13093,7 +_,9 @@
 				}
 			}
 
+			ResetDamageClassData();
 			mount.CheckMountBuff(this);
+			PlayerHooks.ResetEffects(this);
 		}
 
 		private void UpdateLadyBugLuckTime() {
@@ -13234,6 +_,7 @@
 				lifeRegen -= 100;
 			}
 
+			PlayerHooks.UpdateBadLifeRegen(this);
 			if (honey && lifeRegen < 0) {
 				lifeRegen += 4;
 				if (lifeRegen > 0)
@@ -13278,6 +_,7 @@
 			if (whoAmI == Main.myPlayer && Main.SceneMetrics.HasHeartLantern)
 				lifeRegen += 2;
 
+			PlayerHooks.UpdateLifeRegen(this);
 			if (bleed)
 				lifeRegenTime = 0;
 
@@ -13342,6 +_,7 @@
 			if (rabid)
 				num2 = ((!shinyStone) ? (num2 / 2f) : (num2 * 0.75f));
 
+			PlayerHooks.NaturalLifeRegen(this, ref num2);
 			float num4 = (float)statLifeMax2 / 400f * 0.85f + 0.15f;
 			num2 *= num4;
 			lifeRegen += (int)Math.Round(num2);
@@ -13507,8 +_,8 @@
 
 		public void UpdateJumpHeight() {
 			if (mount.Active) {
-				jumpHeight = mount.JumpHeight(velocity.X);
+				jumpHeight = mount.JumpHeight(this, velocity.X);
-				jumpSpeed = mount.JumpSpeed(velocity.X);
+				jumpSpeed = mount.JumpSpeed(this, velocity.X);
 			}
 			else {
 				if (jumpBoost) {
@@ -13701,7 +_,7 @@
 					velocity.X = maxRunSpeed;
 				}
 			}
-
+			
 			if (controlLeft && velocity.X > 0f - maxRunSpeed) {
 				if (!mount.Active || !mount.Cart || velocity.Y == 0f) {
 					if (velocity.X > runSlowdown)
@@ -13806,7 +_,7 @@
 						direction = -1;
 				}
 				else if ((itemAnimation == 0 || inventory[selectedItem].useTurn) && mount.AllowDirectionChange) {
-					direction = -1;
+					direction = -1 ;
 				}
 
 				if (velocity.Y == 0f || wingsLogic > 0 || mount.CanFly()) {
@@ -13921,7 +_,7 @@
 				if (flag4)
 					num5 = 30;
 
-				float damage = (float)num5 * minionDamage;
+				float damage = (float)num5 * minionDamage.Additive;
 				float knockback = 10f;
 				if (flag4)
 					knockback = 7f;
@@ -13938,7 +_,7 @@
 
 				rect2.Width = 2;
 				rect2.Inflate(6, 12);
-				float damage2 = 100f * minionDamage;
+				float damage2 = 100f * minionDamage.Additive;
 				float knockback2 = 12f;
 				int nPCImmuneTime2 = 30;
 				int playerImmuneTime2 = 6;
@@ -13952,7 +_,7 @@
 
 				rect3.Width = 2;
 				rect3.Inflate(6, 12);
-				float damage3 = 120f * minionDamage;
+				float damage3 = 120f * minionDamage.Additive;
 				float knockback3 = 12f;
 				int nPCImmuneTime3 = 30;
 				int playerImmuneTime3 = 6;
@@ -13966,7 +_,7 @@
 
 				rect4.Width = 2;
 				rect4.Inflate(6, 12);
-				float damage4 = 90f * minionDamage;
+				float damage4 = 90f * minionDamage.Additive;
 				float knockback4 = 10f;
 				int nPCImmuneTime4 = 30;
 				int playerImmuneTime4 = 6;
@@ -14146,7 +_,7 @@
 			}
 
 			if (num != 0) {
-				int num2 = WorldGen.KillTile_GetTileDustAmount(fail: true, tile);
+				int num2 = WorldGen.KillTile_GetTileDustAmount(fail: true, tile, point.X, point.Y);
 				for (int i = 0; i < num2; i++) {
 					WorldGen.KillTile_MakeTileDust(point.X, point.Y, tile);
 				}
@@ -14241,7 +_,7 @@
 
 					Rectangle rect2 = nPC.getRect();
 					if (rect.Intersects(rect2) && (nPC.noTileCollide || Collision.CanHit(base.position, width, height, nPC.position, nPC.width, nPC.height))) {
-						float num = 40f * minionDamage;
+						float num = 40f * minionDamage.Additive;
 						float knockback = 5f;
 						int direction = base.direction;
 						if (velocity.X < 0f)
@@ -14643,16 +_,18 @@
 
 						Rectangle rect = nPC.getRect();
 						if (rectangle.Intersects(rect) && (nPC.noTileCollide || CanHit(nPC))) {
-							float num = 30f * meleeDamage;
+							float num = 30f * allDamage.CombineWith(meleeDamage);
 							float num2 = 9f;
+							num2 *= allKB.CombineWith(GetKnockback(DamageClass.Melee));
 							bool crit = false;
+							/*
 							if (kbGlove)
 								num2 *= 2f;
 
 							if (kbBuff)
 								num2 *= 1.5f;
-
-							if (Main.rand.Next(100) < meleeCrit)
+							*/
+							if (Main.rand.Next(100) < (allCrit + meleeCrit))
 								crit = true;
 
 							int num3 = base.direction;
@@ -14693,16 +_,18 @@
 							ConsumeSolarFlare();
 						}
 
-						float num4 = 150f * meleeDamage;
+						float num4 = 150f * allDamage.CombineWith(meleeDamage);
 						float num5 = 9f;
+						num5 *= allKB.CombineWith(GetKnockback(DamageClass.Melee));
 						bool crit2 = false;
+						/*
 						if (kbGlove)
 							num5 *= 2f;
 
 						if (kbBuff)
 							num5 *= 1.5f;
-
-						if (Main.rand.Next(100) < meleeCrit)
+						*/
+						if (Main.rand.Next(100) < (allCrit + meleeCrit))
 							crit2 = true;
 
 						int direction = base.direction;
@@ -15232,8 +_,10 @@
 				float num5 = 0.1f;
 				if (wingsLogic == 26) {
 					num2 = 0.75f;
+					//patch file: num2, num5
 					num5 = 0.15f;
 					num4 = 1f;
+					//patch file: num, num3, num4
 					num3 = 2.5f;
 					num = 0.125f;
 				}
@@ -15330,6 +_,7 @@
 						num = 0.15f;
 				}
 
+				ItemLoader.VerticalWingSpeeds(this, ref num2, ref num5, ref num4, ref num3, ref num);
 				velocity.Y -= num * gravDir;
 				if (gravDir == 1f) {
 					if (velocity.Y > 0f)
@@ -15634,7 +_,7 @@
 						Position.Y = projectile.position.Y + (float)(projectile.height / 2) - (float)(height / 2);
 						RemoveAllGrapplingHooks();
 						int num4 = 13;
-						if (miscEquips[2].stack > 0 && miscEquips[2].mountType >= 0 && MountID.Sets.Cart[miscEquips[2].mountType] && (!miscEquips[2].expertOnly || Main.expertMode))
+						if (miscEquips[2].stack > 0 && miscEquips[2].mountType >= 0 && MountID.Sets.Cart[miscEquips[2].mountType] && (!miscEquips[2].expertOnly || Main.expertMode) && (!miscEquips[2].masterOnly || Main.masterMode))
 							num4 = miscEquips[2].mountType;
 
 						int num5 = height + Mount.GetHeightBoost(num4);
@@ -15706,6 +_,11 @@
 				Projectile projectile = Main.projectile[grappling[i]];
 				if (projectile.ai[0] != 2f || projectile.position.HasNaNs())
 					continue;
+				int type = projectile.type;
+				bool useAiType = projectile.ModProjectile != null && projectile.ModProjectile.AIType > 0;
+				if (useAiType) {
+					projectile.type = projectile.ModProjectile.AIType;
+				}
 
 				num += projectile.position.X + (float)(projectile.width / 2);
 				num2 += projectile.position.Y + (float)(projectile.height / 2);
@@ -15747,6 +_,10 @@
 					if (value2.X != 0f)
 						preferredPlayerDirectionToSet = Math.Sign(value2.X);
 				}
+				if (useAiType) {
+					projectile.type = type;
+				}
+				ProjectileLoader.GrappleTargetPoint(projectile, this, ref num, ref num2);
 			}
 
 			if (num3 == 0) {
@@ -15771,13 +_,14 @@
 			if (Main.projectile[grappling[0]].type >= 646 && Main.projectile[grappling[0]].type <= 649)
 				num9 = 16f;
 
+			ProjectileLoader.GrapplePullSpeed(Main.projectile[grappling[0]], this, ref num9);
 			float num10 = num8;
 			num10 = ((!(num8 > num9)) ? 1f : (num9 / num8));
 			preferedPlayerVelocityX *= num10;
 			preferedPlayerVelocityY *= num10;
 		}
 
-		private void RefreshMovementAbilities(bool doubleJumps = true) {
+		public void RefreshMovementAbilities(bool doubleJumps = true) { //Made public, because this is useful
 			wingTime = wingTimeMax;
 			rocketTime = rocketTimeMax;
 			rocketDelay = 0;
@@ -16408,6 +_,7 @@
 			slippy2 = (num3 == 197);
 			powerrun = (num3 == 198);
 			runningOnSand = (TileID.Sets.Conversion.Sand[num3] || TileID.Sets.Conversion.Sandstone[num3] || TileID.Sets.Conversion.HardenedSand[num3]);
+			TileLoader.FloorVisuals(num3, this);
 			if (Main.tile[num - 1, num2].slope() != 0 || Main.tile[num, num2].slope() != 0 || Main.tile[num + 1, num2].slope() != 0)
 				num3 = -1;
 
@@ -16445,7 +_,7 @@
 		}
 
 		private void MakeFloorDust(bool Falling, int type) {
-			if (type != 147 && type != 25 && type != 53 && type != 189 && type != 0 && type != 123 && type != 57 && type != 112 && type != 116 && type != 196 && type != 193 && type != 195 && type != 197 && type != 199 && type != 229 && type != 234 && type != 371 && type != 460)
+			if (type != 147 && type != 25 && type != 53 && type != 189 && type != 0 && type != 123 && type != 57 && type != 112 && type != 116 && type != 196 && type != 193 && type != 195 && type != 197 && type != 199 && type != 229 && type != 234 && type != 371 && type != 460 && !TileLoader.HasWalkDust(type))
 				return;
 
 			int num = 1;
@@ -16455,6 +_,7 @@
 			for (int i = 0; i < num; i++) {
 				bool flag = true;
 				int num2 = 76;
+				//patch file: type, num2, flag
 				if (type == 53)
 					num2 = 32;
 
@@ -16520,6 +_,7 @@
 
 				if (num2 == 53 && Main.rand.Next(3) != 0)
 					flag = false;
+				// Patch context: num2 & flag
 
 				Color newColor = default(Color);
 				if (type == 193)
@@ -16531,6 +_,7 @@
 				if (type == 460)
 					newColor = new Color(100, 150, 130, 100);
 
+				TileLoader.WalkDust(type, ref num2, ref flag, ref newColor);
 				if (!Falling) {
 					float num3 = Math.Abs(velocity.X) / 3f;
 					if ((float)Main.rand.Next(100) > num3 * 100f)
@@ -16909,6 +_,7 @@
 
 			UpdateHairDyeDust();
 			UpdateMiscCounter();
+			PlayerHooks.PreUpdate(this);
 			infernoCounter++;
 			if (infernoCounter >= 180)
 				infernoCounter = 0;
@@ -17262,6 +_,7 @@
 						}
 					}
 
+					PlayerHooks.SetControls(this);
 					if (controlInv) {
 						if (releaseInventory)
 							ToggleInv();
@@ -17401,7 +_,10 @@
 							CaptureManager.Instance.Scrolling();
 						}
 						else if (!flag8) {
+							if (PlayerInput.MouseInModdedUI.Count > 0) {
<<<<<<< HEAD
+								// Do Nothing
=======
+								//Do nothing
>>>>>>> ed6c91af
+							}
-							if (!Main.playerInventory) {
+							else if (!Main.playerInventory) {
 								HandleHotbar();
 							}
 							else {
@@ -17445,6 +_,7 @@
 										Main.focusRecipe = 0;
 								}
 							}
+							PlayerInput.MouseInModdedUI.Clear();
 						}
 					}
 					else {
@@ -17633,12 +_,6 @@
 						}
 					}
 
-					bool flag12 = false;
-					for (int num23 = 3; num23 < 10; num23++) {
-						if (armor[num23].stack > 0 && armor[num23].wingSlot > -1)
-							flag12 = true;
-					}
-
 					if (stoned) {
 						int num24 = (int)(((float)num18 * gravDir - 2f) * 20f);
 						if (num24 > 0) {
@@ -17646,7 +_,7 @@
 							immune = false;
 						}
 					}
-					else if (((gravDir == 1f && num18 > num17) || (gravDir == -1f && num18 < -num17)) && !noFallDmg && !flag12) {
+					else if (((gravDir == 1f && num18 > num17) || (gravDir == -1f && num18 < -num17)) && !noFallDmg && wingsLogic == 0) {
 						immune = false;
 						int num25 = (int)((float)num18 * gravDir - (float)num17) * 10;
 						if (mount.Active)
@@ -17761,9 +_,11 @@
 			else
 				afkCounter = 0;
 
+			/*
 			meleeCrit += inventory[selectedItem].crit;
 			magicCrit += inventory[selectedItem].crit;
 			rangedCrit += inventory[selectedItem].crit;
+			*/
 			if (whoAmI == Main.myPlayer) {
 				Main.musicBox2 = -1;
 				if (Main.SceneMetrics.WaterCandleCount > 0)
@@ -17794,12 +_,14 @@
 					AddBuff(194, 2, quiet: false);
 			}
 
+			PlayerHooks.PreUpdateBuffs(this);
-			for (int num26 = 0; num26 < 327; num26++) {
+			for (int num26 = 0; num26 < BuffLoader.BuffCount; num26++) {
 				buffImmune[num26] = false;
 			}
 
 			UpdateProjectileCaches(i);
 			UpdateBuffs(i);
+			PlayerHooks.PostUpdateBuffs(this);
 			if (whoAmI == Main.myPlayer) {
 				if (!onFire && !poisoned)
 					trapDebuffSource = false;
@@ -17808,6 +_,9 @@
 				UpdatePetLight(i);
 			}
 
+			if (kbBuff)
+				allKB *= 1.5f;
+
 			UpdateLuckFactors();
 			RecalculateLuck();
 			if (luckNeedsSync && whoAmI == Main.myPlayer) {
@@ -17843,7 +_,7 @@
 			hideWolf = false;
 			forceWerewolf = false;
 			if (whoAmI == Main.myPlayer) {
-				for (int num27 = 0; num27 < 22; num27++) {
+				for (int num27 = 0; num27 < MaxBuffs; num27++) {
 					if (buffType[num27] > 0 && buffTime[num27] <= 0)
 						DelBuff(num27);
 				}
@@ -17896,6 +_,7 @@
 
 			UpdateArmorLights();
 			UpdateArmorSets(i);
+			PlayerHooks.PostUpdateEquips(this); // TODO, move down?
 			if (maxTurretsOld != maxTurrets) {
 				UpdateMaxTurrets();
 				maxTurretsOld = maxTurrets;
@@ -17943,8 +_,11 @@
 
 				meleeDamage += (1f - stealth) * 3f;
 				meleeCrit += (int)((1f - stealth) * 30f);
+				GetKnockback(DamageClass.Melee) *= 1f + (1f - stealth);
+				/*
 				if (meleeCrit > 100)
-					meleeCrit = 100;
+					meleeCrit = new Modifier(100);
+				*/
 
 				aggro -= (int)((1f - stealth) * 750f);
 				if (stealthTimer > 0)
@@ -17976,6 +_,7 @@
 
 				rangedDamage += (1f - stealth) * 0.6f;
 				rangedCrit += (int)((1f - stealth) * 10f);
+				GetKnockback(DamageClass.Ranged) *= 1f + (1f - stealth) * 0.5f;
 				aggro -= (int)((1f - stealth) * 750f);
 				if (stealthTimer > 0)
 					stealthTimer--;
@@ -17995,6 +_,7 @@
 
 					rangedDamage += (1f - stealth) * 0.8f;
 					rangedCrit += (int)((1f - stealth) * 20f);
+					GetKnockback(DamageClass.Ranged) *= 1f + (1f - stealth) * 0.5f;
 					aggro -= (int)((1f - stealth) * 1200f);
 					accRunSpeed *= 0.3f;
 					maxRunSpeed *= 0.3f;
@@ -18095,6 +_,7 @@
 			}
 
 			meleeSpeed = 1f / meleeSpeed;
+			PlayerHooks.PostUpdateMiscEffects(this);
 			UpdateLifeRegen();
 			soulDrain = 0;
 			UpdateManaRegen();
@@ -18107,7 +_,7 @@
 			runAcceleration *= moveSpeed;
 			maxRunSpeed *= moveSpeed;
 			UpdateJumpHeight();
-			for (int num33 = 0; num33 < 22; num33++) {
+			for (int num33 = 0; num33 < MaxBuffs; num33++) {
 				if (buffType[num33] > 0 && buffTime[num33] > 0 && buffImmune[buffType[num33]])
 					DelBuff(num33);
 			}
@@ -18119,10 +_,7 @@
 				statDefense /= 2;
 
 			if (witheredWeapon) {
-				meleeDamage *= 0.5f;
+				allDamage *= 0.5f;
-				rangedDamage *= 0.5f;
-				magicDamage *= 0.5f;
-				minionDamage *= 0.5f;
 			}
 
 			lastTileRangeX = tileRangeX;
@@ -18622,6 +_,7 @@
 						mount.UpdateDrill(this, controlUp, controlDown);
 				}
 
+				PlayerHooks.PostUpdateRunSpeeds(this);
 				HorizontalMovement();
 				if (gravControl) {
 					if (controlUp && releaseUp) {
@@ -18708,12 +_,13 @@
 					CancelAllJumpVisualEffects();
 				}
 				else {
+					bool isCustomWings = ItemLoader.WingUpdate(this, flag20);
 					if (flag20) {
 						WingAirVisuals();
 						WingMovement();
 					}
 
-					WingFrame(flag20);
+					WingFrame(flag20, isCustomWings);
 					if (wingsLogic > 0 && rocketBoots != 0 && base.velocity.Y != 0f && rocketTime != 0) {
 						int num45 = 6;
 						int num46 = rocketTime * num45;
@@ -18724,7 +_,7 @@
 						rocketTime = 0;
 					}
 
-					if (flag20 && wings != 4 && wings != 22 && wings != 0 && wings != 24 && wings != 28 && wings != 30 && wings != 33 && wings != 45) {
+					if (flag20 && wings != 4 && wings != 22 && wings != 0 && wings != 24 && wings != 28 && wings != 30 && wings != 33 && wings != 45 && !isCustomWings) {
 						bool flag21 = wingFrame == 3;
 						if (wings == 43 || wings == 44)
 							flag21 = (wingFrame == 4);
@@ -18977,7 +_,7 @@
 											wingFrame = 0;
 									}
 								}
-								else if (wings != 22 && wings != 28) {
+								else if (wings != 22 && wings != 28 && !isCustomWings) {
 									if (wings == 30) {
 										wingFrameCounter++;
 										int num62 = 5;
@@ -19184,7 +_,7 @@
 				}
 
 				if (flag22 && Main.myPlayer == whoAmI) {
-					for (int num79 = 0; num79 < 22; num79++) {
+					for (int num79 = 0; num79 < MaxBuffs; num79++) {
 						if (buffType[num79] == 38)
 							DelBuff(num79);
 					}
@@ -19257,15 +_,17 @@
 					Rectangle rectangle2 = new Rectangle((int)base.position.X, (int)base.position.Y, width, height);
 					for (int num80 = 0; num80 < 200; num80++) {
 						if (Main.npc[num80].active && !Main.npc[num80].dontTakeDamage && !Main.npc[num80].friendly && Main.npc[num80].immune[i] == 0 && CanNPCBeHitByPlayerOrPlayerProjectile(Main.npc[num80]) && rectangle2.Intersects(new Rectangle((int)Main.npc[num80].position.X, (int)Main.npc[num80].position.Y, Main.npc[num80].width, Main.npc[num80].height))) {
+							/*
 							float num81 = meleeCrit;
 							if (num81 < (float)rangedCrit)
 								num81 = rangedCrit;
 
 							if (num81 < (float)magicCrit)
 								num81 = magicCrit;
-
+							*/
+							// congrats, minecarts now crit based on generic crit (which is probably what the above logic was trying to emulate)
 							bool crit = false;
-							if ((float)Main.rand.Next(1, 101) <= num81)
+							if ((float)Main.rand.Next(1, 101) <= allCrit)
 								crit = true;
 
 							float currentSpeed = Math.Abs(base.velocity.X) / maxRunSpeed;
@@ -19395,7 +_,7 @@
 
 			if (num83) {
 				if ((onFire || onFire3) && !lavaWet) {
-					for (int num84 = 0; num84 < 22; num84++) {
+					for (int num84 = 0; num84 < MaxBuffs; num84++) {
 						int num85 = buffType[num84];
 						if (num85 == 24 || num85 == 323)
 							DelBuff(num84);
@@ -19642,6 +_,7 @@
 			if (vortexDebuff)
 				base.velocity.Y = base.velocity.Y * 0.8f + (float)Math.Cos(base.Center.X % 120f / 120f * ((float)Math.PI * 2f)) * 5f * 0.2f;
 
+			PlayerHooks.PreUpdateMovement(this);
 			if (tongued) {
 				base.position += base.velocity;
 				flag28 = false;
@@ -19732,6 +_,7 @@
 			grapCount = 0;
 			UpdateReleaseUseTile();
 			UpdateAdvancedShadows();
+			PlayerHooks.PostUpdate(this);
 		}
 
 		private void UpdateControlHolds() {
@@ -19767,6 +_,9 @@
 		}
 
 		public void RecalculateLuck() {
+			if (!PlayerHooks.PreModifyLuck(this, ref luck))
+				goto skipVanillaLuck;
+
 			luck = GetLadyBugLuck() * 0.2f + torchLuck * 0.2f;
 			luck += (float)(int)luckPotion * 0.1f;
 			if (LanternNight.LanternsUp)
@@ -19774,6 +_,9 @@
 
 			if (HasGardenGnomeNearby)
 				luck += 0.2f;
+
+			skipVanillaLuck:
+			PlayerHooks.ModifyLuck(this, ref luck);
 		}
 
 		private static int GetMouseScrollDelta() => PlayerInput.ScrollWheelDelta / 120;
@@ -19872,6 +_,8 @@
 
 			if (wingsLogic == 45 && (float)timeSinceLastDashStarted >= 60f)
 				runSlowdown *= 6f;
+			
+			ItemLoader.HorizontalWingSpeeds(this);
 		}
 
 		private void RocketBootVisuals() {
@@ -19978,7 +_,7 @@
 			}
 		}
 
-		public void WingFrame(bool wingFlap) {
+		public void WingFrame(bool wingFlap, bool isCustomWings = false) {
 			bool flag = wingsLogic != wings;
 			if (wings == 4) {
 				if (wingFlap || jump > 0) {
@@ -20619,6 +_,8 @@
 				num27 = 3;
 			}
 
+			if (isCustomWings) return;
+
 			if (wings == 32)
 				num27 = 3;
 
@@ -21182,6 +_,9 @@
 						break;
 				}
 
+				if (!NPCLoader.CanHitPlayer(Main.npc[i], this, ref specialHitSetter) || !PlayerHooks.CanBeHitByNPC(this, Main.npc[i], ref specialHitSetter))
+					continue;
+
 				if ((specialHitSetter == -1 && immune) || (dash == 2 && i == eocHit && eocDash > 0) || npcTypeNoAggro[Main.npc[i].type])
 					continue;
 
@@ -21217,6 +_,10 @@
 					if (num5 > 0 && HasNPCBannerBuff(num5))
 						num4 = ((!Main.expertMode) ? ((int)((float)num4 * ItemID.Sets.BannerStrength[Item.BannerToItem(num5)].NormalDamageReceived)) : ((int)((float)num4 * ItemID.Sets.BannerStrength[Item.BannerToItem(num5)].ExpertDamageReceived)));
 
+					bool crit = false;
+					NPCLoader.ModifyHitPlayer(Main.npc[i], this, ref num4, ref crit);
+					PlayerHooks.ModifyHitByNPC(this, Main.npc[i], ref num4, ref crit);
+					
 					if (whoAmI == Main.myPlayer && num2 > 0f && !immune && !Main.npc[i].dontTakeDamage) {
 						int num6 = (int)((float)num4 * num2);
 						if (num6 > 1000)
@@ -21238,8 +_,15 @@
 					if (resistCold && Main.npc[i].coldDamage)
 						num4 = (int)((float)num4 * 0.7f);
 
-					if (flag && Hurt(PlayerDeathReason.ByNPC(i), num4, num3, pvp: false, quiet: false, Crit: false, specialHitSetter) > 0.0 && !dead && !flag2)
-						StatusFromNPC(Main.npc[i]);
+					if (flag) { //TODO, what is this flag?
+						int realDamage = (int)Hurt(PlayerDeathReason.ByNPC(i), num4, num3, pvp: false, quiet: false, Crit: false, specialHitSetter);
+						
+						if (realDamage > 0 && !dead && !flag2)
+							StatusFromNPC(Main.npc[i]);
+							
+						NPCLoader.OnHitPlayer(Main.npc[i], this, realDamage, crit);
+						PlayerHooks.OnHitByNPC(this, Main.npc[i], realDamage, crit);
+					}
 
 					if (num) {
 						GiveImmuneTimeForCollisionAttack(longInvince ? 60 : 30);
@@ -21314,6 +_,8 @@
 		}
 
 		public void ItemCheck_ManageRightClickFeatures() {
+			//ItemLoader.AltFunctionUse(this.inventory[this.selectedItem], this)
+			// TODO, reintegrate AltFunctionUse
 			bool flag = selectedItem != 58 && controlUseTile && !tileInteractionHappened && releaseUseItem && !controlUseItem && !mouseInterface && !CaptureManager.Instance.Active && !Main.HoveringOverAnNPC && !Main.SmartInteractShowingGenuine;
 			bool flag2 = flag;
 			if (!ItemID.Sets.ItemsThatAllowRepeatedRightClick[inventory[selectedItem].type] && !Main.mouseRightRelease)
@@ -21360,6 +_,11 @@
 				controlUseItem = true;
 			}
 
+			if (flag && altFunctionUse == 0 && ItemLoader.AltFunctionUse(inventory[selectedItem], this)) {
+				altFunctionUse = 1;
+				controlUseItem = true;
+			}
+
 			if (!controlUseItem && altFunctionUse == 1)
 				altFunctionUse = 0;
 
@@ -21518,6 +_,9 @@
 		}
 
 		public void ScrollHotbar(int Offset) {
+			//disable hotbar scrolling when using auto select
+			//previously it only worked when scrolling between 0 and 9, and made the sound
+			if (selectedItem >= 10) return;
 			Offset = ClampHotbarOffset(Offset);
 			selectedItem += Offset;
 			if (Offset != 0) {
@@ -21746,6 +_,8 @@
 					cursorItemIconID = -1;
 				}
 			}
+
+			TileLoader.MouseOverFar(myX, myY);
 		}
 
 		private void TileInteractionsUse(int myX, int myY) {
@@ -21761,7 +_,8 @@
 				bool flag3 = false;
 				for (int i = 0; i < 58; i++) {
 					if (inventory[i].type == 949 && inventory[i].stack > 0) {
+						if (ItemLoader.ConsumeItem(inventory[i], this))
-						inventory[i].stack--;
+							inventory[i].stack--;
 						if (inventory[i].stack <= 0)
 							inventory[i].SetDefaults();
 
@@ -21836,7 +_,7 @@
 					Wiring.HitSwitch(myX, myY);
 					NetMessage.SendData(59, -1, -1, null, myX, myY);
 				}
-				else if (Main.tile[myX, myY].type == 139) {
+				else if (Main.tile[myX, myY].type == 139 || TileLoader.IsModMusicBox(Main.tile[myX, myY])) {
 					flag2 = true;
 					SoundEngine.PlaySound(28, myX * 16, myY * 16, 0);
 					WorldGen.SwitchMB(myX, myY);
@@ -21960,7 +_,7 @@
 					flag2 = true;
 					GamepadEnableGrappleCooldown();
 				}
-				else if (Main.tile[myX, myY].type == 4 || Main.tile[myX, myY].type == 13 || (Main.tile[myX, myY].type == 50 && Main.tile[myX, myY].frameX == 90)) {
+				else if (TileID.Sets.Torch[Main.tile[myX, myY].type] || Main.tile[myX, myY].type == 13 || (Main.tile[myX, myY].type == 50 && Main.tile[myX, myY].frameX == 90) || TileID.Sets.CanDropFromRightClick[Main.tile[myX, myY].type]) {
 					WorldGen.KillTile(myX, myY);
 					if (Main.netMode == 1)
 						NetMessage.SendData(17, -1, -1, null, 0, myX, myY);
@@ -22263,7 +_,8 @@
 					if (!NPC.AnyNPCs(245) && Main.hardMode && NPC.downedPlantBoss) {
 						for (int n = 0; n < 58; n++) {
 							if (inventory[n].type == 1293) {
+								if (ItemLoader.ConsumeItem(inventory[n], this))
-								inventory[n].stack--;
+									inventory[n].stack--;
 								if (inventory[n].stack <= 0)
 									inventory[n].SetDefaults();
 
@@ -22281,19 +_,22 @@
 							NetMessage.SendData(61, -1, -1, null, whoAmI, 245f);
 					}
 				}
-				else if (Main.tile[myX, myY].type == 10) {
+				else if (Main.tile[myX, myY].type == TileID.ClosedDoor || TileLoader.OpenDoorID(Main.tile[myX, myY]) >= 0) {
 					flag2 = true;
 					if (WorldGen.IsLockedDoor(myX, myY)) {
 						int num43 = 1141;
 						for (int num44 = 0; num44 < 58; num44++) {
 							if (inventory[num44].type == num43 && inventory[num44].stack > 0) {
+								if (ItemLoader.ConsumeItem(inventory[num44], this))
-								inventory[num44].stack--;
+									inventory[num44].stack--;
 								if (inventory[num44].stack <= 0)
 									inventory[num44] = new Item();
 
 								WorldGen.UnlockDoor(myX, myY);
 								if (Main.netMode == 1)
 									NetMessage.SendData(52, -1, -1, null, whoAmI, 2f, myX, myY);
+
+								break;
 							}
 						}
 					}
@@ -22309,7 +_,7 @@
 						}
 					}
 				}
-				else if (Main.tile[myX, myY].type == 11) {
+				else if (TileLoader.CloseDoorID(Main.tile[myX, myY]) >= 0) {
 					flag2 = true;
 					if (WorldGen.CloseDoor(myX, myY))
 						NetMessage.SendData(19, -1, -1, null, 1, myX, myY, direction);
@@ -22481,7 +_,7 @@
 					if (flag11)
 						NetMessage.SendTileSquare(-1, num62, num63, 2, 2);
 				}
-				else if (TileID.Sets.BasicChest[Main.tile[myX, myY].type] || Main.tile[myX, myY].type == 29 || Main.tile[myX, myY].type == 97 || Main.tile[myX, myY].type == 463 || Main.tile[myX, myY].type == 491) {
+				else if ((TileID.Sets.BasicChest[Main.tile[myX, myY].type] || Main.tile[myX, myY].type == 29 || Main.tile[myX, myY].type == 97 || Main.tile[myX, myY].type == 463 || Main.tile[myX, myY].type == 491) && Main.tile[myX, myY].type < TileID.Count) {
 					flag2 = true;
 					Main.mouseRightRelease = false;
 					int num68 = 0;
@@ -22523,7 +_,7 @@
 						editedChestName = false;
 					}
 
-					bool flag12 = Chest.IsLocked(Main.tile[num69, num70]);
+					bool flag12 = Chest.IsLocked(num69, num70);
 					if (Main.netMode == 1 && num68 == 0 && !flag12) {
 						if (num69 == chestX && num70 == chestY && chest != -1) {
 							chest = -1;
@@ -22586,7 +_,9 @@
 												continue;
 
 											if (num72 != 329) {
+												if (ItemLoader.ConsumeItem(inventory[num76], this))
-												inventory[num76].stack--;
+													inventory[num76].stack--;
+
 												if (inventory[num76].stack <= 0)
 													inventory[num76] = new Item();
 											}
@@ -22644,13 +_,17 @@
 					if (flag14)
 						LaunchMinecartHook(myX, myY);
 				}
+
+				if (TileLoader.RightClick(myX, myY))
+					flag2 = true;
+				// todo check out this flag2. return? "this.releaseUseTile = false;"
 			}
 
 			if (flag2)
 				tileInteractionHappened = true;
 		}
 
-		private static bool IsHoveringOverABottomSideOfABed(int myX, int myY) {
+		public static bool IsHoveringOverABottomSideOfABed(int myX, int myY) {
 			short frameX = Main.tile[myX, myY].frameX;
 			bool flag = frameX / 72 == 1;
 			bool flag2 = frameX % 72 < 36;
@@ -23591,7 +_,7 @@
 				cursorItemIconID = 3747;
 			}
 
-			if (Main.tile[myX, myY].type == 219 && (inventory[selectedItem].type == 424 || inventory[selectedItem].type == 1103)) {
+			if (Main.tile[myX, myY].type == 219 && ItemID.Sets.ExtractinatorMode[inventory[selectedItem].type] > -1) {
 				noThrow = 2;
 				cursorItemIconEnabled = true;
 				cursorItemIconID = inventory[selectedItem].type;
@@ -24167,6 +_,8 @@
 				cursorItemIconEnabled = false;
 				cursorItemIconID = 0;
 			}
+
+			TileLoader.MouseOver(myX, myY);
 		}
 
 		public Color ChatColor() {
@@ -24300,11 +_,22 @@
 				if (!item.active || item.noGrabDelay != 0 || item.playerIndexTheItemIsReservedFor != i || !CanAcceptItemIntoInventory(item))
 					continue;
 
+				if (!ItemLoader.CanPickup(item, this))
+					continue;
+
 				int itemGrabRange = GetItemGrabRange(item);
+				ItemLoader.GrabRange(Main.item[j], this, ref itemGrabRange);
 				Rectangle hitbox = item.Hitbox;
 				if (base.Hitbox.Intersects(hitbox)) {
-					if (i == Main.myPlayer && (inventory[selectedItem].type != 0 || itemAnimation <= 0))
+					if (i == Main.myPlayer && (inventory[selectedItem].type != 0 || itemAnimation <= 0)) {
+						if (!ItemLoader.OnPickup(Main.item[j], this)) {
+							Main.item[j] = new Item();
+							if (Main.netMode == 1)
+								NetMessage.SendData(21, -1, -1, null, j);
+							continue;
+						}
 						item = PickupItem(i, j, item);
+					}
 				}
 				else {
 					if (!new Rectangle((int)position.X - itemGrabRange, (int)position.Y - itemGrabRange, width + itemGrabRange * 2, height + itemGrabRange * 2).Intersects(hitbox))
@@ -24313,7 +_,9 @@
 					ItemSpaceStatus status = ItemSpace(item);
 					if (CanPullItem(item, status)) {
 						item.beingGrabbed = true;
+						if (ItemLoader.GrabStyle(item, this)) {
+						}
-						if (manaMagnet && (item.type == 184 || item.type == 1735 || item.type == 1868))
+						else if (manaMagnet && (item.type == 184 || item.type == 1735 || item.type == 1868))
 							PullItem_Pickup(item, 12f, 5);
 						else if (lifeMagnet && (item.type == 58 || item.type == 1734 || item.type == 1867))
 							PullItem_Pickup(item, 15f, 5);
@@ -24649,6 +_,36 @@
 			}
 		}
 
+		//TODO: Move to Player.TML.cs
+		public bool CanBuyItem(int price, int customCurrency = -1) {
+			if (customCurrency != -1)
+				return CustomCurrencyManager.BuyItem(this, price, customCurrency);
+
+			bool flag;
+			long num = Utils.CoinsCount(out flag, inventory, new int[] {
+				58,
+				57,
+				56,
+				55,
+				54
+			});
+
+			long num2 = Utils.CoinsCount(out flag, bank.item, new int[0]);
+			long num3 = Utils.CoinsCount(out flag, bank2.item, new int[0]);
+			long num4 = Utils.CoinsCount(out flag, bank3.item, new int[0]);
+			long num5 = Utils.CoinsCombineStacks(out flag, new long[] {
+				num,
+				num2,
+				num3,
+				num4
+			});
+
+			if (num5 < price)
+				return false;
+
+			return true;
+		}
+
 		public bool BuyItem(int price, int customCurrency = -1) {
 			if (customCurrency != -1)
 				return CustomCurrencyManager.BuyItem(this, price, customCurrency);
@@ -24866,7 +_,7 @@
 		public void AdjTiles() {
 			int num = 4;
 			int num2 = 3;
-			for (int i = 0; i < 624; i++) {
+			for (int i = 0; i < adjTile.Length; i++) {
 				oldAdjTile[i] = adjTile[i];
 				adjTile[i] = false;
 			}
@@ -24907,15 +_,17 @@
 								alchemyTable = true;
 								break;
 						}
+
+						TileLoader.AdjTiles(this, Main.tile[j, k].type);
 					}
 
-					if (Main.tile[j, k].liquid > 200 && Main.tile[j, k].liquidType() == 0)
+					if ((Main.tile[j, k].liquid > 200 && Main.tile[j, k].liquidType() == 0) || TileID.Sets.CountsAsWaterSource[Main.tile[j, k].type])
 						adjWater = true;
 
-					if (Main.tile[j, k].liquid > 200 && Main.tile[j, k].liquidType() == 2)
+					if ((Main.tile[j, k].liquid > 200 && Main.tile[j, k].liquidType() == 2) || TileID.Sets.CountsAsHoneySource[Main.tile[j, k].type])
 						adjHoney = true;
 
-					if (Main.tile[j, k].liquid > 200 && Main.tile[j, k].liquidType() == 1)
+					if ((Main.tile[j, k].liquid > 200 && Main.tile[j, k].liquidType() == 1) || TileID.Sets.CountsAsLavaSource[Main.tile[j, k].type])
 						adjLava = true;
 				}
 			}
@@ -24924,7 +_,7 @@
 				return;
 
 			bool flag = false;
-			for (int l = 0; l < 624; l++) {
+			for (int l = 0; l < adjTile.Length; l++) {
 				if (oldAdjTile[l] != adjTile[l]) {
 					flag = true;
 					break;
@@ -25151,6 +_,7 @@
 				faceHead = -1;
 			}
 
+			ItemLoader.PreUpdateVanitySet(this);
 			if (head > 0 && face > 0) {
 				if (ArmorIDs.Face.Sets.OverrideHelmet[face]) {
 					head = -1;
@@ -25186,6 +_,9 @@
 				obj.shader = GameShaders.Armor.GetSecondaryShader(cBody, this);
 			}
 
+			//TODO: Do these hooks go inside or outside the conditional?
+			PlayerHooks.FrameEffects(this);
+			EquipLoader.EquipFrameEffects(this);
 			if (!isDisplayDollOrInanimate) {
 				if (((body == 68 && legs == 57 && head == 106) || (body == 74 && legs == 63 && head == 106)) && Main.rand.Next(10) == 0) {
 					int num3 = Dust.NewDust(new Vector2(position.X - velocity.X * 2f, position.Y - 2f - velocity.Y * 2f), width, height, 43, 0f, 0f, 100, new Color(255, 0, 255), 0.3f);
@@ -25310,6 +_,7 @@
 			Item.GetDrawHitbox(HeldItem.type, this);
 			bool flag3 = CanVisuallyHoldItem(HeldItem);
 			bool flag4 = HeldItem.type != 4952;
+			ItemLoader.UpdateVanitySet(this);
 			if (mount.Active) {
 				legFrameCounter = 0.0;
 				legFrame.Y = legFrame.Height * 6;
@@ -25526,6 +_,8 @@
 						}
 					}
 				}
+				else
+					ItemLoader.UseItemFrame(this.inventory[this.selectedItem], this); //TODO: does this method need to return bool? Should it run before the rest of the useStyle code?
 			}
 			else if (pulley) {
 				if (pulleyDir == 2)
@@ -25550,6 +_,8 @@
 				_ = bodyFrame;
 				reference6.Y = 0;
 			}
+			else if (ItemLoader.HoldItemFrame(inventory[selectedItem], this)) {
+			}
 			else if (shieldRaised) {
 				bodyFrame.Y = bodyFrame.Height * 10;
 			}
@@ -25787,7 +_,7 @@
 			}
 		}
 
-		private bool ItemIsVisuallyIncompatible(Item item) {
+		public bool ItemIsVisuallyIncompatible(Item item) {
 			if (compositeBackArm.enabled && item.shieldSlot > 0)
 				return true;
 
@@ -25813,6 +_,12 @@
 			return false;
 		}
 
+		/// <summary>
+		/// Won't work with yoraiz0rEye as effect needs target item slot.
+		/// </summary>
+		/// <param name="item"></param>
+		public void UpdateVisibleAccessory(Item item) => UpdateVisibleAccessory(-1, item);
+
 		private void UpdateVisibleAccessory(int itemSlot, Item item) {
 			if (item.stringColor > 0)
 				stringColor = item.stringColor;
@@ -26035,6 +_,8 @@
 			if (drawPlayer.head == 267)
 				yoraiz0rDarkness = true;
 
+			ItemLoader.ArmorSetShadows(drawPlayer);
+			// TODO, rename to this? SetArmorEffectVisuals
 			if (drawPlayer.stoned || drawPlayer.stealth != 1f) {
 				armorEffectDrawOutlines = false;
 				armorEffectDrawShadow = false;
@@ -26211,6 +_,7 @@
 				}
 			}
 
+			ItemLoader.SetMatch(armorslot, type, male, ref num, ref somethingSpecial);
 			return num;
 		}
 
@@ -26394,6 +_,9 @@
 				}
 
 				immune = true;
+				if (dead)
+					PlayerHooks.OnRespawn(this);
+
 				dead = false;
 				immuneTime = 0;
 			}
@@ -26589,7 +_,7 @@
 			if (whoAmI != Main.myPlayer)
 				return;
 
-			for (int i = 0; i < 22; i++) {
+			for (int i = 0; i < MaxBuffs; i++) {
 				if (buffTime[i] > 0 && buffType[i] == 59)
 					DelBuff(i);
 			}
@@ -26650,6 +_,7 @@
 				NetMessage.SendData(62, -1, -1, null, whoAmI, 1f);
 		}
 
+		//TODO: what does this method accomplish? Just determining frost and bone armor?
 		public void ApplyArmorSoundAndDustChanges() {
 			int num = armor[0].headSlot;
 			int num2 = armor[1].bodySlot;
@@ -26712,6 +_,12 @@
 					return 0.0;
 				}
 
+				bool customDamage = false;
+				bool playSound = true;
+				bool genGore = true;
+				if (!PlayerHooks.PreHurt(this, pvp, quiet, ref Damage, ref hitDirection, ref Crit, ref customDamage, ref playSound, ref genGore, ref damageSource))
+					return 0.0;
+
 				if (whoAmI == Main.myPlayer && panic)
 					AddBuff(63, 480);
 
@@ -26723,7 +_,7 @@
 					NetMessage.SendData(84, -1, -1, null, whoAmI);
 
 				int num = Damage;
-				double num2 = Main.CalculateDamagePlayersTake(num, statDefense);
+				double num2 = customDamage ? num : Main.CalculateDamagePlayersTake(num, statDefense);
 				if (Crit)
 					num *= 2;
 
@@ -26750,7 +_,7 @@
 					}
 
 					if (invis) {
-						for (int k = 0; k < 22; k++) {
+						for (int k = 0; k < MaxBuffs; k++) {
 							if (buffType[k] == 10)
 								DelBuff(k);
 						}
@@ -26777,7 +_,7 @@
 						float num5 = 0.15f * (float)beetleOrbs;
 						num2 = (int)((double)(1f - num5) * num2);
 						beetleOrbs--;
-						for (int l = 0; l < 22; l++) {
+						for (int l = 0; l < MaxBuffs; l++) {
 							if (buffType[l] >= 95 && buffType[l] <= 97)
 								DelBuff(l);
 						}
@@ -26869,6 +_,7 @@
 						Projectile.NewProjectile(base.Center.X + (float)Main.rand.Next(-40, 40), base.Center.Y - (float)Main.rand.Next(20, 60), velocity.X * 0.3f, velocity.Y * 0.3f, 565, 0, 0f, whoAmI);
 					}
 
+					PlayerHooks.Hurt(this, pvp, quiet, num2, hitDirection, Crit);
 					if (Main.netMode == 1 && whoAmI == Main.myPlayer && !quiet) {
 						if (!noKnockback && hitDirection != 0 && (!mount.Active || !mount.Cart))
 							NetMessage.SendData(13, -1, -1, null, whoAmI);
@@ -26994,6 +_,9 @@
 						fallStart = (int)(position.Y / 16f);
 					}
 
+					if (!playSound)
+						goto postSound; //gotos are ugly but minimize the diff file
+
 					if (stoned)
 						SoundEngine.PlaySound(0, (int)position.X, (int)position.Y);
 					else if ((wereWolf || forceWerewolf) && !hideWolf)
@@ -27008,7 +_,12 @@
 						SoundEngine.PlaySound(1, (int)position.X, (int)position.Y);
 
 					eyeHelper.BlinkBecausePlayerGotHurt();
+					postSound:
 					if (statLife > 0) {
+						if (!genGore)
+							goto postGore; //gotta minimize diff files
+
+						// Context: The patch that defines postGore used num2.
 						double num25 = num2 / (double)statLifeMax2 * 100.0;
 						float num26 = 2 * hitDirection;
 						float num27 = 0f;
@@ -27033,6 +_,9 @@
 								Dust.NewDust(position, width, height, 5, num26 + (float)hitDirection * num27 * Main.rand.NextFloat(), -2f);
 							}
 						}
+
+						postGore:
+						PlayerHooks.PostHurt(this, pvp, quiet, num2, hitDirection, Crit);
 					}
 					else {
 						statLife = 0;
@@ -27066,6 +_,11 @@
 				return;
 
 			StopVanityActions();
+			bool playSound = true;
+			bool genGore = true;
+			if (!PlayerHooks.PreKill(this, dmg, hitDirection, pvp, ref playSound, ref genGore, ref damageSource))
+				return;
+
 			if (pvp)
 				pvpDeath = true;
 
@@ -27124,19 +_,24 @@
 				}
 			}
 
-			SoundEngine.PlaySound(5, (int)position.X, (int)position.Y);
+			if (playSound)
+				SoundEngine.PlaySound(5, (int)position.X, (int)position.Y, 1, 1f, 0f);
+
 			headVelocity.Y = (float)Main.rand.Next(-40, -10) * 0.1f;
 			bodyVelocity.Y = (float)Main.rand.Next(-40, -10) * 0.1f;
 			legVelocity.Y = (float)Main.rand.Next(-40, -10) * 0.1f;
 			headVelocity.X = (float)Main.rand.Next(-20, 21) * 0.1f + (float)(2 * hitDirection);
 			bodyVelocity.X = (float)Main.rand.Next(-20, 21) * 0.1f + (float)(2 * hitDirection);
 			legVelocity.X = (float)Main.rand.Next(-20, 21) * 0.1f + (float)(2 * hitDirection);
-			if (stoned) {
+			if (stoned || !genGore) {
 				headPosition = Vector2.Zero;
 				bodyPosition = Vector2.Zero;
 				legPosition = Vector2.Zero;
 			}
 
+			if (!genGore)
+				goto postGore; //goto minimizes diff file size
+
 			for (int j = 0; j < 100; j++) {
 				if (stoned) {
 					Dust.NewDust(position, width, height, 1, 2 * hitDirection, -2f);
@@ -27154,6 +_,7 @@
 				}
 			}
 
+			postGore:
 			mount.Dismount(this);
 			dead = true;
 			respawnTimer = 600;
@@ -27173,6 +_,7 @@
 			if (Main.expertMode)
 				respawnTimer = (int)((double)respawnTimer * 1.5);
 
+			PlayerHooks.Kill(this, dmg, hitDirection, pvp, damageSource);
 			immuneAlpha = 0;
 			if (!ChildSafety.Disabled)
 				immuneAlpha = 255;
@@ -27249,6 +_,9 @@
 			if (newItem.uniqueStack && HasItem(newItem.type))
 				return new ItemSpaceStatus(CanTakeItem: false);
 
+			if (ItemLoader.ItemSpace(newItem, this))
+				return new ItemSpaceStatus(CanTakeItem: true);
+
 			int num = 50;
 			if (newItem.IsACoin)
 				num = 54;
@@ -27605,6 +_,7 @@
 
 			WorldGen.PlaceWall(tileTargetX, tileTargetY, inventory[selectedItem].createWall);
 			if (Main.tile[tileTargetX, tileTargetY].wall == inventory[selectedItem].createWall) {
+				WallLoader.PlaceInWorld(tileTargetX, tileTargetY, inventory[selectedItem]);
 				ApplyItemTime(inventory[selectedItem], wallSpeed);
 				if (Main.netMode == 1)
 					NetMessage.SendData(17, -1, -1, null, 3, tileTargetX, tileTargetY, inventory[selectedItem].createWall);
@@ -27663,7 +_,8 @@
 
 				WorldGen.PlaceWall(num, num2, createWall);
 				if (Main.tile[num, num2].wall == createWall) {
+					if (ItemLoader.ConsumeItem(inventory[selectedItem], this))
-					inventory[selectedItem].stack--;
+						inventory[selectedItem].stack--;
 					if (inventory[selectedItem].stack == 0)
 						inventory[selectedItem].SetDefaults();
 
@@ -27695,9 +_,18 @@
 				bool canPlace = false;
 				bool newObjectType = false;
 				TileObject objectData = default(TileObject);
+				if (!TileLoader.CanPlace(tileTargetX, tileTargetY, inventory[selectedItem].createTile)) {
+				}
-				if (TileObjectData.CustomPlace(createTile, inventory[selectedItem].placeStyle) && createTile != 82 && createTile != 227) {
+				else if (TileObjectData.CustomPlace(createTile, inventory[selectedItem].placeStyle) && createTile != 82 && createTile != 227) {
 					newObjectType = true;
-					canPlace = TileObject.CanPlace(tileTargetX, tileTargetY, (ushort)inventory[selectedItem].createTile, inventory[selectedItem].placeStyle, direction, out objectData);
+					int hackCreateTile = inventory[selectedItem].createTile;
+					int hackPlaceStyle = inventory[selectedItem].placeStyle;
+					if (hackCreateTile == TileID.Saplings) {
+						Tile soil = Main.tile[tileTargetX, tileTargetY + 1];
+						if (soil.active())
+							TileLoader.SaplingGrowthType(soil.type, ref hackCreateTile, ref hackPlaceStyle);
+					}
+					canPlace = TileObject.CanPlace(tileTargetX, tileTargetY, hackCreateTile, hackPlaceStyle, direction, out objectData, false);
 					PlaceThing_Tiles_BlockPlacementIfOverPlayers(ref canPlace, ref objectData);
 					PlaceThing_Tiles_BlockPlacementForRepeatedPigronatas(ref canPlace, ref objectData);
 					PlaceThing_Tiles_BlockPlacementForRepeatedPumpkins(ref canPlace, ref objectData);
@@ -27751,7 +_,7 @@
 				if (0 == 0) {
 					int tileId = hitReplace.HitObject(tileTargetX, tileTargetY, 1);
 					if (hitReplace.AddDamage(tileId, pickaxeDamage) < 100) {
-						int num = WorldGen.KillTile_GetTileDustAmount(fail: true, tile);
+						int num = WorldGen.KillTile_GetTileDustAmount(fail: true, tile, tileTargetX, tileTargetY);
 						for (int i = 0; i < num; i++) {
 							WorldGen.KillTile_MakeTileDust(tileTargetX, tileTargetY, tile);
 						}
@@ -27921,6 +_,7 @@
 				PlaceThing_Tiles_PlaceIt_AutoPaintAndActuate(typeCaches);
 				if (PlayerInput.UsingGamepad && ItemID.Sets.SingleUseInGamepad[inventory[selectedItem].type] && Main.myPlayer == whoAmI && !Main.SmartCursorEnabled)
 					Main.blockMouse = true;
+				TileLoader.PlaceInWorld(tileTargetX, tileTargetY, inventory[selectedItem]);
 			}
 
 			return data;
@@ -28108,7 +_,8 @@
 					int num7 = FindItem(849);
 					if (num7 > -1 && WorldGen.PlaceActuator(num5, num6)) {
 						NetMessage.SendData(17, -1, -1, null, 8, num5, num6);
+						if (ItemLoader.ConsumeItem(inventory[num7], this))
-						inventory[num7].stack--;
+							inventory[num7].stack--;
 						if (inventory[num7].stack <= 0)
 							inventory[num7].SetDefaults();
 					}
@@ -28473,7 +_,7 @@
 				if (Main.tile[tileTargetX, tileTargetY].nactive() && Main.tile[tileTargetX, tileTargetY].type == 59)
 					canPlace = true;
 			}
-			else if (inventory[selectedItem].createTile == 4 || inventory[selectedItem].createTile == 136) {
+			else if (TileID.Sets.Torch[inventory[selectedItem].createTile] || inventory[selectedItem].createTile == 136) {
 				if (Main.tile[tileTargetX, tileTargetY].wall > 0) {
 					canPlace = true;
 				}
@@ -29000,7 +_,8 @@
 
 			if (paintingAWall) {
 				if (b != byte.MaxValue && Main.tile[x, y].wallColor() != b && WorldGen.paintWall(x, y, b, broadCast: true)) {
+					if (ItemLoader.ConsumeItem(item, this))
-					item.stack--;
+						item.stack--;
 					if (item.stack <= 0)
 						item.SetDefaults();
 
@@ -29009,7 +_,8 @@
 				}
 			}
 			else if (b != byte.MaxValue && Main.tile[x, y].color() != b && WorldGen.paintTile(x, y, b, broadCast: true)) {
+				if (ItemLoader.ConsumeItem(item, this))
-				item.stack--;
+					item.stack--;
 				if (item.stack <= 0)
 					item.SetDefaults();
 
@@ -29059,7 +_,7 @@
 			int num2 = 25;
 			int num3 = 50;
 			int num4 = -1;
-			if (extractType == 1) {
+			if (extractType == ItemID.DesertFossil) {
 				num /= 3;
 				num2 *= 2;
 				num3 = 20;
@@ -29302,6 +_,7 @@
 					num6 += Main.rand.Next(0, 6);
 			}
 
+			ItemLoader.ExtractinatorUse(ref num5, ref num6, extractType);
 			if (num5 > 0) {
 				Vector2 vector = Main.ReverseGravitySupport(Main.MouseScreen) + Main.screenPosition;
 				if (Main.SmartCursorEnabled || PlayerInput.UsingGamepad)
@@ -29396,8 +_,8 @@
 
 		public PlayerFishingConditions GetFishingConditions() {
 			PlayerFishingConditions result = default(PlayerFishingConditions);
-			Fishing_GetBestFishingPole(out result.PolePower, out result.PoleItemType);
-			Fishing_GetBait(out result.BaitPower, out result.BaitItemType);
+			Fishing_GetBestFishingPole(out result.Pole);
+			Fishing_GetBait(out result.Bait);
 			if (result.BaitItemType == 2673)
 				return result;
 
@@ -29405,12 +_,12 @@
 				return result;
 
 			int num = result.BaitPower + result.PolePower + fishingSkill;
-			result.LevelMultipliers = Fishing_GetPowerMultiplier();
+			result.LevelMultipliers = Fishing_GetPowerMultiplier(result.Pole, result.Bait);
 			result.FinalFishingLevel = (int)((float)num * result.LevelMultipliers);
 			return result;
 		}
 
-		private static float Fishing_GetPowerMultiplier() {
+		private float Fishing_GetPowerMultiplier(Item pole, Item bait) {
 			float num = 1f;
 			if (Main.raining)
 				num *= 1.2f;
@@ -29442,21 +_,20 @@
 			if (Main.bloodMoon)
 				num *= 1.1f;
 
+			PlayerHooks.GetFishingLevel(this, pole, bait, ref num);
 			return num;
 		}
 
-		private void Fishing_GetBait(out int baitPower, out int baitType) {
-			baitPower = 0;
-			baitType = 0;
+		private void Fishing_GetBait(out Item bait) {
+			bait = null;
 			for (int i = 54; i < 58; i++) {
 				if (inventory[i].stack > 0 && inventory[i].bait > 0) {
-					baitPower = inventory[i].bait;
-					baitType = inventory[i].type;
+					bait = inventory[i];
 					break;
 				}
 			}
 
-			if (baitPower != 0 || baitType != 0)
+			if (bait != null)
 				return;
 
 			int num = 0;
@@ -29472,20 +_,17 @@
 				return;
 			}
 
-			baitPower = inventory[num].bait;
-			baitType = inventory[num].type;
+			bait = inventory[num];
 		}
 
-		private void Fishing_GetBestFishingPole(out int fishingPolePower, out int fishingPoleType) {
-			fishingPolePower = inventory[selectedItem].fishingPole;
-			fishingPoleType = inventory[selectedItem].type;
-			if (fishingPolePower != 0)
+		private void Fishing_GetBestFishingPole(out Item pole) {
+			pole = inventory[selectedItem];
+			if (pole.fishingPole != 0)
 				return;
 
 			for (int i = 0; i < 58; i++) {
-				if (inventory[i].fishingPole > fishingPolePower) {
+				if (inventory[i].fishingPole > pole.fishingPole) {
-					fishingPolePower = inventory[i].fishingPole;
+					pole = inventory[i];
-					fishingPoleType = inventory[i].type;
 				}
 			}
 		}
@@ -29513,7 +_,8 @@
 				return;
 			}
 
+			if (ItemLoader.ConsumeItem(inventory[num], this))
-			inventory[num].stack--;
+				inventory[num].stack--;
 			if (inventory[num].stack <= 0)
 				inventory[num].SetDefaults();
 		}
@@ -29675,11 +_,15 @@
 		}
 
 		public Rectangle GetItemDrawFrame(int type) {
+#if SERVER
+			return Rectangle.Empty;
+#else
 			Main.instance.LoadItem(type);
 			if (type == 75)
 				return TextureAssets.Item[type].Frame(1, 8);
 
 			return TextureAssets.Item[type].Frame();
+#endif
 		}
 
 		public float GetAdjustedItemScale(Item item) {
@@ -29702,6 +_,9 @@
 		}
 
 		public void ItemCheck(int i) {
+			if (!PlayerHooks.PreItemCheck(this))
+				return;
+
 			if (CCed) {
 				channel = false;
 				itemAnimation = (itemAnimationMax = 0);
@@ -29727,8 +_,17 @@
 			if (itemAnimation == 0 && reuseDelay > 0)
 				ApplyReuseDelay();
 
-			if (Main.myPlayer == i && itemAnimation == 0 && TileObjectData.CustomPlace(item.createTile, item.placeStyle))
-				TileObject.CanPlace(tileTargetX, tileTargetY, item.createTile, item.placeStyle, direction, out TileObject _, onlyCheck: true);
+			if (Main.myPlayer == i && itemAnimation == 0 && TileObjectData.CustomPlace(item.createTile, item.placeStyle)) {
+				int hackCreateTile = item.createTile;
+				int hackPlaceStyle = item.placeStyle;
+				if (hackCreateTile == TileID.Saplings) {
+					Tile soil = Main.tile[tileTargetX, tileTargetY + 1];
+					if (soil.active())
+						TileLoader.SaplingGrowthType(soil.type, ref hackCreateTile, ref hackPlaceStyle);
+				}
+
+				TileObject.CanPlace(tileTargetX, tileTargetY, hackCreateTile, hackPlaceStyle, direction, out _, true);
+			}
 
 			if (itemAnimation == 0 && altFunctionUse == 2)
 				altFunctionUse = 0;
@@ -29757,7 +_,7 @@
 				if (whoAmI == Main.myPlayer && gravDir == 1f && item.mountType != -1 && mount.CanMount(item.mountType, this))
 					mount.SetMount(item.mountType, this);
 
-				if ((item.shoot <= 0 || !ProjectileID.Sets.MinionTargettingFeature[item.shoot] || altFunctionUse != 2) && flag3 && whoAmI == Main.myPlayer && item.shoot >= 0 && item.shoot < 954 && (ProjectileID.Sets.LightPet[item.shoot] || Main.projPet[item.shoot]))
+				if ((item.shoot <= 0 || !ProjectileID.Sets.MinionTargettingFeature[item.shoot] || altFunctionUse != 2) && flag3 && whoAmI == Main.myPlayer && item.shoot >= 0 && (ProjectileID.Sets.LightPet[item.shoot] || Main.projPet[item.shoot]))
 					FreeUpPetsAndMinions(item);
 
 				if (flag3)
@@ -29787,12 +_,23 @@
 				itemAnimation--;
 			}
 
+			ItemLoader.HoldItem(item, this);
+
 			if (itemAnimation > 0)
 				ItemCheck_ApplyUseStyle(heightOffsetHitboxCenter, item2, drawHitbox);
 			else
 				ItemCheck_ApplyHoldStyle(heightOffsetHitboxCenter, item2, drawHitbox);
 
 			releaseUseItem = !controlUseItem;
+
+			//The following block has been moved to the end of the method with goto chains.
+			//This is done to fix the half of the item use/anim desync issue.
+			//In this exact case, this fixes itemTime not being lowered in the first tick after it's set, like itemAnim is.
+			//That happens because this itemTime reduction happened before the code that calls SetItemTime
+			//- Mirsario
+			goto SkipReduceItemTime;
+			ReduceItemTime:
+
 			if (itemTime > 0) {
 				itemTime--;
 				if (ItemTimeIsZero && whoAmI == Main.myPlayer) {
@@ -29806,6 +_,9 @@
 				}
 			}
 
+			goto PostReduceItemtime;
+			SkipReduceItemTime:
+
 			if (!JustDroppedAnItem) {
 				ItemCheck_EmitHeldItemLight(item);
 				ItemCheck_EmitFoodParticles(item);
@@ -29835,7 +_,7 @@
 
 					ItemCheck_TurretAltFeatureUse(item, flag4);
 					ItemCheck_MinionAltFeatureUse(item, flag4);
-					if (item.shoot > 0 && itemAnimation > 0 && ItemTimeIsZero && flag4)
+					if (item.shoot > 0 && itemAnimation > 0 && ItemTimeIsZero && flag4 && ItemLoader.CheckProjOnSwing(this, item))
 						ItemCheck_Shoot(i, item, weaponDamage);
 
 					ItemCheck_UseWiringTools(item);
@@ -29898,7 +_,8 @@
 
 						if (Main.myPlayer == i && item.damage > 0) {
 							int num = weaponDamage;
-							float knockBack = item.knockBack;
+							float knockBack = GetWeaponKnockback(item, item.knockBack);
+							/*
 							float num2 = 1f;
 							if (kbGlove)
 								num2 += 1f;
@@ -29909,6 +_,7 @@
 							knockBack *= num2;
 							if (inventory[selectedItem].type == 3106)
 								knockBack += knockBack * (1f - stealth);
+							*/
 
 							List<ushort> ignoreList2 = ItemCheck_GetTileCutIgnoreList(item);
 							ItemCheck_CutTiles(item, itemRectangle, ignoreList2);
@@ -29920,6 +_,9 @@
 				}
 
 				if (ItemTimeIsZero && itemAnimation > 0) {
+					if (ItemLoader.UseItem(item, this))
+						ApplyItemTime(item);
+
 					if (item.hairDye >= 0) {
 						ApplyItemTime(item);
 						if (whoAmI == Main.myPlayer) {
@@ -29929,18 +_,20 @@
 					}
 
 					if (item.healLife > 0) {
+						int healLife = GetHealLife(item);
-						statLife += item.healLife;
+						statLife += healLife;
 						ApplyItemTime(item);
-						if (Main.myPlayer == whoAmI)
-							HealEffect(item.healLife);
+						if (healLife > 0 && Main.myPlayer == whoAmI)
+							HealEffect(healLife, true);
 					}
 
 					if (item.healMana > 0) {
+						int healMana = GetHealMana(item);
-						statMana += item.healMana;
+						statMana += healMana;
 						ApplyItemTime(item);
-						if (Main.myPlayer == whoAmI) {
+						if (healMana > 0 && Main.myPlayer == whoAmI) {
 							AddBuff(94, manaSickTime);
-							ManaEffect(item.healMana);
+							ManaEffect(healMana);
 						}
 					}
 
@@ -30045,7 +_,7 @@
 					if (ItemTimeIsZero) {
 						ApplyItemTime(item);
 					}
-					else if (itemTime == item.useTime / 2) {
+					else if (itemTime == PlayerHooks.TotalUseTime(item.useTime, this, item) / 2) {
 						for (int k = 0; k < 70; k++) {
 							Dust.NewDust(base.position, width, height, 15, velocity.X * 0.5f, velocity.Y * 0.5f, 150, default(Color), 1.5f);
 						}
@@ -30134,7 +_,7 @@
 							Main.dust[Dust.NewDust(base.position, width, height, 15, 0f, 0f, 150, Color.Cyan, 1.2f)].velocity *= 0.5f;
 						}
 
-						if (item.stack > 0)
+						if (ItemLoader.ConsumeItem(item, this) && item.stack > 0)
 							item.stack--;
 					}
 				}
@@ -30160,7 +_,7 @@
 							Main.dust[Dust.NewDust(base.position, width, height, 15, 0f, 0f, 150, Color.Cyan, 1.2f)].velocity *= 0.5f;
 						}
 
-						if (item.stack > 0)
+						if (ItemLoader.ConsumeItem(item, this) && item.stack > 0)
 							item.stack--;
 					}
 				}
@@ -30175,7 +_,7 @@
 						else if (Main.netMode == 1 && whoAmI == Main.myPlayer)
 							NetMessage.SendData(73);
 
-						if (item.stack > 0)
+						if (ItemLoader.ConsumeItem(item, this) && item.stack > 0)
 							item.stack--;
 					}
 				}
@@ -30191,11 +_,11 @@
 								NetMessage.SendData(4, -1, -1, null, whoAmI);
 						}
 
-						if (item.stack > 0)
+						if (ItemLoader.ConsumeItem(item, this) && item.stack > 0)
 							item.stack--;
 					}
 					else {
-						float num10 = item.useTime;
+						float num10 = PlayerHooks.TotalUseTime(item.useTime, this, item);
 						num10 = (num10 - (float)itemTime) / num10;
 						float num11 = 44f;
 						float num12 = (float)Math.PI * 3f;
@@ -30229,11 +_,12 @@
 				}
 
 				if (i == Main.myPlayer) {
-					if (!dontConsumeWand && itemTime == (int)((float)item.useTime * tileSpeed) && item.tileWand > 0) {
+					if (item.tileWand > 0 && !dontConsumeWand && itemTime == PlayerHooks.TotalUseTime(item.useTime * tileSpeed, this, item)) {
 						int tileWand = item.tileWand;
 						for (int num15 = 0; num15 < 58; num15++) {
 							if (tileWand == inventory[num15].type && inventory[num15].stack > 0) {
+								if (ItemLoader.ConsumeItem(inventory[num15], this))
-								inventory[num15].stack--;
+									inventory[num15].stack--;
 								if (inventory[num15].stack <= 0)
 									inventory[num15] = new Item();
 
@@ -30265,7 +_,7 @@
 						if (flag7.HasValue)
 							flag6 = flag7.Value;
 
-						if (flag6) {
+						if (flag6 && ItemLoader.ConsumeItem(item, this)) {
 							if (item.stack > 0)
 								item.stack--;
 
@@ -30284,8 +_,13 @@
 				}
 			}
 
+			goto ReduceItemTime;
+			PostReduceItemtime:
+
 			if (itemAnimation == 0)
 				JustDroppedAnItem = false;
+
+			PlayerHooks.PostItemCheck(this);
 		}
 
 		private void ItemCheck_EmitFoodParticles(Item sItem) {
@@ -30538,11 +_,18 @@
 				if (i == whoAmI || !player.active || !player.hostile || player.immune || player.dead || (team != 0 && team == player.team) || !itemRectangle.Intersects(player.Hitbox) || !CanHit(player))
 					continue;
 
+				if (!ItemLoader.CanHitPvp(sItem, this, player) || !PlayerHooks.CanHitPvp(this, sItem, player))
+					continue; //TODO: PvP crit hook?
+
 				bool flag = false;
 				if (Main.rand.Next(1, 101) <= 10)
 					flag = true;
 
 				int num = Main.DamageVar(damage, luck);
+
+				ItemLoader.ModifyHitPvp(sItem, this, player, ref num, ref flag);
+				PlayerHooks.ModifyHitPvp(this, sItem, player, ref num, ref flag);
+
 				StatusToPlayerPvP(sItem.type, i);
 				OnHit(player.Center.X, player.Center.Y, player);
 				PlayerDeathReason playerDeathReason = PlayerDeathReason.ByPlayer(whoAmI);
@@ -30587,6 +_,8 @@
 				if (sItem.type == 1826 && Main.npc[i].value > 0f)
 					pumpkinSword(i, (int)((double)damage * 1.5), knockBack);
 
+				ItemLoader.OnHitPvp(sItem, this, Main.player[i], num2, flag);
+				PlayerHooks.OnHitPvp(this, sItem, Main.player[i], num2, flag);
 				if (Main.netMode != 0)
 					NetMessage.SendPlayerHurt(i, playerDeathReason, num, direction, flag, pvp: true, -1);
 
@@ -30601,11 +_,18 @@
 				if (!Main.npc[i].active || Main.npc[i].immune[whoAmI] != 0 || attackCD != 0)
 					continue;
 
+				bool? modCanHit = CombinedHooks.CanPlayerHitNPCWithItem(this, sItem, Main.npc[i]);
+
+				if (modCanHit == false) {
+					continue;
+				}
+
 				Main.npc[i].position += Main.npc[i].netOffset;
-				if (!Main.npc[i].dontTakeDamage && CanNPCBeHitByPlayerOrPlayerProjectile(Main.npc[i])) {
-					if (!Main.npc[i].friendly || (Main.npc[i].type == 22 && killGuide) || (Main.npc[i].type == 54 && killClothier)) {
+				if (modCanHit == true || ((!Main.npc[i].dontTakeDamage && CanNPCBeHitByPlayerOrPlayerProjectile(Main.npc[i])))) {
+					if (modCanHit == true || ((!Main.npc[i].friendly || (Main.npc[i].type == 22 && killGuide) || (Main.npc[i].type == 54 && killClothier)))) {
 						Rectangle value = new Rectangle((int)Main.npc[i].position.X, (int)Main.npc[i].position.Y, Main.npc[i].width, Main.npc[i].height);
+
-						if (itemRectangle.Intersects(value) && (Main.npc[i].noTileCollide || CanHit(Main.npc[i]))) {
+						if (modCanHit == true || (itemRectangle.Intersects(value) && (Main.npc[i].noTileCollide || CanHit(Main.npc[i])))) {
 							int num = originalDamage;
 							bool flag = false;
 							int weaponCrit = GetWeaponCrit(sItem);
@@ -30638,6 +_,11 @@
 							}
 
 							int num4 = Main.DamageVar(num, luck);
+
+							ItemLoader.ModifyHitNPC(sItem, this, Main.npc[i], ref num4, ref knockBack, ref flag);
+							NPCLoader.ModifyHitByItem(Main.npc[i], this, sItem, ref num4, ref knockBack, ref flag);
+							PlayerHooks.ModifyHitNPC(this, sItem, Main.npc[i], ref num4, ref knockBack, ref flag);
+
 							StatusToNPC(sItem.type, i);
 							if (Main.npc[i].life > 5)
 								OnHit(Main.npc[i].Center.X, Main.npc[i].Center.Y, Main.npc[i]);
@@ -30646,6 +_,11 @@
 								num4 += Main.npc[i].checkArmorPenetration(armorPenetration);
 
 							int dmgDone = (int)Main.npc[i].StrikeNPC(num4, knockBack, direction, flag);
+
+							ItemLoader.OnHitNPC(sItem, this, Main.npc[i], dmgDone, knockBack, flag);
+							NPCLoader.OnHitByItem(Main.npc[i], this, sItem, dmgDone, knockBack, flag);
+							PlayerHooks.OnHitNPC(this, sItem, Main.npc[i], dmgDone, knockBack, flag);
+
 							ApplyNPCOnHitEffects(sItem, itemRectangle, num, knockBack, i, num4, dmgDone);
 							int num5 = Item.NPCtoBanner(Main.npc[i].BannerID());
 							if (num5 >= 0)
@@ -31174,6 +_,9 @@
 				Main.dust[num30].velocity.Y *= 2f;
 			}
 
+			ItemLoader.MeleeEffects(sItem, this, itemRectangle);
+			PlayerHooks.MeleeEffects(this, sItem, itemRectangle);
+
 			return itemRectangle;
 		}
 
@@ -31230,6 +_,7 @@
 				}
 			}
 
+			ItemLoader.UseItemHitbox(sItem, this, ref itemRectangle, ref dontAttack);
 			if (sItem.type == 1450 && Main.rand.Next(3) == 0) {
 				int num = -1;
 				float x = itemRectangle.X + Main.rand.Next(itemRectangle.Width);
@@ -31541,7 +_,7 @@
 			if (Main.tileHammer[tile.type]) {
 				canHitWalls = false;
 				if (sItem.hammer > 0) {
-					num2 += sItem.hammer;
+					TileLoader.MineDamage(sItem.hammer, ref num2);
 					if (!WorldGen.CanKillTile(x, y))
 						num2 = 0;
 
@@ -31571,7 +_,10 @@
 				}
 			}
 			else if (Main.tileAxe[tile.type]) {
-				num2 = ((tile.type != 80) ? (num2 + (int)((float)sItem.axe * 1.2f)) : (num2 + (int)((float)(sItem.axe * 3) * 1.2f)));
+				if (tile.type == 80)
+					num2 += (int)(sItem.axe * 3 * 1.2f);
+				else
+					TileLoader.MineDamage(sItem.axe, ref num2);
 				if (sItem.axe > 0) {
 					AchievementsHelper.CurrentlyMining = true;
 					if (!WorldGen.CanKillTile(x, y))
@@ -31719,7 +_,9 @@
 					if (!poundRelease)
 						return;
 
+					if (TileLoader.Slope(x, y, Main.tile[x, y].type)) {
+					}
-					if (TileID.Sets.Platforms[Main.tile[x, y].type]) {
+					else if (TileID.Sets.Platforms[Main.tile[x, y].type]) {
 						if (tile.halfBrick()) {
 							WorldGen.PoundTile(x, y);
 							if (Main.netMode == 1)
@@ -32311,7 +_,8 @@
 				}
 
 				if (num3 >= 0 && WorldGen.PlaceWire(num, num2)) {
+					if (ItemLoader.ConsumeItem(inventory[num3], this))
-					inventory[num3].stack--;
+						inventory[num3].stack--;
 					if (inventory[num3].stack <= 0)
 						inventory[num3].SetDefaults();
 
@@ -32329,7 +_,8 @@
 				}
 
 				if (num4 >= 0 && WorldGen.PlaceWire2(num, num2)) {
+					if (ItemLoader.ConsumeItem(inventory[num4], this))
-					inventory[num4].stack--;
+						inventory[num4].stack--;
 					if (inventory[num4].stack <= 0)
 						inventory[num4].SetDefaults();
 
@@ -32348,7 +_,8 @@
 				}
 
 				if (num5 >= 0 && WorldGen.PlaceWire3(num, num2)) {
+					if (ItemLoader.ConsumeItem(inventory[num5], this))
-					inventory[num5].stack--;
+						inventory[num5].stack--;
 					if (inventory[num5].stack <= 0)
 						inventory[num5].SetDefaults();
 
@@ -32367,7 +_,8 @@
 				}
 
 				if (num6 >= 0 && WorldGen.PlaceWire4(num, num2)) {
+					if (ItemLoader.ConsumeItem(inventory[num6], this))
-					inventory[num6].stack--;
+						inventory[num6].stack--;
 					if (inventory[num6].stack <= 0)
 						inventory[num6].SetDefaults();
 
@@ -32400,7 +_,8 @@
 			else if (sItem.type == 849 && sItem.stack > 0 && WorldGen.PlaceActuator(num, num2)) {
 				ApplyItemTime(sItem);
 				NetMessage.SendData(17, -1, -1, null, 8, tileTargetX, tileTargetY);
+				if (ItemLoader.ConsumeItem(sItem, this))
-				sItem.stack--;
+					sItem.stack--;
 				if (sItem.stack <= 0)
 					sItem.SetDefaults();
 			}
@@ -33870,7 +_,8 @@
 					Main.projectile[num177].originalDamage = damage;
 					UpdateMaxTurrets();
 				}
-				else {
+				else if (PlayerHooks.Shoot(this, sItem, ref pointPoisition, ref num2, ref num3, ref projToShoot, ref Damage, ref KnockBack)
+					&& ItemLoader.Shoot(sItem, this, ref pointPoisition, ref num2, ref num3, ref projToShoot, ref Damage, ref KnockBack)) {
 					int num178 = Projectile.NewProjectile(pointPoisition.X, pointPoisition.Y, num2, num3, projToShoot, Damage, KnockBack, i);
 					if (sItem.type == 726)
 						Main.projectile[num178].magic = true;
@@ -34074,6 +_,9 @@
 				return;
 			}
 
+			if (EquipLoader.VanillaPreferredGolfBallMirror(ref projType, this))
+				return;
+
 			for (int num = 19; num >= 0; num--) {
 				if (IsAValidEquipmentSlotForIteration(num)) {
 					_ = num % 10;
@@ -34427,6 +_,8 @@
 		}
 
 		private void ItemCheck_ApplyHoldStyle(float mountOffset, Item sItem, Rectangle heldItemFrame) {
+			ItemLoader.HoldStyle(sItem, this);
+			
 			if (isPettingAnimal) {
 				int num = miscCounter % 14 / 7;
 				CompositeArmStretchAmount stretch = CompositeArmStretchAmount.ThreeQuarters;
@@ -34669,10 +_,12 @@
 				SetCompositeArmBack(enabled: true, stretch6, (float)Math.PI * -3f / 5f * (float)direction);
 				FlipItemLocationAndRotationForGravity();
 			}
+			// else if(!Main.dedServ)
+				// ItemLoader.UseStyle(sItem, this);
 		}
 
 		private void ItemCheck_ApplyManaRegenDelay(Item sItem) {
-			if (!spaceGun || (sItem.type != 127 && sItem.type != 4347 && sItem.type != 4348))
+ 			if (GetManaCost(sItem)>0)
 				manaRegenDelay = (int)maxRegenDelay;
 		}
 
@@ -34733,6 +_,8 @@
 		}
 
 		public void ItemCheck_ApplyUseStyle(float mountOffset, Item sItem, Rectangle heldItemFrame) {
+			ItemLoader.UseStyle(sItem, this); //Do we need this to run on servers?
+
 			if (Main.dedServ)
 				return;
 
@@ -35456,6 +_,9 @@
 		}
 
 		private bool ItemCheck_CheckCanUse(Item sItem) {
+			if(!CombinedHooks.CanUseItem(this, sItem))
+				return false;
+
 			int whoAmI = base.whoAmI;
 			bool flag = true;
 			int num = (int)((float)Main.mouseX + Main.screenPosition.X) / 16;
@@ -35823,6 +_,11 @@
 			if (sItem.type == 3006)
 				flag2 = true;
 
+			if (sItem.type != ItemID.MedusaHead /*3269*/ && !CheckMana(sItem, pay:!flag2))
+				canUse = false;
+			
+			return canUse; //TODO: Explain this in a comment.
+			
 			if (sItem.type != 3269 && (!spaceGun || (sItem.type != 127 && sItem.type != 4347 && sItem.type != 4348))) {
 				if (statMana >= num) {
 					if (!flag2)
@@ -35990,7 +_,10 @@
 		private void ItemCheck_HandleMPItemAnimation(Item sItem) {
 			if (sItem.autoReuse && !noItems) {
 				releaseUseItem = true;
-				if (itemAnimation == 1 && sItem.stack > 0) {
+				//The following code line has been changed to fix a half of the vanilla item use/anim desync bug.
+				//In this exact case, itemAnim, which resets at 1, would desync from itemTime at the end of every tick, which resets at 0.
+				//- Mirsario
+				if (itemAnimation == 0 && sItem.stack > 0) { //if (itemAnimation == 1 && sItem.stack > 0) {
 					if (sItem.shoot > 0 && whoAmI != Main.myPlayer && controlUseItem && sItem.useStyle == 5 && sItem.reuseDelay == 0) {
 						ApplyItemAnimation(sItem);
 						if (sItem.UseSound != null)
@@ -36020,6 +_,7 @@
 			if (!mount.Active)
 				return;
 
+			MountLoader.UseAbility(this, Vector2.Zero, false);
 			if (mount.Type == 8) {
 				noItems = true;
 				if (controlUseItem) {
@@ -36177,7 +_,7 @@
 				if (num == 2)
 					num = 102;
 
-				for (int i = 0; i < 22; i++) {
+				for (int i = 0; i < MaxBuffs; i++) {
 					if (buffType[i] == 27 || buffType[i] == 101 || buffType[i] == 102) {
 						DelBuff(i);
 						i--;
@@ -36335,6 +_,7 @@
 		}
 
 		public float GetWeaponKnockback(Item sItem, float KnockBack) {
+			/*
 			if (sItem.summon)
 				KnockBack += minionKB;
 
@@ -36349,11 +_,25 @@
 
 			if (sItem.ranged && setVortex)
 				KnockBack *= 1f + (1f - stealth) * 0.5f;
-
-			return KnockBack;
+			*/
+
+			// implement minionKB as 'base damage'
+			KnockBack += minionKB * sItem.DamageType.GetCachedBenefitFrom(DamageClass.Summon);
+
+			StatModifier kbModifier = StatModifier.One;
+			var currentModifiers = damageData;
+			var scalings = sItem.DamageType.benefitsCache;
+			for (int i = 0; i < currentModifiers.Length; i++) {
+				kbModifier = kbModifier.CombineWith(currentModifiers[i].knockback.Scale(scalings[i]));
+			}
+
+			float flat = 0;
+			CombinedHooks.ModifyWeaponKnockback(this, sItem, ref kbModifier, ref flat);
+			return Math.Max(0, KnockBack * kbModifier + flat);
 		}
 
 		public int GetWeaponCrit(Item sItem) {
+			/*
 			if (sItem.melee)
 				return meleeCrit;
 
@@ -36364,9 +_,21 @@
 				return magicCrit;
 
 			return 0;
+			*/
+
+			int crit = sItem.crit;
+			var currentModifiers = damageData;
+			var scalings = sItem.DamageType.benefitsCache;
+			for (int i = 0; i < currentModifiers.Length; i++) {
+				crit += (int)(currentModifiers[i].critChance * scalings[i]);
+			}
+
+			CombinedHooks.ModifyWeaponCrit(this, sItem, ref crit);
+			return crit;
 		}
 
 		public int GetWeaponDamage(Item sItem) {
+			/*
 			int num = sItem.damage;
 			if (num > 0) {
 				if (sItem.melee) {
@@ -36392,6 +_,29 @@
 			}
 
 			return num;
+			*/
+
+			StatModifier damage = StatModifier.One;
+			var currentModifiers = damageData;
+			var scalings = sItem.DamageType.benefitsCache;
+			for (int i = 0; i < currentModifiers.Length; i++) {
+				damage = damage.CombineWith(currentModifiers[i].damage.Scale(scalings[i]));
+			}
+
+			// TODO: use an ItemID.Sets for arrow/bullet/rocket
+			if (sItem.useAmmo == AmmoID.Arrow || sItem.useAmmo == AmmoID.Stake)
+				damage = damage.CombineWith(arrowDamage);
+
+			if (sItem.useAmmo == AmmoID.Bullet || sItem.useAmmo == AmmoID.CandyCorn)
+				damage = damage.CombineWith(bulletDamage);
+
+			if (sItem.useAmmo == AmmoID.Rocket || sItem.useAmmo == AmmoID.StyngerBolt || sItem.useAmmo == AmmoID.JackOLantern || sItem.useAmmo == AmmoID.NailFriendly)
+				damage = damage.CombineWith(rocketDamage);
+
+			float flat = 0f;
+			CombinedHooks.ModifyWeaponDamage(this, sItem, ref damage, ref flat);
+			int damageNum = (int)((sItem.damage * (float)damage) + flat);
+			return Math.Max(0, damageNum);
 		}
 
 		public bool HasAmmo(Item sItem, bool canUse) {
@@ -36456,8 +_,11 @@
 			int pickedProjectileId = -1;
 			if (PickAmmo_TryFindingSpecificMatches(sItem.type, item.type, out pickedProjectileId))
 				projToShoot = pickedProjectileId;
-			else if (sItem.type == 1946)
+			else if (sItem.type == 1946) {
 				projToShoot = 338 + item.type - 771;
+				if (projToShoot > ProjectileID.RocketSnowmanIV)
+					projToShoot = ProjectileID.RocketSnowmanIV;
+			}
 			else if (sItem.type == 3930)
 				projToShoot = 715 + item.type - AmmoID.Rocket;
 			else if (sItem.useAmmo == AmmoID.Rocket)
@@ -36512,8 +_,14 @@
 
 			speed += item.shootSpeed;
 			if (item.ranged) {
-				if (item.damage > 0)
-					Damage += (int)((float)item.damage * rangedDamage);
+				if (item.damage > 0) {
+					// determine damage multiplier using item base damage and apply to ammo
+					// equivalent to Damage *= (item.damage + sItem.damage) / sItem.damage
+					if (sItem.damage > 0) // coin gun fix.
+						Damage += (int)(item.damage * Damage / (float)sItem.damage);
+					else
+						Damage += item.damage;
+				}
 			}
 			else {
 				Damage += item.damage;
@@ -36525,11 +_,12 @@
 					if (speed > 20f)
 						speed = 20f;
 				}
-
-				Damage = (int)((double)Damage * 1.2);
+				// archery buff damage moved into UpdateBuffs
+				// Damage = (int)((double)Damage * 1.2);
 			}
 
 			KnockBack += item.knockBack;
+			ItemLoader.PickAmmo(sItem, item, this, ref projToShoot, ref speed, ref Damage, ref KnockBack);
 			bool flag2 = dontConsume;
 			if (sItem.type == 3475 && Main.rand.Next(3) != 0)
 				flag2 = true;
@@ -36567,7 +_,7 @@
 			if (sItem.type == 1553 && Main.rand.Next(3) != 0)
 				flag2 = true;
 
-			if (sItem.type == 434 && itemAnimation < sItem.useAnimation - 2)
+			if (sItem.type == 434 && itemAnimation < PlayerHooks.TotalMeleeTime(sItem.useAnimation, this, sItem) - 2)
 				flag2 = true;
 
 			if (sItem.type == 4953 && itemAnimation > sItem.useAnimation - 8)
@@ -36591,7 +_,10 @@
 			if ((projToShoot == 145 || projToShoot == 146 || projToShoot == 147 || projToShoot == 148 || projToShoot == 149) && itemAnimation < itemAnimationMax - 5)
 				flag2 = true;
 
+			flag2 |= !PlayerHooks.ConsumeAmmo(this, sItem, item) | !ItemLoader.ConsumeAmmo(sItem, item, this);
 			if (!flag2 && item.consumable) {
+				PlayerHooks.OnConsumeAmmo(this, sItem, item);
+				ItemLoader.OnConsumeAmmo(sItem, item, this);
 				item.stack--;
 				if (item.stack <= 0) {
 					item.active = false;
@@ -36633,7 +_,7 @@
 						NetMessage.SendData(17, -1, -1, null, 0, x, y, 1f);
 					}
 
-					if (Main.tile[x, y].type == 21)
+					if (Main.tile[x, y].type == 21 || Main.tile[x, y].type < TileID.Count && TileID.Sets.BasicChest[Main.tile[x, y].type])
 						NetMessage.SendData(34, -1, -1, null, 1, x, y);
 
 					if (Main.tile[x, y].type == 467)
@@ -36641,13 +_,23 @@
 
 					if (Main.tile[x, y].type == 88)
 						NetMessage.SendData(34, -1, -1, null, 3, x, y);
+
+					if (Main.tile[x, y].type >= TileID.Count) {
+						if (TileID.Sets.BasicChest[Main.tile[x, y].type])
+							NetMessage.SendData(34, -1, -1, null, 101, x, y, 0f, 0, Main.tile[x, y].type, 0);
+
+						if (TileID.Sets.BasicDresser[Main.tile[x, y].type])
+							NetMessage.SendData(34, -1, -1, null, 103, x, y, 0f, 0, Main.tile[x, y].type, 0);
+					}
 				}
 				else {
 					bool num2 = Main.tile[x, y].active();
 					WorldGen.KillTile(x, y);
+#if CLIENT
 					if (num2 && !Main.tile[x, y].active())
 						AchievementsHelper.HandleMining();
 
+#endif
 					if (Main.netMode == 1)
 						NetMessage.SendData(17, -1, -1, null, 0, x, y);
 				}
@@ -36714,7 +_,24 @@
 			if (Main.tileNoFail[tileTarget.type])
 				num = 100;
 
-			num = ((!Main.tileDungeon[tileTarget.type] && tileTarget.type != 25 && tileTarget.type != 58 && tileTarget.type != 117 && tileTarget.type != 203) ? ((tileTarget.type == 85) ? (num + pickPower / 3) : ((tileTarget.type != 48 && tileTarget.type != 232) ? ((tileTarget.type == 226) ? (num + pickPower / 4) : ((tileTarget.type != 107 && tileTarget.type != 221) ? ((tileTarget.type != 108 && tileTarget.type != 222) ? ((tileTarget.type == 111 || tileTarget.type == 223) ? (num + pickPower / 4) : ((tileTarget.type != 211) ? (num + pickPower) : (num + pickPower / 5))) : (num + pickPower / 3)) : (num + pickPower / 2))) : (num + pickPower * 2))) : (num + pickPower / 2));
+			if(Main.tileDungeon[tileTarget.type] || tileTarget.type == 25 || tileTarget.type == 58 || tileTarget.type == 117 || tileTarget.type == 203)
+				num += pickPower / 2;
+			else if(tileTarget.type == 85)
+				num += pickPower / 3;
+			else if(tileTarget.type == 48 || tileTarget.type == 232)
+				num += pickPower * 2;
+			else if(tileTarget.type == 226)
+				num += pickPower / 4;
+			else if(tileTarget.type == 107 || tileTarget.type == 221)
+				num += pickPower / 2;
+			else if(tileTarget.type == 108 || tileTarget.type == 222)
+				num += pickPower / 3;
+			else if(tileTarget.type == 111 || tileTarget.type == 223)
+				num += pickPower / 4;
+			else if(tileTarget.type == 211)
+				num += pickPower / 5;
+			else
+				TileLoader.MineDamage(pickPower, ref num);
 			if (tileTarget.type == 211 && pickPower < 200)
 				num = 0;
 
@@ -36769,6 +_,9 @@
 			else if (tileTarget.type == 223 && pickPower < 150) {
 				num = 0;
 			}
+			else {
+				TileLoader.PickPowerCheck(tileTarget, pickPower, ref num);
+			}
 
 			if (tileTarget.type == 147 || tileTarget.type == 0 || tileTarget.type == 40 || tileTarget.type == 53 || tileTarget.type == 57 || tileTarget.type == 59 || tileTarget.type == 123 || tileTarget.type == 224 || tileTarget.type == 397)
 				num += pickPower;
@@ -37060,24 +_,47 @@
 		}
 
 		public void DropItems() {
+			List<Item> startInventory = PlayerHooks.GetStartingItems(this, DropItems_GetDefaults().Where(item => !item.IsAir), true);
+			IDictionary<int, int> startCounts = new Dictionary<int, int>();
+
+			foreach (Item item in startInventory) {
+				if (!startCounts.ContainsKey(item.netID))
+					startCounts[item.netID] = 0;
+
+				startCounts[item.netID] += item.stack;
+			}
+
+			startCounts[ModContent.ItemType<ModLoader.Default.StartBag>()] = 1;
 			for (int i = 0; i < 59; i++) {
 				if (inventory[i].stack > 0) {
+					Item item = inventory[i];
 					bool flag = true;
-					if (inventory[i].type == 3507 || inventory[i].type == 3506 || inventory[i].type == 3509)
+					if (startCounts.TryGetValue(item.netID, out int startingCount) && startingCount >= item.stack)
 						flag = false;
 
 					if (flag) {
+						int stack = item.stack;
+						if (startCounts.ContainsKey(item.netID)) {
+							stack -= startCounts[item.netID];
+							startCounts[item.netID] = 0;
+						}
+
 						int num = Item.NewItem((int)position.X, (int)position.Y, width, height, inventory[i].type);
 						Main.item[num].netDefaults(inventory[i].netID);
 						Main.item[num].Prefix(inventory[i].prefix);
-						Main.item[num].stack = inventory[i].stack;
+						Main.item[num].stack = stack;
 						Main.item[num].velocity.Y = (float)Main.rand.Next(-20, 1) * 0.2f;
 						Main.item[num].velocity.X = (float)Main.rand.Next(-20, 21) * 0.2f;
 						Main.item[num].noGrabDelay = 100;
 						Main.item[num].newAndShiny = false;
+						Main.item[num].ModItem = item.ModItem;
+						Main.item[num].globalItems = item.globalItems;
 						if (Main.netMode == 1)
 							NetMessage.SendData(21, -1, -1, null, num);
 					}
+					else if (item.stack > 0 && startCounts.ContainsKey(item.netID)) {
+						startCounts[item.netID] -= item.stack;
+					}
 				}
 
 				inventory[i].TurnToAir();
@@ -37091,6 +_,8 @@
 						Main.item[num2].velocity.X = (float)Main.rand.Next(-20, 21) * 0.2f;
 						Main.item[num2].noGrabDelay = 100;
 						Main.item[num2].newAndShiny = false;
+						Main.item[num2].ModItem = armor[i].ModItem;
+						Main.item[num2].globalItems = armor[i].globalItems;
 						if (Main.netMode == 1)
 							NetMessage.SendData(21, -1, -1, null, num2);
 					}
@@ -37108,6 +_,8 @@
 						Main.item[num3].velocity.X = (float)Main.rand.Next(-20, 21) * 0.2f;
 						Main.item[num3].noGrabDelay = 100;
 						Main.item[num3].newAndShiny = false;
+						Main.item[num3].ModItem = dye[i].ModItem;
+						Main.item[num3].globalItems = dye[i].globalItems;
 						if (Main.netMode == 1)
 							NetMessage.SendData(21, -1, -1, null, num3);
 					}
@@ -37125,6 +_,8 @@
 						Main.item[num4].velocity.X = (float)Main.rand.Next(-20, 21) * 0.2f;
 						Main.item[num4].noGrabDelay = 100;
 						Main.item[num4].newAndShiny = false;
+						Main.item[num4].ModItem = miscEquips[i].ModItem;
+						Main.item[num4].globalItems = miscEquips[i].globalItems;
 						if (Main.netMode == 1)
 							NetMessage.SendData(21, -1, -1, null, num4);
 					}
@@ -37144,6 +_,8 @@
 					Main.item[num5].velocity.X = (float)Main.rand.Next(-20, 21) * 0.2f;
 					Main.item[num5].noGrabDelay = 100;
 					Main.item[num5].newAndShiny = false;
+					Main.item[num5].ModItem = miscDyes[i].ModItem;
+					Main.item[num5].globalItems = miscDyes[i].globalItems;
 					if (Main.netMode == 1)
 						NetMessage.SendData(21, -1, -1, null, num5);
 				}
@@ -37151,12 +_,26 @@
 				miscDyes[i].TurnToAir();
 			}
 
+			DropItems_End(startInventory);
+		}
+		private IEnumerable<Item> DropItems_GetDefaults() { //Split by tML.
+			var inventory = new Item[this.inventory.Length];
+
+			for (int i = 0; i < inventory.Length; i++) {
+				inventory[i] = new Item();
+			}
+
 			inventory[0].SetDefaults(3507);
 			inventory[0].Prefix(-1);
 			inventory[1].SetDefaults(3509);
 			inventory[1].Prefix(-1);
 			inventory[2].SetDefaults(3506);
 			inventory[2].Prefix(-1);
+
+			return inventory;
+		}
+		private void DropItems_End(IList<Item> startInventory) { //Split by tML.
+			PlayerHooks.SetStartInventory(this, startInventory);
 			Main.mouseItem.TurnToAir();
 		}
 
@@ -37204,13 +_,14 @@
 		}
 
 		public object clientClone() {
-			Player player = new Player();
+			Player player = new Player(false);
 			player.zone1 = zone1;
 			player.zone2 = zone2;
 			player.zone3 = zone3;
 			player.zone4 = zone4;
 			player.voidVaultInfo = voidVaultInfo;
 			player.luck = luck;
+			PlayerHooks.CopyCustomBiomesTo(this, player);
 			player.extraAccessory = extraAccessory;
 			player.MinionRestTargetPoint = MinionRestTargetPoint;
 			player.MinionAttackTargetNPC = MinionAttackTargetNPC;
@@ -37261,13 +_,14 @@
 			}
 
 			player.trashItem = trashItem.Clone();
-			for (int j = 0; j < 22; j++) {
+			for (int j = 0; j < MaxBuffs; j++) {
 				player.buffType[j] = buffType[j];
 				player.buffTime[j] = buffTime[j];
 			}
 
 			DpadRadial.CopyTo(player.DpadRadial);
 			CircularRadial.CopyTo(player.CircularRadial);
+			PlayerHooks.clientClone(this, player);
 			return player;
 		}
 
@@ -37278,7 +_,7 @@
 			if (Main.tile[x, y - 1] == null)
 				return false;
 
-			if (!Main.tile[x, y - 1].active() || Main.tile[x, y - 1].type != 79)
+			if (!Main.tile[x, y - 1].active() || !TileID.Sets.IsValidSpawnPoint[Main.tile[x, y - 1].type])
 				return false;
 
 			for (int i = x - 1; i <= x + 1; i++) {
@@ -37410,6 +_,7 @@
 			if (path == null || path == "")
 				return;
 
+			BackupIO.Player.ArchivePlayer(path, isCloudSave);
 			if (FileUtilities.Exists(path, isCloudSave))
 				FileUtilities.Copy(path, path + ".bak", isCloudSave);
 
@@ -37417,13 +_,14 @@
 			using (Stream stream = isCloudSave ? ((Stream)new MemoryStream(2000)) : ((Stream)new FileStream(path, FileMode.Create))) {
 				using (CryptoStream cryptoStream = new CryptoStream(stream, rijndaelManaged.CreateEncryptor(ENCRYPTION_KEY, ENCRYPTION_KEY), CryptoStreamMode.Write)) {
 					using (BinaryWriter binaryWriter = new BinaryWriter(cryptoStream)) {
+						PlayerHooks.PreSavePlayer(player);
 						binaryWriter.Write(234);
 						playerFile.Metadata.Write(binaryWriter);
 						binaryWriter.Write(player.name);
 						binaryWriter.Write(player.difficulty);
 						binaryWriter.Write(playerFile.GetPlayTime().Ticks);
 						binaryWriter.Write(player.hair);
-						binaryWriter.Write(player.hairDye);
+						PlayerIO.WriteVanillaHairDye(player.hairDye, binaryWriter);
 						BitsByte bb = (byte)0;
 						for (int i = 0; i < 8; i++) {
 							bb[i] = player.hideVisibleAccessory[i];
@@ -37469,63 +_,57 @@
 						binaryWriter.Write(player.shoeColor.G);
 						binaryWriter.Write(player.shoeColor.B);
 						for (int k = 0; k < player.armor.Length; k++) {
-							binaryWriter.Write(player.armor[k].netID);
+							ItemIO.WriteVanillaID(player.armor[k], binaryWriter);
 							binaryWriter.Write(player.armor[k].prefix);
 						}
 
 						for (int l = 0; l < player.dye.Length; l++) {
-							binaryWriter.Write(player.dye[l].netID);
+							ItemIO.WriteVanillaID(player.dye[l], binaryWriter);
 							binaryWriter.Write(player.dye[l].prefix);
 						}
 
 						for (int m = 0; m < 58; m++) {
-							binaryWriter.Write(player.inventory[m].netID);
+							ItemIO.WriteVanillaID(player.inventory[m], binaryWriter);
 							binaryWriter.Write(player.inventory[m].stack);
 							binaryWriter.Write(player.inventory[m].prefix);
 							binaryWriter.Write(player.inventory[m].favorited);
 						}
 
 						for (int n = 0; n < player.miscEquips.Length; n++) {
-							binaryWriter.Write(player.miscEquips[n].netID);
+							ItemIO.WriteVanillaID(player.miscEquips[n], binaryWriter);
 							binaryWriter.Write(player.miscEquips[n].prefix);
-							binaryWriter.Write(player.miscDyes[n].netID);
+							ItemIO.WriteVanillaID(player.miscDyes[n], binaryWriter);
 							binaryWriter.Write(player.miscDyes[n].prefix);
 						}
 
 						for (int num = 0; num < 40; num++) {
-							binaryWriter.Write(player.bank.item[num].netID);
+							ItemIO.WriteVanillaID(player.bank.item[num], binaryWriter);
 							binaryWriter.Write(player.bank.item[num].stack);
 							binaryWriter.Write(player.bank.item[num].prefix);
 						}
 
 						for (int num2 = 0; num2 < 40; num2++) {
-							binaryWriter.Write(player.bank2.item[num2].netID);
+							ItemIO.WriteVanillaID(player.bank2.item[num2], binaryWriter);
 							binaryWriter.Write(player.bank2.item[num2].stack);
 							binaryWriter.Write(player.bank2.item[num2].prefix);
 						}
 
 						for (int num3 = 0; num3 < 40; num3++) {
-							binaryWriter.Write(player.bank3.item[num3].netID);
+							ItemIO.WriteVanillaID(player.bank3.item[num3], binaryWriter);
 							binaryWriter.Write(player.bank3.item[num3].stack);
 							binaryWriter.Write(player.bank3.item[num3].prefix);
 						}
 
 						for (int num4 = 0; num4 < 40; num4++) {
-							binaryWriter.Write(player.bank4.item[num4].netID);
+							ItemIO.WriteVanillaID(player.bank4.item[num4], binaryWriter);
 							binaryWriter.Write(player.bank4.item[num4].stack);
 							binaryWriter.Write(player.bank4.item[num4].prefix);
 						}
 
 						binaryWriter.Write(player.voidVaultInfo);
 						for (int num5 = 0; num5 < 22; num5++) {
-							if (Main.buffNoSave[player.buffType[num5]]) {
-								binaryWriter.Write(0);
+							binaryWriter.Write(0);
-								binaryWriter.Write(0);
+							binaryWriter.Write(0);
-							}
-							else {
-								binaryWriter.Write(player.buffType[num5]);
-								binaryWriter.Write(player.buffTime[num5]);
-							}
 						}
 
 						for (int num6 = 0; num6 < 200; num6++) {
@@ -37570,9 +_,13 @@
 						stream.Flush();
 						if (isCloudSave && SocialAPI.Cloud != null)
 							SocialAPI.Cloud.Write(playerFile.Path, ((MemoryStream)stream).ToArray());
+
+						PlayerHooks.PostSavePlayer(player);
 					}
 				}
 			}
+
+			PlayerIO.Save(player, path, isCloudSave);
 		}
 
 		private void SaveTemporaryItemSlotContents(BinaryWriter writer) {
@@ -37675,7 +_,7 @@
 			if (Main.rand == null)
 				Main.rand = new UnifiedRandom((int)DateTime.Now.Ticks);
 
-			Player player = new Player();
+			Player player = new Player(false); // setup inventory is unnecessary
 			try {
 				RijndaelManaged rijndaelManaged = new RijndaelManaged();
 				rijndaelManaged.Padding = PaddingMode.None;
@@ -38014,7 +_,7 @@
 							if (num >= 11) {
 								int num28 = 22;
 								if (num < 74)
-									num28 = 10;
+									num28 -= 12;
 
 								for (int num29 = 0; num29 < num28; num29++) {
 									player.buffType[num29] = binaryReader.ReadInt32();
@@ -38104,7 +_,7 @@
 							if (num >= 220)
 								CreativePowerManager.Instance.LoadToPlayer(player, binaryReader, num);
 
-							LoadPlayer_LastMinuteFixes(player);
+							LoadPlayer_LastMinuteFixes(player, playerFileData);
 						}
 					}
 				}
@@ -38114,6 +_,9 @@
 				playerFileData.Player = player;
 				return playerFileData;
 			}
+			catch (CustomModDataException e) {
+				playerFileData.customDataFail = e;
+			}
 			catch {
 			}
 
@@ -38144,8 +_,9 @@
 			}
 		}
 
-		private static void LoadPlayer_LastMinuteFixes(Player newPlayer) {
+		private static void LoadPlayer_LastMinuteFixes(Player newPlayer, PlayerFileData playerFileData) {
 			newPlayer.skinVariant = (int)MathHelper.Clamp(newPlayer.skinVariant, 0f, 11f);
+			PlayerIO.Load(newPlayer, playerFileData.Path, playerFileData.IsCloudSave);
 			for (int i = 3; i < 10; i++) {
 				int type = newPlayer.armor[i].type;
 				if (type == 908 || type == 4874 || type == 5000)
@@ -38162,6 +_,8 @@
 
 				newPlayer.lavaTime = newPlayer.lavaMax;
 			}
+			EquipLoader.VanillaLastMinuteFixesMirror(newPlayer);
+			newPlayer.ResetEffects();
 		}
 
 		public static PlayerFileData GetFileData(string file, bool cloudSave) {
@@ -38171,12 +_,17 @@
 			PlayerFileData playerFileData = LoadPlayer(file, cloudSave);
 			if (playerFileData.Player != null) {
 				if (playerFileData.Player.loadStatus != 0 && playerFileData.Player.loadStatus != 1) {
+					CustomModDataException customDataFail = playerFileData.customDataFail;
-					if (FileUtilities.Exists(file + ".bak", cloudSave))
+					if (FileUtilities.Exists(file + ".bak", cloudSave)) {
 						FileUtilities.Move(file + ".bak", file, cloudSave);
+						PlayerIO.LoadBackup(file, cloudSave);
+					}
 
 					playerFileData = LoadPlayer(file, cloudSave);
 					if (playerFileData.Player == null)
 						return null;
+
+					playerFileData.customDataFail = customDataFail;
 				}
 
 				return playerFileData;
@@ -38226,7 +_,14 @@
 			return -1;
 		}
 
-		public Player() {
+		public Player(bool startupInventory = true) {
+			ResetDamageClassData();
+			buffType = new int[MaxBuffs];
+			buffTime = new int[MaxBuffs];
+			buffImmune = new bool[BuffLoader.BuffCount]; // TODO: Move all these patches to field initializers.
+			ownedProjectileCounts = new int[ProjectileLoader.ProjectileCount];
+			npcTypeNoAggro = new bool[NPCLoader.NPCCount];
+			PlayerHooks.SetupPlayer(this);
 			width = 20;
 			height = 42;
 			name = string.Empty;
@@ -38267,7 +_,7 @@
 			grappling[0] = -1;
 			statManaMax = 20;
 			extraAccessory = false;
-			for (int n = 0; n < 624; n++) {
+			for (int n = 0; n < adjTile.Length; n++) {
 				adjTile[n] = false;
 				oldAdjTile[n] = false;
 			}
@@ -38495,6 +_,7 @@
 		}
 
 		public void GetAnglerReward() {
+			List<Item> rewardItems = new List<Item>();
 			Item item = new Item();
 			item.type = 0;
 			int num = anglerQuestsFinished;
@@ -38680,56 +_,23 @@
 					}
 			}
 
-			item.position = base.Center;
 			GetItemSettings nPCEntityToPlayerInventorySettings = GetItemSettings.NPCEntityToPlayerInventorySettings;
-			Item item2 = GetItem(whoAmI, item, nPCEntityToPlayerInventorySettings);
-			if (item2.stack > 0) {
-				int number = Item.NewItem((int)position.X, (int)position.Y, width, height, item2.type, item2.stack, noBroadcast: false, 0, noGrabDelay: true);
-				if (Main.netMode == 1)
-					NetMessage.SendData(21, -1, -1, null, number, 1f);
-			}
-
+			rewardItems.Add(item);
 			if (item.type == 2417) {
 				Item item3 = new Item();
 				Item item4 = new Item();
 				item3.SetDefaults(2418);
-				item3.position = base.Center;
-				item2 = GetItem(whoAmI, item3, nPCEntityToPlayerInventorySettings);
-				if (item2.stack > 0) {
-					int number2 = Item.NewItem((int)position.X, (int)position.Y, width, height, item2.type, item2.stack, noBroadcast: false, 0, noGrabDelay: true);
-					if (Main.netMode == 1)
-						NetMessage.SendData(21, -1, -1, null, number2, 1f);
-				}
-
+				rewardItems.Add(item3);
 				item4.SetDefaults(2419);
-				item4.position = base.Center;
-				item2 = GetItem(whoAmI, item4, nPCEntityToPlayerInventorySettings);
-				if (item2.stack > 0) {
-					int number3 = Item.NewItem((int)position.X, (int)position.Y, width, height, item2.type, item2.stack, noBroadcast: false, 0, noGrabDelay: true);
-					if (Main.netMode == 1)
-						NetMessage.SendData(21, -1, -1, null, number3, 1f);
-				}
+				rewardItems.Add(item4);
 			}
 			else if (item.type == 2498) {
 				Item item5 = new Item();
 				Item item6 = new Item();
 				item5.SetDefaults(2499);
-				item5.position = base.Center;
-				item2 = GetItem(whoAmI, item5, nPCEntityToPlayerInventorySettings);
-				if (item2.stack > 0) {
-					int number4 = Item.NewItem((int)position.X, (int)position.Y, width, height, item2.type, item2.stack, noBroadcast: false, 0, noGrabDelay: true);
-					if (Main.netMode == 1)
-						NetMessage.SendData(21, -1, -1, null, number4, 1f);
-				}
-
+				rewardItems.Add(item5);
 				item6.SetDefaults(2500);
-				item6.position = base.Center;
-				item2 = GetItem(whoAmI, item6, nPCEntityToPlayerInventorySettings);
-				if (item2.stack > 0) {
-					int number5 = Item.NewItem((int)position.X, (int)position.Y, width, height, item2.type, item2.stack, noBroadcast: false, 0, noGrabDelay: true);
-					if (Main.netMode == 1)
-						NetMessage.SendData(21, -1, -1, null, number5, 1f);
-				}
+				rewardItems.Add(item6);
 			}
 
 			Item item7 = new Item();
@@ -38761,16 +_,9 @@
 				item7.stack = num3;
 			}
 
-			item7.position = base.Center;
-			item2 = GetItem(whoAmI, item7, nPCEntityToPlayerInventorySettings);
-			if (item2.stack > 0) {
-				int number6 = Item.NewItem((int)position.X, (int)position.Y, width, height, item2.type, item2.stack, noBroadcast: false, 0, noGrabDelay: true);
-				if (Main.netMode == 1)
-					NetMessage.SendData(21, -1, -1, null, number6, 1f);
-			}
-
+			rewardItems.Add(item7);
 			if (Main.rand.Next((int)(100f * num2)) > 50)
-				return;
+				goto postAnglerQuestCountCheck;
 
 			Item item8 = new Item();
 			if (Main.rand.Next((int)(15f * num2)) == 0)
@@ -38798,12 +_,18 @@
 			if (Main.rand.Next(250) <= num)
 				item8.stack++;
 
+			rewardItems.Add(item8);
+
+			postAnglerQuestCountCheck:
+			PlayerHooks.AnglerQuestReward(this, num2, rewardItems);
+			foreach (Item rewardItem in rewardItems) {
-			item8.position = base.Center;
+				rewardItem.position = Center;
-			item2 = GetItem(whoAmI, item8, GetItemSettings.NPCEntityToPlayerInventorySettings);
+				Item getItem = GetItem(whoAmI, rewardItem, GetItemSettings.NPCEntityToPlayerInventorySettings);
-			if (item2.stack > 0) {
+				if (getItem.stack > 0) {
-				int number7 = Item.NewItem((int)position.X, (int)position.Y, width, height, item2.type, item2.stack, noBroadcast: false, 0, noGrabDelay: true);
+					int number = Item.NewItem((int)position.X, (int)position.Y, width, height, getItem.type, getItem.stack, noBroadcast: false, 0, noGrabDelay: true);
-				if (Main.netMode == 1)
+					if (Main.netMode == 1)
-					NetMessage.SendData(21, -1, -1, null, number7, 1f);
+						NetMessage.SendData(21, -1, -1, null, number, 1f);
+				}
 			}
 		}
 
@@ -38931,6 +_,7 @@
 					list.Add(3024);
 			}
 
+			PlayerHooks.GetDyeTraderReward(this, list);
 			num = list[Main.rand.Next(list.Count)];
 			Item item = new Item();
 			item.SetDefaults(num);
@@ -38944,6 +_,52 @@
 			}
 		}
 
+		public int GetManaCost(Item item) {
+			float reduce = manaCost;
+			float mult = 1;
+			if (spaceGun && (item.type == ItemID.SpaceGun || item.type == ItemID.ZapinatorGray && item.type == ItemID.ZapinatorOrange))
+				mult = 0;
+
+			if(item.type == ItemID.BookStaff && altFunctionUse == 2)
+				mult = 2;
+
+			CombinedHooks.ModifyManaCost(this, item, ref reduce, ref mult);
+			int mana = (int)(item.mana * reduce * mult);
+			return mana >= 0 ? mana : 0;
+		}
+
+		public bool CheckMana(Item item, int amount = -1, bool pay = false, bool blockQuickMana = false) {
+			if (amount <= -1)
+				amount = GetManaCost(item);
+
+			if (statMana >= amount) {
+				if (pay) {
+					CombinedHooks.OnConsumeMana(this, item, amount);
+					statMana -= amount;
+				}
+
+				return true;
+			}
+
+			if (blockQuickMana)
+				return false;
+
+			CombinedHooks.OnMissingMana(this, item, amount);
+			if (statMana < amount && manaFlower)
+				QuickMana();
+
+			if (statMana >= amount) {
+				if (pay) {
+					CombinedHooks.OnConsumeMana(this, item, amount);
+					statMana -= amount;
+				}
+
+				return true;
+			}
+
+			return false;
+		}
+
 		public bool CheckMana(int amount, bool pay = false, bool blockQuickMana = false) {
 			int num = (int)((float)amount * manaCost);
 			if (statMana >= num) {
@@ -38976,7 +_,7 @@
 		public bool ConsumeSolarFlare() {
 			if (setSolar && solarShields > 0) {
 				solarShields--;
-				for (int i = 0; i < 22; i++) {
+				for (int i = 0; i < MaxBuffs; i++) {
 					if (buffType[i] >= 170 && buffType[i] <= 172)
 						DelBuff(i);
 				}
@@ -39096,7 +_,7 @@
 				}
 			}
 
-			int damage = (int)(20f * (1f + magicDamage + minionDamage - 2f));
+			int damage = (int)(20f * (1f + (float)(allDamage.CombineWith(magicDamage)) + (float)(allDamage.CombineWith(minionDamage)) - 2f));
 			_ = Main.projectile[Projectile.NewProjectile(MinionRestTargetPoint, Vector2.Zero, 656, damage, 0f, Main.myPlayer)];
 		}
 
@@ -39214,7 +_,7 @@
 				return;
 
 			int timeToAdd = 480;
-			for (int i = 0; i < 22; i++) {
+			for (int i = 0; i < MaxBuffs; i++) {
 				if (buffType[i] >= type && buffType[i] < type + 3)
 					DelBuff(i);
 			}<|MERGE_RESOLUTION|>--- conflicted
+++ resolved
@@ -2255,11 +2255,7 @@
  						}
  						else if (!flag8) {
 +							if (PlayerInput.MouseInModdedUI.Count > 0) {
-<<<<<<< HEAD
-+								// Do Nothing
-=======
 +								//Do nothing
->>>>>>> ed6c91af
 +							}
 -							if (!Main.playerInventory) {
 +							else if (!Main.playerInventory) {
