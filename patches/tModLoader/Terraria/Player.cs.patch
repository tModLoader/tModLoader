--- conflicted
+++ resolved
@@ -4452,11 +4452,7 @@
  				}
  
  				return playerFileData;
-<<<<<<< HEAD
 @@ -38262,7 +_,16 @@
-=======
-@@ -38270,7 +_,15 @@
->>>>>>> 6e9d2de9
  			return -1;
  		}
  
