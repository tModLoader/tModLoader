--- conflicted
+++ resolved
@@ -3187,8 +3187,7 @@
  						for (int i = 0; i < num2; i++) {
  							WorldGen.KillTile_MakeTileDust(tileTargetX, tileTargetY, tile);
  						}
-<<<<<<< HEAD
-@@ -27762,7 +_,7 @@
+@@ -27793,7 +_,7 @@
  
  						dontConsumeWand = true;
  						ApplyItemTime(bestPickaxe, pickSpeed);
@@ -3197,10 +3196,7 @@
  						return false;
  					}
  
-@@ -27921,6 +_,7 @@
-=======
 @@ -27952,6 +_,7 @@
->>>>>>> 0f8de38d
  				PlaceThing_Tiles_PlaceIt_AutoPaintAndActuate(typeCaches);
  				if (PlayerInput.UsingGamepad && ItemID.Sets.SingleUseInGamepad[inventory[selectedItem].type] && Main.myPlayer == whoAmI && !Main.SmartCursorEnabled)
  					Main.blockMouse = true;
@@ -3446,8 +3442,7 @@
  			if (!JustDroppedAnItem) {
  				ItemCheck_EmitHeldItemLight(item);
  				ItemCheck_EmitFoodParticles(item);
-<<<<<<< HEAD
-@@ -29824,7 +_,7 @@
+@@ -29855,7 +_,7 @@
  							flag4 = false;
  					}
  
@@ -3456,10 +3451,7 @@
  						flag4 = false;
  
  					if (type2 == 4952 && itemAnimation < itemAnimationMax - 8)
-@@ -29835,7 +_,7 @@
-=======
 @@ -29866,7 +_,7 @@
->>>>>>> 0f8de38d
  
  					ItemCheck_TurretAltFeatureUse(item, flag4);
  					ItemCheck_MinionAltFeatureUse(item, flag4);
@@ -3468,8 +3460,7 @@
  						ItemCheck_Shoot(i, item, weaponDamage);
  
  					ItemCheck_UseWiringTools(item);
-<<<<<<< HEAD
-@@ -29848,7 +_,7 @@
+@@ -29879,7 +_,7 @@
  					else {
  						toolTime--;
  						if (toolTime < 0)
@@ -3478,10 +3469,7 @@
  					}
  
  					ItemCheck_UseMiningTools(item);
-@@ -29898,7 +_,8 @@
-=======
 @@ -29929,7 +_,8 @@
->>>>>>> 0f8de38d
  
  						if (Main.myPlayer == i && item.damage > 0) {
  							int num = weaponDamage;
@@ -3545,8 +3533,7 @@
  						for (int k = 0; k < 70; k++) {
  							Dust.NewDust(base.position, width, height, 15, velocity.X * 0.5f, velocity.Y * 0.5f, 150, default(Color), 1.5f);
  						}
-<<<<<<< HEAD
-@@ -30118,7 +_,7 @@
+@@ -30149,7 +_,7 @@
  							Main.dust[Dust.NewDust(base.position, width, height, 15, velocity.X * 0.2f, velocity.Y * 0.2f, 150, Color.Cyan, 1.2f)].velocity *= 0.5f;
  						}
  					}
@@ -3555,10 +3542,7 @@
  						SoundEngine.PlaySound(HeldItem.UseSound, base.position);
  						for (int num4 = 0; num4 < 70; num4++) {
  							Main.dust[Dust.NewDust(base.position, width, height, 15, velocity.X * 0.2f, velocity.Y * 0.2f, 150, Color.Cyan, 1.2f)].velocity *= 0.5f;
-@@ -30134,7 +_,7 @@
-=======
 @@ -30165,7 +_,7 @@
->>>>>>> 0f8de38d
  							Main.dust[Dust.NewDust(base.position, width, height, 15, 0f, 0f, 150, Color.Cyan, 1.2f)].velocity *= 0.5f;
  						}
  
@@ -3567,8 +3551,7 @@
  							item.stack--;
  					}
  				}
-<<<<<<< HEAD
-@@ -30147,7 +_,7 @@
+@@ -30178,7 +_,7 @@
  							Main.dust[Dust.NewDust(base.position, width, height, 15, velocity.X * 0.2f, velocity.Y * 0.2f, 150, Color.Cyan, 1.2f)].velocity *= 0.5f;
  						}
  					}
@@ -3577,10 +3560,7 @@
  						SoundEngine.PlaySound(HeldItem.UseSound, base.position);
  						for (int num8 = 0; num8 < 70; num8++) {
  							Main.dust[Dust.NewDust(base.position, width, height, 15, velocity.X * 0.2f, velocity.Y * 0.2f, 150, Color.Cyan, 1.2f)].velocity *= 0.5f;
-@@ -30160,7 +_,7 @@
-=======
 @@ -30191,7 +_,7 @@
->>>>>>> 0f8de38d
  							Main.dust[Dust.NewDust(base.position, width, height, 15, 0f, 0f, 150, Color.Cyan, 1.2f)].velocity *= 0.5f;
  						}
  
@@ -3738,8 +3718,7 @@
  			if (sItem.type == 1450 && Main.rand.Next(3) == 0) {
  				int num = -1;
  				float x = itemRectangle.X + Main.rand.Next(itemRectangle.Width);
-<<<<<<< HEAD
-@@ -31457,7 +_,7 @@
+@@ -31487,7 +_,7 @@
  				}
  			}
  
@@ -3748,10 +3727,7 @@
  		}
  
  		private void DamageTileWithShovel(Player user, Item item, int x, int y) {
-@@ -31541,7 +_,7 @@
-=======
 @@ -31571,7 +_,7 @@
->>>>>>> 0f8de38d
  			if (Main.tileHammer[tile.type]) {
  				canHitWalls = false;
  				if (sItem.hammer > 0) {
@@ -3772,8 +3748,7 @@
  				if (sItem.axe > 0) {
  					AchievementsHelper.CurrentlyMining = true;
  					if (!WorldGen.CanKillTile(x, y))
-<<<<<<< HEAD
-@@ -31601,7 +_,7 @@
+@@ -31631,7 +_,7 @@
  			}
  
  			if (sItem.pick > 0)
@@ -3782,7 +3757,7 @@
  
  			ItemCheck_UseMiningTools_TryPoundingTile(sItem, num, ref canHitWalls, x, y);
  		}
-@@ -31702,7 +_,7 @@
+@@ -31732,7 +_,7 @@
  			if (num != 0)
  				hitTile.Prune();
  
@@ -3791,10 +3766,7 @@
  		}
  
  		private void ItemCheck_UseMiningTools_TryPoundingTile(Item sItem, int tileHitId, ref bool hitWall, int x, int y) {
-@@ -31719,7 +_,9 @@
-=======
 @@ -31749,7 +_,9 @@
->>>>>>> 0f8de38d
  					if (!poundRelease)
  						return;
  
