--- src/Terraria/Terraria/Player.cs
+++ src/tModLoader/Terraria/Player.cs
@@ -34,10 +_,15 @@
 using Terraria.UI.Gamepad;
 using Terraria.Utilities;
 using Terraria.WorldBuilding;
+using Terraria.ModLoader;
+using Terraria.ModLoader.Exceptions;
+using Terraria.ModLoader.IO;
+using Terraria.ModLoader.UI;
+using System.Linq;
 
 namespace Terraria
 {
-	public class Player : Entity
+	public partial class Player : Entity
 	{
 		public static class BuilderAccToggleIDs
 		{
@@ -186,15 +_,21 @@
 
 			public static void PlayerConnect(int playerIndex) {
 				PressurePlateHelper.ResetPlayer(playerIndex);
+				PlayerLoader.PlayerConnect(playerIndex);
 			}
 
 			public static void PlayerDisconnect(int playerIndex) {
 				PressurePlateHelper.ResetPlayer(playerIndex);
+				PlayerLoader.PlayerDisconnect(playerIndex);
 			}
 
 			public static void EnterWorld(int playerIndex) {
+				Logging.Terraria.InfoFormat("Entering world with player: {0}, IsCloud={1}", Main.ActivePlayerFileData.Name, Main.ActivePlayerFileData.IsCloudSave);
+				Interface.ResetData();
 				if (Hooks.OnEnterWorld != null)
 					Hooks.OnEnterWorld(Main.player[playerIndex]);
+
+				PlayerLoader.OnEnterWorld(playerIndex);
 			}
 		}
 
@@ -394,7 +_,7 @@
 
 		public int emoteTime;
 		public CreativeUnlocksTracker creativeTracker;
-		private static byte[] ENCRYPTION_KEY = new UnicodeEncoding().GetBytes("h3y_gUyZ");
+		internal static byte[] ENCRYPTION_KEY = new UnicodeEncoding().GetBytes("h3y_gUyZ");
 		public OverheadMessage chatOverhead;
 		public SelectionRadial DpadRadial = new SelectionRadial();
 		public SelectionRadial CircularRadial = new SelectionRadial(SelectionRadial.SelectionMode.RadialCircular);
@@ -403,7 +_,7 @@
 		public int HotbarOffset;
 		public bool GoingDownWithGrapple;
 		public byte spelunkerTimer;
-		public bool[] hideInfo = new bool[13];
+		public bool[] hideInfo = new bool[InfoDisplayLoader.InfoDisplayCount];
 		public int[] builderAccStatus = new int[12] {
 			1,
 			0,
@@ -438,7 +_,7 @@
 		public Vector2 lastDeathPostion;
 		public DateTime lastDeathTime;
 		public bool showLastDeath;
-		public int extraAccessorySlots = 2;
+		private int extraAccessorySlots; //unused vanilla field, noob trap
 		public bool extraAccessory;
 		private bool dontConsumeWand;
 		public int tankPet = -1;
@@ -694,7 +_,7 @@
 		public bool poundRelease;
 		public float ghostFade;
 		public float ghostDir = 1f;
-		public const int maxBuffs = 22;
+		public static int MaxBuffs => 22 + BuffLoader.extraPlayerBuffCount;
 		public int[] buffType = new int[22];
 		public int[] buffTime = new int[22];
 		public bool[] buffImmune = new bool[327];
@@ -1059,18 +_,21 @@
 		public bool parryDamageBuff;
 		public bool ballistaPanic;
 		public bool JustDroppedAnItem;
-		public int meleeCrit = 4;
-		public int magicCrit = 4;
-		public int rangedCrit = 4;
-		public float meleeDamage = 1f;
-		public float magicDamage = 1f;
-		public float rangedDamage = 1f;
-		public float bulletDamage = 1f;
-		public float arrowDamage = 1f;
-		public float rocketDamage = 1f;
-		public float minionDamage = 1f;
-		public float minionKB;
-		public float meleeSpeed = 1f;
+		internal ref int allCrit => ref GetCritChance(DamageClass.Generic);
+		internal ref int meleeCrit => ref GetCritChance(DamageClass.Melee);
+		internal ref int magicCrit => ref GetCritChance(DamageClass.Magic);
+		internal ref int rangedCrit => ref GetCritChance(DamageClass.Ranged);
+		internal ref StatModifier allDamage => ref GetDamage(DamageClass.Generic);
+		internal ref StatModifier meleeDamage => ref GetDamage(DamageClass.Melee);
+		internal ref StatModifier magicDamage => ref GetDamage(DamageClass.Magic);
+		internal ref StatModifier rangedDamage => ref GetDamage(DamageClass.Ranged);
+		public StatModifier bulletDamage = StatModifier.One;
+		public StatModifier arrowDamage = StatModifier.One;
+		public StatModifier rocketDamage = StatModifier.One;
+		internal ref StatModifier minionDamage => ref GetDamage(DamageClass.Summon);
+		internal ref StatModifier allKB => ref GetKnockback(DamageClass.Generic);
+		public float minionKB = 0f;
+		public float meleeSpeed;
 		public float moveSpeed = 1f;
 		public float pickSpeed = 1f;
 		public float wallSpeed = 1f;
@@ -1105,12 +_,30 @@
 		public bool oldAdjWater;
 		public bool oldAdjHoney;
 		public bool oldAdjLava;
-		public bool[] adjTile = new bool[624];
-		public bool[] oldAdjTile = new bool[624];
+		private bool[] _adjTile = new bool[TileLoader.TileCount];
+		public bool[] adjTile {
+			get {
+				if (_adjTile.Length != TileLoader.TileCount)
+					Array.Resize(ref _adjTile, TileLoader.TileCount);
+
+				return _adjTile;
+			}
+			set { _adjTile = value; }
+		}
+		private bool[] _oldAdjTile = new bool[TileLoader.TileCount];
+		public bool[] oldAdjTile {
+			get {
+				if (_oldAdjTile.Length != TileLoader.TileCount)
+					Array.Resize(ref _oldAdjTile, TileLoader.TileCount);
+
+				return _oldAdjTile;
+			}
+			set { _oldAdjTile = value; }
+		}
 		public static int defaultItemGrabRange = 42;
 		private static float itemGrabSpeed = 0.45f;
 		private static float itemGrabSpeedMax = 4f;
-		public byte hairDye;
+		public int hairDye; //TML: Changed from byte to int.
 		public Color hairDyeColor = Color.Transparent;
 		public float hairDyeVar;
 		public int skinDyePacked;
@@ -2034,6 +_,7 @@
 		public void SetTalkNPC(int npcIndex, bool fromNet = false) {
 			talkNPC = npcIndex;
 			if (Main.netMode != 1 && npcIndex >= 0 && npcIndex < 200)
+				// Gut feeling there is a to do on the above conditional
 				Main.BestiaryTracker.Chats.RegisterChatStartWith(Main.npc[npcIndex]);
 
 			if (talkNPC == -1)
@@ -2051,11 +_,13 @@
 		}
 
 		public void ApplyItemTime(Item sItem) {
-			SetItemTime(sItem.useTime);
+			int totalUseTime = PlayerLoader.TotalUseTime(sItem.useTime, this, sItem);
+			SetItemTime(totalUseTime);
 		}
 
 		public void ApplyItemTime(Item sItem, float multiplier) {
-			SetItemTime((int)((float)sItem.useTime * multiplier));
+			int totalUseTime = PlayerLoader.TotalUseTime((int)(sItem.useTime * multiplier), this, sItem);
+			SetItemTime(totalUseTime);
 		}
 
 		public void SetDummyItemTime(int frames) {
@@ -2070,33 +_,33 @@
 		}
 
 		private void ApplyItemAnimation(Item sItem, float multiplier, int itemReuseDelay = 0) {
-			SetItemAnimation((int)((float)sItem.useAnimation * multiplier));
-			reuseDelay = itemReuseDelay;
+			SetItemAnimation(PlayerLoader.TotalMeleeTime(sItem.useAnimation * multiplier, this, sItem));
+			reuseDelay = (int)(itemReuseDelay / PlayerLoader.TotalUseTimeMultiplier(this, sItem));
 		}
 
 		private void ApplyItemAnimation(Item sItem) {
 			if (sItem.melee) {
-				SetItemAnimation((int)((float)sItem.useAnimation * meleeSpeed));
+				SetItemAnimation(PlayerLoader.TotalMeleeTime(sItem.useAnimation * meleeSpeed, this, sItem));
 				return;
 			}
 
 			if (sItem.summon && ItemID.Sets.SummonerWeaponThatScalesWithAttackSpeed[sItem.type]) {
-				SetItemAnimation((int)((float)sItem.useAnimation * meleeSpeed * whipUseTimeMultiplier));
+				SetItemAnimation(PlayerLoader.TotalMeleeTime(sItem.useAnimation * meleeSpeed * whipUseTimeMultiplier, this, sItem));
 				return;
 			}
 
 			if (sItem.createTile >= 0) {
-				SetItemAnimation((int)((float)sItem.useAnimation * tileSpeed));
+				SetItemAnimation(PlayerLoader.TotalMeleeTime(sItem.useAnimation * tileSpeed, this, sItem));
 				return;
 			}
 
 			if (sItem.createWall >= 0) {
-				SetItemAnimation((int)((float)sItem.useAnimation * wallSpeed));
+				SetItemAnimation(PlayerLoader.TotalMeleeTime(sItem.useAnimation * wallSpeed, this, sItem));
 				return;
 			}
 
 			SetItemAnimation(sItem.useAnimation);
-			reuseDelay = sItem.reuseDelay;
+			reuseDelay = (int)(sItem.reuseDelay / PlayerLoader.TotalUseTimeMultiplier(this, sItem));
 		}
 
 		public bool InOpposingTeam(Player otherPlayer) {
@@ -2409,6 +_,7 @@
 				Item item = GetItem(whoAmI, Main.guideItem, getItemInDropItemCheck);
 				if (item.stack > 0) {
 					int num = Item.NewItem((int)position.X, (int)position.Y, width, height, item.type, item.stack, noBroadcast: false, Main.guideItem.prefix, noGrabDelay: true);
+					Main.item[num] = item.Clone();
 					Main.item[num].newAndShiny = false;
 					if (Main.netMode == 1)
 						NetMessage.SendData(21, -1, -1, null, num, 1f);
@@ -2422,6 +_,7 @@
 				Item item2 = GetItem(whoAmI, Main.reforgeItem, getItemInDropItemCheck);
 				if (item2.stack > 0) {
 					int num2 = Item.NewItem((int)position.X, (int)position.Y, width, height, item2.type, item2.stack, noBroadcast: false, Main.reforgeItem.prefix, noGrabDelay: true);
+					Main.item[num2] = item2.Clone();
 					Main.item[num2].newAndShiny = false;
 					if (Main.netMode == 1)
 						NetMessage.SendData(21, -1, -1, null, num2, 1f);
@@ -2457,6 +_,7 @@
 				Item item3 = GetItem(whoAmI, Main.mouseItem, getItemInDropItemCheck);
 				if (item3.stack > 0) {
 					int num3 = Item.NewItem((int)position.X, (int)position.Y, width, height, item3.type, item3.stack, noBroadcast: false, Main.mouseItem.prefix, noGrabDelay: true);
+					Main.item[num3] = item3.Clone();
 					Main.item[num3].newAndShiny = false;
 					if (Main.netMode == 1)
 						NetMessage.SendData(21, -1, -1, null, num3, 1f);
@@ -2550,11 +_,13 @@
 			}
 		}
 
+		public bool HasBuff(int type) => FindBuffIndex(type) != -1;
+
 		public int FindBuffIndex(int type) {
 			if (buffImmune[type])
 				return -1;
 
-			for (int i = 0; i < 22; i++) {
+			for (int i = 0; i < MaxBuffs; i++) {
 				if (buffTime[i] >= 1 && buffType[i] == type)
 					return i;
 			}
@@ -2567,7 +_,7 @@
 				return;
 
 			if (BuffID.Sets.IsWellFed[type]) {
-				for (int i = 0; i < 22; i++) {
+				for (int i = 0; i < MaxBuffs; i++) {
 					if (BuffID.Sets.IsWellFed[buffType[i]])
 						DelBuff(i);
 				}
@@ -2588,7 +_,7 @@
 			int num = -1;
 			while (num == -1) {
 				int num2 = -1;
-				for (int i = 0; i < 22; i++) {
+				for (int i = 0; i < MaxBuffs; i++) {
 					if (!Main.debuff[buffType[i]]) {
 						num2 = i;
 						break;
@@ -2598,7 +_,7 @@
 				if (num2 == -1)
 					return false;
 
-				for (int j = num2; j < 22; j++) {
+				for (int j = num2; j < MaxBuffs; j++) {
 					if (buffType[j] == 0) {
 						num = j;
 						break;
@@ -2618,7 +_,7 @@
 			if (!Main.meleeBuff[type])
 				return;
 
-			for (int i = 0; i < 22; i++) {
+			for (int i = 0; i < MaxBuffs; i++) {
 				if (buffType[i] != type && Main.meleeBuff[buffType[i]]) {
 					DelBuff(i);
 					i--;
@@ -2628,7 +_,7 @@
 
 		private void AddBuff_RemoveOldPetBuffsOfMatchingType(int type) {
 			if (Main.lightPet[type]) {
-				for (int i = 0; i < 22; i++) {
+				for (int i = 0; i < MaxBuffs; i++) {
 					if (Main.lightPet[buffType[i]])
 						DelBuff(i);
 				}
@@ -2637,7 +_,7 @@
 			if (!Main.vanityPet[type])
 				return;
 
-			for (int j = 0; j < 22; j++) {
+			for (int j = 0; j < MaxBuffs; j++) {
 				if (Main.vanityPet[buffType[j]])
 					DelBuff(j);
 			}
@@ -2645,11 +_,13 @@
 
 		private bool AddBuff_TryUpdatingExistingBuffTime(int type, int time) {
 			bool result = false;
-			for (int i = 0; i < 22; i++) {
+			for (int i = 0; i < MaxBuffs; i++) {
 				if (buffType[i] != type)
 					continue;
 
+				if (BuffLoader.ReApply(type, this, time, i)) {
+				}
-				if (type == 94) {
+				else if (type == 94) {
 					buffTime[i] += time;
 					if (buffTime[i] > manaSickTimeMax)
 						buffTime[i] = manaSickTimeMax;
@@ -2667,7 +_,7 @@
 
 		private int AddBuff_DetermineBuffTimeToAdd(int type, int time1) {
 			int num = time1;
-			if (Main.expertMode && whoAmI == Main.myPlayer && (type == 20 || type == 22 || type == 23 || type == 24 || type == 30 || type == 31 || type == 32 || type == 33 || type == 35 || type == 36 || type == 39 || type == 44 || type == 46 || type == 47 || type == 69 || type == 70 || type == 80)) {
+			if (Main.expertMode && whoAmI == Main.myPlayer && (type == 20 || type == 22 || type == 23 || type == 24 || type == 30 || type == 31 || type == 32 || type == 33 || type == 35 || type == 36 || type == 39 || type == 44 || type == 46 || type == 47 || type == 69 || type == 70 || type == 80 || BuffLoader.LongerExpertDebuff(type))) {
 				float debuffTimeMultiplier = Main.GameModeInfo.DebuffTimeMultiplier;
 				if (Main.GameModeInfo.IsJourneyMode) {
 					if (Main.masterMode)
@@ -2685,24 +_,28 @@
 		public void DelBuff(int b) {
 			buffTime[b] = 0;
 			buffType[b] = 0;
+			//single pass compactor (vanilla is n^2)
+			int packedIdx = 0;
-			for (int i = 0; i < 21; i++) {
+			for (int i = 0; i < MaxBuffs - 1; i++) {
-				if (buffTime[i] != 0 && buffType[i] != 0)
+				if (buffTime[i] == 0 || buffType[i] == 0)
 					continue;
 
-				for (int j = i + 1; j < 22; j++) {
-					if (buffTime[j] > 0 && buffType[j] > 0) {
-						buffTime[i] = buffTime[j];
-						buffType[i] = buffType[j];
-						buffTime[j] = 0;
-						buffType[j] = 0;
-						break;
-					}
+				if (packedIdx < i) {
+					buffTime[packedIdx] = buffTime[i];
+					buffType[packedIdx] = buffType[i];
+					buffTime[i] = 0;
+					buffType[i] = 0;
 				}
+
+				packedIdx++;
 			}
 		}
 
 		public void ClearBuff(int type) {
+			if (type == 0)
+				return;
+
-			for (int i = 0; i < 22; i++) {
+			for (int i = 0; i < MaxBuffs; i++) {
 				if (buffType[i] == type)
 					DelBuff(i);
 			}
@@ -2710,7 +_,7 @@
 
 		public int CountBuffs() {
 			int num = 0;
-			for (int i = 0; i < 22; i++) {
+			for (int i = 0; i < MaxBuffs; i++) {
 				if (buffType[num] > 0)
 					num++;
 			}
@@ -2718,6 +_,20 @@
 			return num;
 		}
 
+		public int GetHealLife(Item item, bool quickHeal = false) {
+			int healValue = item.healLife;
+			ItemLoader.GetHealLife(item, this, quickHeal, ref healValue);
+			PlayerLoader.GetHealLife(this, item, quickHeal, ref healValue);
+			return healValue > 0 ? healValue : 0;
+		}
+
+		public int GetHealMana(Item item, bool quickHeal = false) {
+			int healValue = item.healMana;
+			ItemLoader.GetHealMana(item, this, quickHeal, ref healValue);
+			PlayerLoader.GetHealMana(this, item, quickHeal, ref healValue);
+			return healValue > 0 ? healValue : 0;
+		}
+
 		public void QuickHeal() {
 			if (cursed || CCed || dead || statLife == statLifeMax2 || potionDelay > 0)
 				return;
@@ -2742,24 +_,29 @@
 				}
 			}
 
+			ItemLoader.UseItem(item, this);
+			int healLife = GetHealLife(item, true);
+			int healMana = GetHealMana(item, true);
-			statLife += item.healLife;
+			statLife += healLife;
-			statMana += item.healMana;
+			statMana += healMana;
 			if (statLife > statLifeMax2)
 				statLife = statLifeMax2;
 
 			if (statMana > statManaMax2)
 				statMana = statManaMax2;
 
-			if (item.healLife > 0 && Main.myPlayer == whoAmI)
-				HealEffect(item.healLife);
+			if (healLife > 0 && Main.myPlayer == whoAmI)
+				HealEffect(healLife, true);
 
-			if (item.healMana > 0) {
+			if (healMana > 0) {
 				AddBuff(94, manaSickTime);
 				if (Main.myPlayer == whoAmI)
-					ManaEffect(item.healMana);
+					ManaEffect(healMana);
 			}
 
+			if (ItemLoader.ConsumeItem(item, this))
-			item.stack--;
+				item.stack--;
+
 			if (item.stack <= 0)
 				item.TurnToAir();
 
@@ -2773,9 +_,12 @@
 			for (int i = 0; i < 58; i++) {
 				Item item = inventory[i];
 				if (item.stack <= 0 || item.type <= 0 || !item.potion || item.healLife <= 0)
+					continue;				
+				
+				if(!CombinedHooks.CanUseItem(this, item))
 					continue;
 
-				int num3 = item.healLife - num;
+				int num3 = GetHealLife(item, true) - num;
 				if (item.type == 227 && num3 < 0) {
 					num3 += 30;
 					if (num3 > 0)
@@ -2804,7 +_,7 @@
 			int num = 0;
 			while (true) {
 				if (num < 58) {
-					if (inventory[num].stack > 0 && inventory[num].type > 0 && inventory[num].healMana > 0 && (potionDelay == 0 || !inventory[num].potion))
+					if (inventory[num].stack > 0 && inventory[num].type > 0 && inventory[num].healMana > 0 && (potionDelay == 0 || !inventory[num].potion) && CombinedHooks.CanUseItem(this, inventory[num]))
 						break;
 
 					num++;
@@ -2830,24 +_,29 @@
 				}
 			}
 
-			statLife += inventory[num].healLife;
-			statMana += inventory[num].healMana;
+			ItemLoader.UseItem(inventory[num], this);
+			int healLife = GetHealLife(inventory[num], true);
+			int healMana = GetHealMana(inventory[num], true);
+			statLife += healLife;
+			statMana += healMana;
 			if (statLife > statLifeMax2)
 				statLife = statLifeMax2;
 
 			if (statMana > statManaMax2)
 				statMana = statManaMax2;
 
-			if (inventory[num].healLife > 0 && Main.myPlayer == whoAmI)
-				HealEffect(inventory[num].healLife);
+			if (healLife > 0 && Main.myPlayer == whoAmI)
+				HealEffect(healLife, true);
 
-			if (inventory[num].healMana > 0) {
+			if (healMana > 0) {
 				AddBuff(94, manaSickTime);
 				if (Main.myPlayer == whoAmI)
-					ManaEffect(inventory[num].healMana);
+					ManaEffect(healMana);
 			}
 
+			if (ItemLoader.ConsumeItem(inventory[num], this))
-			inventory[num].stack--;
+				inventory[num].stack--;
+
 			if (inventory[num].stack <= 0)
 				inventory[num].TurnToAir();
 
@@ -2856,7 +_,7 @@
 
 		public Item QuickMana_GetItemToUse() {
 			for (int i = 0; i < 58; i++) {
-				if (inventory[i].stack > 0 && inventory[i].type > 0 && inventory[i].healMana > 0 && (potionDelay == 0 || !inventory[i].potion))
+				if (inventory[i].stack > 0 && inventory[i].type > 0 && inventory[i].healMana > 0 && (potionDelay == 0 || !inventory[i].potion) && CombinedHooks.CanUseItem(this, inventory[i]))
 					return inventory[i];
 			}
 
@@ -2868,7 +_,7 @@
 				return;
 
 			LegacySoundStyle legacySoundStyle = null;
-			if (CountBuffs() == 22)
+			if (CountBuffs() == MaxBuffs)
 				return;
 
 			Item item = QuickBuff_PickBestFoodItem();
@@ -2879,22 +_,26 @@
 					num = 3600;
 
 				AddBuff(item.buffType, num);
-				if (item.consumable) {
+				if (item.consumable && ItemLoader.ConsumeItem(item, this)) {
 					item.stack--;
 					if (item.stack <= 0)
 						item.TurnToAir();
 				}
 			}
 
-			if (CountBuffs() != 22) {
+			if (CountBuffs() != MaxBuffs) {
 				for (int i = 0; i < 58; i++) {
 					Item item2 = inventory[i];
 					if (item2.stack <= 0 || item2.type <= 0 || item2.buffType <= 0 || item2.summon)
 						continue;
 
 					int num2 = item2.buffType;
-					bool flag = QuickBuff_ShouldBotherUsingThisBuff(num2);
+					bool flag = CombinedHooks.CanUseItem(this, item2) && QuickBuff_ShouldBotherUsingThisBuff(num2);
 					if (item2.mana > 0 && flag) {
+						if (CheckMana(item2, -1, true, true))
+							manaRegenDelay = (int)maxRegenDelay;
+
+						goto SkipManaCode;
 						if (statMana >= (int)((float)item2.mana * manaCost)) {
 							manaRegenDelay = (int)maxRegenDelay;
 							statMana -= (int)((float)item2.mana * manaCost);
@@ -2904,6 +_,7 @@
 						}
 					}
 
+					SkipManaCode:
 					if (whoAmI == Main.myPlayer && item2.type == 603 && !Main.runningCollectorsEdition)
 						flag = false;
 
@@ -2922,19 +_,21 @@
 					if (!flag)
 						continue;
 
+					ItemLoader.UseItem(item2, this);
 					legacySoundStyle = item2.UseSound;
 					int num3 = item2.buffTime;
 					if (num3 == 0)
 						num3 = 3600;
 
 					AddBuff(num2, num3);
-					if (item2.consumable) {
+					if (item2.consumable && ItemLoader.ConsumeItem(item2, this)) {
 						item2.stack--;
+
 						if (item2.stack <= 0)
 							item2.TurnToAir();
 					}
 
-					if (CountBuffs() == 22)
+					if (CountBuffs() == MaxBuffs)
 						break;
 				}
 			}
@@ -2948,7 +_,7 @@
 		private Item QuickBuff_PickBestFoodItem() {
 			int num = 0;
 			Item item = null;
-			for (int i = 0; i < 22; i++) {
+			for (int i = 0; i < MaxBuffs; i++) {
 				if (buffTime[i] >= 1) {
 					int num2 = QuickBuff_FindFoodPriority(buffType[i]);
 					if (num <= num2)
@@ -2985,7 +_,7 @@
 
 		private bool QuickBuff_ShouldBotherUsingThisBuff(int attemptedType) {
 			bool result = true;
-			for (int i = 0; i < 22; i++) {
+			for (int i = 0; i < MaxBuffs; i++) {
 				if (attemptedType == 27 && (buffType[i] == 27 || buffType[i] == 101 || buffType[i] == 102)) {
 					result = false;
 					break;
@@ -3008,7 +_,7 @@
 			}
 
 			if (Main.lightPet[attemptedType] || Main.vanityPet[attemptedType]) {
-				for (int j = 0; j < 22; j++) {
+				for (int j = 0; j < MaxBuffs; j++) {
 					if (Main.lightPet[buffType[j]] && Main.lightPet[attemptedType])
 						result = false;
 
@@ -3032,6 +_,7 @@
 				if (item != null && item.mountType != -1 && mount.CanMount(item.mountType, this)) {
 					if (!QuickMinecartSnap()) {
 						mount.SetMount(item.mountType, this);
+						ItemLoader.UseItem(item, this);
 						if (item.UseSound != null)
 							SoundEngine.PlaySound(item.UseSound, base.Center);
 					}
@@ -3103,12 +_,12 @@
 
 		public Item QuickMount_GetItemToUse() {
 			Item item = null;
-			if (item == null && miscEquips[3].mountType != -1 && !MountID.Sets.Cart[miscEquips[3].mountType])
+			if (item == null && miscEquips[3].mountType != -1 && !MountID.Sets.Cart[miscEquips[3].mountType] && CombinedHooks.CanUseItem(this, miscEquips[3]))
 				item = miscEquips[3];
 
 			if (item == null) {
 				for (int i = 0; i < 58; i++) {
-					if (inventory[i].mountType != -1 && !MountID.Sets.Cart[inventory[i].mountType]) {
+					if (inventory[i].mountType != -1 && !MountID.Sets.Cart[inventory[i].mountType] && CombinedHooks.CanUseItem(this, inventory[i])) {
 						item = inventory[i];
 						break;
 					}
@@ -3168,7 +_,12 @@
 			if (item == null)
 				return;
 
+			bool? modCanGrapple = ProjectileLoader.CanUseGrapple(item.shoot, this);
+			if (modCanGrapple.HasValue) {
+				if (!modCanGrapple.Value)
+					item = null;
+			}
-			if (item.shoot == 73) {
+			else if (item.shoot == 73) {
 				int num2 = 0;
 				for (int i = 0; i < 1000; i++) {
 					if (Main.projectile[i].active && Main.projectile[i].owner == Main.myPlayer && (Main.projectile[i].type == 73 || Main.projectile[i].type == 74))
@@ -3243,11 +_,21 @@
 			float shootSpeed = item.shootSpeed;
 			int damage = item.damage;
 			float knockBack = item.knockBack;
+			bool? modSingleHook = ProjectileLoader.SingleGrappleHook(num7, this);
+			bool modSingleHookFalse = modSingleHook.HasValue ? !modSingleHook.Value : false;
+			bool modSingleHookTrue = modSingleHook.HasValue ? modSingleHook.Value : false;
-			if (num7 == 13 || num7 == 32 || num7 == 315 || (num7 >= 230 && num7 <= 235) || num7 == 331 || num7 == 753 || num7 == 865 || num7 == 935) {
+			if ((num7 == 13 || num7 == 32 || num7 == 315 || (num7 >= 230 && num7 <= 235) || num7 == 331 || num7 == 753 || num7 == 865 || num7 == 935 || modSingleHookTrue) && !modSingleHookFalse) {
 				grappling[0] = -1;
 				grapCount = 0;
 				for (int num8 = 0; num8 < 1000; num8++) {
 					if (Main.projectile[num8].active && Main.projectile[num8].owner == whoAmI) {
+						bool? modSingleHook2 = ProjectileLoader.SingleGrappleHook(Main.projectile[num8].type, this);
+						if(modSingleHook2.HasValue) {
+							if (modSingleHook2.Value)
+								Main.projectile[num8].Kill();
+							continue;
+						}
+
 						switch (Main.projectile[num8].type) {
 							case 13:
 							case 230:
@@ -3339,6 +_,8 @@
 				}
 			}
 
+			ProjectileLoader.UseGrapple(this, ref num7);
+
 			Vector2 vector = new Vector2(position.X + (float)width * 0.5f, position.Y + (float)height * 0.5f);
 			float num21 = (float)Main.mouseX + Main.screenPosition.X - vector.X;
 			float num22 = (float)Main.mouseY + Main.screenPosition.Y - vector.Y;
@@ -3691,7 +_,7 @@
 			}
 
 			if (!crystalLeaf || petalTimer != 0)
-				return;
+				goto End;
 
 			_ = inventory[selectedItem].type;
 			int num5 = 0;
@@ -3704,7 +_,7 @@
 					continue;
 				}
 
-				return;
+				goto End;
 			}
 
 			petalTimer = 50;
@@ -3716,9 +_,17 @@
 			num6 *= num8;
 			num7 *= num8;
 			Projectile.NewProjectile(GetProjectileSource_SetBonus(6), Main.projectile[num5].Center.X - 4f, Main.projectile[num5].Center.Y, num6, num7, 227, crystalLeafDamage, crystalLeafKB, whoAmI);
+
+			End:
+
+			PlayerLoader.OnHitAnything(this, x, y, victim);
 		}
 
 		public void openPresent() {
+			if (!ItemLoader.PreOpenVanillaBag("present", this, 0))
+				return;
+
+			ItemLoader.OpenVanillaBag("present", this, 0);
 			if (Main.rand.Next(15) == 0 && Main.hardMode) {
 				int number = Item.NewItem((int)position.X, (int)position.Y, width, height, 602);
 				if (Main.netMode == 1)
@@ -3942,7 +_,31 @@
 						break;
 					}
 			}
+			NPCLoader.blockLoot.Clear(); // clear blockloot
+			// TODO: return statements above probably break this.
 		}
+
+		/// <summary>
+		/// Will spawn an item like QuickSpawnItem, but clones it (handy when you need to retain item infos)
+		/// </summary>
+		/// <param name="item">The item you want to be cloned</param>
+		/// <param name="stack">The stack to give the item. Note that this will override maxStack if it's higher.</param>
+		public void QuickSpawnClonedItem(Item item, int stack = 1) {
+			int index = Item.NewItem((int)position.X, (int)position.Y, width, height, item.type, stack, false, -1, false, false);
+			Main.item[index] = item.Clone();
+			Main.item[index].whoAmI = index;
+			Main.item[index].position = position;
+			if (stack != Main.item[index].stack)
+				Main.item[index].stack = stack;
+
+			// Sync the item for mp
+			if (Main.netMode == NetmodeID.MultiplayerClient)
+				NetMessage.SendData(MessageID.SyncItem, -1, -1, null, index, 1f, 0f, 0f, 0, 0, 0);
+		}
+
+		public void QuickSpawnItem(Item item, int stack = 1) {
+			QuickSpawnItem(item.type, stack);
+ 		}
 
 		public void QuickSpawnItem(int item, int stack = 1) {
 			int number = Item.NewItem((int)position.X, (int)position.Y, width, height, item, stack, noBroadcast: false, -1);
@@ -3951,6 +_,10 @@
 		}
 
 		public void OpenBossBag(int type) {
+			if (!ItemLoader.PreOpenVanillaBag("bossBag", this, type))
+				return;
+
+			ItemLoader.OpenVanillaBag("bossBag", this, type);
 			switch (type) {
 				case 3318: {
 						if (Main.tenthAnniversaryWorld)
@@ -4411,8 +_,11 @@
 			if (type == 4957)
 				num11 = 657;
 
+			ItemLoader.OpenBossBag(type, this, ref num11);
-			if (num11 <= 0)
+			if (num11 <= 0) {
+				NPCLoader.blockLoot.Clear(); // clear blockloot
 				return;
+			}
 
 			NPC nPC = new NPC();
 			nPC.SetDefaults(num11);
@@ -4459,9 +_,12 @@
 				value -= (float)num15;
 				QuickSpawnItem(71, num15);
 			}
+			NPCLoader.blockLoot.Clear(); // clear blockloot
 		}
 
-		private void TryGettingDevArmor() {
+		public void TryGettingDevArmor() {
+			ModLoader.Default.ModLoaderMod.TryGettingPatreonOrDevArmor(this);
+
 			if (Main.rand.Next(Main.tenthAnniversaryWorld ? 10 : 20) == 0) {
 				switch (Main.rand.Next(18)) {
 					case 0:
@@ -4582,6 +_,10 @@
 		}
 
 		public void OpenFishingCrate(int crateItemID) {
+			if (!ItemLoader.PreOpenVanillaBag("crate", this, crateItemID))
+				return;
+
+			ItemLoader.OpenVanillaBag("crate", this, crateItemID);
 			bool flag = ItemID.Sets.IsFishingCrateHardmode[crateItemID];
 			switch (crateItemID) {
 				case 2334:
@@ -5870,6 +_,8 @@
 				if (Main.netMode == 1)
 					NetMessage.SendData(21, -1, -1, null, number66, 1f);
 			}
+
+			NPCLoader.blockLoot.Clear(); // clear blockloot
 		}
 
 		public int CountItem(int type, int stopCountingAt = 0) {
@@ -5897,7 +_,9 @@
 
 			for (int i = num; i != num2; i += num3) {
 				if (inventory[i].stack > 0 && inventory[i].type == type) {
+					if (ItemLoader.ConsumeItem(inventory[i], this))
-					inventory[i].stack--;
+						inventory[i].stack--;
+
 					if (inventory[i].stack <= 0)
 						inventory[i].SetDefaults();
 
@@ -5941,6 +_,10 @@
 		}
 
 		public void OpenLockBox() {
+			if (!ItemLoader.PreOpenVanillaBag("lockBox", this, 0))
+				return;
+
+			ItemLoader.OpenVanillaBag("lockBox", this, 0);
 			bool flag = true;
 			while (flag) {
 				flag = false;
@@ -5979,9 +_,15 @@
 						NetMessage.SendData(21, -1, -1, null, number2, 1f);
 				}
 			}
+
+			NPCLoader.blockLoot.Clear(); // clear blockloot
 		}
 
 		public void OpenHerbBag() {
+			if (!ItemLoader.PreOpenVanillaBag("herbBag", this, 0))
+				return;
+
+			ItemLoader.OpenVanillaBag("herbBag", this, 0);
 			int num = Main.rand.Next(2, 5);
 			if (Main.rand.Next(3) == 0)
 				num++;
@@ -6038,6 +_,7 @@
 				if (Main.netMode == 1)
 					NetMessage.SendData(21, -1, -1, null, number, 1f);
 			}
+			NPCLoader.blockLoot.Clear(); // clear blockloot
 		}
 
 		public void OpenCanofWorms() {
@@ -6071,6 +_,10 @@
 		}
 
 		public void OpenGoodieBag() {
+			if (!ItemLoader.PreOpenVanillaBag("goodieBag", this, 0))
+				return;
+
+			ItemLoader.OpenVanillaBag("goodieBag", this, 0);
 			if (Main.rand.Next(150) == 0) {
 				int number = Item.NewItem((int)position.X, (int)position.Y, width, height, 1810);
 				if (Main.netMode == 1)
@@ -6358,6 +_,7 @@
 						break;
 					}
 			}
+			NPCLoader.blockLoot.Clear(); // clear blockloot
 		}
 
 		public void UpdateDyes() {
@@ -6398,13 +_,13 @@
 			if (!num && flag)
 				return;
 
-			if (armorItem.handOnSlot > 0 && armorItem.handOnSlot < 23)
+			if (armorItem.handOnSlot > 0)
 				cHandOn = dyeItem.dye;
 
-			if (armorItem.handOffSlot > 0 && armorItem.handOffSlot < 15)
+			if (armorItem.handOffSlot > 0)
 				cHandOff = dyeItem.dye;
 
-			if (armorItem.backSlot > 0 && armorItem.backSlot < 35) {
+			if (armorItem.backSlot > 0) {
 				if (ArmorIDs.Back.Sets.DrawInBackpackLayer[armorItem.backSlot])
 					cBackpack = dyeItem.dye;
 				else if (ArmorIDs.Back.Sets.DrawInTailLayer[armorItem.backSlot])
@@ -6413,22 +_,22 @@
 					cBack = dyeItem.dye;
 			}
 
-			if (armorItem.frontSlot > 0 && armorItem.frontSlot < 12)
+			if (armorItem.frontSlot > 0)
 				cFront = dyeItem.dye;
 
-			if (armorItem.shoeSlot > 0 && armorItem.shoeSlot < 27)
+			if (armorItem.shoeSlot > 0)
 				cShoe = dyeItem.dye;
 
-			if (armorItem.waistSlot > 0 && armorItem.waistSlot < 17)
+			if (armorItem.waistSlot > 0)
 				cWaist = dyeItem.dye;
 
-			if (armorItem.shieldSlot > 0 && armorItem.shieldSlot < 10)
+			if (armorItem.shieldSlot > 0)
 				cShield = dyeItem.dye;
 
-			if (armorItem.neckSlot > 0 && armorItem.neckSlot < 11)
+			if (armorItem.neckSlot > 0)
 				cNeck = dyeItem.dye;
 
-			if (armorItem.faceSlot > 0 && armorItem.faceSlot < 19) {
+			if (armorItem.faceSlot > 0) {
 				if (ArmorIDs.Face.Sets.DrawInFaceHeadLayer[armorItem.faceSlot])
 					cFaceHead = dyeItem.dye;
 				else if (ArmorIDs.Face.Sets.DrawInFaceFlowerLayer[armorItem.faceSlot])
@@ -6437,14 +_,14 @@
 					cFace = dyeItem.dye;
 			}
 
-			if (armorItem.balloonSlot > 0 && armorItem.balloonSlot < 19) {
+			if (armorItem.balloonSlot > 0) {
 				if (ArmorIDs.Balloon.Sets.DrawInFrontOfBackArmLayer[armorItem.balloonSlot])
 					cBalloonFront = dyeItem.dye;
 				else
 					cBalloon = dyeItem.dye;
 			}
 
-			if (armorItem.wingSlot > 0 && armorItem.wingSlot < 47)
+			if (armorItem.wingSlot > 0)
 				cWings = dyeItem.dye;
 
 			if (armorItem.type == 934)
@@ -6501,13 +_,14 @@
 			if (soulDrain > 0 && whoAmI == Main.myPlayer)
 				AddBuff(151, 2);
 
-			for (int j = 0; j < 22; j++) {
+			for (int j = 0; j < MaxBuffs; j++) {
 				if (buffType[j] <= 0 || buffTime[j] <= 0)
 					continue;
 
 				if (whoAmI == Main.myPlayer && !BuffID.Sets.TimeLeftDoesNotDecrease[buffType[j]])
 					buffTime[j]--;
 
+				int originalIndex = j;
 				if (buffType[j] == 1) {
 					lavaImmune = true;
 					fireWalk = true;
@@ -6530,9 +_,12 @@
 				}
 				else if (buffType[j] == 321) {
 					int num = 10;
+					allCrit += num;
+					/*
 					meleeCrit += num;
 					rangedCrit += num;
 					magicCrit += num;
+					*/
 					minionDamage += (float)num / 100f;
 				}
 				else if (buffType[j] == 2) {
@@ -6580,6 +_,7 @@
 				}
 				else if (buffType[j] == 16) {
 					archery = true;
+					arrowDamage *= 1.2f; // moved from PickAmmo, as StatModifier allows multiplicative buffs to be 'registered' before additive ones
 				}
 				else if (buffType[j] == 17) {
 					detectCreature = true;
@@ -6704,9 +_,12 @@
 					endurance += 0.1f;
 				}
 				else if (buffType[j] == 115) {
+					allCrit += 10;
+					/*
 					meleeCrit += 10;
 					rangedCrit += 10;
 					magicCrit += 10;
+					*/
 				}
 				else if (buffType[j] == 116) {
 					inferno = true;
@@ -6750,10 +_,13 @@
 					}
 				}
 				else if (buffType[j] == 117) {
+					allDamage += 0.1f;
+					/*
 					meleeDamage += 0.1f;
 					rangedDamage += 0.1f;
 					magicDamage += 0.1f;
 					minionDamage += 0.1f;
+					*/
 				}
 				else if (buffType[j] == 119) {
 					loveStruck = true;
@@ -6798,7 +_,7 @@
 							j--;
 						}
 						else {
-							for (int m = 0; m < 22; m++) {
+							for (int m = 0; m < MaxBuffs; m++) {
 								if (buffType[m] >= 95 && buffType[m] <= 95 + num4 - 1) {
 									DelBuff(m);
 									m--;
@@ -6826,7 +_,7 @@
 							j--;
 						}
 						else {
-							for (int n = 0; n < 22; n++) {
+							for (int n = 0; n < MaxBuffs; n++) {
 								if (buffType[n] >= 170 && buffType[n] <= 170 + num5 - 1) {
 									DelBuff(n);
 									n--;
@@ -6850,7 +_,7 @@
 							j--;
 						}
 						else {
-							for (int num7 = 0; num7 < 22; num7++) {
+							for (int num7 = 0; num7 < MaxBuffs; num7++) {
 								if (buffType[num7] >= 98 && buffType[num7] <= 98 + num6 - 1) {
 									DelBuff(num7);
 									num7--;
@@ -6880,7 +_,7 @@
 							j--;
 						}
 						else {
-							for (int num10 = 0; num10 < 22; num10++) {
+							for (int num10 = 0; num10 < MaxBuffs; num10++) {
 								if (buffType[num10] >= 176 && buffType[num10] <= 178 + num9 - 1) {
 									DelBuff(num10);
 									num10--;
@@ -6905,7 +_,7 @@
 							j--;
 						}
 						else {
-							for (int num13 = 0; num13 < 22; num13++) {
+							for (int num13 = 0; num13 < MaxBuffs; num13++) {
 								if (buffType[num13] >= 173 && buffType[num13] <= 175 + num12 - 1) {
 									DelBuff(num13);
 									num13--;
@@ -6932,7 +_,7 @@
 							j--;
 						}
 						else {
-							for (int num16 = 0; num16 < 22; num16++) {
+							for (int num16 = 0; num16 < MaxBuffs; num16++) {
 								if (buffType[num16] >= 179 && buffType[num16] <= 181 + num15 - 1) {
 									DelBuff(num16);
 									num16--;
@@ -6949,10 +_,13 @@
 					}
 
 					float num17 = 0.15f * (float)nebulaLevelDamage;
+					allDamage += num17;
+					/*
 					meleeDamage += num17;
 					rangedDamage += num17;
 					magicDamage += num17;
 					minionDamage += num17;
+					*/
 				}
 				else if (buffType[j] == 62) {
 					if ((double)statLife <= (double)statLifeMax2 * 0.5) {
@@ -7583,10 +_,13 @@
 						}
 					}
 
+					allDamage += 0.2f;
+					/*
 					meleeDamage += 0.2f;
 					magicDamage += 0.2f;
 					rangedDamage += 0.2f;
 					minionDamage += 0.2f;
+					*/
 				}
 				else if (buffType[j] == 41) {
 					buffTime[j] = 18000;
@@ -7972,14 +_,20 @@
 				else if (buffType[j] == 26) {
 					wellFed = true;
 					statDefense += 2;
+					allCrit += 2;
+					allDamage += 0.05f;
+					/*
 					meleeCrit += 2;
 					meleeDamage += 0.05f;
+					*/
 					meleeSpeed += 0.05f;
+					/*
 					magicCrit += 2;
 					magicDamage += 0.05f;
 					rangedCrit += 2;
 					rangedDamage += 0.05f;
 					minionDamage += 0.05f;
+					*/
 					minionKB += 0.5f;
 					moveSpeed += 0.2f;
 					pickSpeed -= 0.05f;
@@ -7987,14 +_,20 @@
 				else if (buffType[j] == 206) {
 					wellFed = true;
 					statDefense += 3;
+					allCrit += 3;
+					allDamage += 0.075f;
+					/*
 					meleeCrit += 3;
 					meleeDamage += 0.075f;
+					*/
 					meleeSpeed += 0.075f;
+					/*
 					magicCrit += 3;
 					magicDamage += 0.075f;
 					rangedCrit += 3;
 					rangedDamage += 0.075f;
 					minionDamage += 0.075f;
+					*/
 					minionKB += 0.75f;
 					moveSpeed += 0.3f;
 					pickSpeed -= 0.1f;
@@ -8002,14 +_,18 @@
 				else if (buffType[j] == 207) {
 					wellFed = true;
 					statDefense += 4;
+					//meleeCrit += 4;
-					meleeCrit += 4;
+					allCrit += 4;
-					meleeDamage += 0.1f;
+					allDamage += 0.1f;
+					//meleeDamage += 0.1f;
 					meleeSpeed += 0.1f;
+					/*
 					magicCrit += 4;
 					magicDamage += 0.1f;
 					rangedCrit += 4;
 					rangedDamage += 0.1f;
 					minionDamage += 0.1f;
+					*/
 					minionKB += 1f;
 					moveSpeed += 0.4f;
 					pickSpeed -= 0.15f;
@@ -8038,6 +_,8 @@
 				else if (buffType[j] == 79) {
 					meleeEnchant = 8;
 				}
+				if (j == originalIndex)
+					BuffLoader.Update(buffType[j], this, ref j);
 			}
 
 			if (whoAmI == Main.myPlayer && luckPotion != oldLuckPotion) {
@@ -8308,12 +_,19 @@
 			}
 		}
 
-		public void UpdateEquips(int i) {
+		//public void UpdateEquips(int i) {
+		public void VanillaPreUpdateInventory() {
 			if (inventory[selectedItem].type == 277 && (!mount.Active || !mount.Cart))
 				trident = true;
+		}
 
+		public void VanillaUpdateInventory(Item item) {
+			/*
 			for (int j = 0; j < 58; j++) {
 				int type = inventory[j].type;
+			*/
+			{
+				int type = item.type;
 				if ((type == 15 || type == 707) && accWatch < 1)
 					accWatch = 1;
 
@@ -8385,13 +_,21 @@
 
 				if (type == 4743)
 					hasFootball = true;
+
+				ItemLoader.UpdateInventory(item, this);
 			}
 
+		}
+
+		public void VanillaPostUpdateInventory() {
 			if (inventory[58].type == 4743)
 				hasFootball = true;
+		}
 
+		public void VanillaUpdateEquip(Item item) {
+			Item[] armor = {item};
-			for (int k = 0; k < 10; k++) {
+			for (int k = 0; k < 1; k++) {
-				if (!IsAValidEquipmentSlotForIteration(k) || (armor[k].expertOnly && !Main.expertMode))
+				if ((armor[k].expertOnly && !Main.expertMode) || (armor[k].masterOnly && !Main.masterMode))
 					continue;
 
 				int type2 = armor[k].type;
@@ -8613,6 +_,9 @@
 					armorPenetration += 5;
 
 				if (armor[k].type == 2277) {
+					allDamage += 0.05f;
+					allCrit += 5;
+					/*
 					magicDamage += 0.05f;
 					meleeDamage += 0.05f;
 					rangedDamage += 0.05f;
@@ -8620,6 +_,7 @@
 					magicCrit += 5;
 					rangedCrit += 5;
 					meleeCrit += 5;
+					*/
 					meleeSpeed += 0.1f;
 					moveSpeed += 0.1f;
 				}
@@ -8634,9 +_,12 @@
 					nightVision = true;
 
 				if (armor[k].type == 256 || armor[k].type == 257 || armor[k].type == 258) {
+					allCrit += 3;
+					/*
 					rangedCrit += 3;
 					meleeCrit += 3;
 					magicCrit += 3;
+					*/
 				}
 
 				if (armor[k].type == 3374)
@@ -8681,10 +_,13 @@
 					meleeSpeed += 0.07f;
 
 				if (armor[k].type == 792 || armor[k].type == 793 || armor[k].type == 794) {
+					allDamage += 0.02f;
+					/*
 					meleeDamage += 0.02f;
 					rangedDamage += 0.02f;
 					magicDamage += 0.02f;
 					minionDamage += 0.02f;
+					*/
 				}
 
 				if (armor[k].type == 231)
@@ -8713,16 +_,22 @@
 				}
 
 				if (armor[k].type == 374) {
+					allCrit += 5;
+					/*
 					magicCrit += 5;
 					meleeCrit += 5;
 					rangedCrit += 5;
+					*/
 				}
 
 				if (armor[k].type == 375) {
+					allDamage += 0.03f;
+					/*
 					rangedDamage += 0.03f;
 					meleeDamage += 0.03f;
 					magicDamage += 0.03f;
 					minionDamage += 0.03f;
+					*/
 					moveSpeed += 0.1f;
 				}
 
@@ -8742,16 +_,22 @@
 				}
 
 				if (armor[k].type == 379) {
+					allDamage += 0.07f;
+					/*
 					rangedDamage += 0.07f;
 					meleeDamage += 0.07f;
 					magicDamage += 0.07f;
 					minionDamage += 0.07f;
+					*/
 				}
 
 				if (armor[k].type == 380) {
+					allCrit += 10;
+					/*
 					magicCrit += 10;
 					meleeCrit += 10;
 					rangedCrit += 10;
+					*/
 				}
 
 				if (armor[k].type >= 2367 && armor[k].type <= 2369)
@@ -8774,16 +_,22 @@
 				}
 
 				if (armor[k].type == 403) {
+					allDamage += 0.08f;
+					/*
 					rangedDamage += 0.08f;
 					meleeDamage += 0.08f;
 					magicDamage += 0.08f;
 					minionDamage += 0.08f;
+					*/
 				}
 
 				if (armor[k].type == 404) {
+					allCrit += 7;
+					/*
 					magicCrit += 7;
 					meleeCrit += 7;
 					rangedCrit += 7;
+					*/
 					moveSpeed += 0.05f;
 				}
 
@@ -8804,6 +_,9 @@
 				}
 
 				if (armor[k].type == 1208) {
+					allDamage += 0.03f;
+					allCrit += 2;
+					/*
 					meleeDamage += 0.03f;
 					rangedDamage += 0.03f;
 					magicDamage += 0.03f;
@@ -8811,16 +_,21 @@
 					magicCrit += 2;
 					meleeCrit += 2;
 					rangedCrit += 2;
+					*/
 				}
 
 				if (armor[k].type == 1209) {
+					allDamage += 0.02f;
+					allCrit += 1;
+					/*
 					meleeDamage += 0.02f;
 					rangedDamage += 0.02f;
 					magicDamage += 0.02f;
 					minionDamage += 0.02f;
-					magicCrit++;
-					meleeCrit++;
-					rangedCrit++;
+					magicCrit += 1;
+					meleeCrit += 1;
+					rangedCrit += 1;
+					*/
 				}
 
 				if (armor[k].type == 1210) {
@@ -8840,9 +_,12 @@
 				}
 
 				if (armor[k].type == 1213) {
+					allCrit += 6;
+					/*
 					magicCrit += 6;
 					meleeCrit += 6;
 					rangedCrit += 6;
+					*/
 				}
 
 				if (armor[k].type == 1214)
@@ -8866,6 +_,9 @@
 				}
 
 				if (armor[k].type == 1218) {
+					allDamage += 0.04f;
+					allCrit += 3;
+					/*
 					meleeDamage += 0.04f;
 					rangedDamage += 0.04f;
 					magicDamage += 0.04f;
@@ -8873,9 +_,13 @@
 					magicCrit += 3;
 					meleeCrit += 3;
 					rangedCrit += 3;
+					*/
 				}
 
 				if (armor[k].type == 1219) {
+					allDamage += 0.03f;
+					allCrit += 3;
+					/*
 					meleeDamage += 0.03f;
 					rangedDamage += 0.03f;
 					magicDamage += 0.03f;
@@ -8883,6 +_,7 @@
 					magicCrit += 3;
 					meleeCrit += 3;
 					rangedCrit += 3;
+					*/
 					moveSpeed += 0.06f;
 				}
 
@@ -8909,31 +_,43 @@
 				}
 
 				if (armor[k].type == 551 || armor[k].type == 4900) {
+					allCrit += 7;
+					/*
 					magicCrit += 7;
 					meleeCrit += 7;
 					rangedCrit += 7;
+					*/
 				}
 
 				if (armor[k].type == 552 || armor[k].type == 4901) {
+					allDamage += 0.07f;
+					/*
 					rangedDamage += 0.07f;
 					meleeDamage += 0.07f;
 					magicDamage += 0.07f;
 					minionDamage += 0.07f;
+					*/
 					moveSpeed += 0.08f;
 				}
 
 				if (armor[k].type == 4982) {
+					allCrit += 5;
+					/*
 					rangedCrit += 5;
 					meleeCrit += 5;
 					magicCrit += 5;
+					*/
 					manaCost -= 0.1f;
 				}
 
 				if (armor[k].type == 4983) {
+					allDamage += 0.05f;
+					/*
 					rangedDamage += 0.05f;
 					meleeDamage += 0.05f;
 					magicDamage += 0.05f;
 					minionDamage += 0.05f;
+					*/
 					huntressAmmoCost90 = true;
 				}
 
@@ -8959,6 +_,9 @@
 				}
 
 				if (armor[k].type == 1004) {
+					allDamage += 0.05f;
+					allCrit += 7;
+					/*
 					meleeDamage += 0.05f;
 					magicDamage += 0.05f;
 					rangedDamage += 0.05f;
@@ -8966,12 +_,16 @@
 					magicCrit += 7;
 					meleeCrit += 7;
 					rangedCrit += 7;
+					*/
 				}
 
 				if (armor[k].type == 1005) {
+					allCrit += 8;
+					/*
 					magicCrit += 8;
 					meleeCrit += 8;
 					rangedCrit += 8;
+					*/
 					moveSpeed += 0.05f;
 				}
 
@@ -9239,43 +_,61 @@
 					statManaMax2 += 20;
 
 				if (armor[k].prefix == 67) {
+					allCrit += 2;
+					/*
 					meleeCrit += 2;
 					rangedCrit += 2;
 					magicCrit += 2;
+					*/
 				}
 
 				if (armor[k].prefix == 68) {
+					allCrit += 4;
+					/*
 					meleeCrit += 4;
 					rangedCrit += 4;
 					magicCrit += 4;
+					*/
 				}
 
 				if (armor[k].prefix == 69) {
+					allDamage += 0.01f;
+					/*
 					meleeDamage += 0.01f;
 					rangedDamage += 0.01f;
 					magicDamage += 0.01f;
 					minionDamage += 0.01f;
+					*/
 				}
 
 				if (armor[k].prefix == 70) {
+					allDamage += 0.02f;
+					/*
 					meleeDamage += 0.02f;
 					rangedDamage += 0.02f;
 					magicDamage += 0.02f;
 					minionDamage += 0.02f;
+					*/
 				}
 
 				if (armor[k].prefix == 71) {
+					allDamage += 0.03f;
+					/*
 					meleeDamage += 0.03f;
 					rangedDamage += 0.03f;
 					magicDamage += 0.03f;
 					minionDamage += 0.03f;
+					*/
 				}
 
 				if (armor[k].prefix == 72) {
+					allDamage += 0.04f;
+					/*
 					meleeDamage += 0.04f;
 					rangedDamage += 0.04f;
 					magicDamage += 0.04f;
 					minionDamage += 0.04f;
+					*/
 				}
 
 				if (armor[k].prefix == 73)
@@ -9301,6 +_,22 @@
 
 				if (armor[k].prefix == 80)
 					meleeSpeed += 0.04f;
+
+				ItemLoader.UpdateEquip(armor[k], this);
+			}
+		}
+
+		public void UpdateEquips(int i)
+		{
+			VanillaPreUpdateInventory();
+			for (int j = 0; j < 58; j++) {
+				VanillaUpdateInventory(inventory[j]);
+			}
+			VanillaPostUpdateInventory();
+
+			for (int k = 0; k < 10; k++) {
+				if (IsAValidEquipmentSlotForIteration(k))
+					VanillaUpdateEquip(armor[k]);
 			}
 
 			equippedAnyWallSpeedAcc = false;
@@ -9311,21 +_,30 @@
 
 			for (int l = 3; l < 10; l++) {
 				if (IsAValidEquipmentSlotForIteration(l))
-					ApplyEquipFunctional(l, armor[l]);
+					ApplyEquipFunctional(armor[l], hideVisibleAccessory[l]);
 			}
 
+			PlayerLoader.UpdateEquips(this);
+
+			if (kbGlove)
+				GetKnockback(DamageClass.Melee) *= 2f;
+			
 			if (skyStoneEffects) {
 				lifeRegen += 2;
 				statDefense += 4;
 				meleeSpeed += 0.1f;
+				allDamage += 0.1f;
+				allCrit += 2;
+				/*
 				meleeDamage += 0.1f;
 				meleeCrit += 2;
 				rangedDamage += 0.1f;
 				rangedCrit += 2;
 				magicDamage += 0.1f;
 				magicCrit += 2;
+				*/
 				pickSpeed -= 0.15f;
-				minionDamage += 0.1f;
+				//minionDamage += 0.1f;
 				minionKB += 0.5f;
 			}
 
@@ -9334,6 +_,7 @@
 				maxTurrets++;
 			}
 
+			/* wing loop is merged into ApplyEquipFunctional
 			for (int m = 3; m < 10; m++) {
 				if (armor[m].wingSlot > 0 && IsAValidEquipmentSlotForIteration(m)) {
 					if (!hideVisibleAccessory[m] || (velocity.Y != 0f && !mount.Active))
@@ -9342,12 +_,15 @@
 					wingsLogic = armor[m].wingSlot;
 				}
 			}
+			*/
 
 			for (int n = 13; n < 20; n++) {
 				if (IsAValidEquipmentSlotForIteration(n))
 					ApplyEquipVanity(n, armor[n]);
 			}
 
+			PlayerLoader.UpdateVanityAccessories(this);
+
 			if (wet && ShouldFloatInWater)
 				accFlipper = true;
 
@@ -9519,6 +_,10 @@
 		}
 
 		private void ApplyEquipVanity(int itemSlot, Item currentItem) {
+			ApplyEquipVanity(currentItem); //remove itemSlot parameter and make public so mods can call from their own accessory slots
+		}
+
+		public void ApplyEquipVanity(Item currentItem) {
 			int type = currentItem.type;
 			if (currentItem.wingSlot > 0)
 				wings = currentItem.wingSlot;
@@ -9540,6 +_,8 @@
 				ApplyMusicBox(currentItem);
 
 			UpdateBootVisualEffects(currentItem);
+
+			ItemLoader.UpdateVanity(currentItem, this);
 		}
 
 		private WingStats GetWingStats(int wingID) {
@@ -9549,8 +_,12 @@
 			return ArmorIDs.Wing.Sets.Stats[wingID];
 		}
 
-		private void ApplyEquipFunctional(int itemSlot, Item currentItem) {
-			if (currentItem.expertOnly && !Main.expertMode)
+		// made public and itemSlot parameter removed, so mods can call this method from their own accessory slots
+		public void ApplyEquipFunctional(Item currentItem, bool hideVisual) {
+			int itemSlot = 0;
+			bool[] hideVisibleAccessory = { hideVisual };
+
+			if ((currentItem.expertOnly && !Main.expertMode) || (currentItem.masterOnly && !Main.masterMode))
 				return;
 
 			if (currentItem.type == 3810 || currentItem.type == 3809 || currentItem.type == 3812 || currentItem.type == 3811)
@@ -9669,6 +_,9 @@
 
 			if (currentItem.type == 3015) {
 				aggro -= 400;
+				allDamage += 0.05f;
+				allCrit += 5;
+				/*
 				meleeCrit += 5;
 				magicCrit += 5;
 				rangedCrit += 5;
@@ -9676,6 +_,7 @@
 				magicDamage += 0.05f;
 				rangedDamage += 0.05f;
 				minionDamage += 0.05f;
+				*/
 			}
 
 			if (currentItem.type == 3016)
@@ -9860,6 +_,9 @@
 			}
 
 			if (currentItem.type == 1301) {
+				allDamage += 0.1f;
+				allCrit += 8;
+				/*
 				meleeCrit += 8;
 				rangedCrit += 8;
 				magicCrit += 8;
@@ -9867,6 +_,7 @@
 				rangedDamage += 0.1f;
 				magicDamage += 0.1f;
 				minionDamage += 0.1f;
+				*/
 			}
 
 			if (currentItem.type == 111)
@@ -9909,9 +_,12 @@
 			}
 
 			if (currentItem.type == 1248) {
+				allCrit += 10;
+				/*
 				meleeCrit += 10;
 				rangedCrit += 10;
 				magicCrit += 10;
+				*/
 			}
 
 			if (currentItem.type == 854)
@@ -10043,7 +_,7 @@
 			if (currentItem.type == 861) {
 				accMerman = true;
 				wolfAcc = true;
-				if (hideVisibleAccessory[itemSlot]) {
+					if (hideVisibleAccessory[itemSlot]) {
 					hideMerman = true;
 					hideWolf = true;
 				}
@@ -10295,10 +_,7 @@
 				minionDamage += 0.15f;
 
 			if (currentItem.type == 935) {
-				magicDamage += 0.12f;
+				allDamage += 0.12f;
-				meleeDamage += 0.12f;
-				rangedDamage += 0.12f;
-				minionDamage += 0.12f;
 			}
 
 			if (currentItem.wingSlot != -1)
@@ -10415,9 +_,9 @@
 			}
 
 			if (Main.myPlayer != whoAmI)
-				return;
+				return; // TODO: double check wings logic, etc.
 
-			if (currentItem.type == 576 && Main.rand.Next(540) == 0 && Main.curMusic > 0 && Main.curMusic <= 90) {
+			if (currentItem.type == 576 && Main.rand.Next(540) == 0 && Main.curMusic > 0) {
 				SoundEngine.PlaySound(SoundID.Item166, base.Center);
 				int num3 = -1;
 				if (Main.curMusic == 1)
@@ -10579,13 +_,26 @@
 					currentItem.SetDefaults(5040);
 				else if (Main.curMusic == 89)
 					currentItem.SetDefaults(5044);
-				else if (Main.curMusic > 13)
+				else if (Main.curMusic > 13 && Main.curMusic < Main.maxMusic)
 					currentItem.SetDefaults(1596 + Main.curMusic - 14);
 				else if (num3 != -1)
+					;//Silence
+				else if (Main.curMusic < Main.maxMusic)
 					currentItem.SetDefaults(num3 + 562);
+				else if (SoundLoader.musicToItem.TryGetValue(Main.curMusic, out int modMusicBoxType))
+					currentItem.SetDefaults(modMusicBoxType);
 			}
 
 			ApplyMusicBox(currentItem);
+
+			if (currentItem.wingSlot > 0) {
+				if (!hideVisibleAccessory[itemSlot] || velocity.Y != 0f && !mount.Active)
+					wings = currentItem.wingSlot;
+
+				wingsLogic = currentItem.wingSlot;
+			}
+
+			ItemLoader.UpdateAccessory(currentItem, this, hideVisual);
 		}
 
 		private void ApplyMusicBox(Item currentItem) {
@@ -10772,6 +_,9 @@
 			if (currentItem.type == 5044)
 				Main.musicBox2 = 85;
 
+			if (SoundLoader.itemToMusic.TryGetValue(currentItem.type, out int modMusicBox))
+				Main.musicBox2 = modMusicBox;
+
 			Main.musicBoxNotModifiedByVolume = Main.musicBox2;
 		}
 
@@ -10804,10 +_,13 @@
 
 			if (head == 112 && body == 75 && legs == 64) {
 				setBonus = Language.GetTextValue("ArmorSetBonus.Pumpkin");
+				allDamage += 0.1f;
+				/*
 				meleeDamage += 0.1f;
 				magicDamage += 0.1f;
 				rangedDamage += 0.1f;
 				minionDamage += 0.1f;
+				*/
 			}
 
 			if (head == 180 && body == 182 && legs == 122) {
@@ -10865,7 +_,7 @@
 					beetleCounter += 200f;
 
 				if (num != beetleOrbs && beetleOrbs > 0) {
-					for (int j = 0; j < 22; j++) {
+					for (int j = 0; j < MaxBuffs; j++) {
 						if (buffType[j] >= 98 && buffType[j] <= 100 && buffType[j] != 97 + num)
 							DelBuff(j);
 					}
@@ -10878,7 +_,7 @@
 				int num5 = 180;
 				if (beetleCounter >= (float)num5) {
 					if (beetleOrbs > 0 && beetleOrbs < 3) {
-						for (int k = 0; k < 22; k++) {
+						for (int k = 0; k < MaxBuffs; k++) {
 							if (buffType[k] >= 95 && buffType[k] <= 96)
 								DelBuff(k);
 						}
@@ -11019,7 +_,7 @@
 				AddBuff(60, 18000);
 			}
 			else if (crystalLeaf) {
-				for (int n = 0; n < 22; n++) {
+				for (int n = 0; n < MaxBuffs; n++) {
 					if (buffType[n] == 60)
 						DelBuff(n);
 				}
@@ -11126,6 +_,9 @@
 
 			if (head == 261 && body == 230 && legs == 213) {
 				setBonus = Language.GetTextValue("ArmorSetBonus.CrystalNinja");
+				allDamage += 0.1f;
+				allCrit += 10;
+				/*
 				rangedDamage += 0.1f;
 				meleeDamage += 0.1f;
 				magicDamage += 0.1f;
@@ -11133,6 +_,7 @@
 				rangedCrit += 10;
 				meleeCrit += 10;
 				magicCrit += 10;
+				*/
 				dashType = 5;
 			}
 
@@ -11166,7 +_,7 @@
 				int num9 = 180;
 				if (solarCounter >= num9) {
 					if (solarShields > 0 && solarShields < 3) {
-						for (int num10 = 0; num10 < 22; num10++) {
+						for (int num10 = 0; num10 < MaxBuffs; num10++) {
 							if (buffType[num10] >= 170 && buffType[num10] <= 171)
 								DelBuff(num10);
 						}
@@ -11318,6 +_,8 @@
 			}
 
 			ApplyArmorSoundAndDustChanges();
+
+			ItemLoader.UpdateArmorSet(this, armor[0], armor[1], armor[2]);
 		}
 
 		public void UpdateSocialShadow() {
@@ -11415,6 +_,11 @@
 		}
 
 		public int GetPrimaryBiome() {
+			int modID = LoaderManager.Get<BiomeLoader>().GetPrimaryModBiome(this, out var priority);
+
+			if (priority >= SceneEffectPriority.BiomeHigh)
+				return modID;
+			
 			if (ZoneDungeon)
 				return 8;
 
@@ -11424,6 +_,9 @@
 			if (ZoneCrimson)
 				return 10;
 
+			if (priority >= SceneEffectPriority.BiomeMedium)
+				return modID;
+
 			if (ZoneGlowshroom)
 				return 7;
 
@@ -11436,6 +_,9 @@
 			if (ZoneSnow)
 				return 2;
 
+			if (priority >= SceneEffectPriority.BiomeLow)
+				return modID;
+
 			if (ZoneBeach)
 				return 5;
 
@@ -11578,6 +_,8 @@
 			bool flag6 = ZoneRain && ZoneSnow;
 			bool flag7 = point.Y > Main.maxTilesY - 320;
 			bool flag8 = ZoneOverworldHeight && (point.X < 380 || point.X > Main.maxTilesX - 380);
+			// TODO, are these flags a problem?
+			LoaderManager.Get<BiomeLoader>().UpdateBiomes(this);
 			ManageSpecialBiomeVisuals("Stardust", ZoneTowerStardust, value4 - new Vector2(0f, 10f));
 			ManageSpecialBiomeVisuals("Nebula", ZoneTowerNebula, value3 - new Vector2(0f, 10f));
 			ManageSpecialBiomeVisuals("Vortex", ZoneTowerVortex, value2 - new Vector2(0f, 10f));
@@ -11716,6 +_,8 @@
 				}
 			}
 
+			ZonePurity = InZonePurity();
+			LoaderManager.Get<BiomeLoader>().PostUpdateBiome(this);
 			if (!dead) {
 				Point point2 = base.Center.ToTileCoordinates();
 				if (WorldGen.InWorld(point2.X, point2.Y, 1)) {
@@ -11746,6 +_,7 @@
 			else {
 				_funkytownAchievementCheckCooldown = 100;
 			}
+			LoaderManager.Get<SceneEffectLoader>().UpdateSceneEffect(this);
 		}
 
 		public void ManageSpecialBiomeVisuals(string biomeName, bool inZone, Vector2 activationSource = default(Vector2)) {
@@ -11941,8 +_,9 @@
 			hasGingerBeard = false;
 			hasRainbowCursor = false;
 			leinforsHair = false;
+			PlayerLoader.UpdateDead(this);
 			gravDir = 1f;
-			for (int i = 0; i < 22; i++) {
+			for (int i = 0; i < MaxBuffs; i++) {
 				if (buffType[i] <= 0 || !Main.persistentBuff[buffType[i]]) {
 					buffTime[i] = 0;
 					buffType[i] = 0;
@@ -12134,6 +_,15 @@
 						toolStrategy = 5;
 				}
 
+				int modSelect = TileLoader.AutoSelect(tX, tY, this);
+				if (modSelect >= 0) {
+					if (nonTorch == -1)
+						nonTorch = selectedItem;
+
+					selectedItem = modSelect;
+					return;
+				}
+
 				SmartSelect_PickToolForStrategy(tX, tY, toolStrategy, wetTile);
 				_lastSmartCursorToolStrategy = toolStrategy;
 			}
@@ -12174,7 +_,7 @@
 							SmartSelect_SelectItem(i);
 							return;
 						}
-						if (type == 282 || type == 286 || type == 3002 || type == 3112 || type == 4776)
+						if (ItemID.Sets.Glowsticks[type])
 							SmartSelect_SelectItem(i);
 						break;
 					case 1:
@@ -12196,16 +_,16 @@
 						}
 						break;
 					case 4:
-						if (inventory[i].type != 282 && inventory[i].type != 286 && inventory[i].type != 3002 && inventory[i].type != 3112 && inventory[i].type != 4776 && inventory[i].type != 930 && ItemID.Sets.Torches[type] && !ItemID.Sets.WaterTorches[type]) {
+						if (inventory[i].type != 930 && ItemID.Sets.Torches[type] && !ItemID.Sets.WaterTorches[type] && !ItemID.Sets.Glowsticks[type]) {
 							if (nonTorch == -1)
 								nonTorch = selectedItem;
 
-							if (inventory[selectedItem].createTile != 4)
+							if (inventory[selectedItem].createTile < 0 || !TileID.Sets.Torch[inventory[selectedItem].createTile])
 								selectedItem = i;
 
 							break;
 						}
-						if ((type == 282 || type == 286 || type == 3002 || type == 3112 || type == 4776) && wetTile) {
+						if (ItemID.Sets.Glowsticks[type] && wetTile) {
 							SmartSelect_SelectItem(i);
 							return;
 						}
@@ -12233,7 +_,7 @@
 							if (nonTorch == -1)
 								nonTorch = selectedItem;
 
-							if (inventory[selectedItem].createTile != 4)
+							if (inventory[selectedItem].createTile < 0 || !TileID.Sets.Torch[inventory[selectedItem].createTile])
 								selectedItem = i;
 
 							break;
@@ -12260,6 +_,7 @@
 							case 3002:
 							case 3112:
 							case 4776:
+							case int thisType when ItemID.Sets.Glowsticks[thisType]:
 								SmartSelect_SelectItem(i);
 								return;
 						}
@@ -12439,6 +_,13 @@
 					if (tile == null)
 						return;
 
+					if (tile.type > TileID.Count) {
+						if (tile.active() && TileID.Sets.Torch[tile.type])
+							NearbyModTorch.Add(tile.type);
+
+						continue;
+					}
+
 					if (!tile.active() || tile.type != 4)
 						continue;
 
@@ -12607,6 +_,9 @@
 			if (inventory[selectedItem].createTile == 4 && inventory[selectedItem].placeStyle < 22)
 				nearbyTorch[inventory[selectedItem].placeStyle] = true;
 
+			if (TileLoader.GetTile(inventory[selectedItem].createTile) is ModTile modTile && TileID.Sets.Torch[modTile.Type])
+				NearbyModTorch.Add(modTile.Type);
+
 			float num = 0f;
 			float num2 = 0f;
 			if (!ZoneDungeon && !ZoneLihzhardTemple) {
@@ -12676,6 +_,7 @@
 				}
 			}
 
+			TileLoader.ModifyTorchLuck(this, ref num2, ref num);
 			if (num2 >= 1f)
 				torchLuck += 1f;
 			else if (num2 > 0f)
@@ -12692,6 +_,7 @@
 			for (int i = 0; i < 22; i++) {
 				nearbyTorch[i] = false;
 			}
+			NearbyModTorch.Clear();
 
 			if (torchLuck < 0f)
 				torchLuck = 0f;
@@ -12763,6 +_,9 @@
 			lifeRegen = 0;
 			manaCost = 1f;
 			meleeSpeed = 1f;
+			allDamage = StatModifier.One;
+			allCrit = 4;
+			/* individual class damage handled by ResetDamageClassData
 			meleeDamage = 1f;
 			rangedDamage = 1f;
 			magicDamage = 1f;
@@ -12770,8 +_,10 @@
 			meleeCrit = 4;
 			rangedCrit = 4;
 			magicCrit = 4;
+			*/
 			hasFootball = false;
 			drawingFootball = false;
+			allKB = StatModifier.One;
 			minionKB = 0f;
 			moveSpeed = 1f;
 			boneArmor = false;
@@ -12814,9 +_,14 @@
 			ammoCost75 = false;
 			manaRegenBuff = false;
 			hasCreditsSceneMusicBox = false;
+			arrowDamage = StatModifier.One;
+			bulletDamage = StatModifier.One;
+			rocketDamage = StatModifier.One;
+			/*
 			arrowDamage = 1f;
 			bulletDamage = 1f;
 			rocketDamage = 1f;
+			*/
 			coolWhipBuff = false;
 			yoraiz0rEye = 0;
 			yoraiz0rDarkness = false;
@@ -13145,7 +_,9 @@
 				}
 			}
 
+			ResetDamageClassData();
 			mount.CheckMountBuff(this);
+			PlayerLoader.ResetEffects(this);
 		}
 
 		private void UpdateLadyBugLuckTime() {
@@ -13286,6 +_,7 @@
 				lifeRegen -= 100;
 			}
 
+			PlayerLoader.UpdateBadLifeRegen(this);
 			if (honey && lifeRegen < 0) {
 				lifeRegen += 4;
 				if (lifeRegen > 0)
@@ -13330,6 +_,7 @@
 			if (whoAmI == Main.myPlayer && Main.SceneMetrics.HasHeartLantern)
 				lifeRegen += 2;
 
+			PlayerLoader.UpdateLifeRegen(this);
 			if (bleed)
 				lifeRegenTime = 0;
 
@@ -13394,6 +_,7 @@
 			if (rabid)
 				num2 = ((!shinyStone) ? (num2 / 2f) : (num2 * 0.75f));
 
+			PlayerLoader.NaturalLifeRegen(this, ref num2);
 			float num4 = (float)statLifeMax2 / 400f * 0.85f + 0.15f;
 			num2 *= num4;
 			lifeRegen += (int)Math.Round(num2);
@@ -13559,8 +_,8 @@
 
 		public void UpdateJumpHeight() {
 			if (mount.Active) {
-				jumpHeight = mount.JumpHeight(velocity.X);
+				jumpHeight = mount.JumpHeight(this, velocity.X);
-				jumpSpeed = mount.JumpSpeed(velocity.X);
+				jumpSpeed = mount.JumpSpeed(this, velocity.X);
 			}
 			else {
 				if (jumpBoost) {
@@ -13753,7 +_,7 @@
 					velocity.X = maxRunSpeed;
 				}
 			}
-
+			
 			if (controlLeft && velocity.X > 0f - maxRunSpeed) {
 				if (!mount.Active || !mount.Cart || velocity.Y == 0f) {
 					if (velocity.X > runSlowdown)
@@ -13858,7 +_,7 @@
 						direction = -1;
 				}
 				else if ((itemAnimation == 0 || inventory[selectedItem].useTurn) && mount.AllowDirectionChange) {
-					direction = -1;
+					direction = -1 ;
 				}
 
 				if (velocity.Y == 0f || wingsLogic > 0 || mount.CanFly()) {
@@ -13973,7 +_,7 @@
 				if (flag4)
 					num5 = 30;
 
-				float damage = (float)num5 * minionDamage;
+				float damage = (float)num5 * minionDamage.Additive;
 				float knockback = 10f;
 				if (flag4)
 					knockback = 7f;
@@ -13990,7 +_,7 @@
 
 				rect2.Width = 2;
 				rect2.Inflate(6, 12);
-				float damage2 = 100f * minionDamage;
+				float damage2 = 100f * minionDamage.Additive;
 				float knockback2 = 12f;
 				int nPCImmuneTime2 = 30;
 				int playerImmuneTime2 = 6;
@@ -14004,7 +_,7 @@
 
 				rect3.Width = 2;
 				rect3.Inflate(6, 12);
-				float damage3 = 120f * minionDamage;
+				float damage3 = 120f * minionDamage.Additive;
 				float knockback3 = 12f;
 				int nPCImmuneTime3 = 30;
 				int playerImmuneTime3 = 6;
@@ -14018,7 +_,7 @@
 
 				rect4.Width = 2;
 				rect4.Inflate(6, 12);
-				float damage4 = 90f * minionDamage;
+				float damage4 = 90f * minionDamage.Additive;
 				float knockback4 = 10f;
 				int nPCImmuneTime4 = 30;
 				int playerImmuneTime4 = 6;
@@ -14198,7 +_,7 @@
 			}
 
 			if (num != 0) {
-				int num2 = WorldGen.KillTile_GetTileDustAmount(fail: true, tile);
+				int num2 = WorldGen.KillTile_GetTileDustAmount(fail: true, tile, point.X, point.Y);
 				for (int i = 0; i < num2; i++) {
 					WorldGen.KillTile_MakeTileDust(point.X, point.Y, tile);
 				}
@@ -14293,7 +_,7 @@
 
 					Rectangle rect2 = nPC.getRect();
 					if (rect.Intersects(rect2) && (nPC.noTileCollide || Collision.CanHit(base.position, width, height, nPC.position, nPC.width, nPC.height))) {
-						float num = 40f * minionDamage;
+						float num = 40f * minionDamage.Additive;
 						float knockback = 5f;
 						int direction = base.direction;
 						if (velocity.X < 0f)
@@ -14695,16 +_,18 @@
 
 						Rectangle rect = nPC.getRect();
 						if (rectangle.Intersects(rect) && (nPC.noTileCollide || CanHit(nPC))) {
-							float num = 30f * meleeDamage;
+							float num = 30f * allDamage.CombineWith(meleeDamage);
 							float num2 = 9f;
+							num2 *= allKB.CombineWith(GetKnockback(DamageClass.Melee));
 							bool crit = false;
+							/*
 							if (kbGlove)
 								num2 *= 2f;
 
 							if (kbBuff)
 								num2 *= 1.5f;
-
-							if (Main.rand.Next(100) < meleeCrit)
+							*/
+							if (Main.rand.Next(100) < (allCrit + meleeCrit))
 								crit = true;
 
 							int num3 = base.direction;
@@ -14745,16 +_,18 @@
 							ConsumeSolarFlare();
 						}
 
-						float num4 = 150f * meleeDamage;
+						float num4 = 150f * allDamage.CombineWith(meleeDamage);
 						float num5 = 9f;
+						num5 *= allKB.CombineWith(GetKnockback(DamageClass.Melee));
 						bool crit2 = false;
+						/*
 						if (kbGlove)
 							num5 *= 2f;
 
 						if (kbBuff)
 							num5 *= 1.5f;
-
-						if (Main.rand.Next(100) < meleeCrit)
+						*/
+						if (Main.rand.Next(100) < (allCrit + meleeCrit))
 							crit2 = true;
 
 						int direction = base.direction;
@@ -15284,8 +_,10 @@
 				float num5 = 0.1f;
 				if (wingsLogic == 26) {
 					num2 = 0.75f;
+					//patch file: num2, num5
 					num5 = 0.15f;
 					num4 = 1f;
+					//patch file: num, num3, num4
 					num3 = 2.5f;
 					num = 0.125f;
 				}
@@ -15382,6 +_,7 @@
 						num = 0.15f;
 				}
 
+				ItemLoader.VerticalWingSpeeds(this, ref num2, ref num5, ref num4, ref num3, ref num);
 				velocity.Y -= num * gravDir;
 				if (gravDir == 1f) {
 					if (velocity.Y > 0f)
@@ -15686,7 +_,7 @@
 						Position.Y = projectile.position.Y + (float)(projectile.height / 2) - (float)(height / 2);
 						RemoveAllGrapplingHooks();
 						int num4 = 13;
-						if (miscEquips[2].stack > 0 && miscEquips[2].mountType >= 0 && MountID.Sets.Cart[miscEquips[2].mountType] && (!miscEquips[2].expertOnly || Main.expertMode))
+						if (miscEquips[2].stack > 0 && miscEquips[2].mountType >= 0 && MountID.Sets.Cart[miscEquips[2].mountType] && (!miscEquips[2].expertOnly || Main.expertMode) && (!miscEquips[2].masterOnly || Main.masterMode))
 							num4 = miscEquips[2].mountType;
 
 						int num5 = height + Mount.GetHeightBoost(num4);
@@ -15758,6 +_,11 @@
 				Projectile projectile = Main.projectile[grappling[i]];
 				if (projectile.ai[0] != 2f || projectile.position.HasNaNs())
 					continue;
+				int type = projectile.type;
+				bool useAiType = projectile.ModProjectile != null && projectile.ModProjectile.AIType > 0;
+				if (useAiType) {
+					projectile.type = projectile.ModProjectile.AIType;
+				}
 
 				num += projectile.position.X + (float)(projectile.width / 2);
 				num2 += projectile.position.Y + (float)(projectile.height / 2);
@@ -15799,6 +_,10 @@
 					if (value2.X != 0f)
 						preferredPlayerDirectionToSet = Math.Sign(value2.X);
 				}
+				if (useAiType) {
+					projectile.type = type;
+				}
+				ProjectileLoader.GrappleTargetPoint(projectile, this, ref num, ref num2);
 			}
 
 			if (num3 == 0) {
@@ -15823,13 +_,14 @@
 			if (Main.projectile[grappling[0]].type >= 646 && Main.projectile[grappling[0]].type <= 649)
 				num9 = 16f;
 
+			ProjectileLoader.GrapplePullSpeed(Main.projectile[grappling[0]], this, ref num9);
 			float num10 = num8;
 			num10 = ((!(num8 > num9)) ? 1f : (num9 / num8));
 			preferedPlayerVelocityX *= num10;
 			preferedPlayerVelocityY *= num10;
 		}
 
-		private void RefreshMovementAbilities(bool doubleJumps = true) {
+		public void RefreshMovementAbilities(bool doubleJumps = true) { //Made public, because this is useful
 			wingTime = wingTimeMax;
 			rocketTime = rocketTimeMax;
 			rocketDelay = 0;
@@ -16460,6 +_,7 @@
 			slippy2 = (num3 == 197);
 			powerrun = (num3 == 198);
 			runningOnSand = (TileID.Sets.Conversion.Sand[num3] || TileID.Sets.Conversion.Sandstone[num3] || TileID.Sets.Conversion.HardenedSand[num3]);
+			TileLoader.FloorVisuals(num3, this);
 			if (Main.tile[num - 1, num2].slope() != 0 || Main.tile[num, num2].slope() != 0 || Main.tile[num + 1, num2].slope() != 0)
 				num3 = -1;
 
@@ -16497,7 +_,7 @@
 		}
 
 		private void MakeFloorDust(bool Falling, int type) {
-			if (type != 147 && type != 25 && type != 53 && type != 189 && type != 0 && type != 123 && type != 57 && type != 112 && type != 116 && type != 196 && type != 193 && type != 195 && type != 197 && type != 199 && type != 229 && type != 234 && type != 371 && type != 460)
+			if (type != 147 && type != 25 && type != 53 && type != 189 && type != 0 && type != 123 && type != 57 && type != 112 && type != 116 && type != 196 && type != 193 && type != 195 && type != 197 && type != 199 && type != 229 && type != 234 && type != 371 && type != 460 && !TileLoader.HasWalkDust(type))
 				return;
 
 			int num = 1;
@@ -16507,6 +_,7 @@
 			for (int i = 0; i < num; i++) {
 				bool flag = true;
 				int num2 = 76;
+				//patch file: type, num2, flag
 				if (type == 53)
 					num2 = 32;
 
@@ -16572,6 +_,7 @@
 
 				if (num2 == 53 && Main.rand.Next(3) != 0)
 					flag = false;
+				// Patch context: num2 & flag
 
 				Color newColor = default(Color);
 				if (type == 193)
@@ -16583,6 +_,7 @@
 				if (type == 460)
 					newColor = new Color(100, 150, 130, 100);
 
+				TileLoader.WalkDust(type, ref num2, ref flag, ref newColor);
 				if (!Falling) {
 					float num3 = Math.Abs(velocity.X) / 3f;
 					if ((float)Main.rand.Next(100) > num3 * 100f)
@@ -16961,6 +_,7 @@
 
 			UpdateHairDyeDust();
 			UpdateMiscCounter();
+			PlayerLoader.PreUpdate(this);
 			infernoCounter++;
 			if (infernoCounter >= 180)
 				infernoCounter = 0;
<<<<<<< HEAD
@@ -16969,7 +_,7 @@
 			if (_timeSinceLastImmuneGet >= 10000)
 				_timeSinceLastImmuneGet = 10000;
 
-			float num4 = Main.maxTilesX / 4200;
+			float num4 = Main.maxTilesY / 1200f;
 			num4 *= num4;
 			float num5 = (float)((double)(base.position.Y / 16f - (60f + 10f * num4)) / (Main.worldSurface / 6.0));
 			if ((double)num5 < 0.25)
@@ -17289,6 +_,7 @@
=======
@@ -17314,6 +_,7 @@
>>>>>>> a1e6523d
 						}
 					}
 
+					PlayerLoader.SetControls(this);
 					if (controlInv) {
 						if (releaseInventory)
 							ToggleInv();
@@ -17453,7 +_,10 @@
 							CaptureManager.Instance.Scrolling();
 						}
 						else if (!flag8) {
+							if (PlayerInput.MouseInModdedUI.Count > 0) {
+								//Do nothing
+							}
-							if (!Main.playerInventory) {
+							else if (!Main.playerInventory) {
 								HandleHotbar();
 							}
 							else {
@@ -17497,6 +_,7 @@
 										Main.focusRecipe = 0;
 								}
 							}
+							PlayerInput.MouseInModdedUI.Clear();
 						}
 					}
 					else {
@@ -17685,12 +_,6 @@
 						}
 					}
 
-					bool flag12 = false;
-					for (int num23 = 3; num23 < 10; num23++) {
-						if (armor[num23].stack > 0 && armor[num23].wingSlot > -1)
-							flag12 = true;
-					}
-
 					if (stoned) {
 						int num24 = (int)(((float)num18 * gravDir - 2f) * 20f);
 						if (num24 > 0) {
@@ -17698,7 +_,7 @@
 							immune = false;
 						}
 					}
-					else if (((gravDir == 1f && num18 > num17) || (gravDir == -1f && num18 < -num17)) && !noFallDmg && !flag12) {
+					else if (((gravDir == 1f && num18 > num17) || (gravDir == -1f && num18 < -num17)) && !noFallDmg && wingsLogic == 0) {
 						immune = false;
 						int num25 = (int)((float)num18 * gravDir - (float)num17) * 10;
 						if (mount.Active)
@@ -17813,9 +_,11 @@
 			else
 				afkCounter = 0;
 
+			/*
 			meleeCrit += inventory[selectedItem].crit;
 			magicCrit += inventory[selectedItem].crit;
 			rangedCrit += inventory[selectedItem].crit;
+			*/
 			if (whoAmI == Main.myPlayer) {
 				Main.musicBox2 = -1;
 				if (Main.SceneMetrics.WaterCandleCount > 0)
@@ -17846,12 +_,14 @@
 					AddBuff(194, 2, quiet: false);
 			}
 
+			PlayerLoader.PreUpdateBuffs(this);
-			for (int num26 = 0; num26 < 327; num26++) {
+			for (int num26 = 0; num26 < BuffLoader.BuffCount; num26++) {
 				buffImmune[num26] = false;
 			}
 
 			UpdateProjectileCaches(i);
 			UpdateBuffs(i);
+			PlayerLoader.PostUpdateBuffs(this);
 			if (whoAmI == Main.myPlayer) {
 				if (!onFire && !poisoned)
 					trapDebuffSource = false;
@@ -17860,6 +_,9 @@
 				UpdatePetLight(i);
 			}
 
+			if (kbBuff)
+				allKB *= 1.5f;
+
 			UpdateLuckFactors();
 			RecalculateLuck();
 			if (luckNeedsSync && whoAmI == Main.myPlayer) {
@@ -17895,7 +_,7 @@
 			hideWolf = false;
 			forceWerewolf = false;
 			if (whoAmI == Main.myPlayer) {
-				for (int num27 = 0; num27 < 22; num27++) {
+				for (int num27 = 0; num27 < MaxBuffs; num27++) {
 					if (buffType[num27] > 0 && buffTime[num27] <= 0)
 						DelBuff(num27);
 				}
@@ -17948,6 +_,7 @@
 
 			UpdateArmorLights();
 			UpdateArmorSets(i);
+			PlayerLoader.PostUpdateEquips(this); // TODO, move down?
 			if (maxTurretsOld != maxTurrets) {
 				UpdateMaxTurrets();
 				maxTurretsOld = maxTurrets;
@@ -17995,8 +_,11 @@
 
 				meleeDamage += (1f - stealth) * 3f;
 				meleeCrit += (int)((1f - stealth) * 30f);
+				GetKnockback(DamageClass.Melee) *= 1f + (1f - stealth);
+				/*
 				if (meleeCrit > 100)
-					meleeCrit = 100;
+					meleeCrit = new Modifier(100);
+				*/
 
 				aggro -= (int)((1f - stealth) * 750f);
 				if (stealthTimer > 0)
@@ -18028,6 +_,7 @@
 
 				rangedDamage += (1f - stealth) * 0.6f;
 				rangedCrit += (int)((1f - stealth) * 10f);
+				GetKnockback(DamageClass.Ranged) *= 1f + (1f - stealth) * 0.5f;
 				aggro -= (int)((1f - stealth) * 750f);
 				if (stealthTimer > 0)
 					stealthTimer--;
@@ -18047,6 +_,7 @@
 
 					rangedDamage += (1f - stealth) * 0.8f;
 					rangedCrit += (int)((1f - stealth) * 20f);
+					GetKnockback(DamageClass.Ranged) *= 1f + (1f - stealth) * 0.5f;
 					aggro -= (int)((1f - stealth) * 1200f);
 					accRunSpeed *= 0.3f;
 					maxRunSpeed *= 0.3f;
@@ -18147,6 +_,7 @@
 			}
 
 			meleeSpeed = 1f / meleeSpeed;
+			PlayerLoader.PostUpdateMiscEffects(this);
 			UpdateLifeRegen();
 			soulDrain = 0;
 			UpdateManaRegen();
@@ -18159,7 +_,7 @@
 			runAcceleration *= moveSpeed;
 			maxRunSpeed *= moveSpeed;
 			UpdateJumpHeight();
-			for (int num33 = 0; num33 < 22; num33++) {
+			for (int num33 = 0; num33 < MaxBuffs; num33++) {
 				if (buffType[num33] > 0 && buffTime[num33] > 0 && buffImmune[buffType[num33]])
 					DelBuff(num33);
 			}
@@ -18171,10 +_,7 @@
 				statDefense /= 2;
 
 			if (witheredWeapon) {
-				meleeDamage *= 0.5f;
+				allDamage *= 0.5f;
-				rangedDamage *= 0.5f;
-				magicDamage *= 0.5f;
-				minionDamage *= 0.5f;
 			}
 
 			lastTileRangeX = tileRangeX;
@@ -18674,6 +_,7 @@
 						mount.UpdateDrill(this, controlUp, controlDown);
 				}
 
+				PlayerLoader.PostUpdateRunSpeeds(this);
 				HorizontalMovement();
 				if (gravControl) {
 					if (controlUp && releaseUp) {
@@ -18760,12 +_,13 @@
 					CancelAllJumpVisualEffects();
 				}
 				else {
+					bool isCustomWings = ItemLoader.WingUpdate(this, flag20);
 					if (flag20) {
 						WingAirVisuals();
 						WingMovement();
 					}
 
-					WingFrame(flag20);
+					WingFrame(flag20, isCustomWings);
 					if (wingsLogic > 0 && rocketBoots != 0 && base.velocity.Y != 0f && rocketTime != 0) {
 						int num45 = 6;
 						int num46 = rocketTime * num45;
@@ -18776,7 +_,7 @@
 						rocketTime = 0;
 					}
 
-					if (flag20 && wings != 4 && wings != 22 && wings != 0 && wings != 24 && wings != 28 && wings != 30 && wings != 33 && wings != 45) {
+					if (flag20 && wings != 4 && wings != 22 && wings != 0 && wings != 24 && wings != 28 && wings != 30 && wings != 33 && wings != 45 && !isCustomWings) {
 						bool flag21 = wingFrame == 3;
 						if (wings == 43 || wings == 44)
 							flag21 = (wingFrame == 4);
@@ -19029,7 +_,7 @@
 											wingFrame = 0;
 									}
 								}
-								else if (wings != 22 && wings != 28) {
+								else if (wings != 22 && wings != 28 && !isCustomWings) {
 									if (wings == 30) {
 										wingFrameCounter++;
 										int num62 = 5;
@@ -19236,7 +_,7 @@
 				}
 
 				if (flag22 && Main.myPlayer == whoAmI) {
-					for (int num79 = 0; num79 < 22; num79++) {
+					for (int num79 = 0; num79 < MaxBuffs; num79++) {
 						if (buffType[num79] == 38)
 							DelBuff(num79);
 					}
@@ -19309,15 +_,17 @@
 					Rectangle rectangle2 = new Rectangle((int)base.position.X, (int)base.position.Y, width, height);
 					for (int num80 = 0; num80 < 200; num80++) {
 						if (Main.npc[num80].active && !Main.npc[num80].dontTakeDamage && !Main.npc[num80].friendly && Main.npc[num80].immune[i] == 0 && CanNPCBeHitByPlayerOrPlayerProjectile(Main.npc[num80]) && rectangle2.Intersects(new Rectangle((int)Main.npc[num80].position.X, (int)Main.npc[num80].position.Y, Main.npc[num80].width, Main.npc[num80].height))) {
+							/*
 							float num81 = meleeCrit;
 							if (num81 < (float)rangedCrit)
 								num81 = rangedCrit;
 
 							if (num81 < (float)magicCrit)
 								num81 = magicCrit;
-
+							*/
+							// congrats, minecarts now crit based on generic crit (which is probably what the above logic was trying to emulate)
 							bool crit = false;
-							if ((float)Main.rand.Next(1, 101) <= num81)
+							if ((float)Main.rand.Next(1, 101) <= allCrit)
 								crit = true;
 
 							float currentSpeed = Math.Abs(base.velocity.X) / maxRunSpeed;
@@ -19447,7 +_,7 @@
 
 			if (num83) {
 				if ((onFire || onFire3) && !lavaWet) {
-					for (int num84 = 0; num84 < 22; num84++) {
+					for (int num84 = 0; num84 < MaxBuffs; num84++) {
 						int num85 = buffType[num84];
 						if (num85 == 24 || num85 == 323)
 							DelBuff(num84);
@@ -19694,6 +_,7 @@
 			if (vortexDebuff)
 				base.velocity.Y = base.velocity.Y * 0.8f + (float)Math.Cos(base.Center.X % 120f / 120f * ((float)Math.PI * 2f)) * 5f * 0.2f;
 
+			PlayerLoader.PreUpdateMovement(this);
 			if (tongued) {
 				base.position += base.velocity;
 				flag28 = false;
@@ -19784,6 +_,7 @@
 			grapCount = 0;
 			UpdateReleaseUseTile();
 			UpdateAdvancedShadows();
+			PlayerLoader.PostUpdate(this);
 		}
 
 		private void UpdateControlHolds() {
@@ -19819,6 +_,9 @@
 		}
 
 		public void RecalculateLuck() {
+			if (!PlayerLoader.PreModifyLuck(this, ref luck))
+				goto skipVanillaLuck;
+
 			luck = GetLadyBugLuck() * 0.2f + torchLuck * 0.2f;
 			luck += (float)(int)luckPotion * 0.1f;
 			if (LanternNight.LanternsUp)
@@ -19826,6 +_,9 @@
 
 			if (HasGardenGnomeNearby)
 				luck += 0.2f;
+
+			skipVanillaLuck:
+			PlayerLoader.ModifyLuck(this, ref luck);
 		}
 
 		private static int GetMouseScrollDelta() => PlayerInput.ScrollWheelDelta / 120;
@@ -19924,6 +_,8 @@
 
 			if (wingsLogic == 45 && (float)timeSinceLastDashStarted >= 60f)
 				runSlowdown *= 6f;
+			
+			ItemLoader.HorizontalWingSpeeds(this);
 		}
 
 		private void RocketBootVisuals() {
@@ -20030,7 +_,7 @@
 			}
 		}
 
-		public void WingFrame(bool wingFlap) {
+		public void WingFrame(bool wingFlap, bool isCustomWings = false) {
 			bool flag = wingsLogic != wings;
 			if (wings == 4) {
 				if (wingFlap || jump > 0) {
@@ -20671,6 +_,8 @@
 				num27 = 3;
 			}
 
+			if (isCustomWings) return;
+
 			if (wings == 32)
 				num27 = 3;
 
@@ -21234,6 +_,9 @@
 						break;
 				}
 
+				if (!NPCLoader.CanHitPlayer(Main.npc[i], this, ref specialHitSetter) || !PlayerLoader.CanBeHitByNPC(this, Main.npc[i], ref specialHitSetter))
+					continue;
+
 				if ((specialHitSetter == -1 && immune) || (dash == 2 && i == eocHit && eocDash > 0) || npcTypeNoAggro[Main.npc[i].type])
 					continue;
 
@@ -21269,6 +_,10 @@
 					if (num5 > 0 && HasNPCBannerBuff(num5))
 						num4 = ((!Main.expertMode) ? ((int)((float)num4 * ItemID.Sets.BannerStrength[Item.BannerToItem(num5)].NormalDamageReceived)) : ((int)((float)num4 * ItemID.Sets.BannerStrength[Item.BannerToItem(num5)].ExpertDamageReceived)));
 
+					bool crit = false;
+					NPCLoader.ModifyHitPlayer(Main.npc[i], this, ref num4, ref crit);
+					PlayerLoader.ModifyHitByNPC(this, Main.npc[i], ref num4, ref crit);
+					
 					if (whoAmI == Main.myPlayer && num2 > 0f && !immune && !Main.npc[i].dontTakeDamage) {
 						int num6 = (int)((float)num4 * num2);
 						if (num6 > 1000)
@@ -21290,8 +_,15 @@
 					if (resistCold && Main.npc[i].coldDamage)
 						num4 = (int)((float)num4 * 0.7f);
 
-					if (flag && Hurt(PlayerDeathReason.ByNPC(i), num4, num3, pvp: false, quiet: false, Crit: false, specialHitSetter) > 0.0 && !dead && !flag2)
-						StatusFromNPC(Main.npc[i]);
+					if (flag) { //TODO, what is this flag?
+						int realDamage = (int)Hurt(PlayerDeathReason.ByNPC(i), num4, num3, pvp: false, quiet: false, Crit: false, specialHitSetter);
+						
+						if (realDamage > 0 && !dead && !flag2)
+							StatusFromNPC(Main.npc[i]);
+							
+						NPCLoader.OnHitPlayer(Main.npc[i], this, realDamage, crit);
+						PlayerLoader.OnHitByNPC(this, Main.npc[i], realDamage, crit);
+					}
 
 					if (num) {
 						GiveImmuneTimeForCollisionAttack(longInvince ? 60 : 30);
@@ -21366,6 +_,8 @@
 		}
 
 		public void ItemCheck_ManageRightClickFeatures() {
+			//ItemLoader.AltFunctionUse(this.inventory[this.selectedItem], this)
+			// TODO, reintegrate AltFunctionUse
 			bool flag = selectedItem != 58 && controlUseTile && !tileInteractionHappened && releaseUseItem && !controlUseItem && !mouseInterface && !CaptureManager.Instance.Active && !Main.HoveringOverAnNPC && !Main.SmartInteractShowingGenuine;
 			bool flag2 = flag;
 			if (!ItemID.Sets.ItemsThatAllowRepeatedRightClick[inventory[selectedItem].type] && !Main.mouseRightRelease)
@@ -21412,6 +_,11 @@
 				controlUseItem = true;
 			}
 
+			if (flag2 && altFunctionUse == 0 && ItemLoader.AltFunctionUse(inventory[selectedItem], this)) {
+				altFunctionUse = 1;
+				controlUseItem = true;
+			}
+
 			if (!controlUseItem && altFunctionUse == 1)
 				altFunctionUse = 0;
 
@@ -21570,6 +_,9 @@
 		}
 
 		public void ScrollHotbar(int Offset) {
+			//disable hotbar scrolling when using auto select
+			//previously it only worked when scrolling between 0 and 9, and made the sound
+			if (selectedItem >= 10) return;
 			Offset = ClampHotbarOffset(Offset);
 			selectedItem += Offset;
 			if (Offset != 0) {
@@ -21798,6 +_,8 @@
 					cursorItemIconID = -1;
 				}
 			}
+
+			TileLoader.MouseOverFar(myX, myY);
 		}
 
 		private void TileInteractionsUse(int myX, int myY) {
@@ -21813,7 +_,8 @@
 				bool flag3 = false;
 				for (int i = 0; i < 58; i++) {
 					if (inventory[i].type == 949 && inventory[i].stack > 0) {
+						if (ItemLoader.ConsumeItem(inventory[i], this))
-						inventory[i].stack--;
+							inventory[i].stack--;
 						if (inventory[i].stack <= 0)
 							inventory[i].SetDefaults();
 
@@ -21888,7 +_,7 @@
 					Wiring.HitSwitch(myX, myY);
 					NetMessage.SendData(59, -1, -1, null, myX, myY);
 				}
-				else if (Main.tile[myX, myY].type == 139) {
+				else if (Main.tile[myX, myY].type == 139 || TileLoader.IsModMusicBox(Main.tile[myX, myY])) {
 					flag2 = true;
 					SoundEngine.PlaySound(28, myX * 16, myY * 16, 0);
 					WorldGen.SwitchMB(myX, myY);
@@ -22012,7 +_,7 @@
 					flag2 = true;
 					GamepadEnableGrappleCooldown();
 				}
-				else if (Main.tile[myX, myY].type == 4 || Main.tile[myX, myY].type == 13 || (Main.tile[myX, myY].type == 50 && Main.tile[myX, myY].frameX == 90)) {
+				else if (TileID.Sets.Torch[Main.tile[myX, myY].type] || Main.tile[myX, myY].type == 13 || (Main.tile[myX, myY].type == 50 && Main.tile[myX, myY].frameX == 90) || TileID.Sets.CanDropFromRightClick[Main.tile[myX, myY].type]) {
 					WorldGen.KillTile(myX, myY);
 					if (Main.netMode == 1)
 						NetMessage.SendData(17, -1, -1, null, 0, myX, myY);
@@ -22316,7 +_,8 @@
 					if (!NPC.AnyNPCs(245) && Main.hardMode && NPC.downedPlantBoss) {
 						for (int n = 0; n < 58; n++) {
 							if (inventory[n].type == 1293) {
+								if (ItemLoader.ConsumeItem(inventory[n], this))
-								inventory[n].stack--;
+									inventory[n].stack--;
 								if (inventory[n].stack <= 0)
 									inventory[n].SetDefaults();
 
@@ -22334,19 +_,22 @@
 							NetMessage.SendData(61, -1, -1, null, whoAmI, 245f);
 					}
 				}
-				else if (Main.tile[myX, myY].type == 10) {
+				else if (Main.tile[myX, myY].type == TileID.ClosedDoor || TileLoader.OpenDoorID(Main.tile[myX, myY]) >= 0) {
 					flag2 = true;
 					if (WorldGen.IsLockedDoor(myX, myY)) {
 						int num43 = 1141;
 						for (int num44 = 0; num44 < 58; num44++) {
 							if (inventory[num44].type == num43 && inventory[num44].stack > 0) {
+								if (ItemLoader.ConsumeItem(inventory[num44], this))
-								inventory[num44].stack--;
+									inventory[num44].stack--;
 								if (inventory[num44].stack <= 0)
 									inventory[num44] = new Item();
 
 								WorldGen.UnlockDoor(myX, myY);
 								if (Main.netMode == 1)
 									NetMessage.SendData(52, -1, -1, null, whoAmI, 2f, myX, myY);
+
+								break;
 							}
 						}
 					}
@@ -22362,7 +_,7 @@
 						}
 					}
 				}
-				else if (Main.tile[myX, myY].type == 11) {
+				else if (TileLoader.CloseDoorID(Main.tile[myX, myY]) >= 0) {
 					flag2 = true;
 					if (WorldGen.CloseDoor(myX, myY))
 						NetMessage.SendData(19, -1, -1, null, 1, myX, myY, direction);
@@ -22534,7 +_,7 @@
 					if (flag12)
 						NetMessage.SendTileSquare(-1, num62, num63, 2, 2);
 				}
-				else if (TileID.Sets.BasicChest[Main.tile[myX, myY].type] || Main.tile[myX, myY].type == 29 || Main.tile[myX, myY].type == 97 || Main.tile[myX, myY].type == 463 || Main.tile[myX, myY].type == 491) {
+				else if ((TileID.Sets.BasicChest[Main.tile[myX, myY].type] || Main.tile[myX, myY].type == 29 || Main.tile[myX, myY].type == 97 || Main.tile[myX, myY].type == 463 || Main.tile[myX, myY].type == 491) && Main.tile[myX, myY].type < TileID.Count) {
 					flag2 = true;
 					Main.mouseRightRelease = false;
 					int num68 = 0;
@@ -22576,7 +_,7 @@
 						editedChestName = false;
 					}
 
-					bool flag13 = Chest.IsLocked(Main.tile[num69, num70]);
+					bool flag13 = Chest.IsLocked(num69, num70);
 					if (Main.netMode == 1 && num68 == 0 && !flag13) {
 						if (num69 == chestX && num70 == chestY && chest != -1) {
 							chest = -1;
@@ -22636,7 +_,9 @@
 												continue;
 
 											if (num72 != 329) {
+												if (ItemLoader.ConsumeItem(inventory[num75], this))
-												inventory[num75].stack--;
+													inventory[num75].stack--;
+
 												if (inventory[num75].stack <= 0)
 													inventory[num75] = new Item();
 											}
@@ -22694,13 +_,17 @@
 					if (flag15)
 						LaunchMinecartHook(myX, myY);
 				}
+
+				if (TileLoader.RightClick(myX, myY))
+					flag2 = true;
+				// todo check out this flag2. return? "this.releaseUseTile = false;"
 			}
 
 			if (flag2)
 				tileInteractionHappened = true;
 		}
 
-		private static bool IsHoveringOverABottomSideOfABed(int myX, int myY) {
+		public static bool IsHoveringOverABottomSideOfABed(int myX, int myY) {
 			short frameX = Main.tile[myX, myY].frameX;
 			bool flag = frameX / 72 == 1;
 			bool flag2 = frameX % 72 < 36;
@@ -23641,7 +_,7 @@
 				cursorItemIconID = 3747;
 			}
 
-			if (Main.tile[myX, myY].type == 219 && (inventory[selectedItem].type == 424 || inventory[selectedItem].type == 1103)) {
+			if (Main.tile[myX, myY].type == 219 && ItemID.Sets.ExtractinatorMode[inventory[selectedItem].type] > -1) {
 				noThrow = 2;
 				cursorItemIconEnabled = true;
 				cursorItemIconID = inventory[selectedItem].type;
@@ -24217,6 +_,8 @@
 				cursorItemIconEnabled = false;
 				cursorItemIconID = 0;
 			}
+
+			TileLoader.MouseOver(myX, myY);
 		}
 
 		public Color ChatColor() {
@@ -24350,11 +_,22 @@
 				if (!item.active || item.noGrabDelay != 0 || item.playerIndexTheItemIsReservedFor != i || !CanAcceptItemIntoInventory(item))
 					continue;
 
+				if (!ItemLoader.CanPickup(item, this))
+					continue;
+
 				int itemGrabRange = GetItemGrabRange(item);
+				ItemLoader.GrabRange(Main.item[j], this, ref itemGrabRange);
 				Rectangle hitbox = item.Hitbox;
 				if (base.Hitbox.Intersects(hitbox)) {
-					if (i == Main.myPlayer && (inventory[selectedItem].type != 0 || itemAnimation <= 0))
+					if (i == Main.myPlayer && (inventory[selectedItem].type != 0 || itemAnimation <= 0)) {
+						if (!ItemLoader.OnPickup(Main.item[j], this)) {
+							Main.item[j] = new Item();
+							if (Main.netMode == 1)
+								NetMessage.SendData(21, -1, -1, null, j);
+							continue;
+						}
 						item = PickupItem(i, j, item);
+					}
 				}
 				else {
 					if (!new Rectangle((int)position.X - itemGrabRange, (int)position.Y - itemGrabRange, width + itemGrabRange * 2, height + itemGrabRange * 2).Intersects(hitbox))
@@ -24363,7 +_,9 @@
 					ItemSpaceStatus status = ItemSpace(item);
 					if (CanPullItem(item, status)) {
 						item.beingGrabbed = true;
+						if (ItemLoader.GrabStyle(item, this)) {
+						}
-						if (manaMagnet && (item.type == 184 || item.type == 1735 || item.type == 1868))
+						else if (manaMagnet && (item.type == 184 || item.type == 1735 || item.type == 1868))
 							PullItem_Pickup(item, 12f, 5);
 						else if (lifeMagnet && (item.type == 58 || item.type == 1734 || item.type == 1867))
 							PullItem_Pickup(item, 15f, 5);
@@ -24699,6 +_,36 @@
 			}
 		}
 
+		//TODO: Move to Player.TML.cs
+		public bool CanBuyItem(int price, int customCurrency = -1) {
+			if (customCurrency != -1)
+				return CustomCurrencyManager.BuyItem(this, price, customCurrency);
+
+			bool flag;
+			long num = Utils.CoinsCount(out flag, inventory, new int[] {
+				58,
+				57,
+				56,
+				55,
+				54
+			});
+
+			long num2 = Utils.CoinsCount(out flag, bank.item, new int[0]);
+			long num3 = Utils.CoinsCount(out flag, bank2.item, new int[0]);
+			long num4 = Utils.CoinsCount(out flag, bank3.item, new int[0]);
+			long num5 = Utils.CoinsCombineStacks(out flag, new long[] {
+				num,
+				num2,
+				num3,
+				num4
+			});
+
+			if (num5 < price)
+				return false;
+
+			return true;
+		}
+
 		public bool BuyItem(int price, int customCurrency = -1) {
 			if (customCurrency != -1)
 				return CustomCurrencyManager.BuyItem(this, price, customCurrency);
@@ -24916,7 +_,7 @@
 		public void AdjTiles() {
 			int num = 4;
 			int num2 = 3;
-			for (int i = 0; i < 624; i++) {
+			for (int i = 0; i < adjTile.Length; i++) {
 				oldAdjTile[i] = adjTile[i];
 				adjTile[i] = false;
 			}
@@ -24957,15 +_,17 @@
 								alchemyTable = true;
 								break;
 						}
+
+						TileLoader.AdjTiles(this, Main.tile[j, k].type);
 					}
 
-					if (Main.tile[j, k].liquid > 200 && Main.tile[j, k].liquidType() == 0)
+					if ((Main.tile[j, k].liquid > 200 && Main.tile[j, k].liquidType() == 0) || TileID.Sets.CountsAsWaterSource[Main.tile[j, k].type])
 						adjWater = true;
 
-					if (Main.tile[j, k].liquid > 200 && Main.tile[j, k].liquidType() == 2)
+					if ((Main.tile[j, k].liquid > 200 && Main.tile[j, k].liquidType() == 2) || TileID.Sets.CountsAsHoneySource[Main.tile[j, k].type])
 						adjHoney = true;
 
-					if (Main.tile[j, k].liquid > 200 && Main.tile[j, k].liquidType() == 1)
+					if ((Main.tile[j, k].liquid > 200 && Main.tile[j, k].liquidType() == 1) || TileID.Sets.CountsAsLavaSource[Main.tile[j, k].type])
 						adjLava = true;
 				}
 			}
@@ -24974,7 +_,7 @@
 				return;
 
 			bool flag = false;
-			for (int l = 0; l < 624; l++) {
+			for (int l = 0; l < adjTile.Length; l++) {
 				if (oldAdjTile[l] != adjTile[l]) {
 					flag = true;
 					break;
@@ -25201,6 +_,7 @@
 				faceHead = -1;
 			}
 
+			ItemLoader.PreUpdateVanitySet(this);
 			if (head > 0 && face > 0) {
 				if (ArmorIDs.Face.Sets.OverrideHelmet[face]) {
 					head = -1;
@@ -25236,6 +_,9 @@
 				obj.shader = GameShaders.Armor.GetSecondaryShader(cBody, this);
 			}
 
+			//TODO: Do these hooks go inside or outside the conditional?
+			PlayerLoader.FrameEffects(this);
+			EquipLoader.EquipFrameEffects(this);
 			if (!isDisplayDollOrInanimate) {
 				if (((body == 68 && legs == 57 && head == 106) || (body == 74 && legs == 63 && head == 106)) && Main.rand.Next(10) == 0) {
 					int num3 = Dust.NewDust(new Vector2(position.X - velocity.X * 2f, position.Y - 2f - velocity.Y * 2f), width, height, 43, 0f, 0f, 100, new Color(255, 0, 255), 0.3f);
@@ -25360,6 +_,7 @@
 			Item.GetDrawHitbox(HeldItem.type, this);
 			bool flag3 = CanVisuallyHoldItem(HeldItem);
 			bool flag4 = HeldItem.type != 4952;
+			ItemLoader.UpdateVanitySet(this);
 			if (mount.Active) {
 				legFrameCounter = 0.0;
 				legFrame.Y = legFrame.Height * 6;
@@ -25576,6 +_,8 @@
 						}
 					}
 				}
+
+				ItemLoader.UseItemFrame(inventory[selectedItem], this);
 			}
 			else if (pulley) {
 				if (pulleyDir == 2)
@@ -25709,6 +_,10 @@
 				reference9.Y = 0;
 			}
 
+			if (flag3 && itemAnimation <= 0) {
+				ItemLoader.HoldItemFrame(inventory[selectedItem], this);
+			}
+
 			if (legs == 140) {
 				legFrameCounter = 0.0;
 				legFrame.Y = legFrame.Height * (velocity.Y != 0f).ToInt();
@@ -25834,7 +_,7 @@
 			}
 		}
 
-		private bool ItemIsVisuallyIncompatible(Item item) {
+		public bool ItemIsVisuallyIncompatible(Item item) {
 			if (compositeBackArm.enabled && item.shieldSlot > 0)
 				return true;
 
@@ -25860,6 +_,12 @@
 			return false;
 		}
 
+		/// <summary>
+		/// Won't work with yoraiz0rEye as effect needs target item slot.
+		/// </summary>
+		/// <param name="item"></param>
+		public void UpdateVisibleAccessory(Item item) => UpdateVisibleAccessory(-1, item);
+
 		private void UpdateVisibleAccessory(int itemSlot, Item item) {
 			if (item.stringColor > 0)
 				stringColor = item.stringColor;
@@ -26082,6 +_,8 @@
 			if (drawPlayer.head == 267)
 				yoraiz0rDarkness = true;
 
+			ItemLoader.ArmorSetShadows(drawPlayer);
+			// TODO, rename to this? SetArmorEffectVisuals
 			if (drawPlayer.stoned || drawPlayer.stealth != 1f) {
 				armorEffectDrawOutlines = false;
 				armorEffectDrawShadow = false;
@@ -26258,6 +_,7 @@
 				}
 			}
 
+			ItemLoader.SetMatch(armorslot, type, male, ref num, ref somethingSpecial);
 			return num;
 		}
 
@@ -26442,6 +_,9 @@
 				}
 
 				immune = true;
+				if (dead)
+					PlayerLoader.OnRespawn(this);
+
 				dead = false;
 				immuneTime = 0;
 			}
@@ -26638,7 +_,7 @@
 			if (whoAmI != Main.myPlayer)
 				return;
 
-			for (int i = 0; i < 22; i++) {
+			for (int i = 0; i < MaxBuffs; i++) {
 				if (buffTime[i] > 0 && buffType[i] == 59)
 					DelBuff(i);
 			}
@@ -26761,6 +_,12 @@
 					return 0.0;
 				}
 
+				bool customDamage = false;
+				bool playSound = true;
+				bool genGore = true;
+				if (!PlayerLoader.PreHurt(this, pvp, quiet, ref Damage, ref hitDirection, ref Crit, ref customDamage, ref playSound, ref genGore, ref damageSource))
+					return 0.0;
+
 				if (whoAmI == Main.myPlayer && panic)
 					AddBuff(63, 480);
 
@@ -26772,7 +_,7 @@
 					NetMessage.SendData(84, -1, -1, null, whoAmI);
 
 				int num = Damage;
-				double num2 = Main.CalculateDamagePlayersTake(num, statDefense);
+				double num2 = customDamage ? num : Main.CalculateDamagePlayersTake(num, statDefense);
 				if (Crit)
 					num *= 2;
 
@@ -26799,7 +_,7 @@
 					}
 
 					if (invis) {
-						for (int k = 0; k < 22; k++) {
+						for (int k = 0; k < MaxBuffs; k++) {
 							if (buffType[k] == 10)
 								DelBuff(k);
 						}
@@ -26826,7 +_,7 @@
 						float num5 = 0.15f * (float)beetleOrbs;
 						num2 = (int)((double)(1f - num5) * num2);
 						beetleOrbs--;
-						for (int l = 0; l < 22; l++) {
+						for (int l = 0; l < MaxBuffs; l++) {
 							if (buffType[l] >= 95 && buffType[l] <= 97)
 								DelBuff(l);
 						}
@@ -26918,6 +_,8 @@
 						Projectile.NewProjectile(GetProjectileSource_Accessory(brainOfConfusionItem), base.Center.X + (float)Main.rand.Next(-40, 40), base.Center.Y - (float)Main.rand.Next(20, 60), velocity.X * 0.3f, velocity.Y * 0.3f, 565, 0, 0f, whoAmI);
 					}
 
+					//TODO: Is 'num2' correct? Ensure and add patch context.
+					PlayerLoader.Hurt(this, pvp, quiet, num2, hitDirection, Crit);
 					if (Main.netMode == 1 && whoAmI == Main.myPlayer && !quiet) {
 						if (!noKnockback && hitDirection != 0 && (!mount.Active || !mount.Cart))
 							NetMessage.SendData(13, -1, -1, null, whoAmI);
@@ -27051,6 +_,9 @@
 						fallStart = (int)(position.Y / 16f);
 					}
 
+					if (!playSound)
+						goto postSound; //gotos are ugly but minimize the diff file
+
 					if (stoned)
 						SoundEngine.PlaySound(0, (int)position.X, (int)position.Y);
 					else if ((wereWolf || forceWerewolf) && !hideWolf)
@@ -27065,7 +_,12 @@
 						SoundEngine.PlaySound(1, (int)position.X, (int)position.Y);
 
 					eyeHelper.BlinkBecausePlayerGotHurt();
+					postSound:
 					if (statLife > 0) {
+						if (!genGore)
+							goto postGore; //gotta minimize diff files
+
+						// Context: The patch that defines postGore used num2.
 						double num25 = num2 / (double)statLifeMax2 * 100.0;
 						float num26 = 2 * hitDirection;
 						float num27 = 0f;
@@ -27090,6 +_,9 @@
 								Dust.NewDust(position, width, height, 5, num26 + (float)hitDirection * num27 * Main.rand.NextFloat(), -2f);
 							}
 						}
+
+						postGore:
+						PlayerLoader.PostHurt(this, pvp, quiet, num2, hitDirection, Crit);
 					}
 					else {
 						statLife = 0;
@@ -27123,6 +_,11 @@
 				return;
 
 			StopVanityActions();
+			bool playSound = true;
+			bool genGore = true;
+			if (!PlayerLoader.PreKill(this, dmg, hitDirection, pvp, ref playSound, ref genGore, ref damageSource))
+				return;
+
 			if (pvp)
 				pvpDeath = true;
 
@@ -27181,19 +_,24 @@
 				}
 			}
 
-			SoundEngine.PlaySound(5, (int)position.X, (int)position.Y);
+			if (playSound)
+				SoundEngine.PlaySound(5, (int)position.X, (int)position.Y, 1, 1f, 0f);
+
 			headVelocity.Y = (float)Main.rand.Next(-40, -10) * 0.1f;
 			bodyVelocity.Y = (float)Main.rand.Next(-40, -10) * 0.1f;
 			legVelocity.Y = (float)Main.rand.Next(-40, -10) * 0.1f;
 			headVelocity.X = (float)Main.rand.Next(-20, 21) * 0.1f + (float)(2 * hitDirection);
 			bodyVelocity.X = (float)Main.rand.Next(-20, 21) * 0.1f + (float)(2 * hitDirection);
 			legVelocity.X = (float)Main.rand.Next(-20, 21) * 0.1f + (float)(2 * hitDirection);
-			if (stoned) {
+			if (stoned || !genGore) {
 				headPosition = Vector2.Zero;
 				bodyPosition = Vector2.Zero;
 				legPosition = Vector2.Zero;
 			}
 
+			if (!genGore)
+				goto postGore; //goto minimizes diff file size
+
 			for (int j = 0; j < 100; j++) {
 				if (stoned) {
 					Dust.NewDust(position, width, height, 1, 2 * hitDirection, -2f);
@@ -27211,6 +_,7 @@
 				}
 			}
 
+			postGore:
 			mount.Dismount(this);
 			dead = true;
 			respawnTimer = 600;
@@ -27230,6 +_,7 @@
 			if (Main.expertMode)
 				respawnTimer = (int)((double)respawnTimer * 1.5);
 
+			PlayerLoader.Kill(this, dmg, hitDirection, pvp, damageSource);
 			immuneAlpha = 0;
 			if (!ChildSafety.Disabled)
 				immuneAlpha = 255;
@@ -27306,6 +_,9 @@
 			if (newItem.uniqueStack && HasItem(newItem.type))
 				return new ItemSpaceStatus(CanTakeItem: false);
 
+			if (ItemLoader.ItemSpace(newItem, this))
+				return new ItemSpaceStatus(CanTakeItem: true);
+
 			int num = 50;
 			if (newItem.IsACoin)
 				num = 54;
@@ -27653,6 +_,8 @@
 				return;
 
 			bool flag = true;
+			flag &= WallLoader.CanPlace(tileTargetX, tileTargetY, inventory[selectedItem].createWall);
+
 			if (TileReplacementEnabled)
 				flag = PlaceThing_TryReplacingWalls(flag);
 
@@ -27661,6 +_,7 @@
 
 			WorldGen.PlaceWall(tileTargetX, tileTargetY, inventory[selectedItem].createWall);
 			if (Main.tile[tileTargetX, tileTargetY].wall == inventory[selectedItem].createWall) {
+				WallLoader.PlaceInWorld(tileTargetX, tileTargetY, inventory[selectedItem]);
 				ApplyItemTime(inventory[selectedItem], wallSpeed);
 				if (Main.netMode == 1)
 					NetMessage.SendData(17, -1, -1, null, 3, tileTargetX, tileTargetY, inventory[selectedItem].createWall);
@@ -27719,7 +_,8 @@
 
 				WorldGen.PlaceWall(num, num2, createWall);
 				if (Main.tile[num, num2].wall == createWall) {
+					if (ItemLoader.ConsumeItem(inventory[selectedItem], this))
-					inventory[selectedItem].stack--;
+						inventory[selectedItem].stack--;
 					if (inventory[selectedItem].stack == 0)
 						inventory[selectedItem].SetDefaults();
 
@@ -27751,9 +_,18 @@
 				bool canPlace = false;
 				bool newObjectType = false;
 				TileObject objectData = default(TileObject);
+				if (!TileLoader.CanPlace(tileTargetX, tileTargetY, inventory[selectedItem].createTile)) {
+				}
-				if (TileObjectData.CustomPlace(createTile, inventory[selectedItem].placeStyle) && createTile != 82 && createTile != 227) {
+				else if (TileObjectData.CustomPlace(createTile, inventory[selectedItem].placeStyle) && createTile != 82 && createTile != 227) {
 					newObjectType = true;
-					canPlace = TileObject.CanPlace(tileTargetX, tileTargetY, (ushort)inventory[selectedItem].createTile, inventory[selectedItem].placeStyle, direction, out objectData);
+					int hackCreateTile = inventory[selectedItem].createTile;
+					int hackPlaceStyle = inventory[selectedItem].placeStyle;
+					if (hackCreateTile == TileID.Saplings) {
+						Tile soil = Main.tile[tileTargetX, tileTargetY + 1];
+						if (soil.active())
+							TileLoader.SaplingGrowthType(soil.type, ref hackCreateTile, ref hackPlaceStyle);
+					}
+					canPlace = TileObject.CanPlace(tileTargetX, tileTargetY, hackCreateTile, hackPlaceStyle, direction, out objectData, false);
 					PlaceThing_Tiles_BlockPlacementIfOverPlayers(ref canPlace, ref objectData);
 					PlaceThing_Tiles_BlockPlacementForRepeatedPigronatas(ref canPlace, ref objectData);
 					PlaceThing_Tiles_BlockPlacementForRepeatedPumpkins(ref canPlace, ref objectData);
@@ -27805,9 +_,12 @@
 				if (!WorldGen.IsTileReplacable(tileTargetX, tileTargetY))
 					return false;
 
+				if (!TileLoader.CanPlace(tileTargetX, tileTargetY, HeldItem.createTile))
+					return false;
+
 				if (0 == 0) {
 					if (hitReplace.AddDamage(num, pickaxeDamage) < 100) {
-						int num2 = WorldGen.KillTile_GetTileDustAmount(fail: true, tile);
+						int num2 = WorldGen.KillTile_GetTileDustAmount(fail: true, tile, tileTargetX, tileTargetY);
 						for (int i = 0; i < num2; i++) {
 							WorldGen.KillTile_MakeTileDust(tileTargetX, tileTargetY, tile);
 						}
@@ -27977,6 +_,7 @@
 				PlaceThing_Tiles_PlaceIt_AutoPaintAndActuate(typeCaches);
 				if (PlayerInput.UsingGamepad && ItemID.Sets.SingleUseInGamepad[inventory[selectedItem].type] && Main.myPlayer == whoAmI && !Main.SmartCursorEnabled)
 					Main.blockMouse = true;
+				TileLoader.PlaceInWorld(tileTargetX, tileTargetY, inventory[selectedItem]);
 			}
 
 			return data;
@@ -28164,7 +_,8 @@
 					int num7 = FindItem(849);
 					if (num7 > -1 && WorldGen.PlaceActuator(num5, num6)) {
 						NetMessage.SendData(17, -1, -1, null, 8, num5, num6);
+						if (ItemLoader.ConsumeItem(inventory[num7], this))
-						inventory[num7].stack--;
+							inventory[num7].stack--;
 						if (inventory[num7].stack <= 0)
 							inventory[num7].SetDefaults();
 					}
@@ -28529,7 +_,7 @@
 				if (Main.tile[tileTargetX, tileTargetY].nactive() && Main.tile[tileTargetX, tileTargetY].type == 59)
 					canPlace = true;
 			}
-			else if (inventory[selectedItem].createTile == 4 || inventory[selectedItem].createTile == 136) {
+			else if (TileID.Sets.Torch[inventory[selectedItem].createTile] || inventory[selectedItem].createTile == 136) {
 				if (Main.tile[tileTargetX, tileTargetY].wall > 0) {
 					canPlace = true;
 				}
@@ -29056,7 +_,8 @@
 
 			if (paintingAWall) {
 				if (b != byte.MaxValue && Main.tile[x, y].wallColor() != b && WorldGen.paintWall(x, y, b, broadCast: true)) {
+					if (ItemLoader.ConsumeItem(item, this))
-					item.stack--;
+						item.stack--;
 					if (item.stack <= 0)
 						item.SetDefaults();
 
@@ -29065,7 +_,8 @@
 				}
 			}
 			else if (b != byte.MaxValue && Main.tile[x, y].color() != b && WorldGen.paintTile(x, y, b, broadCast: true)) {
+				if (ItemLoader.ConsumeItem(item, this))
-				item.stack--;
+					item.stack--;
 				if (item.stack <= 0)
 					item.SetDefaults();
 
@@ -29115,7 +_,7 @@
 			int num2 = 25;
 			int num3 = 50;
 			int num4 = -1;
-			if (extractType == 1) {
+			if (extractType == ItemID.DesertFossil) {
 				num /= 3;
 				num2 *= 2;
 				num3 = 20;
@@ -29358,6 +_,7 @@
 					num6 += Main.rand.Next(0, 6);
 			}
 
+			ItemLoader.ExtractinatorUse(ref num5, ref num6, extractType);
 			if (num5 > 0) {
 				Vector2 vector = Main.ReverseGravitySupport(Main.MouseScreen) + Main.screenPosition;
 				if (Main.SmartCursorEnabled || PlayerInput.UsingGamepad)
@@ -29452,8 +_,8 @@
 
 		public PlayerFishingConditions GetFishingConditions() {
 			PlayerFishingConditions result = default(PlayerFishingConditions);
-			Fishing_GetBestFishingPole(out result.PolePower, out result.PoleItemType);
-			Fishing_GetBait(out result.BaitPower, out result.BaitItemType);
+			Fishing_GetBestFishingPole(out result.Pole);
+			Fishing_GetBait(out result.Bait);
 			if (result.BaitItemType == 2673)
 				return result;
 
@@ -29461,12 +_,12 @@
 				return result;
 
 			int num = result.BaitPower + result.PolePower + fishingSkill;
-			result.LevelMultipliers = Fishing_GetPowerMultiplier();
+			result.LevelMultipliers = Fishing_GetPowerMultiplier(result.Pole, result.Bait);
 			result.FinalFishingLevel = (int)((float)num * result.LevelMultipliers);
 			return result;
 		}
 
-		private static float Fishing_GetPowerMultiplier() {
+		private float Fishing_GetPowerMultiplier(Item pole, Item bait) {
 			float num = 1f;
 			if (Main.raining)
 				num *= 1.2f;
@@ -29498,21 +_,20 @@
 			if (Main.bloodMoon)
 				num *= 1.1f;
 
+			PlayerLoader.GetFishingLevel(this, pole, bait, ref num);
 			return num;
 		}
 
-		private void Fishing_GetBait(out int baitPower, out int baitType) {
-			baitPower = 0;
-			baitType = 0;
+		private void Fishing_GetBait(out Item bait) {
+			bait = null;
 			for (int i = 54; i < 58; i++) {
 				if (inventory[i].stack > 0 && inventory[i].bait > 0) {
-					baitPower = inventory[i].bait;
-					baitType = inventory[i].type;
+					bait = inventory[i];
 					break;
 				}
 			}
 
-			if (baitPower != 0 || baitType != 0)
+			if (bait != null)
 				return;
 
 			int num = 0;
@@ -29528,20 +_,17 @@
 				return;
 			}
 
-			baitPower = inventory[num].bait;
-			baitType = inventory[num].type;
+			bait = inventory[num];
 		}
 
-		private void Fishing_GetBestFishingPole(out int fishingPolePower, out int fishingPoleType) {
-			fishingPolePower = inventory[selectedItem].fishingPole;
-			fishingPoleType = inventory[selectedItem].type;
-			if (fishingPolePower != 0)
+		private void Fishing_GetBestFishingPole(out Item pole) {
+			pole = inventory[selectedItem];
+			if (pole.fishingPole != 0)
 				return;
 
 			for (int i = 0; i < 58; i++) {
-				if (inventory[i].fishingPole > fishingPolePower) {
+				if (inventory[i].fishingPole > pole.fishingPole) {
-					fishingPolePower = inventory[i].fishingPole;
+					pole = inventory[i];
-					fishingPoleType = inventory[i].type;
 				}
 			}
 		}
@@ -29569,7 +_,8 @@
 				return;
 			}
 
+			if (ItemLoader.ConsumeItem(inventory[num], this))
-			inventory[num].stack--;
+				inventory[num].stack--;
 			if (inventory[num].stack <= 0)
 				inventory[num].SetDefaults();
 		}
@@ -29731,6 +_,9 @@
 		}
 
 		public Rectangle GetItemDrawFrame(int type) {
+			if(Main.dedServ)
+				return Rectangle.Empty;
+
 			Main.instance.LoadItem(type);
 			if (type == 75)
 				return TextureAssets.Item[type].Frame(1, 8);
@@ -29758,6 +_,12 @@
 		}
 
 		public void ItemCheck(int i) {
+			if (PlayerLoader.PreItemCheck(this))
+				ItemCheck_Inner(i);
+
+			PlayerLoader.PostItemCheck(this);
+		}
+		private void ItemCheck_Inner(int i) {
 			if (CCed) {
 				channel = false;
 				itemAnimation = (itemAnimationMax = 0);
@@ -29783,8 +_,17 @@
 			if (itemAnimation == 0 && reuseDelay > 0)
 				ApplyReuseDelay();
 
-			if (Main.myPlayer == i && itemAnimation == 0 && TileObjectData.CustomPlace(item.createTile, item.placeStyle))
-				TileObject.CanPlace(tileTargetX, tileTargetY, item.createTile, item.placeStyle, direction, out TileObject _, onlyCheck: true);
+			if (Main.myPlayer == i && itemAnimation == 0 && TileObjectData.CustomPlace(item.createTile, item.placeStyle)) {
+				int hackCreateTile = item.createTile;
+				int hackPlaceStyle = item.placeStyle;
+				if (hackCreateTile == TileID.Saplings) {
+					Tile soil = Main.tile[tileTargetX, tileTargetY + 1];
+					if (soil.active())
+						TileLoader.SaplingGrowthType(soil.type, ref hackCreateTile, ref hackPlaceStyle);
+				}
+
+				TileObject.CanPlace(tileTargetX, tileTargetY, hackCreateTile, hackPlaceStyle, direction, out _, true);
+			}
 
 			if (itemAnimation == 0 && altFunctionUse == 2)
 				altFunctionUse = 0;
@@ -29813,7 +_,7 @@
 				if (whoAmI == Main.myPlayer && gravDir == 1f && item.mountType != -1 && mount.CanMount(item.mountType, this))
 					mount.SetMount(item.mountType, this);
 
-				if ((item.shoot <= 0 || !ProjectileID.Sets.MinionTargettingFeature[item.shoot] || altFunctionUse != 2) && flag3 && whoAmI == Main.myPlayer && item.shoot >= 0 && item.shoot < 956 && (ProjectileID.Sets.LightPet[item.shoot] || Main.projPet[item.shoot]))
+				if ((item.shoot <= 0 || !ProjectileID.Sets.MinionTargettingFeature[item.shoot] || altFunctionUse != 2) && flag3 && whoAmI == Main.myPlayer && item.shoot >= 0 && (ProjectileID.Sets.LightPet[item.shoot] || Main.projPet[item.shoot]))
 					FreeUpPetsAndMinions(item);
 
 				if (flag3)
@@ -29843,12 +_,23 @@
 				itemAnimation--;
 			}
 
+			ItemLoader.HoldItem(item, this);
+
 			if (itemAnimation > 0)
 				ItemCheck_ApplyUseStyle(heightOffsetHitboxCenter, item2, drawHitbox);
 			else
 				ItemCheck_ApplyHoldStyle(heightOffsetHitboxCenter, item2, drawHitbox);
 
 			releaseUseItem = !controlUseItem;
+
+			//The following block has been moved to the end of the method with goto chains.
+			//This is done to fix the half of the item use/anim desync issue.
+			//In this exact case, this fixes itemTime not being lowered in the first tick after it's set, like itemAnim is.
+			//That happens because this itemTime reduction happened before the code that calls SetItemTime
+			//- Mirsario
+			goto SkipReduceItemTime;
+			ReduceItemTime:
+
 			if (itemTime > 0) {
 				itemTime--;
 				if (ItemTimeIsZero && whoAmI == Main.myPlayer) {
@@ -29862,6 +_,9 @@
 				}
 			}
 
+			goto PostReduceItemtime;
+			SkipReduceItemTime:
+
 			if (!JustDroppedAnItem) {
 				ItemCheck_EmitHeldItemLight(item);
 				ItemCheck_EmitFoodParticles(item);
@@ -29891,7 +_,7 @@
 
 					ItemCheck_TurretAltFeatureUse(item, flag4);
 					ItemCheck_MinionAltFeatureUse(item, flag4);
-					if (item.shoot > 0 && itemAnimation > 0 && ItemTimeIsZero && flag4)
+					if (item.shoot > 0 && itemAnimation > 0 && ItemTimeIsZero && flag4 && ItemLoader.CheckProjOnSwing(this, item))
 						ItemCheck_Shoot(i, item, weaponDamage);
 
 					ItemCheck_UseWiringTools(item);
@@ -29954,7 +_,8 @@
 
 						if (Main.myPlayer == i && item.damage > 0) {
 							int num = weaponDamage;
-							float knockBack = item.knockBack;
+							float knockBack = GetWeaponKnockback(item, item.knockBack);
+							/*
 							float num2 = 1f;
 							if (kbGlove)
 								num2 += 1f;
@@ -29965,6 +_,7 @@
 							knockBack *= num2;
 							if (inventory[selectedItem].type == 3106)
 								knockBack += knockBack * (1f - stealth);
+							*/
 
 							List<ushort> ignoreList2 = ItemCheck_GetTileCutIgnoreList(item);
 							ItemCheck_CutTiles(item, itemRectangle, ignoreList2);
@@ -29976,27 +_,32 @@
 				}
 
 				if (ItemTimeIsZero && itemAnimation > 0) {
+					if (ItemLoader.UseItem(item, this))
+						ApplyItemTime(item);
+
 					if (item.hairDye >= 0) {
 						ApplyItemTime(item);
 						if (whoAmI == Main.myPlayer) {
-							hairDye = (byte)item.hairDye;
+							hairDye = item.hairDye;
 							NetMessage.SendData(4, -1, -1, null, whoAmI);
 						}
 					}
 
 					if (item.healLife > 0) {
+						int healLife = GetHealLife(item);
-						statLife += item.healLife;
+						statLife += healLife;
 						ApplyItemTime(item);
-						if (Main.myPlayer == whoAmI)
-							HealEffect(item.healLife);
+						if (healLife > 0 && Main.myPlayer == whoAmI)
+							HealEffect(healLife, true);
 					}
 
 					if (item.healMana > 0) {
+						int healMana = GetHealMana(item);
-						statMana += item.healMana;
+						statMana += healMana;
 						ApplyItemTime(item);
-						if (Main.myPlayer == whoAmI) {
+						if (healMana > 0 && Main.myPlayer == whoAmI) {
 							AddBuff(94, manaSickTime);
-							ManaEffect(item.healMana);
+							ManaEffect(healMana);
 						}
 					}
 
@@ -30101,7 +_,7 @@
 					if (ItemTimeIsZero) {
 						ApplyItemTime(item);
 					}
-					else if (itemTime == item.useTime / 2) {
+					else if (itemTime == PlayerLoader.TotalUseTime(item.useTime, this, item) / 2) {
 						for (int k = 0; k < 70; k++) {
 							Dust.NewDust(base.position, width, height, 15, velocity.X * 0.5f, velocity.Y * 0.5f, 150, default(Color), 1.5f);
 						}
@@ -30190,7 +_,7 @@
 							Main.dust[Dust.NewDust(base.position, width, height, 15, 0f, 0f, 150, Color.Cyan, 1.2f)].velocity *= 0.5f;
 						}
 
-						if (item.stack > 0)
+						if (ItemLoader.ConsumeItem(item, this) && item.stack > 0)
 							item.stack--;
 					}
 				}
@@ -30216,7 +_,7 @@
 							Main.dust[Dust.NewDust(base.position, width, height, 15, 0f, 0f, 150, Color.Cyan, 1.2f)].velocity *= 0.5f;
 						}
 
-						if (item.stack > 0)
+						if (ItemLoader.ConsumeItem(item, this) && item.stack > 0)
 							item.stack--;
 					}
 				}
@@ -30231,7 +_,7 @@
 						else if (Main.netMode == 1 && whoAmI == Main.myPlayer)
 							NetMessage.SendData(73);
 
-						if (item.stack > 0)
+						if (ItemLoader.ConsumeItem(item, this) && item.stack > 0)
 							item.stack--;
 					}
 				}
@@ -30247,11 +_,11 @@
 								NetMessage.SendData(4, -1, -1, null, whoAmI);
 						}
 
-						if (item.stack > 0)
+						if (ItemLoader.ConsumeItem(item, this) && item.stack > 0)
 							item.stack--;
 					}
 					else {
-						float num10 = item.useTime;
+						float num10 = PlayerLoader.TotalUseTime(item.useTime, this, item);
 						num10 = (num10 - (float)itemTime) / num10;
 						float num11 = 44f;
 						float num12 = (float)Math.PI * 3f;
@@ -30285,11 +_,12 @@
 				}
 
 				if (i == Main.myPlayer) {
-					if (!dontConsumeWand && itemTime == (int)((float)item.useTime * tileSpeed) && item.tileWand > 0) {
+					if (item.tileWand > 0 && !dontConsumeWand && itemTime == PlayerLoader.TotalUseTime(item.useTime * tileSpeed, this, item)) {
 						int tileWand = item.tileWand;
 						for (int num15 = 0; num15 < 58; num15++) {
 							if (tileWand == inventory[num15].type && inventory[num15].stack > 0) {
+								if (ItemLoader.ConsumeItem(inventory[num15], this))
-								inventory[num15].stack--;
+									inventory[num15].stack--;
 								if (inventory[num15].stack <= 0)
 									inventory[num15] = new Item();
 
@@ -30321,7 +_,7 @@
 						if (flag7.HasValue)
 							flag6 = flag7.Value;
 
-						if (flag6) {
+						if (flag6 && ItemLoader.ConsumeItem(item, this)) {
 							if (item.stack > 0)
 								item.stack--;
 
@@ -30340,6 +_,9 @@
 				}
 			}
 
+			goto ReduceItemTime;
+			PostReduceItemtime:
+
 			if (itemAnimation == 0)
 				JustDroppedAnItem = false;
 		}
@@ -30594,11 +_,18 @@
 				if (i == whoAmI || !player.active || !player.hostile || player.immune || player.dead || (team != 0 && team == player.team) || !itemRectangle.Intersects(player.Hitbox) || !CanHit(player))
 					continue;
 
+				if (!ItemLoader.CanHitPvp(sItem, this, player) || !PlayerLoader.CanHitPvp(this, sItem, player))
+					continue; //TODO: PvP crit hook?
+
 				bool flag = false;
 				if (Main.rand.Next(1, 101) <= 10)
 					flag = true;
 
 				int num = Main.DamageVar(damage, luck);
+
+				ItemLoader.ModifyHitPvp(sItem, this, player, ref num, ref flag);
+				PlayerLoader.ModifyHitPvp(this, sItem, player, ref num, ref flag);
+
 				StatusToPlayerPvP(sItem.type, i);
 				OnHit(player.Center.X, player.Center.Y, player);
 				PlayerDeathReason playerDeathReason = PlayerDeathReason.ByPlayer(whoAmI);
@@ -30643,6 +_,8 @@
 				if (sItem.type == 1826 && Main.npc[i].value > 0f)
 					pumpkinSword(i, (int)((double)damage * 1.5), knockBack);
 
+				ItemLoader.OnHitPvp(sItem, this, Main.player[i], num2, flag);
+				PlayerLoader.OnHitPvp(this, sItem, Main.player[i], num2, flag);
 				if (Main.netMode != 0)
 					NetMessage.SendPlayerHurt(i, playerDeathReason, num, direction, flag, pvp: true, -1);
 
@@ -30657,11 +_,18 @@
 				if (!Main.npc[i].active || Main.npc[i].immune[whoAmI] != 0 || attackCD != 0)
 					continue;
 
+				bool? modCanHit = CombinedHooks.CanPlayerHitNPCWithItem(this, sItem, Main.npc[i]);
+
+				if (modCanHit == false) {
+					continue;
+				}
+
 				Main.npc[i].position += Main.npc[i].netOffset;
-				if (!Main.npc[i].dontTakeDamage && CanNPCBeHitByPlayerOrPlayerProjectile(Main.npc[i])) {
-					if (!Main.npc[i].friendly || (Main.npc[i].type == 22 && killGuide) || (Main.npc[i].type == 54 && killClothier)) {
+				if (modCanHit == true || ((!Main.npc[i].dontTakeDamage && CanNPCBeHitByPlayerOrPlayerProjectile(Main.npc[i])))) {
+					if (modCanHit == true || ((!Main.npc[i].friendly || (Main.npc[i].type == 22 && killGuide) || (Main.npc[i].type == 54 && killClothier)))) {
 						Rectangle value = new Rectangle((int)Main.npc[i].position.X, (int)Main.npc[i].position.Y, Main.npc[i].width, Main.npc[i].height);
+
-						if (itemRectangle.Intersects(value) && (Main.npc[i].noTileCollide || CanHit(Main.npc[i]))) {
+						if (modCanHit == true || (itemRectangle.Intersects(value) && (Main.npc[i].noTileCollide || CanHit(Main.npc[i])))) {
 							int num = originalDamage;
 							bool flag = false;
 							int weaponCrit = GetWeaponCrit(sItem);
@@ -30694,6 +_,11 @@
 							}
 
 							int num4 = Main.DamageVar(num, luck);
+
+							ItemLoader.ModifyHitNPC(sItem, this, Main.npc[i], ref num4, ref knockBack, ref flag);
+							NPCLoader.ModifyHitByItem(Main.npc[i], this, sItem, ref num4, ref knockBack, ref flag);
+							PlayerLoader.ModifyHitNPC(this, sItem, Main.npc[i], ref num4, ref knockBack, ref flag);
+
 							StatusToNPC(sItem.type, i);
 							if (Main.npc[i].life > 5)
 								OnHit(Main.npc[i].Center.X, Main.npc[i].Center.Y, Main.npc[i]);
@@ -30702,6 +_,11 @@
 								num4 += Main.npc[i].checkArmorPenetration(armorPenetration);
 
 							int dmgDone = (int)Main.npc[i].StrikeNPC(num4, knockBack, direction, flag);
+
+							ItemLoader.OnHitNPC(sItem, this, Main.npc[i], dmgDone, knockBack, flag);
+							NPCLoader.OnHitByItem(Main.npc[i], this, sItem, dmgDone, knockBack, flag);
+							PlayerLoader.OnHitNPC(this, sItem, Main.npc[i], dmgDone, knockBack, flag);
+
 							ApplyNPCOnHitEffects(sItem, itemRectangle, num, knockBack, i, num4, dmgDone);
 							int num5 = Item.NPCtoBanner(Main.npc[i].BannerID());
 							if (num5 >= 0)
@@ -31229,6 +_,9 @@
 				Main.dust[num30].velocity.Y *= 2f;
 			}
 
+			ItemLoader.MeleeEffects(sItem, this, itemRectangle);
+			PlayerLoader.MeleeEffects(this, sItem, itemRectangle);
+
 			return itemRectangle;
 		}
 
@@ -31285,6 +_,7 @@
 				}
 			}
 
+			ItemLoader.UseItemHitbox(sItem, this, ref itemRectangle, ref dontAttack);
 			if (sItem.type == 1450 && Main.rand.Next(3) == 0) {
 				int num = -1;
 				float x = itemRectangle.X + Main.rand.Next(itemRectangle.Width);
@@ -31596,7 +_,7 @@
 			if (Main.tileHammer[tile.type]) {
 				canHitWalls = false;
 				if (sItem.hammer > 0) {
-					num2 += sItem.hammer;
+					TileLoader.MineDamage(sItem.hammer, ref num2);
 					if (!WorldGen.CanKillTile(x, y))
 						num2 = 0;
 
@@ -31626,7 +_,10 @@
 				}
 			}
 			else if (Main.tileAxe[tile.type]) {
-				num2 = ((tile.type != 80) ? (num2 + (int)((float)sItem.axe * 1.2f)) : (num2 + (int)((float)(sItem.axe * 3) * 1.2f)));
+				if (tile.type == 80)
+					num2 += (int)(sItem.axe * 3 * 1.2f);
+				else
+					TileLoader.MineDamage(sItem.axe, ref num2);
 				if (sItem.axe > 0) {
 					AchievementsHelper.CurrentlyMining = true;
 					if (!WorldGen.CanKillTile(x, y))
@@ -31774,7 +_,9 @@
 					if (!poundRelease)
 						return;
 
+					if (TileLoader.Slope(x, y, Main.tile[x, y].type)) {
+					}
-					if (TileID.Sets.Platforms[Main.tile[x, y].type]) {
+					else if (TileID.Sets.Platforms[Main.tile[x, y].type]) {
 						if (tile.halfBrick()) {
 							WorldGen.PoundTile(x, y);
 							if (Main.netMode == 1)
@@ -32023,7 +_,7 @@
 			}
 		}
 
-		private bool IsTargetTileInItemRange(Item sItem) {
+		public bool IsTargetTileInItemRange(Item sItem) {
 			if (position.X / 16f - (float)tileRangeX - (float)sItem.tileBoost <= (float)tileTargetX && (position.X + (float)width) / 16f + (float)tileRangeX + (float)sItem.tileBoost - 1f >= (float)tileTargetX && position.Y / 16f - (float)tileRangeY - (float)sItem.tileBoost <= (float)tileTargetY)
 				return (position.Y + (float)height) / 16f + (float)tileRangeY + (float)sItem.tileBoost - 2f >= (float)tileTargetY;
 
@@ -32366,7 +_,8 @@
 				}
 
 				if (num3 >= 0 && WorldGen.PlaceWire(num, num2)) {
+					if (ItemLoader.ConsumeItem(inventory[num3], this))
-					inventory[num3].stack--;
+						inventory[num3].stack--;
 					if (inventory[num3].stack <= 0)
 						inventory[num3].SetDefaults();
 
@@ -32384,7 +_,8 @@
 				}
 
 				if (num4 >= 0 && WorldGen.PlaceWire2(num, num2)) {
+					if (ItemLoader.ConsumeItem(inventory[num4], this))
-					inventory[num4].stack--;
+						inventory[num4].stack--;
 					if (inventory[num4].stack <= 0)
 						inventory[num4].SetDefaults();
 
@@ -32403,7 +_,8 @@
 				}
 
 				if (num5 >= 0 && WorldGen.PlaceWire3(num, num2)) {
+					if (ItemLoader.ConsumeItem(inventory[num5], this))
-					inventory[num5].stack--;
+						inventory[num5].stack--;
 					if (inventory[num5].stack <= 0)
 						inventory[num5].SetDefaults();
 
@@ -32422,7 +_,8 @@
 				}
 
 				if (num6 >= 0 && WorldGen.PlaceWire4(num, num2)) {
+					if (ItemLoader.ConsumeItem(inventory[num6], this))
-					inventory[num6].stack--;
+						inventory[num6].stack--;
 					if (inventory[num6].stack <= 0)
 						inventory[num6].SetDefaults();
 
@@ -32455,7 +_,8 @@
 			else if (sItem.type == 849 && sItem.stack > 0 && WorldGen.PlaceActuator(num, num2)) {
 				ApplyItemTime(sItem);
 				NetMessage.SendData(17, -1, -1, null, 8, tileTargetX, tileTargetY);
+				if (ItemLoader.ConsumeItem(sItem, this))
-				sItem.stack--;
+					sItem.stack--;
 				if (sItem.stack <= 0)
 					sItem.SetDefaults();
 			}
@@ -32533,6 +_,9 @@
 		}
 
 		private void ItemCheck_Shoot(int i, Item sItem, int weaponDamage) {
+			if (!CombinedHooks.CanShoot(this, sItem))
+				return;
+
 			int projToShoot = sItem.shoot;
 			float speed = sItem.shootSpeed;
 			int damage = sItem.damage;
@@ -32744,6 +_,13 @@
 					num3 = vector4.Y;
 				}
 
+				goto DirtBallShoot;
+				ShootHook:
+				Vector2 velocity = new Vector2(num2, num3);
+				CombinedHooks.ModifyShootStats(this, sItem, ref pointPoisition, ref velocity, ref projToShoot, ref Damage, ref KnockBack);
+				num2 = velocity.X;
+				num3 = velocity.Y;
+
 				if (sItem.useStyle == 5) {
 					if (sItem.type == 3029) {
 						Vector2 vector5 = new Vector2(num2, num3);
@@ -32780,6 +_,11 @@
 					NetMessage.SendData(41, -1, -1, null, whoAmI);
 				}
 
+				if (!CombinedHooks.Shoot(this, sItem, (ProjectileSource_Item_WithAmmo)projectileSource_Item_WithPotentialAmmo, pointPoisition, velocity, projToShoot, Damage, KnockBack))
+					return;
+
+				goto ShootProj;
+				DirtBallShoot:
 				if (projToShoot == 17) {
 					pointPoisition.X = (float)Main.mouseX + Main.screenPosition.X;
 					pointPoisition.Y = (float)Main.mouseY + Main.screenPosition.Y;
@@ -32788,6 +_,8 @@
 
 					LimitPointToPlayerReachableArea(ref pointPoisition);
 				}
+				goto ShootHook;
+				ShootProj:
 
 				if (projToShoot == 76) {
 					projToShoot += Main.rand.Next(3);
@@ -33994,7 +_,7 @@
 			return startPos;
 		}
 
-		private int SpawnMinionOnCursor(IProjectileSource projectileSource, int ownerIndex, int minionProjectileId, int originalDamageNotScaledByMinionDamage, float KnockBack, Vector2 offsetFromCursor = default(Vector2), Vector2 velocityOnSpawn = default(Vector2)) {
+		public int SpawnMinionOnCursor(IProjectileSource projectileSource, int ownerIndex, int minionProjectileId, int originalDamageNotScaledByMinionDamage, float KnockBack, Vector2 offsetFromCursor = default(Vector2), Vector2 velocityOnSpawn = default(Vector2)) {
 			Vector2 pointPoisition = Main.MouseWorld;
 			pointPoisition += offsetFromCursor;
 			LimitPointToPlayerReachableArea(ref pointPoisition);
@@ -34485,6 +_,10 @@
 		}
 
 		private void ItemCheck_ApplyHoldStyle(float mountOffset, Item sItem, Rectangle heldItemFrame) {
+			ItemCheck_ApplyHoldStyle_Inner(mountOffset, sItem, heldItemFrame);
+			ItemLoader.HoldStyle(sItem, this, heldItemFrame);
+		}
+		private void ItemCheck_ApplyHoldStyle_Inner(float mountOffset, Item sItem, Rectangle heldItemFrame) {
 			if (isPettingAnimal) {
 				int num = miscCounter % 14 / 7;
 				CompositeArmStretchAmount stretch = CompositeArmStretchAmount.ThreeQuarters;
@@ -34727,10 +_,12 @@
 				SetCompositeArmBack(enabled: true, stretch6, (float)Math.PI * -3f / 5f * (float)direction);
 				FlipItemLocationAndRotationForGravity();
 			}
+			// else if(!Main.dedServ)
+				// ItemLoader.UseStyle(sItem, this);
 		}
 
 		private void ItemCheck_ApplyManaRegenDelay(Item sItem) {
-			if (!spaceGun || (sItem.type != 127 && sItem.type != 4347 && sItem.type != 4348))
+ 			if (GetManaCost(sItem)>0)
 				manaRegenDelay = (int)maxRegenDelay;
 		}
 
@@ -34791,6 +_,10 @@
 		}
 
 		public void ItemCheck_ApplyUseStyle(float mountOffset, Item sItem, Rectangle heldItemFrame) {
+			ItemCheck_ApplyUseStyle_Inner(mountOffset, sItem, heldItemFrame);
+			ItemLoader.UseStyle(sItem, this, heldItemFrame);
+		}
+		public void ItemCheck_ApplyUseStyle_Inner(float mountOffset, Item sItem, Rectangle heldItemFrame) {
 			if (Main.dedServ)
 				return;
 
@@ -35514,6 +_,9 @@
 		}
 
 		private bool ItemCheck_CheckCanUse(Item sItem) {
+			if(!CombinedHooks.CanUseItem(this, sItem))
+				return false;
+
 			int whoAmI = base.whoAmI;
 			bool flag = true;
 			int num = (int)((float)Main.mouseX + Main.screenPosition.X) / 16;
@@ -35881,6 +_,11 @@
 			if (sItem.type == 3006)
 				flag2 = true;
 
+			if (sItem.type != ItemID.MedusaHead /*3269*/ && !CheckMana(sItem, pay:!flag2))
+				canUse = false;
+			
+			return canUse; //TODO: Explain this in a comment.
+			
 			if (sItem.type != 3269 && (!spaceGun || (sItem.type != 127 && sItem.type != 4347 && sItem.type != 4348))) {
 				if (statMana >= num) {
 					if (!flag2)
@@ -36048,7 +_,10 @@
 		private void ItemCheck_HandleMPItemAnimation(Item sItem) {
 			if (sItem.autoReuse && !noItems) {
 				releaseUseItem = true;
-				if (itemAnimation == 1 && sItem.stack > 0) {
+				//The following code line has been changed to fix a half of the vanilla item use/anim desync bug.
+				//In this exact case, itemAnim, which resets at 1, would desync from itemTime at the end of every tick, which resets at 0.
+				//- Mirsario
+				if (itemAnimation == 0 && sItem.stack > 0) { //if (itemAnimation == 1 && sItem.stack > 0) {
 					if (sItem.shoot > 0 && whoAmI != Main.myPlayer && controlUseItem && sItem.useStyle == 5 && sItem.reuseDelay == 0) {
 						ApplyItemAnimation(sItem);
 						if (sItem.UseSound != null)
@@ -36078,6 +_,7 @@
 			if (!mount.Active)
 				return;
 
+			MountLoader.UseAbility(this, Vector2.Zero, false);
 			if (mount.Type == 8) {
 				noItems = true;
 				if (controlUseItem) {
@@ -36235,7 +_,7 @@
 				if (num == 2)
 					num = 102;
 
-				for (int i = 0; i < 22; i++) {
+				for (int i = 0; i < MaxBuffs; i++) {
 					if (buffType[i] == 27 || buffType[i] == 101 || buffType[i] == 102) {
 						DelBuff(i);
 						i--;
@@ -36393,6 +_,7 @@
 		}
 
 		public float GetWeaponKnockback(Item sItem, float KnockBack) {
+			/*
 			if (sItem.summon)
 				KnockBack += minionKB;
 
@@ -36407,11 +_,25 @@
 
 			if (sItem.ranged && setVortex)
 				KnockBack *= 1f + (1f - stealth) * 0.5f;
-
-			return KnockBack;
+			*/
+
+			// implement minionKB as 'base damage'
+			KnockBack += minionKB * sItem.DamageType.GetCachedBenefitFrom(DamageClass.Summon);
+
+			StatModifier kbModifier = StatModifier.One;
+			var currentModifiers = damageData;
+			var scalings = sItem.DamageType.benefitsCache;
+			for (int i = 0; i < currentModifiers.Length; i++) {
+				kbModifier = kbModifier.CombineWith(currentModifiers[i].knockback.Scale(scalings[i]));
+			}
+
+			float flat = 0;
+			CombinedHooks.ModifyWeaponKnockback(this, sItem, ref kbModifier, ref flat);
+			return Math.Max(0, KnockBack * kbModifier + flat);
 		}
 
 		public int GetWeaponCrit(Item sItem) {
+			/*
 			if (sItem.melee)
 				return meleeCrit;
 
@@ -36422,9 +_,21 @@
 				return magicCrit;
 
 			return 0;
+			*/
+
+			int crit = sItem.crit;
+			var currentModifiers = damageData;
+			var scalings = sItem.DamageType.benefitsCache;
+			for (int i = 0; i < currentModifiers.Length; i++) {
+				crit += (int)(currentModifiers[i].critChance * scalings[i]);
+			}
+
+			CombinedHooks.ModifyWeaponCrit(this, sItem, ref crit);
+			return crit;
 		}
 
 		public int GetWeaponDamage(Item sItem) {
+			/*
 			int num = sItem.damage;
 			if (num > 0) {
 				if (sItem.melee) {
@@ -36450,6 +_,29 @@
 			}
 
 			return num;
+			*/
+
+			StatModifier damage = StatModifier.One;
+			var currentModifiers = damageData;
+			var scalings = sItem.DamageType.benefitsCache;
+			for (int i = 0; i < currentModifiers.Length; i++) {
+				damage = damage.CombineWith(currentModifiers[i].damage.Scale(scalings[i]));
+			}
+
+			// TODO: use an ItemID.Sets for arrow/bullet/rocket
+			if (sItem.useAmmo == AmmoID.Arrow || sItem.useAmmo == AmmoID.Stake)
+				damage = damage.CombineWith(arrowDamage);
+
+			if (sItem.useAmmo == AmmoID.Bullet || sItem.useAmmo == AmmoID.CandyCorn)
+				damage = damage.CombineWith(bulletDamage);
+
+			if (sItem.useAmmo == AmmoID.Rocket || sItem.useAmmo == AmmoID.StyngerBolt || sItem.useAmmo == AmmoID.JackOLantern || sItem.useAmmo == AmmoID.NailFriendly)
+				damage = damage.CombineWith(rocketDamage);
+
+			float flat = 0f;
+			CombinedHooks.ModifyWeaponDamage(this, sItem, ref damage, ref flat);
+			int damageNum = (int)((sItem.damage * (float)damage) + flat);
+			return Math.Max(0, damageNum);
 		}
 
 		public bool HasAmmo(Item sItem, bool canUse) {
@@ -36516,8 +_,11 @@
 			int pickedProjectileId = -1;
 			if (PickAmmo_TryFindingSpecificMatches(sItem.type, item.type, out pickedProjectileId))
 				projToShoot = pickedProjectileId;
-			else if (sItem.type == 1946)
+			else if (sItem.type == 1946) {
 				projToShoot = 338 + item.type - 771;
+				if (projToShoot > ProjectileID.RocketSnowmanIV)
+					projToShoot = ProjectileID.RocketSnowmanIV;
+			}
 			else if (sItem.type == 3930)
 				projToShoot = 715 + item.type - AmmoID.Rocket;
 			else if (sItem.useAmmo == AmmoID.Rocket)
@@ -36572,8 +_,14 @@
 
 			speed += item.shootSpeed;
 			if (item.ranged) {
-				if (item.damage > 0)
-					Damage += (int)((float)item.damage * rangedDamage);
+				if (item.damage > 0) {
+					// determine damage multiplier using item base damage and apply to ammo
+					// equivalent to Damage *= (item.damage + sItem.damage) / sItem.damage
+					if (sItem.damage > 0) // coin gun fix.
+						Damage += (int)(item.damage * Damage / (float)sItem.damage);
+					else
+						Damage += item.damage;
+				}
 			}
 			else {
 				Damage += item.damage;
@@ -36585,11 +_,12 @@
 					if (speed > 20f)
 						speed = 20f;
 				}
-
-				Damage = (int)((double)Damage * 1.2);
+				// archery buff damage moved into UpdateBuffs
+				// Damage = (int)((double)Damage * 1.2);
 			}
 
 			KnockBack += item.knockBack;
+			ItemLoader.PickAmmo(sItem, item, this, ref projToShoot, ref speed, ref Damage, ref KnockBack);
 			bool flag2 = dontConsume;
 			if (sItem.type == 3475 && Main.rand.Next(3) != 0)
 				flag2 = true;
@@ -36627,7 +_,7 @@
 			if (sItem.type == 1553 && Main.rand.Next(3) != 0)
 				flag2 = true;
 
-			if (sItem.type == 434 && itemAnimation < sItem.useAnimation - 2)
+			if (sItem.type == 434 && itemAnimation < PlayerLoader.TotalMeleeTime(sItem.useAnimation, this, sItem) - 2)
 				flag2 = true;
 
 			if (sItem.type == 4953 && itemAnimation > sItem.useAnimation - 8)
@@ -36651,7 +_,10 @@
 			if ((projToShoot == 145 || projToShoot == 146 || projToShoot == 147 || projToShoot == 148 || projToShoot == 149) && itemAnimation < itemAnimationMax - 5)
 				flag2 = true;
 
+			flag2 |= !PlayerLoader.ConsumeAmmo(this, sItem, item) | !ItemLoader.ConsumeAmmo(sItem, item, this);
 			if (!flag2 && item.consumable) {
+				PlayerLoader.OnConsumeAmmo(this, sItem, item);
+				ItemLoader.OnConsumeAmmo(sItem, item, this);
 				item.stack--;
 				if (item.stack <= 0) {
 					item.active = false;
@@ -36693,7 +_,7 @@
 						NetMessage.SendData(17, -1, -1, null, 0, x, y, 1f);
 					}
 
-					if (Main.tile[x, y].type == 21)
+					if (Main.tile[x, y].type == 21 || Main.tile[x, y].type < TileID.Count && TileID.Sets.BasicChest[Main.tile[x, y].type])
 						NetMessage.SendData(34, -1, -1, null, 1, x, y);
 
 					if (Main.tile[x, y].type == 467)
@@ -36701,11 +_,20 @@
 
 					if (Main.tile[x, y].type == 88)
 						NetMessage.SendData(34, -1, -1, null, 3, x, y);
+
+					if (Main.tile[x, y].type >= TileID.Count) {
+						if (TileID.Sets.BasicChest[Main.tile[x, y].type])
+							NetMessage.SendData(34, -1, -1, null, 101, x, y, 0f, 0, Main.tile[x, y].type, 0);
+
+						if (TileID.Sets.BasicDresser[Main.tile[x, y].type])
+							NetMessage.SendData(34, -1, -1, null, 103, x, y, 0f, 0, Main.tile[x, y].type, 0);
+					}
 				}
 				else {
 					bool num3 = Main.tile[x, y].active();
 					WorldGen.KillTile(x, y);
-					if (num3 && !Main.tile[x, y].active())
+
+					if (!Main.dedServ && num3 && !Main.tile[x, y].active())
 						AchievementsHelper.HandleMining();
 
 					if (Main.netMode == 1)
@@ -36775,7 +_,24 @@
 			if (Main.tileNoFail[tileTarget.type])
 				num = 100;
 
-			num = ((!Main.tileDungeon[tileTarget.type] && tileTarget.type != 25 && tileTarget.type != 58 && tileTarget.type != 117 && tileTarget.type != 203) ? ((tileTarget.type == 85) ? (num + pickPower / 3) : ((tileTarget.type != 48 && tileTarget.type != 232) ? ((tileTarget.type == 226) ? (num + pickPower / 4) : ((tileTarget.type != 107 && tileTarget.type != 221) ? ((tileTarget.type != 108 && tileTarget.type != 222) ? ((tileTarget.type == 111 || tileTarget.type == 223) ? (num + pickPower / 4) : ((tileTarget.type != 211) ? (num + pickPower) : (num + pickPower / 5))) : (num + pickPower / 3)) : (num + pickPower / 2))) : (num + pickPower * 2))) : (num + pickPower / 2));
+			if(Main.tileDungeon[tileTarget.type] || tileTarget.type == 25 || tileTarget.type == 58 || tileTarget.type == 117 || tileTarget.type == 203)
+				num += pickPower / 2;
+			else if(tileTarget.type == 85)
+				num += pickPower / 3;
+			else if(tileTarget.type == 48 || tileTarget.type == 232)
+				num += pickPower * 2;
+			else if(tileTarget.type == 226)
+				num += pickPower / 4;
+			else if(tileTarget.type == 107 || tileTarget.type == 221)
+				num += pickPower / 2;
+			else if(tileTarget.type == 108 || tileTarget.type == 222)
+				num += pickPower / 3;
+			else if(tileTarget.type == 111 || tileTarget.type == 223)
+				num += pickPower / 4;
+			else if(tileTarget.type == 211)
+				num += pickPower / 5;
+			else
+				TileLoader.MineDamage(pickPower, ref num);
 			if (tileTarget.type == 211 && pickPower < 200)
 				num = 0;
 
@@ -36830,6 +_,9 @@
 			else if (tileTarget.type == 223 && pickPower < 150) {
 				num = 0;
 			}
+			else {
+				TileLoader.PickPowerCheck(tileTarget, pickPower, ref num);
+			}
 
 			if (tileTarget.type == 147 || tileTarget.type == 0 || tileTarget.type == 40 || tileTarget.type == 53 || tileTarget.type == 57 || tileTarget.type == 59 || tileTarget.type == 123 || tileTarget.type == 224 || tileTarget.type == 397)
 				num += pickPower;
@@ -37121,24 +_,47 @@
 		}
 
 		public void DropItems() {
+			List<Item> startInventory = PlayerLoader.GetStartingItems(this, DropItems_GetDefaults().Where(item => !item.IsAir), true);
+			IDictionary<int, int> startCounts = new Dictionary<int, int>();
+
+			foreach (Item item in startInventory) {
+				if (!startCounts.ContainsKey(item.netID))
+					startCounts[item.netID] = 0;
+
+				startCounts[item.netID] += item.stack;
+			}
+
+			startCounts[ModContent.ItemType<ModLoader.Default.StartBag>()] = 1;
 			for (int i = 0; i < 59; i++) {
 				if (inventory[i].stack > 0) {
+					Item item = inventory[i];
 					bool flag = true;
-					if (inventory[i].type == 3507 || inventory[i].type == 3506 || inventory[i].type == 3509)
+					if (startCounts.TryGetValue(item.netID, out int startingCount) && startingCount >= item.stack)
 						flag = false;
 
 					if (flag) {
+						int stack = item.stack;
+						if (startCounts.ContainsKey(item.netID)) {
+							stack -= startCounts[item.netID];
+							startCounts[item.netID] = 0;
+						}
+
 						int num = Item.NewItem((int)position.X, (int)position.Y, width, height, inventory[i].type);
 						Main.item[num].netDefaults(inventory[i].netID);
 						Main.item[num].Prefix(inventory[i].prefix);
-						Main.item[num].stack = inventory[i].stack;
+						Main.item[num].stack = stack;
 						Main.item[num].velocity.Y = (float)Main.rand.Next(-20, 1) * 0.2f;
 						Main.item[num].velocity.X = (float)Main.rand.Next(-20, 21) * 0.2f;
 						Main.item[num].noGrabDelay = 100;
 						Main.item[num].newAndShiny = false;
+						Main.item[num].ModItem = item.ModItem;
+						Main.item[num].globalItems = item.globalItems;
 						if (Main.netMode == 1)
 							NetMessage.SendData(21, -1, -1, null, num);
 					}
+					else if (item.stack > 0 && startCounts.ContainsKey(item.netID)) {
+						startCounts[item.netID] -= item.stack;
+					}
 				}
 
 				inventory[i].TurnToAir();
@@ -37152,6 +_,8 @@
 						Main.item[num2].velocity.X = (float)Main.rand.Next(-20, 21) * 0.2f;
 						Main.item[num2].noGrabDelay = 100;
 						Main.item[num2].newAndShiny = false;
+						Main.item[num2].ModItem = armor[i].ModItem;
+						Main.item[num2].globalItems = armor[i].globalItems;
 						if (Main.netMode == 1)
 							NetMessage.SendData(21, -1, -1, null, num2);
 					}
@@ -37169,6 +_,8 @@
 						Main.item[num3].velocity.X = (float)Main.rand.Next(-20, 21) * 0.2f;
 						Main.item[num3].noGrabDelay = 100;
 						Main.item[num3].newAndShiny = false;
+						Main.item[num3].ModItem = dye[i].ModItem;
+						Main.item[num3].globalItems = dye[i].globalItems;
 						if (Main.netMode == 1)
 							NetMessage.SendData(21, -1, -1, null, num3);
 					}
@@ -37186,6 +_,8 @@
 						Main.item[num4].velocity.X = (float)Main.rand.Next(-20, 21) * 0.2f;
 						Main.item[num4].noGrabDelay = 100;
 						Main.item[num4].newAndShiny = false;
+						Main.item[num4].ModItem = miscEquips[i].ModItem;
+						Main.item[num4].globalItems = miscEquips[i].globalItems;
 						if (Main.netMode == 1)
 							NetMessage.SendData(21, -1, -1, null, num4);
 					}
@@ -37205,6 +_,8 @@
 					Main.item[num5].velocity.X = (float)Main.rand.Next(-20, 21) * 0.2f;
 					Main.item[num5].noGrabDelay = 100;
 					Main.item[num5].newAndShiny = false;
+					Main.item[num5].ModItem = miscDyes[i].ModItem;
+					Main.item[num5].globalItems = miscDyes[i].globalItems;
 					if (Main.netMode == 1)
 						NetMessage.SendData(21, -1, -1, null, num5);
 				}
@@ -37212,12 +_,26 @@
 				miscDyes[i].TurnToAir();
 			}
 
+			DropItems_End(startInventory);
+		}
+		private IEnumerable<Item> DropItems_GetDefaults() { //Split by tML.
+			var inventory = new Item[this.inventory.Length];
+
+			for (int i = 0; i < inventory.Length; i++) {
+				inventory[i] = new Item();
+			}
+
 			inventory[0].SetDefaults(3507);
 			inventory[0].Prefix(-1);
 			inventory[1].SetDefaults(3509);
 			inventory[1].Prefix(-1);
 			inventory[2].SetDefaults(3506);
 			inventory[2].Prefix(-1);
+
+			return inventory;
+		}
+		private void DropItems_End(IList<Item> startInventory) { //Split by tML.
+			PlayerLoader.SetStartInventory(this, startInventory);
 			Main.mouseItem.TurnToAir();
 		}
 
@@ -37272,6 +_,7 @@
 			player.zone4 = zone4;
 			player.voidVaultInfo = voidVaultInfo;
 			player.luck = luck;
+			BiomeLoader.CopyCustomBiomesTo(this, player);
 			player.extraAccessory = extraAccessory;
 			player.MinionRestTargetPoint = MinionRestTargetPoint;
 			player.MinionAttackTargetNPC = MinionAttackTargetNPC;
@@ -37322,13 +_,14 @@
 			}
 
 			player.trashItem = trashItem.Clone();
-			for (int j = 0; j < 22; j++) {
+			for (int j = 0; j < MaxBuffs; j++) {
 				player.buffType[j] = buffType[j];
 				player.buffTime[j] = buffTime[j];
 			}
 
 			DpadRadial.CopyTo(player.DpadRadial);
 			CircularRadial.CopyTo(player.CircularRadial);
+			PlayerLoader.clientClone(this, player);
 			return player;
 		}
 
@@ -37347,7 +_,7 @@
 			if (Main.tile[x, y - 1] == null)
 				return false;
 
-			if (!Main.tile[x, y - 1].active() || Main.tile[x, y - 1].type != 79)
+			if (!Main.tile[x, y - 1].active() || !TileID.Sets.IsValidSpawnPoint[Main.tile[x, y - 1].type])
 				return false;
 
 			for (int i = x - 1; i <= x + 1; i++) {
@@ -37479,6 +_,7 @@
 			if (path == null || path == "")
 				return;
 
+			BackupIO.Player.ArchivePlayer(path, isCloudSave);
 			if (FileUtilities.Exists(path, isCloudSave))
 				FileUtilities.Copy(path, path + ".bak", isCloudSave);
 
@@ -37486,13 +_,14 @@
 			using (Stream stream = isCloudSave ? ((Stream)new MemoryStream(2000)) : ((Stream)new FileStream(path, FileMode.Create))) {
 				using (CryptoStream cryptoStream = new CryptoStream(stream, rijndaelManaged.CreateEncryptor(ENCRYPTION_KEY, ENCRYPTION_KEY), CryptoStreamMode.Write)) {
 					using (BinaryWriter binaryWriter = new BinaryWriter(cryptoStream)) {
+						PlayerLoader.PreSavePlayer(player);
 						binaryWriter.Write(238);
 						playerFile.Metadata.Write(binaryWriter);
 						binaryWriter.Write(player.name);
 						binaryWriter.Write(player.difficulty);
 						binaryWriter.Write(playerFile.GetPlayTime().Ticks);
 						binaryWriter.Write(player.hair);
-						binaryWriter.Write(player.hairDye);
+						PlayerIO.WriteByteVanillaHairDye(player.hairDye, binaryWriter);
 						BitsByte bb = (byte)0;
 						for (int i = 0; i < 8; i++) {
 							bb[i] = player.hideVisibleAccessory[i];
@@ -37538,63 +_,57 @@
 						binaryWriter.Write(player.shoeColor.G);
 						binaryWriter.Write(player.shoeColor.B);
 						for (int k = 0; k < player.armor.Length; k++) {
-							binaryWriter.Write(player.armor[k].netID);
-							binaryWriter.Write(player.armor[k].prefix);
+							ItemIO.WriteVanillaID(player.armor[k], binaryWriter);
+							ItemIO.WriteByteVanillaPrefix(player.armor[k], binaryWriter);
 						}
 
 						for (int l = 0; l < player.dye.Length; l++) {
-							binaryWriter.Write(player.dye[l].netID);
-							binaryWriter.Write(player.dye[l].prefix);
+							ItemIO.WriteVanillaID(player.dye[l], binaryWriter);
+							ItemIO.WriteByteVanillaPrefix(player.dye[l], binaryWriter);
 						}
 
 						for (int m = 0; m < 58; m++) {
-							binaryWriter.Write(player.inventory[m].netID);
+							ItemIO.WriteVanillaID(player.inventory[m], binaryWriter);
 							binaryWriter.Write(player.inventory[m].stack);
-							binaryWriter.Write(player.inventory[m].prefix);
+							ItemIO.WriteByteVanillaPrefix(player.inventory[m], binaryWriter);
 							binaryWriter.Write(player.inventory[m].favorited);
 						}
 
 						for (int n = 0; n < player.miscEquips.Length; n++) {
-							binaryWriter.Write(player.miscEquips[n].netID);
-							binaryWriter.Write(player.miscEquips[n].prefix);
-							binaryWriter.Write(player.miscDyes[n].netID);
-							binaryWriter.Write(player.miscDyes[n].prefix);
+							ItemIO.WriteVanillaID(player.miscEquips[n], binaryWriter);
+							ItemIO.WriteByteVanillaPrefix(player.miscEquips[n], binaryWriter);
+							ItemIO.WriteVanillaID(player.miscDyes[n], binaryWriter);
+							ItemIO.WriteByteVanillaPrefix(player.miscDyes[n], binaryWriter);
 						}
 
 						for (int num = 0; num < 40; num++) {
-							binaryWriter.Write(player.bank.item[num].netID);
+							ItemIO.WriteVanillaID(player.bank.item[num], binaryWriter);
 							binaryWriter.Write(player.bank.item[num].stack);
-							binaryWriter.Write(player.bank.item[num].prefix);
+							ItemIO.WriteByteVanillaPrefix(player.bank.item[num], binaryWriter);
 						}
 
 						for (int num2 = 0; num2 < 40; num2++) {
-							binaryWriter.Write(player.bank2.item[num2].netID);
+							ItemIO.WriteVanillaID(player.bank2.item[num2], binaryWriter);
 							binaryWriter.Write(player.bank2.item[num2].stack);
-							binaryWriter.Write(player.bank2.item[num2].prefix);
+							ItemIO.WriteByteVanillaPrefix(player.bank2.item[num2], binaryWriter);
 						}
 
 						for (int num3 = 0; num3 < 40; num3++) {
-							binaryWriter.Write(player.bank3.item[num3].netID);
+							ItemIO.WriteVanillaID(player.bank3.item[num3], binaryWriter);
 							binaryWriter.Write(player.bank3.item[num3].stack);
-							binaryWriter.Write(player.bank3.item[num3].prefix);
+							ItemIO.WriteByteVanillaPrefix(player.bank3.item[num3], binaryWriter);
 						}
 
 						for (int num4 = 0; num4 < 40; num4++) {
-							binaryWriter.Write(player.bank4.item[num4].netID);
+							ItemIO.WriteVanillaID(player.bank4.item[num4], binaryWriter);
 							binaryWriter.Write(player.bank4.item[num4].stack);
-							binaryWriter.Write(player.bank4.item[num4].prefix);
+							ItemIO.WriteByteVanillaPrefix(player.bank4.item[num4], binaryWriter);
 						}
 
 						binaryWriter.Write(player.voidVaultInfo);
 						for (int num5 = 0; num5 < 22; num5++) {
-							if (Main.buffNoSave[player.buffType[num5]]) {
-								binaryWriter.Write(0);
+							binaryWriter.Write(0);
-								binaryWriter.Write(0);
+							binaryWriter.Write(0);
-							}
-							else {
-								binaryWriter.Write(player.buffType[num5]);
-								binaryWriter.Write(player.buffTime[num5]);
-							}
 						}
 
 						for (int num6 = 0; num6 < 200; num6++) {
@@ -37610,7 +_,7 @@
 						}
 
 						binaryWriter.Write(player.hbLocked);
-						for (int num7 = 0; num7 < player.hideInfo.Length; num7++) {
+						for (int num7 = 0; num7 < 13; num7++) {
 							binaryWriter.Write(player.hideInfo[num7]);
 						}
 
@@ -37639,9 +_,13 @@
 						stream.Flush();
 						if (isCloudSave && SocialAPI.Cloud != null)
 							SocialAPI.Cloud.Write(playerFile.Path, ((MemoryStream)stream).ToArray());
+
+						PlayerLoader.PostSavePlayer(player);
 					}
 				}
 			}
+
+			PlayerIO.Save(player, path, isCloudSave);
 		}
 
 		private void SaveTemporaryItemSlotContents(BinaryWriter writer) {
@@ -38083,7 +_,7 @@
 							if (num >= 11) {
 								int num28 = 22;
 								if (num < 74)
-									num28 = 10;
+									num28 -= 12;
 
 								for (int num29 = 0; num29 < num28; num29++) {
 									player.buffType[num29] = binaryReader.ReadInt32();
@@ -38173,7 +_,7 @@
 							if (num >= 220)
 								CreativePowerManager.Instance.LoadToPlayer(player, binaryReader, num);
 
-							LoadPlayer_LastMinuteFixes(player);
+							LoadPlayer_LastMinuteFixes(player, playerFileData);
 						}
 					}
 				}
@@ -38183,6 +_,9 @@
 				playerFileData.Player = player;
 				return playerFileData;
 			}
+			catch (CustomModDataException e) {
+				playerFileData.customDataFail = e;
+			}
 			catch {
 			}
 
@@ -38213,8 +_,9 @@
 			}
 		}
 
-		private static void LoadPlayer_LastMinuteFixes(Player newPlayer) {
+		private static void LoadPlayer_LastMinuteFixes(Player newPlayer, PlayerFileData playerFileData) {
 			newPlayer.skinVariant = (int)MathHelper.Clamp(newPlayer.skinVariant, 0f, 11f);
+			PlayerIO.Load(newPlayer, playerFileData.Path, playerFileData.IsCloudSave);
 			for (int i = 3; i < 10; i++) {
 				int type = newPlayer.armor[i].type;
 				if (type == 908 || type == 4874 || type == 5000)
@@ -38231,6 +_,7 @@
 
 				newPlayer.lavaTime = newPlayer.lavaMax;
 			}
+			newPlayer.ResetEffects();
 		}
 
 		public static PlayerFileData GetFileData(string file, bool cloudSave) {
@@ -38240,12 +_,17 @@
 			PlayerFileData playerFileData = LoadPlayer(file, cloudSave);
 			if (playerFileData.Player != null) {
 				if (playerFileData.Player.loadStatus != 0 && playerFileData.Player.loadStatus != 1) {
+					CustomModDataException customDataFail = playerFileData.customDataFail;
-					if (FileUtilities.Exists(file + ".bak", cloudSave))
+					if (FileUtilities.Exists(file + ".bak", cloudSave)) {
 						FileUtilities.Move(file + ".bak", file, cloudSave);
+						PlayerIO.LoadBackup(file, cloudSave);
+					}
 
 					playerFileData = LoadPlayer(file, cloudSave);
 					if (playerFileData.Player == null)
 						return null;
+
+					playerFileData.customDataFail = customDataFail;
 				}
 
 				return playerFileData;
@@ -38296,6 +_,14 @@
 		}
 
 		public Player() {
+			ResetDamageClassData();
+			buffType = new int[MaxBuffs];
+			buffTime = new int[MaxBuffs];
+			buffImmune = new bool[BuffLoader.BuffCount]; // TODO: Move all these patches to field initializers.
+			ownedProjectileCounts = new int[ProjectileLoader.ProjectileCount];
+			npcTypeNoAggro = new bool[NPCLoader.NPCCount];
+			PlayerLoader.SetupPlayer(this);
+			LoaderManager.Get<BiomeLoader>().SetupPlayer(this);
 			width = 20;
 			height = 42;
 			name = string.Empty;
@@ -38336,7 +_,7 @@
 			grappling[0] = -1;
 			statManaMax = 20;
 			extraAccessory = false;
-			for (int n = 0; n < 624; n++) {
+			for (int n = 0; n < adjTile.Length; n++) {
 				adjTile[n] = false;
 				oldAdjTile[n] = false;
 			}
@@ -38564,6 +_,7 @@
 		}
 
 		public void GetAnglerReward() {
+			List<Item> rewardItems = new List<Item>();
 			Item item = new Item();
 			item.type = 0;
 			int num = anglerQuestsFinished;
@@ -38749,56 +_,23 @@
 					}
 			}
 
-			item.position = base.Center;
 			GetItemSettings nPCEntityToPlayerInventorySettings = GetItemSettings.NPCEntityToPlayerInventorySettings;
-			Item item2 = GetItem(whoAmI, item, nPCEntityToPlayerInventorySettings);
-			if (item2.stack > 0) {
-				int number = Item.NewItem((int)position.X, (int)position.Y, width, height, item2.type, item2.stack, noBroadcast: false, 0, noGrabDelay: true);
-				if (Main.netMode == 1)
-					NetMessage.SendData(21, -1, -1, null, number, 1f);
-			}
-
+			rewardItems.Add(item);
 			if (item.type == 2417) {
 				Item item3 = new Item();
 				Item item4 = new Item();
 				item3.SetDefaults(2418);
-				item3.position = base.Center;
-				item2 = GetItem(whoAmI, item3, nPCEntityToPlayerInventorySettings);
-				if (item2.stack > 0) {
-					int number2 = Item.NewItem((int)position.X, (int)position.Y, width, height, item2.type, item2.stack, noBroadcast: false, 0, noGrabDelay: true);
-					if (Main.netMode == 1)
-						NetMessage.SendData(21, -1, -1, null, number2, 1f);
-				}
-
+				rewardItems.Add(item3);
 				item4.SetDefaults(2419);
-				item4.position = base.Center;
-				item2 = GetItem(whoAmI, item4, nPCEntityToPlayerInventorySettings);
-				if (item2.stack > 0) {
-					int number3 = Item.NewItem((int)position.X, (int)position.Y, width, height, item2.type, item2.stack, noBroadcast: false, 0, noGrabDelay: true);
-					if (Main.netMode == 1)
-						NetMessage.SendData(21, -1, -1, null, number3, 1f);
-				}
+				rewardItems.Add(item4);
 			}
 			else if (item.type == 2498) {
 				Item item5 = new Item();
 				Item item6 = new Item();
 				item5.SetDefaults(2499);
-				item5.position = base.Center;
-				item2 = GetItem(whoAmI, item5, nPCEntityToPlayerInventorySettings);
-				if (item2.stack > 0) {
-					int number4 = Item.NewItem((int)position.X, (int)position.Y, width, height, item2.type, item2.stack, noBroadcast: false, 0, noGrabDelay: true);
-					if (Main.netMode == 1)
-						NetMessage.SendData(21, -1, -1, null, number4, 1f);
-				}
-
+				rewardItems.Add(item5);
 				item6.SetDefaults(2500);
-				item6.position = base.Center;
-				item2 = GetItem(whoAmI, item6, nPCEntityToPlayerInventorySettings);
-				if (item2.stack > 0) {
-					int number5 = Item.NewItem((int)position.X, (int)position.Y, width, height, item2.type, item2.stack, noBroadcast: false, 0, noGrabDelay: true);
-					if (Main.netMode == 1)
-						NetMessage.SendData(21, -1, -1, null, number5, 1f);
-				}
+				rewardItems.Add(item6);
 			}
 
 			Item item7 = new Item();
@@ -38830,16 +_,9 @@
 				item7.stack = num3;
 			}
 
-			item7.position = base.Center;
-			item2 = GetItem(whoAmI, item7, nPCEntityToPlayerInventorySettings);
-			if (item2.stack > 0) {
-				int number6 = Item.NewItem((int)position.X, (int)position.Y, width, height, item2.type, item2.stack, noBroadcast: false, 0, noGrabDelay: true);
-				if (Main.netMode == 1)
-					NetMessage.SendData(21, -1, -1, null, number6, 1f);
-			}
-
+			rewardItems.Add(item7);
 			if (Main.rand.Next((int)(100f * num2)) > 50)
-				return;
+				goto postAnglerQuestCountCheck;
 
 			Item item8 = new Item();
 			if (Main.rand.Next((int)(15f * num2)) == 0)
@@ -38867,12 +_,18 @@
 			if (Main.rand.Next(250) <= num)
 				item8.stack++;
 
+			rewardItems.Add(item8);
+
+			postAnglerQuestCountCheck:
+			PlayerLoader.AnglerQuestReward(this, num2, rewardItems);
+			foreach (Item rewardItem in rewardItems) {
-			item8.position = base.Center;
+				rewardItem.position = Center;
-			item2 = GetItem(whoAmI, item8, GetItemSettings.NPCEntityToPlayerInventorySettings);
+				Item getItem = GetItem(whoAmI, rewardItem, GetItemSettings.NPCEntityToPlayerInventorySettings);
-			if (item2.stack > 0) {
+				if (getItem.stack > 0) {
-				int number7 = Item.NewItem((int)position.X, (int)position.Y, width, height, item2.type, item2.stack, noBroadcast: false, 0, noGrabDelay: true);
+					int number = Item.NewItem((int)position.X, (int)position.Y, width, height, getItem.type, getItem.stack, noBroadcast: false, 0, noGrabDelay: true);
-				if (Main.netMode == 1)
+					if (Main.netMode == 1)
-					NetMessage.SendData(21, -1, -1, null, number7, 1f);
+						NetMessage.SendData(21, -1, -1, null, number, 1f);
+				}
 			}
 		}
 
@@ -39000,6 +_,7 @@
 					list.Add(3024);
 			}
 
+			PlayerLoader.GetDyeTraderReward(this, list);
 			num = list[Main.rand.Next(list.Count)];
 			Item item = new Item();
 			item.SetDefaults(num);
@@ -39013,6 +_,52 @@
 			}
 		}
 
+		public int GetManaCost(Item item) {
+			float reduce = manaCost;
+			float mult = 1;
+			if (spaceGun && (item.type == ItemID.SpaceGun || item.type == ItemID.ZapinatorGray && item.type == ItemID.ZapinatorOrange))
+				mult = 0;
+
+			if(item.type == ItemID.BookStaff && altFunctionUse == 2)
+				mult = 2;
+
+			CombinedHooks.ModifyManaCost(this, item, ref reduce, ref mult);
+			int mana = (int)(item.mana * reduce * mult);
+			return mana >= 0 ? mana : 0;
+		}
+
+		public bool CheckMana(Item item, int amount = -1, bool pay = false, bool blockQuickMana = false) {
+			if (amount <= -1)
+				amount = GetManaCost(item);
+
+			if (statMana >= amount) {
+				if (pay) {
+					CombinedHooks.OnConsumeMana(this, item, amount);
+					statMana -= amount;
+				}
+
+				return true;
+			}
+
+			if (blockQuickMana)
+				return false;
+
+			CombinedHooks.OnMissingMana(this, item, amount);
+			if (statMana < amount && manaFlower)
+				QuickMana();
+
+			if (statMana >= amount) {
+				if (pay) {
+					CombinedHooks.OnConsumeMana(this, item, amount);
+					statMana -= amount;
+				}
+
+				return true;
+			}
+
+			return false;
+		}
+
 		public bool CheckMana(int amount, bool pay = false, bool blockQuickMana = false) {
 			int num = (int)((float)amount * manaCost);
 			if (statMana >= num) {
@@ -39045,7 +_,7 @@
 		public bool ConsumeSolarFlare() {
 			if (setSolar && solarShields > 0) {
 				solarShields--;
-				for (int i = 0; i < 22; i++) {
+				for (int i = 0; i < MaxBuffs; i++) {
 					if (buffType[i] >= 170 && buffType[i] <= 172)
 						DelBuff(i);
 				}
@@ -39165,7 +_,7 @@
 				}
 			}
 
-			int damage = (int)(20f * (1f + magicDamage + minionDamage - 2f));
+			int damage = (int)(20f * (1f + (float)(allDamage.CombineWith(magicDamage)) + (float)(allDamage.CombineWith(minionDamage)) - 2f));
 			IProjectileSource projectileSource_SetBonus = GetProjectileSource_SetBonus(3);
 			_ = Main.projectile[Projectile.NewProjectile(projectileSource_SetBonus, MinionRestTargetPoint, Vector2.Zero, 656, damage, 0f, Main.myPlayer)];
 		}
@@ -39284,7 +_,7 @@
 				return;
 
 			int timeToAdd = 480;
-			for (int i = 0; i < 22; i++) {
+			for (int i = 0; i < MaxBuffs; i++) {
 				if (buffType[i] >= type && buffType[i] < type + 3)
 					DelBuff(i);
 			}<|MERGE_RESOLUTION|>--- conflicted
+++ resolved
@@ -2309,7 +2309,6 @@
  			infernoCounter++;
  			if (infernoCounter >= 180)
  				infernoCounter = 0;
-<<<<<<< HEAD
 @@ -16969,7 +_,7 @@
  			if (_timeSinceLastImmuneGet >= 10000)
  				_timeSinceLastImmuneGet = 10000;
@@ -2320,9 +2319,6 @@
  			float num5 = (float)((double)(base.position.Y / 16f - (60f + 10f * num4)) / (Main.worldSurface / 6.0));
  			if ((double)num5 < 0.25)
 @@ -17289,6 +_,7 @@
-=======
-@@ -17314,6 +_,7 @@
->>>>>>> a1e6523d
  						}
  					}
  
