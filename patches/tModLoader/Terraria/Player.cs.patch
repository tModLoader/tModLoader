--- src/Terraria/Terraria/Player.cs
+++ src/tModLoader/Terraria/Player.cs
<<<<<<< HEAD
@@ -34,6 +_,11 @@
=======
@@ -34,10 +_,14 @@
>>>>>>> b22a3011
 using Terraria.UI.Gamepad;
 using Terraria.Utilities;
 using Terraria.WorldBuilding;
+using Terraria.ModLoader;
+using Terraria.ModLoader.Exceptions;
+using Terraria.ModLoader.IO;
+using Terraria.ModLoader.UI;
+using System.Linq;
 
 namespace Terraria
 {
-	public class Player : Entity
+	public partial class Player : Entity
 	{
 		public static class BuilderAccToggleIDs
 		{
@@ -184,15 +_,21 @@
 
 			public static void PlayerConnect(int playerIndex) {
 				PressurePlateHelper.ResetPlayer(playerIndex);
+				PlayerHooks.PlayerConnect(playerIndex);
 			}
 
 			public static void PlayerDisconnect(int playerIndex) {
 				PressurePlateHelper.ResetPlayer(playerIndex);
+				PlayerHooks.PlayerDisconnect(playerIndex);
 			}
 
 			public static void EnterWorld(int playerIndex) {
+				Logging.Terraria.InfoFormat("Entering world with player: {0}, IsCloud={1}", Main.ActivePlayerFileData.Name, Main.ActivePlayerFileData.IsCloudSave);
+				Interface.ResetData();
 				if (Hooks.OnEnterWorld != null)
 					Hooks.OnEnterWorld(Main.player[playerIndex]);
+
+				PlayerHooks.OnEnterWorld(playerIndex);
 			}
 		}
 
@@ -392,7 +_,7 @@
 
 		public int emoteTime;
 		public CreativeUnlocksTracker creativeTracker;
-		private static byte[] ENCRYPTION_KEY = new UnicodeEncoding().GetBytes("h3y_gUyZ");
+		internal static byte[] ENCRYPTION_KEY = new UnicodeEncoding().GetBytes("h3y_gUyZ");
 		public OverheadMessage chatOverhead;
 		public SelectionRadial DpadRadial = new SelectionRadial();
 		public SelectionRadial CircularRadial = new SelectionRadial(SelectionRadial.SelectionMode.RadialCircular);
@@ -683,7 +_,7 @@
 		public bool poundRelease;
 		public float ghostFade;
 		public float ghostDir = 1f;
-		public const int maxBuffs = 22;
+		public static int MaxBuffs => 22 + BuffLoader.extraPlayerBuffCount;
 		public int[] buffType = new int[22];
 		public int[] buffTime = new int[22];
 		public bool[] buffImmune = new bool[323];
@@ -1037,6 +_,12 @@
 		public int meleeCrit = 4;
 		public int magicCrit = 4;
 		public int rangedCrit = 4;
+		public float allDamage; // added to better support new damage classes
+		public float allDamageMult;
+		public float meleeDamageMult;
+		public float rangedDamageMult;
+		public float magicDamageMult;
+		public float minionDamageMult;
 		public float meleeDamage = 1f;
 		public float magicDamage = 1f;
 		public float rangedDamage = 1f;
@@ -1080,8 +_,26 @@
 		public bool oldAdjWater;
 		public bool oldAdjHoney;
 		public bool oldAdjLava;
-		public bool[] adjTile = new bool[623];
-		public bool[] oldAdjTile = new bool[623];
+		private bool[] _adjTile = new bool[TileLoader.TileCount];
+		public bool[] adjTile {
+			get {
+				if (_adjTile.Length != TileLoader.TileCount)
+					Array.Resize(ref _adjTile, TileLoader.TileCount);
+
+				return _adjTile;
+			}
+			set { _adjTile = value; }
+		}
+		private bool[] _oldAdjTile = new bool[TileLoader.TileCount];
+		public bool[] oldAdjTile {
+			get {
+				if (_oldAdjTile.Length != TileLoader.TileCount)
+					Array.Resize(ref _oldAdjTile, TileLoader.TileCount);
+
+				return _oldAdjTile;
+			}
+			set { _oldAdjTile = value; }
+		}
 		public static int defaultItemGrabRange = 42;
 		private static float itemGrabSpeed = 0.45f;
 		private static float itemGrabSpeedMax = 4f;
@@ -1997,11 +_,13 @@
 		}
 
 		public void ApplyItemTime(Item sItem) {
-			SetItemTime(sItem.useTime);
+			int totalUseTime = PlayerHooks.TotalUseTime(sItem.useTime, this, sItem);
+			SetItemTime(totalUseTime);
 		}
 
 		public void ApplyItemTime(Item sItem, float multiplier) {
-			SetItemTime((int)((float)sItem.useTime * multiplier));
+			int totalUseTime = PlayerHooks.TotalUseTime((int)(sItem.useTime * multiplier), this, sItem);
+			SetItemTime(totalUseTime);
 		}
 
 		public void SetDummyItemTime(int frames) {
@@ -2016,33 +_,33 @@
 		}
 
 		private void ApplyItemAnimation(Item sItem, float multiplier, int itemReuseDelay = 0) {
-			SetItemAnimation((int)((float)sItem.useAnimation * multiplier));
-			reuseDelay = itemReuseDelay;
+			SetItemAnimation(PlayerHooks.TotalMeleeTime(sItem.useAnimation * multiplier, this, sItem));
+			reuseDelay = (int)(itemReuseDelay / PlayerHooks.TotalUseTimeMultiplier(this, sItem));
 		}
 
 		private void ApplyItemAnimation(Item sItem) {
 			if (sItem.melee) {
-				SetItemAnimation((int)((float)sItem.useAnimation * meleeSpeed));
+				SetItemAnimation(PlayerHooks.TotalMeleeTime(sItem.useAnimation * meleeSpeed, this, sItem));
 				return;
 			}
 
 			if (sItem.summon && ItemID.Sets.SummonerWeaponThatScalesWithAttackSpeed[sItem.type]) {
-				SetItemAnimation((int)((float)sItem.useAnimation * meleeSpeed));
+				SetItemAnimation(PlayerHooks.TotalMeleeTime(sItem.useAnimation * meleeSpeed, this, sItem));
 				return;
 			}
 
 			if (sItem.createTile >= 0) {
-				SetItemAnimation((int)((float)sItem.useAnimation * tileSpeed));
+				SetItemAnimation(PlayerHooks.TotalMeleeTime(sItem.useAnimation * tileSpeed, this, sItem));
 				return;
 			}
 
 			if (sItem.createWall >= 0) {
-				SetItemAnimation((int)((float)sItem.useAnimation * wallSpeed));
+				SetItemAnimation(PlayerHooks.TotalMeleeTime(sItem.useAnimation * wallSpeed, this, sItem));
 				return;
 			}
 
 			SetItemAnimation(sItem.useAnimation);
-			reuseDelay = sItem.reuseDelay;
+			reuseDelay = (int)(sItem.reuseDelay / PlayerHooks.TotalUseTimeMultiplier(this, sItem));
 		}
 
 		public bool InOpposingTeam(Player otherPlayer) {
@@ -2270,6 +_,7 @@
 				Item item = GetItem(whoAmI, Main.guideItem, getItemInDropItemCheck);
 				if (item.stack > 0) {
 					int num = Item.NewItem((int)position.X, (int)position.Y, width, height, item.type, item.stack, noBroadcast: false, Main.guideItem.prefix, noGrabDelay: true);
+					Main.item[num] = item.Clone();
 					Main.item[num].newAndShiny = false;
 					if (Main.netMode == 1)
 						NetMessage.SendData(21, -1, -1, null, num, 1f);
@@ -2283,6 +_,7 @@
 				Item item2 = GetItem(whoAmI, Main.reforgeItem, getItemInDropItemCheck);
 				if (item2.stack > 0) {
 					int num2 = Item.NewItem((int)position.X, (int)position.Y, width, height, item2.type, item2.stack, noBroadcast: false, Main.reforgeItem.prefix, noGrabDelay: true);
+					Main.item[num2] = item2.Clone();
 					Main.item[num2].newAndShiny = false;
 					if (Main.netMode == 1)
 						NetMessage.SendData(21, -1, -1, null, num2, 1f);
@@ -2318,6 +_,7 @@
 				Item item3 = GetItem(whoAmI, Main.mouseItem, getItemInDropItemCheck);
 				if (item3.stack > 0) {
 					int num3 = Item.NewItem((int)position.X, (int)position.Y, width, height, item3.type, item3.stack, noBroadcast: false, Main.mouseItem.prefix, noGrabDelay: true);
+					Main.item[num3] = item3.Clone();
 					Main.item[num3].newAndShiny = false;
 					if (Main.netMode == 1)
 						NetMessage.SendData(21, -1, -1, null, num3, 1f);
@@ -2400,11 +_,13 @@
 			}
 		}
 
+		public bool HasBuff(int type) => FindBuffIndex(type) != -1;
+
 		public int FindBuffIndex(int type) {
 			if (buffImmune[type])
 				return -1;
 
-			for (int i = 0; i < 22; i++) {
+			for (int i = 0; i < MaxBuffs; i++) {
 				if (buffTime[i] >= 1 && buffType[i] == type)
 					return i;
 			}
@@ -2438,7 +_,7 @@
 			int num = -1;
 			while (num == -1) {
 				int num2 = -1;
-				for (int i = 0; i < 22; i++) {
+				for (int i = 0; i < MaxBuffs; i++) {
 					if (!Main.debuff[buffType[i]]) {
 						num2 = i;
 						break;
@@ -2448,7 +_,7 @@
 				if (num2 == -1)
 					return false;
 
-				for (int j = num2; j < 22; j++) {
+				for (int j = num2; j < MaxBuffs; j++) {
 					if (buffType[j] == 0) {
 						num = j;
 						break;
@@ -2487,7 +_,7 @@
 			if (!Main.vanityPet[type])
 				return;
 
-			for (int j = 0; j < 22; j++) {
+			for (int j = 0; j < MaxBuffs; j++) {
 				if (Main.vanityPet[buffType[j]])
 					DelBuff(j);
 			}
@@ -2495,11 +_,13 @@
 
 		private bool AddBuff_TryUpdatingExistingBuffTime(int type, int time) {
 			bool result = false;
-			for (int i = 0; i < 22; i++) {
+			for (int i = 0; i < MaxBuffs; i++) {
 				if (buffType[i] != type)
 					continue;
 
+				if (BuffLoader.ReApply(type, this, time, i)) {
+				}
-				if (type == 94) {
+				else if (type == 94) {
 					buffTime[i] += time;
 					if (buffTime[i] > manaSickTimeMax)
 						buffTime[i] = manaSickTimeMax;
@@ -2517,7 +_,7 @@
 
 		private int AddBuff_DetermineBuffTimeToAdd(int type, int time1) {
 			int num = time1;
-			if (Main.expertMode && whoAmI == Main.myPlayer && (type == 20 || type == 22 || type == 23 || type == 24 || type == 30 || type == 31 || type == 32 || type == 33 || type == 35 || type == 36 || type == 39 || type == 44 || type == 46 || type == 47 || type == 69 || type == 70 || type == 80))
+			if (Main.expertMode && whoAmI == Main.myPlayer && BuffLoader.LongerExpertDebuff(type))
 				num = (int)(Main.GameModeInfo.DebuffTimeMultiplier * (float)num);
 
 			return num;
@@ -2526,24 +_,28 @@
 		public void DelBuff(int b) {
 			buffTime[b] = 0;
 			buffType[b] = 0;
+			//single pass compactor (vanilla is n^2)
+			int packedIdx = 0;
-			for (int i = 0; i < 21; i++) {
+			for (int i = 0; i < MaxBuffs - 1; i++) {
-				if (buffTime[i] != 0 && buffType[i] != 0)
+				if (buffTime[i] == 0 || buffType[i] == 0)
 					continue;
 
-				for (int j = i + 1; j < 22; j++) {
-					if (buffTime[j] > 0 && buffType[j] > 0) {
-						buffTime[i] = buffTime[j];
-						buffType[i] = buffType[j];
-						buffTime[j] = 0;
-						buffType[j] = 0;
-						break;
-					}
+				if (packedIdx < i) {
+					buffTime[packedIdx] = buffTime[i];
+					buffType[packedIdx] = buffType[i];
+					buffTime[i] = 0;
+					buffType[i] = 0;
 				}
+
+				packedIdx++;
 			}
 		}
 
 		public void ClearBuff(int type) {
+			if (type == 0)
+				return;
+
-			for (int i = 0; i < 22; i++) {
+			for (int i = 0; i < MaxBuffs; i++) {
 				if (buffType[i] == type)
 					DelBuff(i);
 			}
@@ -2551,7 +_,7 @@
 
 		public int CountBuffs() {
 			int num = 0;
-			for (int i = 0; i < 22; i++) {
+			for (int i = 0; i < MaxBuffs; i++) {
 				if (buffType[num] > 0)
 					num++;
 			}
@@ -2559,6 +_,20 @@
 			return num;
 		}
 
+		public int GetHealLife(Item item, bool quickHeal = false) {
+			int healValue = item.healLife;
+			ItemLoader.GetHealLife(item, this, quickHeal, ref healValue);
+			PlayerHooks.GetHealLife(this, item, quickHeal, ref healValue);
+			return healValue > 0 ? healValue : 0;
+		}
+
+		public int GetHealMana(Item item, bool quickHeal = false) {
+			int healValue = item.healMana;
+			ItemLoader.GetHealMana(item, this, quickHeal, ref healValue);
+			PlayerHooks.GetHealMana(this, item, quickHeal, ref healValue);
+			return healValue > 0 ? healValue : 0;
+		}
+
 		public void QuickHeal() {
 			if (cursed || CCed || dead || statLife == statLifeMax2 || potionDelay > 0)
 				return;
@@ -2579,24 +_,29 @@
 				}
 			}
 
+			ItemLoader.UseItem(item, this);
+			int healLife = GetHealLife(item, true);
+			int healMana = GetHealMana(item, true);
-			statLife += item.healLife;
+			statLife += healLife;
-			statMana += item.healMana;
+			statMana += healMana;
 			if (statLife > statLifeMax2)
 				statLife = statLifeMax2;
 
 			if (statMana > statManaMax2)
 				statMana = statManaMax2;
 
-			if (item.healLife > 0 && Main.myPlayer == whoAmI)
-				HealEffect(item.healLife);
+			if (healLife > 0 && Main.myPlayer == whoAmI)
+				HealEffect(healLife, true);
 
-			if (item.healMana > 0) {
+			if (healMana > 0) {
 				AddBuff(94, manaSickTime);
 				if (Main.myPlayer == whoAmI)
-					ManaEffect(item.healMana);
+					ManaEffect(healMana);
 			}
 
+			if (ItemLoader.ConsumeItem(item, this))
-			item.stack--;
+				item.stack--;
+
 			if (item.stack <= 0)
 				item.TurnToAir();
 
@@ -2610,9 +_,12 @@
 			for (int i = 0; i < 58; i++) {
 				Item item = inventory[i];
 				if (item.stack <= 0 || item.type <= 0 || !item.potion || item.healLife <= 0)
+					continue;				
+				
+				if(!ItemLoader.CanUseItem(item, this))
 					continue;
 
-				int num3 = item.healLife - num;
+				int num3 = GetHealLife(item, true) - num;
 				if (item.type == 227 && num3 < 0) {
 					num3 += 30;
 					if (num3 > 0)
@@ -2641,7 +_,7 @@
 			int num = 0;
 			while (true) {
 				if (num < 58) {
-					if (inventory[num].stack > 0 && inventory[num].type > 0 && inventory[num].healMana > 0 && (potionDelay == 0 || !inventory[num].potion))
+					if (inventory[num].stack > 0 && inventory[num].type > 0 && inventory[num].healMana > 0 && (potionDelay == 0 || !inventory[num].potion) && ItemLoader.CanUseItem(inventory[num], this))
 						break;
 
 					num++;
@@ -2663,24 +_,29 @@
 				}
 			}
 
-			statLife += inventory[num].healLife;
-			statMana += inventory[num].healMana;
+			ItemLoader.UseItem(inventory[num], this);
+			int healLife = GetHealLife(inventory[num], true);
+			int healMana = GetHealMana(inventory[num], true);
+			statLife += healLife;
+			statMana += healMana;
 			if (statLife > statLifeMax2)
 				statLife = statLifeMax2;
 
 			if (statMana > statManaMax2)
 				statMana = statManaMax2;
 
-			if (inventory[num].healLife > 0 && Main.myPlayer == whoAmI)
-				HealEffect(inventory[num].healLife);
+			if (healLife > 0 && Main.myPlayer == whoAmI)
+				HealEffect(healLife, true);
 
-			if (inventory[num].healMana > 0) {
+			if (healMana > 0) {
 				AddBuff(94, manaSickTime);
 				if (Main.myPlayer == whoAmI)
-					ManaEffect(inventory[num].healMana);
+					ManaEffect(healMana);
 			}
 
+			if (ItemLoader.ConsumeItem(inventory[num], this))
-			inventory[num].stack--;
+				inventory[num].stack--;
+
 			if (inventory[num].stack <= 0)
 				inventory[num].TurnToAir();
 
@@ -2689,7 +_,7 @@
 
 		public Item QuickMana_GetItemToUse() {
 			for (int i = 0; i < 58; i++) {
-				if (inventory[i].stack > 0 && inventory[i].type > 0 && inventory[i].healMana > 0 && (potionDelay == 0 || !inventory[i].potion))
+				if (inventory[i].stack > 0 && inventory[i].type > 0 && inventory[i].healMana > 0 && (potionDelay == 0 || !inventory[i].potion) && ItemLoader.CanUseItem(inventory[i], this))
 					return inventory[i];
 			}
 
@@ -2719,15 +_,19 @@
 				}
 			}
 
-			if (CountBuffs() != 22) {
+			if (CountBuffs() != MaxBuffs) {
 				for (int i = 0; i < 58; i++) {
 					Item item2 = inventory[i];
 					if (item2.stack <= 0 || item2.type <= 0 || item2.buffType <= 0 || item2.summon)
 						continue;
 
 					int num2 = item2.buffType;
-					bool flag = QuickBuff_ShouldBotherUsingThisBuff(num2);
+					bool flag = ItemLoader.CanUseItem(item2, this) && QuickBuff_ShouldBotherUsingThisBuff(num2);
 					if (item2.mana > 0 && flag) {
+						if (CheckMana(item2, -1, true, true))
+							manaRegenDelay = (int)maxRegenDelay;
+
+						goto SkipManaCode;
 						if (statMana >= (int)((float)item2.mana * manaCost)) {
 							manaRegenDelay = (int)maxRegenDelay;
 							statMana -= (int)((float)item2.mana * manaCost);
@@ -2737,6 +_,7 @@
 						}
 					}
 
+					SkipManaCode:
 					if (whoAmI == Main.myPlayer && item2.type == 603 && !Main.runningCollectorsEdition)
 						flag = false;
 
@@ -2755,6 +_,7 @@
 					if (!flag)
 						continue;
 
+					ItemLoader.UseItem(item2, this);
 					legacySoundStyle = item2.UseSound;
 					int num3 = item2.buffTime;
 					if (num3 == 0)
@@ -2762,7 +_,9 @@
 
 					AddBuff(num2, num3);
 					if (item2.consumable) {
+						if (ItemLoader.ConsumeItem(item2, this))
-						item2.stack--;
+							item2.stack--;
+
 						if (item2.stack <= 0)
 							item2.TurnToAir();
 					}
@@ -2865,6 +_,7 @@
 				if (item != null && item.mountType != -1 && mount.CanMount(item.mountType, this)) {
 					if (!QuickMinecartSnap()) {
 						mount.SetMount(item.mountType, this);
+						ItemLoader.UseItem(item, this);
 						if (item.UseSound != null)
 							SoundEngine.PlaySound(item.UseSound, base.Center);
 					}
@@ -2936,12 +_,12 @@
 
 		public Item QuickMount_GetItemToUse() {
 			Item item = null;
-			if (item == null && miscEquips[3].mountType != -1 && !MountID.Sets.Cart[miscEquips[3].mountType])
+			if (item == null && miscEquips[3].mountType != -1 && !MountID.Sets.Cart[miscEquips[3].mountType] && ItemLoader.CanUseItem(miscEquips[3], this))
 				item = miscEquips[3];
 
 			if (item == null) {
 				for (int i = 0; i < 58; i++) {
-					if (inventory[i].mountType != -1 && !MountID.Sets.Cart[inventory[i].mountType]) {
+					if (inventory[i].mountType != -1 && !MountID.Sets.Cart[inventory[i].mountType] && ItemLoader.CanUseItem(inventory[i], this)) {
 						item = inventory[i];
 						break;
 					}
@@ -3001,7 +_,12 @@
 			if (item == null)
 				return;
 
+			bool? modCanGrapple = ProjectileLoader.CanUseGrapple(item.shoot, this);
+			if (modCanGrapple.HasValue) {
+				if (!modCanGrapple.Value)
+					item = null;
+			}
-			if (item.shoot == 73) {
+			else if (item.shoot == 73) {
 				int num2 = 0;
 				for (int i = 0; i < 1000; i++) {
 					if (Main.projectile[i].active && Main.projectile[i].owner == Main.myPlayer && (Main.projectile[i].type == 73 || Main.projectile[i].type == 74))
@@ -3076,11 +_,21 @@
 			float shootSpeed = item.shootSpeed;
 			int damage = item.damage;
 			float knockBack = item.knockBack;
+			bool? modSingleHook = ProjectileLoader.SingleGrappleHook(num7, this);
+			bool modSingleHookFalse = modSingleHook.HasValue ? !modSingleHook.Value : false;
+			bool modSingleHookTrue = modSingleHook.HasValue ? modSingleHook.Value : false;
-			if (num7 == 13 || num7 == 32 || num7 == 315 || (num7 >= 230 && num7 <= 235) || num7 == 331 || num7 == 753 || num7 == 865 || num7 == 935) {
+			if ((num7 == 13 || num7 == 32 || num7 == 315 || (num7 >= 230 && num7 <= 235) || num7 == 331 || num7 == 753 || num7 == 865 || num7 == 935 || modSingleHookTrue) && !modSingleHookFalse) {
 				grappling[0] = -1;
 				grapCount = 0;
 				for (int num8 = 0; num8 < 1000; num8++) {
 					if (Main.projectile[num8].active && Main.projectile[num8].owner == whoAmI) {
+						bool? modSingleHook2 = ProjectileLoader.SingleGrappleHook(Main.projectile[num8].type, this);
+						if(modSingleHook2.HasValue) {
+							if (modSingleHook2.Value)
+								Main.projectile[num8].Kill();
+							continue;
+						}
+
 						switch (Main.projectile[num8].type) {
 							case 13:
 							case 230:
@@ -3172,6 +_,8 @@
 				}
 			}
 
+			ProjectileLoader.UseGrapple(this, ref num7);
+
 			Vector2 vector = new Vector2(position.X + (float)width * 0.5f, position.Y + (float)height * 0.5f);
 			float num21 = (float)Main.mouseX + Main.screenPosition.X - vector.X;
 			float num22 = (float)Main.mouseY + Main.screenPosition.Y - vector.Y;
@@ -3524,7 +_,7 @@
 			}
 
 			if (!crystalLeaf || petalTimer != 0)
-				return;
+				goto End;
 
 			_ = inventory[selectedItem].type;
 			int num5 = 0;
@@ -3537,7 +_,7 @@
 					continue;
 				}
 
-				return;
+				goto End;
 			}
 
 			petalTimer = 50;
@@ -3549,9 +_,17 @@
 			num6 *= num8;
 			num7 *= num8;
 			Projectile.NewProjectile(Main.projectile[num5].Center.X - 4f, Main.projectile[num5].Center.Y, num6, num7, 227, crystalLeafDamage, crystalLeafKB, whoAmI);
+
+			End:
+
+			PlayerHooks.OnHitAnything(this, x, y, victim);
 		}
 
 		public void openPresent() {
+			if (!ItemLoader.PreOpenVanillaBag("present", this, 0))
+				return;
+
+			ItemLoader.OpenVanillaBag("present", this, 0);
 			if (Main.rand.Next(15) == 0 && Main.hardMode) {
 				int number = Item.NewItem((int)position.X, (int)position.Y, width, height, 602);
 				if (Main.netMode == 1)
@@ -3775,7 +_,31 @@
 						break;
 					}
 			}
+			NPCLoader.blockLoot.Clear(); // clear blockloot
+			// TODO: return statements above probably break this.
 		}
+
+		/// <summary>
+		/// Will spawn an item like QuickSpawnItem, but clones it (handy when you need to retain item infos)
+		/// </summary>
+		/// <param name="item">The item you want to be cloned</param>
+		/// <param name="stack">The stack to give the item. Note that this will override maxStack if it's higher.</param>
+		public void QuickSpawnClonedItem(Item item, int stack = 1) {
+			int index = Item.NewItem((int)position.X, (int)position.Y, width, height, item.type, stack, false, -1, false, false);
+			Main.item[index] = item.Clone();
+			Main.item[index].whoAmI = index;
+			Main.item[index].position = position;
+			if (stack != Main.item[index].stack)
+				Main.item[index].stack = stack;
+
+			// Sync the item for mp
+			if (Main.netMode == NetmodeID.MultiplayerClient)
+				NetMessage.SendData(MessageID.SyncItem, -1, -1, null, index, 1f, 0f, 0f, 0, 0, 0);
+		}
+
+		public void QuickSpawnItem(Item item, int stack = 1) {
+			QuickSpawnItem(item.type, stack);
+ 		}
 
 		public void QuickSpawnItem(int item, int stack = 1) {
 			int number = Item.NewItem((int)position.X, (int)position.Y, width, height, item, stack, noBroadcast: false, -1);
@@ -3784,6 +_,10 @@
 		}
 
 		public void OpenBossBag(int type) {
+			if (!ItemLoader.PreOpenVanillaBag("bossBag", this, type))
+				return;
+
+			ItemLoader.OpenVanillaBag("bossBag", this, type);
 			switch (type) {
 				case 3318: {
 						if (Main.rand.Next(2) == 0)
@@ -4217,8 +_,11 @@
 			if (type == 4957)
 				num11 = 657;
 
+			ItemLoader.OpenBossBag(type, this, ref num11);
-			if (num11 <= 0)
+			if (num11 <= 0) {
+				NPCLoader.blockLoot.Clear(); // clear blockloot
 				return;
+			}
 
 			NPC nPC = new NPC();
 			nPC.SetDefaults(num11);
@@ -4265,9 +_,13 @@
 				value -= (float)num15;
 				QuickSpawnItem(71, num15);
 			}
+			NPCLoader.blockLoot.Clear(); // clear blockloot
 		}
 
-		private void TryGettingDevArmor() {
+		public void TryGettingDevArmor() {
+			if (ModLoader.Default.ModLoaderMod.TryGettingPatreonOrDevArmor(this))
+				return;
+
 			if (Main.rand.Next(20) == 0) {
 				switch (Main.rand.Next(18)) {
 					case 0:
@@ -4388,6 +_,10 @@
 		}
 
 		public void OpenFishingCrate(int crateItemID) {
+			if (!ItemLoader.PreOpenVanillaBag("crate", this, crateItemID))
+				return;
+
+			ItemLoader.OpenVanillaBag("crate", this, crateItemID);
 			bool flag = ItemID.Sets.IsFishingCrateHardmode[crateItemID];
 			switch (crateItemID) {
 				case 2334:
@@ -5666,6 +_,8 @@
 				if (Main.netMode == 1)
 					NetMessage.SendData(21, -1, -1, null, number65, 1f);
 			}
+
+			NPCLoader.blockLoot.Clear(); // clear blockloot
 		}
 
 		public int CountItem(int type, int stopCountingAt = 0) {
@@ -5693,7 +_,9 @@
 
 			for (int i = num; i != num2; i += num3) {
 				if (inventory[i].stack > 0 && inventory[i].type == type) {
+					if (ItemLoader.ConsumeItem(inventory[i], this))
-					inventory[i].stack--;
+						inventory[i].stack--;
+
 					if (inventory[i].stack <= 0)
 						inventory[i].SetDefaults();
 
@@ -5737,6 +_,10 @@
 		}
 
 		public void OpenLockBox() {
+			if (!ItemLoader.PreOpenVanillaBag("lockBox", this, 0))
+				return;
+
+			ItemLoader.OpenVanillaBag("lockBox", this, 0);
 			bool flag = true;
 			while (flag) {
 				flag = false;
@@ -5776,9 +_,15 @@
 						NetMessage.SendData(21, -1, -1, null, number2, 1f);
 				}
 			}
+
+			NPCLoader.blockLoot.Clear(); // clear blockloot
 		}
 
 		public void OpenHerbBag() {
+			if (!ItemLoader.PreOpenVanillaBag("herbBag", this, 0))
+				return;
+
+			ItemLoader.OpenVanillaBag("herbBag", this, 0);
 			int num = Main.rand.Next(2, 5);
 			if (Main.rand.Next(3) == 0)
 				num++;
@@ -5835,6 +_,7 @@
 				if (Main.netMode == 1)
 					NetMessage.SendData(21, -1, -1, null, number, 1f);
 			}
+			NPCLoader.blockLoot.Clear(); // clear blockloot
 		}
 
 		public void OpenCanofWorms() {
@@ -5860,6 +_,10 @@
 		}
 
 		public void OpenGoodieBag() {
+			if (!ItemLoader.PreOpenVanillaBag("goodieBag", this, 0))
+				return;
+
+			ItemLoader.OpenVanillaBag("goodieBag", this, 0);
 			if (Main.rand.Next(150) == 0) {
 				int number = Item.NewItem((int)position.X, (int)position.Y, width, height, 1810);
 				if (Main.netMode == 1)
@@ -6147,6 +_,7 @@
 						break;
 					}
 			}
+			NPCLoader.blockLoot.Clear(); // clear blockloot
 		}
 
 		public void UpdateDyes() {
@@ -6191,37 +_,37 @@
 
 		private void UpdateItemDye(bool effectiveEquipmentSlot, bool armorHidden, Item armorItem, Item dyeItem) {
 			if (!armorItem.IsAir && (!(effectiveEquipmentSlot && armorHidden) || armorItem.wingSlot > 0 || armorItem.type == 934 || armorItem.type == 4341 || armorItem.type == 4563)) {
-				if (armorItem.handOnSlot > 0 && armorItem.handOnSlot < 22)
+					if (armorItem.handOnSlot > 0)
 					cHandOn = dyeItem.dye;
 
-				if (armorItem.handOffSlot > 0 && armorItem.handOffSlot < 14)
+					if (armorItem.handOffSlot > 0)
 					cHandOff = dyeItem.dye;
 
-				if (armorItem.backSlot > 0 && armorItem.backSlot < 30)
+					if (armorItem.backSlot > 0)
 					cBack = dyeItem.dye;
 
-				if (armorItem.frontSlot > 0 && armorItem.frontSlot < 9)
+					if (armorItem.frontSlot > 0)
 					cFront = dyeItem.dye;
 
-				if (armorItem.shoeSlot > 0 && armorItem.shoeSlot < 25)
+					if (armorItem.shoeSlot > 0)
 					cShoe = dyeItem.dye;
 
-				if (armorItem.waistSlot > 0 && armorItem.waistSlot < 17)
+					if (armorItem.waistSlot > 0)
 					cWaist = dyeItem.dye;
 
-				if (armorItem.shieldSlot > 0 && armorItem.shieldSlot < 10)
+					if (armorItem.shieldSlot > 0)
 					cShield = dyeItem.dye;
 
-				if (armorItem.neckSlot > 0 && armorItem.neckSlot < 11)
+					if (armorItem.neckSlot > 0)
 					cNeck = dyeItem.dye;
 
-				if (armorItem.faceSlot > 0 && armorItem.faceSlot < 16)
+					if (armorItem.faceSlot > 0)
 					cFace = dyeItem.dye;
 
-				if (armorItem.balloonSlot > 0 && armorItem.balloonSlot < 18)
+					if (armorItem.balloonSlot > 0)
 					cBalloon = dyeItem.dye;
 
-				if (armorItem.wingSlot > 0 && armorItem.wingSlot < 47)
+					if (armorItem.wingSlot > 0)
 					cWings = dyeItem.dye;
 
 				if (armorItem.type == 934)
@@ -6261,13 +_,14 @@
 			if (soulDrain > 0 && whoAmI == Main.myPlayer)
 				AddBuff(151, 2);
 
-			for (int j = 0; j < 22; j++) {
+			for (int j = 0; j < MaxBuffs; j++) {
 				if (buffType[j] <= 0 || buffTime[j] <= 0)
 					continue;
 
 				if (whoAmI == Main.myPlayer && !BuffID.Sets.TimeLeftDoesNotDecrease[buffType[j]])
 					buffTime[j]--;
 
+				int originalIndex = j;
 				if (buffType[j] == 1) {
 					lavaImmune = true;
 					fireWalk = true;
@@ -6510,10 +_,13 @@
 					}
 				}
 				else if (buffType[j] == 117) {
+					allDamage += 0.1f;
+					/*
 					meleeDamage += 0.1f;
 					rangedDamage += 0.1f;
 					magicDamage += 0.1f;
 					minionDamage += 0.1f;
+					*/
 				}
 				else if (buffType[j] == 119) {
 					loveStruck = true;
@@ -6558,7 +_,7 @@
 							j--;
 						}
 						else {
-							for (int m = 0; m < 22; m++) {
+							for (int m = 0; m < MaxBuffs; m++) {
 								if (buffType[m] >= 95 && buffType[m] <= 95 + num4 - 1) {
 									DelBuff(m);
 									m--;
@@ -6586,7 +_,7 @@
 							j--;
 						}
 						else {
-							for (int n = 0; n < 22; n++) {
+							for (int n = 0; n < MaxBuffs; n++) {
 								if (buffType[n] >= 170 && buffType[n] <= 170 + num5 - 1) {
 									DelBuff(n);
 									n--;
@@ -6610,7 +_,7 @@
 							j--;
 						}
 						else {
-							for (int num7 = 0; num7 < 22; num7++) {
+							for (int num7 = 0; num7 < MaxBuffs; num7++) {
 								if (buffType[num7] >= 98 && buffType[num7] <= 98 + num6 - 1) {
 									DelBuff(num7);
 									num7--;
@@ -6640,7 +_,7 @@
 							j--;
 						}
 						else {
-							for (int num10 = 0; num10 < 22; num10++) {
+							for (int num10 = 0; num10 < MaxBuffs; num10++) {
 								if (buffType[num10] >= 176 && buffType[num10] <= 178 + num9 - 1) {
 									DelBuff(num10);
 									num10--;
@@ -6665,7 +_,7 @@
 							j--;
 						}
 						else {
-							for (int num13 = 0; num13 < 22; num13++) {
+							for (int num13 = 0; num13 < MaxBuffs; num13++) {
 								if (buffType[num13] >= 173 && buffType[num13] <= 175 + num12 - 1) {
 									DelBuff(num13);
 									num13--;
@@ -6692,7 +_,7 @@
 							j--;
 						}
 						else {
-							for (int num16 = 0; num16 < 22; num16++) {
+							for (int num16 = 0; num16 < MaxBuffs; num16++) {
 								if (buffType[num16] >= 179 && buffType[num16] <= 181 + num15 - 1) {
 									DelBuff(num16);
 									num16--;
@@ -6709,10 +_,13 @@
 					}
 
 					float num17 = 0.15f * (float)nebulaLevelDamage;
+					allDamage += num17;
+					/*
 					meleeDamage += num17;
 					rangedDamage += num17;
 					magicDamage += num17;
 					minionDamage += num17;
+					*/
 				}
 				else if (buffType[j] == 62) {
 					if ((double)statLife <= (double)statLifeMax2 * 0.5) {
@@ -7331,10 +_,13 @@
 						}
 					}
 
+					allDamage += 0.2f;
+					/*
 					meleeDamage += 0.2f;
 					magicDamage += 0.2f;
 					rangedDamage += 0.2f;
 					minionDamage += 0.2f;
+					*/
 				}
 				else if (buffType[j] == 41) {
 					buffTime[j] = 18000;
@@ -7715,13 +_,14 @@
 					wellFed = true;
 					statDefense += 2;
 					meleeCrit += 2;
-					meleeDamage += 0.05f;
+					allDamage += 0.05f;
+					//meleeDamage += 0.05f;
 					meleeSpeed += 0.05f;
 					magicCrit += 2;
-					magicDamage += 0.05f;
+					//magicDamage += 0.05f;
 					rangedCrit += 2;
-					rangedDamage += 0.05f;
+					//rangedDamage += 0.05f;
-					minionDamage += 0.05f;
+					//minionDamage += 0.05f;
 					minionKB += 0.5f;
 					moveSpeed += 0.2f;
 					pickSpeed -= 0.05f;
@@ -7780,6 +_,8 @@
 				else if (buffType[j] == 79) {
 					meleeEnchant = 8;
 				}
+				if (j == originalIndex)
+					BuffLoader.Update(buffType[j], this, ref j);
 			}
 
 			if (whoAmI == Main.myPlayer && luckPotion != oldLuckPotion) {
@@ -8050,12 +_,14 @@
 			}
 		}
 
-		public void UpdateEquips(int i) {
+		//public void UpdateEquips(int i) {
+		public void VanillaUpdateInventory(Item item) {
 			if (inventory[selectedItem].type == 277 && (!mount.Active || !mount.Cart))
 				trident = true;
 
-			for (int j = 0; j < 58; j++) {
-				int type = inventory[j].type;
+			//for (int j = 0; j < 58; j++)
+			{
+				int type = item.type;
 				if ((type == 15 || type == 707) && accWatch < 1)
 					accWatch = 1;
 
@@ -8127,14 +_,21 @@
 
 				if (type == 4743)
 					hasFootball = true;
-			}
 
+				ItemLoader.UpdateInventory(item, this);
+			}
 			if (inventory[58].type == 4743)
 				hasFootball = true;
+		}
 
-			for (int k = 0; k < 10; k++) {
-				if (!IsAValidEquipmentSlotForIteration(k) || (armor[k].expertOnly && !Main.expertMode))
-					continue;
+		public void VanillaUpdateEquip(Item item) {
+			// for (int k = 0; k < 10; k++)
+			// fake array and loop to keep patches small
+			Item[] armor = {item};
+			int k = 0;
+			{
+				if (!IsAValidEquipmentSlotForIteration(k) || (armor[k].expertOnly && !Main.expertMode) || (armor[k].masterOnly && !Main.masterMode))
+					return;
 
 				int type2 = armor[k].type;
 				if ((type2 == 15 || type2 == 707) && accWatch < 1)
@@ -8344,10 +_,13 @@
 					armorPenetration += 5;
 
 				if (armor[k].type == 2277) {
+					allDamage += 0.05f;
+					/*
 					magicDamage += 0.05f;
 					meleeDamage += 0.05f;
 					rangedDamage += 0.05f;
 					minionDamage += 0.05f;
+					*/
 					magicCrit += 5;
 					rangedCrit += 5;
 					meleeCrit += 5;
@@ -8400,10 +_,13 @@
 					meleeSpeed += 0.07f;
 
 				if (armor[k].type == 792 || armor[k].type == 793 || armor[k].type == 794) {
+					allDamage += 0.02f;
+					/*
 					meleeDamage += 0.02f;
 					rangedDamage += 0.02f;
 					magicDamage += 0.02f;
 					minionDamage += 0.02f;
+					*/
 				}
 
 				if (armor[k].type == 371) {
@@ -8940,31 +_,43 @@
 				}
 
 				if (armor[k].prefix == 69) {
+					allDamage += 0.01f;
+					/*
 					meleeDamage += 0.01f;
 					rangedDamage += 0.01f;
 					magicDamage += 0.01f;
 					minionDamage += 0.01f;
+					*/
 				}
 
 				if (armor[k].prefix == 70) {
+					allDamage += 0.02f;
+					/*
 					meleeDamage += 0.02f;
 					rangedDamage += 0.02f;
 					magicDamage += 0.02f;
 					minionDamage += 0.02f;
+					*/
 				}
 
 				if (armor[k].prefix == 71) {
+					allDamage += 0.03f;
+					/*
 					meleeDamage += 0.03f;
 					rangedDamage += 0.03f;
 					magicDamage += 0.03f;
 					minionDamage += 0.03f;
+					*/
 				}
 
 				if (armor[k].prefix == 72) {
+					allDamage += 0.04f;
+					/*
 					meleeDamage += 0.04f;
 					rangedDamage += 0.04f;
 					magicDamage += 0.04f;
 					minionDamage += 0.04f;
+					*/
 				}
 
 				if (armor[k].prefix == 73)
@@ -8990,12 +_,19 @@
 
 				if (armor[k].prefix == 80)
 					meleeSpeed += 0.04f;
+
+				ItemLoader.UpdateEquip(armor[k], this);
 			}
 
-			equippedAnyWallSpeedAcc = false;
-			equippedAnyTileSpeedAcc = false;
-			equippedAnyTileRangeAcc = false;
-			for (int l = 3; l < 10; l++) {
+			//equippedAnyWallSpeedAcc = false;
+			//equippedAnyTileSpeedAcc = false;
+			//equippedAnyTileRangeAcc = false;
+		}
+		public void VanillaUpdateAccessory(int i, Item item, bool hideVisual, ref bool flag, ref bool flag2, ref bool flag3) {
+			// for (int l = 3; l < 10 + extraAccessorySlots; l++)
+			// fake array and loop to keep patches small
+			var armor = new[] { item }; int l = 0;
+			{
 				if (IsAValidEquipmentSlotForIteration(l))
 					ApplyEquipFunctional(l, armor[l]);
 			}
@@ -9004,15 +_,58 @@
 				lifeRegen += 2;
 				statDefense += 4;
 				meleeSpeed += 0.1f;
-				meleeDamage += 0.1f;
+				allDamage += 0.1f;
+				//meleeDamage += 0.1f;
 				meleeCrit += 2;
-				rangedDamage += 0.1f;
+				//rangedDamage += 0.1f;
 				rangedCrit += 2;
-				magicDamage += 0.1f;
+				//magicDamage += 0.1f;
 				magicCrit += 2;
 				pickSpeed -= 0.15f;
-				minionDamage += 0.1f;
+				//minionDamage += 0.1f;
 				minionKB += 0.5f;
+
+				if (SoundLoader.itemToMusic.ContainsKey(armor[l].type))
+					Main.musicBox2 = SoundLoader.itemToMusic[armor[l].type];
+			}
+
+			if (armor[l].wingSlot > 0) {
+				if (!hideVisual || velocity.Y != 0f && !mount.Active)
+					wings = armor[l].wingSlot;
+
+				wingsLogic = armor[l].wingSlot;
+			}
+
+			ApplyEquipVanity(l, armor[l]);
+			ItemLoader.UpdateAccessory(armor[l], this, hideVisual);
+		}
+
+		public void VanillaUpdateVanityAccessory(Item item) {
+			//for (int n = 13; n < 18 + this.extraAccessorySlots; n++)
+			{
+				int type3 = item.type;
+				if (item.wingSlot > 0)
+					wings = item.wingSlot;
+			}
+			if (wet && ShouldFloatInWater)
+				accFlipper = true;
+		}
+
+		public void UpdateEquips(int i) //Noise for the Diff
+		{
+			for (int j = 0; j < 58; j++) {
+				VanillaUpdateInventory(inventory[j]);
+			}
+
+			for (int k = 0; k < 10 + extraAccessorySlots; k++) {
+				VanillaUpdateEquip(armor[k]);
+			}
+
+			bool flag = false;
+			bool flag2 = false;
+			bool flag3 = false;
+			for (int l = 3; l < 10 + extraAccessorySlots; l++) {
+				VanillaUpdateAccessory(i, armor[l], hideVisibleAccessory[l], ref flag, ref flag2, ref flag3);
 			}
 
 			if (dd2Accessory) {
@@ -9020,23 +_,14 @@
 				maxTurrets++;
 			}
 
-			for (int m = 3; m < 10; m++) {
-				if (armor[m].wingSlot > 0 && IsAValidEquipmentSlotForIteration(m)) {
-					if (!hideVisibleAccessory[m] || (velocity.Y != 0f && !mount.Active))
-						wings = armor[m].wingSlot;
-
-					wingsLogic = armor[m].wingSlot;
-				}
-			}
-
+			PlayerHooks.UpdateEquips(this, ref flag, ref flag2, ref flag3);
+			//wing loop merged into VanillaUpdateAccessory
 			for (int n = 13; n < 20; n++) {
 				if (IsAValidEquipmentSlotForIteration(n))
 					ApplyEquipVanity(n, armor[n]);
 			}
 
-			if (wet && ShouldFloatInWater)
-				accFlipper = true;
-
+			PlayerHooks.UpdateVanityAccessories(this);
 			if (whoAmI == Main.myPlayer && Main.SceneMetrics.HasClock && accWatch < 3)
 				accWatch++;
 
@@ -9234,7 +_,7 @@
 		}
 
 		private void ApplyEquipFunctional(int itemSlot, Item currentItem) {
-			if (currentItem.expertOnly && !Main.expertMode)
+			if ((currentItem.expertOnly && !Main.expertMode) || (currentItem.masterOnly && !Main.masterMode))
 				return;
 
 			if (currentItem.type == 3810 || currentItem.type == 3809 || currentItem.type == 3812 || currentItem.type == 3811)
@@ -9347,10 +_,13 @@
 				meleeCrit += 5;
 				magicCrit += 5;
 				rangedCrit += 5;
+				allDamage += 0.05f;
+				/*
 				meleeDamage += 0.05f;
 				magicDamage += 0.05f;
 				rangedDamage += 0.05f;
 				minionDamage += 0.05f;
+				*/
 			}
 
 			if (currentItem.type == 3016)
@@ -9534,10 +_,13 @@
 				meleeCrit += 8;
 				rangedCrit += 8;
 				magicCrit += 8;
+				allDamage += 0.1f;
+				/*
 				meleeDamage += 0.1f;
 				rangedDamage += 0.1f;
 				magicDamage += 0.1f;
 				minionDamage += 0.1f;
+				*/
 			}
 
 			if (currentItem.type == 982) {
@@ -9712,7 +_,7 @@
 			if (currentItem.type == 861) {
 				accMerman = true;
 				wolfAcc = true;
-				if (hideVisibleAccessory[itemSlot]) {
+					if (hideVisibleAccessory[itemSlot]) {
 					hideMerman = true;
 					hideWolf = true;
 				}
@@ -9940,10 +_,7 @@
 				minionDamage += 0.15f;
 
 			if (currentItem.type == 935) {
-				magicDamage += 0.12f;
+				allDamage += 0.12f;
-				meleeDamage += 0.12f;
-				rangedDamage += 0.12f;
-				minionDamage += 0.12f;
 			}
 
 			if (currentItem.wingSlot != -1)
@@ -10058,9 +_,9 @@
 			}
 
 			if (Main.myPlayer != whoAmI)
-				return;
+				return; // TODO: double check wings logic, etc.
 
-			if (currentItem.type == 576 && Main.rand.Next(540) == 0 && Main.curMusic > 0 && Main.curMusic <= 89) {
+			if (currentItem.type == 576 && Main.rand.Next(540) == 0 && Main.curMusic > 0) {
 				SoundEngine.PlaySound(SoundID.Item166, base.Center);
 				int num3 = -1;
 				if (Main.curMusic == 1)
@@ -10222,10 +_,14 @@
 					currentItem.SetDefaults(5040);
 				else if (Main.curMusic == 89)
 					currentItem.SetDefaults(5044);
-				else if (Main.curMusic > 13)
+				else if (Main.curMusic > 13 && Main.curMusic < Main.maxMusic)
 					currentItem.SetDefaults(1596 + Main.curMusic - 14);
 				else if (num3 != -1)
+					;//Silence
+				else if (Main.curMusic < Main.maxMusic)
 					currentItem.SetDefaults(num3 + 562);
+				else if (SoundLoader.musicToItem.ContainsKey(Main.curMusic))
+					currentItem.SetDefaults(SoundLoader.musicToItem[Main.curMusic]);
 			}
 
 			ApplyMusicBox(currentItem);
@@ -10445,10 +_,13 @@
 
 			if (head == 112 && body == 75 && legs == 64) {
 				setBonus = Language.GetTextValue("ArmorSetBonus.Pumpkin");
+				allDamage += 0.1f;
+				/*
 				meleeDamage += 0.1f;
 				magicDamage += 0.1f;
 				rangedDamage += 0.1f;
 				minionDamage += 0.1f;
+				*/
 			}
 
 			if (head == 22 && body == 14 && legs == 14) {
@@ -10501,7 +_,7 @@
 					beetleCounter += 200f;
 
 				if (num != beetleOrbs && beetleOrbs > 0) {
-					for (int j = 0; j < 22; j++) {
+					for (int j = 0; j < MaxBuffs; j++) {
 						if (buffType[j] >= 98 && buffType[j] <= 100 && buffType[j] != 97 + num)
 							DelBuff(j);
 					}
@@ -10514,7 +_,7 @@
 				int num5 = 180;
 				if (beetleCounter >= (float)num5) {
 					if (beetleOrbs > 0 && beetleOrbs < 3) {
-						for (int k = 0; k < 22; k++) {
+						for (int k = 0; k < MaxBuffs; k++) {
 							if (buffType[k] >= 95 && buffType[k] <= 96)
 								DelBuff(k);
 						}
@@ -10651,7 +_,7 @@
 				AddBuff(60, 18000);
 			}
 			else if (crystalLeaf) {
-				for (int n = 0; n < 22; n++) {
+				for (int n = 0; n < MaxBuffs; n++) {
 					if (buffType[n] == 60)
 						DelBuff(n);
 				}
@@ -10797,7 +_,7 @@
 				int num9 = 180;
 				if (solarCounter >= num9) {
 					if (solarShields > 0 && solarShields < 3) {
-						for (int num10 = 0; num10 < 22; num10++) {
+						for (int num10 = 0; num10 < MaxBuffs; num10++) {
 							if (buffType[num10] >= 170 && buffType[num10] <= 171)
 								DelBuff(num10);
 						}
@@ -10940,6 +_,8 @@
 			}
 
 			ApplyArmorSoundAndDustChanges();
+
+			ItemLoader.UpdateArmorSet(this, armor[0], armor[1], armor[2]);
 		}
 
 		public void UpdateSocialShadow() {
@@ -11184,6 +_,8 @@
 			bool flag6 = ZoneRain && ZoneSnow;
 			bool flag7 = point.Y > Main.maxTilesY - 320;
 			bool flag8 = ZoneOverworldHeight && (point.X < 380 || point.X > Main.maxTilesX - 380);
+			// TODO, are these flags a problem?
+			PlayerHooks.UpdateBiomes(this);
 			ManageSpecialBiomeVisuals("Stardust", ZoneTowerStardust, value4 - new Vector2(0f, 10f));
 			ManageSpecialBiomeVisuals("Nebula", ZoneTowerNebula, value3 - new Vector2(0f, 10f));
 			ManageSpecialBiomeVisuals("Vortex", ZoneTowerVortex, value2 - new Vector2(0f, 10f));
@@ -11322,6 +_,7 @@
 				}
 			}
 
+			PlayerHooks.UpdateBiomeVisuals(this);
 			if (!dead) {
 				Point point2 = base.Center.ToTileCoordinates();
 				if (WorldGen.InWorld(point2.X, point2.Y, 1)) {
@@ -11534,8 +_,9 @@
 			hasFloatingTube = false;
 			hasUnicornHorn = false;
 			leinforsHair = false;
+			PlayerHooks.UpdateDead(this);
 			gravDir = 1f;
-			for (int i = 0; i < 22; i++) {
+			for (int i = 0; i < MaxBuffs; i++) {
 				if (buffType[i] <= 0 || !Main.persistentBuff[buffType[i]]) {
 					buffTime[i] = 0;
 					buffType[i] = 0;
@@ -11724,6 +_,15 @@
 						toolStrategy = 5;
 				}
 
+				int modSelect = TileLoader.AutoSelect(tX, tY, this);
+				if (modSelect >= 0) {
+					if (nonTorch == -1)
+						nonTorch = selectedItem;
+
+					selectedItem = modSelect;
+					return;
+				}
+
 				SmartSelect_PickToolForStrategy(tX, tY, toolStrategy, wetTile);
 				_lastSmartCursorToolStrategy = toolStrategy;
 			}
@@ -11764,7 +_,7 @@
 							SmartSelect_SelectItem(i);
 							return;
 						}
-						if (type == 282 || type == 286 || type == 3002 || type == 3112 || type == 4776)
+						if (ItemID.Sets.Glowsticks[type])
 							SmartSelect_SelectItem(i);
 						break;
 					case 1:
@@ -11786,16 +_,16 @@
 						}
 						break;
 					case 4:
-						if (inventory[i].type != 282 && inventory[i].type != 286 && inventory[i].type != 3002 && inventory[i].type != 3112 && inventory[i].type != 4776 && inventory[i].type != 930 && ItemID.Sets.Torches[type] && !ItemID.Sets.WaterTorches[type]) {
+						if (inventory[i].type != 930 && ItemID.Sets.Torches[type] && !ItemID.Sets.WaterTorches[type] && !ItemID.Sets.Glowsticks[type]) {
 							if (nonTorch == -1)
 								nonTorch = selectedItem;
 
-							if (inventory[selectedItem].createTile != 4)
+							if (!TileLoader.IsTorch(inventory[selectedItem].createTile))
 								selectedItem = i;
 
 							break;
 						}
-						if ((type == 282 || type == 286 || type == 3002 || type == 3112 || type == 4776) && wetTile) {
+						if (ItemID.Sets.Glowsticks[type] && wetTile) {
 							SmartSelect_SelectItem(i);
 							return;
 						}
@@ -11823,7 +_,7 @@
 							if (nonTorch == -1)
 								nonTorch = selectedItem;
 
-							if (inventory[selectedItem].createTile != 4)
+							if (!TileLoader.IsTorch(inventory[selectedItem].createTile))
 								selectedItem = i;
 
 							break;
@@ -11850,6 +_,7 @@
 							case 3002:
 							case 3112:
 							case 4776:
+							case int thisType when ItemID.Sets.Glowsticks[thisType]:
 								SmartSelect_SelectItem(i);
 								return;
 						}
@@ -12344,10 +_,16 @@
 			lifeRegen = 0;
 			manaCost = 1f;
 			meleeSpeed = 1f;
+			allDamage = 1f;
 			meleeDamage = 1f;
 			rangedDamage = 1f;
 			magicDamage = 1f;
 			minionDamage = 1f;
+			allDamageMult = 1f;
+			meleeDamageMult = 1f;
+			rangedDamageMult = 1f;
+			magicDamageMult = 1f;
+			minionDamageMult = 1f;
 			meleeCrit = 4;
 			rangedCrit = 4;
 			magicCrit = 4;
@@ -12711,6 +_,7 @@
 			}
 
 			mount.CheckMountBuff(this);
+			PlayerHooks.ResetEffects(this);
 		}
 
 		private void UpdateLadyBugLuckTime() {
@@ -12835,6 +_,7 @@
 				lifeRegen -= 100;
 			}
 
+			PlayerHooks.UpdateBadLifeRegen(this);
 			if (honey && lifeRegen < 0) {
 				lifeRegen += 4;
 				if (lifeRegen > 0)
@@ -12879,6 +_,7 @@
 			if (whoAmI == Main.myPlayer && Main.SceneMetrics.HasHeartLantern)
 				lifeRegen += 2;
 
+			PlayerHooks.UpdateLifeRegen(this);
 			if (bleed)
 				lifeRegenTime = 0;
 
@@ -12943,6 +_,7 @@
 			if (rabid)
 				num2 = ((!shinyStone) ? (num2 / 2f) : (num2 * 0.75f));
 
+			PlayerHooks.NaturalLifeRegen(this, ref num2);
 			float num4 = (float)statLifeMax2 / 400f * 0.85f + 0.15f;
 			num2 *= num4;
 			lifeRegen += (int)Math.Round(num2);
@@ -13108,8 +_,8 @@
 
 		public void UpdateJumpHeight() {
 			if (mount.Active) {
-				jumpHeight = mount.JumpHeight(velocity.X);
+				jumpHeight = mount.JumpHeight(this, velocity.X);
-				jumpSpeed = mount.JumpSpeed(velocity.X);
+				jumpSpeed = mount.JumpSpeed(this, velocity.X);
 			}
 			else {
 				if (jumpBoost) {
@@ -13302,7 +_,7 @@
 					velocity.X = maxRunSpeed;
 				}
 			}
-
+			
 			if (controlLeft && velocity.X > 0f - maxRunSpeed) {
 				if (!mount.Active || !mount.Cart || velocity.Y == 0f) {
 					if (velocity.X > runSlowdown)
@@ -13407,7 +_,7 @@
 						direction = -1;
 				}
 				else if ((itemAnimation == 0 || inventory[selectedItem].useTurn) && mount.AllowDirectionChange) {
-					direction = -1;
+					direction = -1 ;
 				}
 
 				if (velocity.Y == 0f || wingsLogic > 0 || mount.CanFly()) {
@@ -13747,7 +_,7 @@
 			}
 
 			if (num != 0) {
-				int num2 = WorldGen.KillTile_GetTileDustAmount(fail: true, tile);
+				int num2 = WorldGen.KillTile_GetTileDustAmount(fail: true, tile, point.X, point.Y);
 				for (int i = 0; i < num2; i++) {
 					WorldGen.KillTile_MakeTileDust(point.X, point.Y, tile);
 				}
@@ -14837,8 +_,10 @@
 				float num5 = 0.1f;
 				if (wingsLogic == 26) {
 					num2 = 0.75f;
+					//patch file: num2, num5
 					num5 = 0.15f;
 					num4 = 1f;
+					//patch file: num, num3, num4
 					num3 = 2.5f;
 					num = 0.125f;
 				}
@@ -14935,6 +_,7 @@
 						num = 0.15f;
 				}
 
+				ItemLoader.VerticalWingSpeeds(this, ref num2, ref num5, ref num4, ref num3, ref num);
 				velocity.Y -= num * gravDir;
 				if (gravDir == 1f) {
 					if (velocity.Y > 0f)
@@ -15239,7 +_,7 @@
 						Position.Y = projectile.position.Y + (float)(projectile.height / 2) - (float)(height / 2);
 						RemoveAllGrapplingHooks();
 						int num4 = 13;
-						if (miscEquips[2].stack > 0 && miscEquips[2].mountType >= 0 && MountID.Sets.Cart[miscEquips[2].mountType] && (!miscEquips[2].expertOnly || Main.expertMode))
+						if (miscEquips[2].stack > 0 && miscEquips[2].mountType >= 0 && MountID.Sets.Cart[miscEquips[2].mountType] && (!miscEquips[2].expertOnly || Main.expertMode) && (!miscEquips[2].masterOnly || Main.masterMode))
 							num4 = miscEquips[2].mountType;
 
 						int num5 = height + Mount.GetHeightBoost(num4);
@@ -15376,6 +_,7 @@
 			if (Main.projectile[grappling[0]].type >= 646 && Main.projectile[grappling[0]].type <= 649)
 				num9 = 16f;
 
+			ProjectileLoader.GrapplePullSpeed(Main.projectile[grappling[0]], this, ref num9);
 			float num10 = num8;
 			num10 = ((!(num8 > num9)) ? 1f : (num9 / num8));
 			preferedPlayerVelocityX *= num10;
@@ -16011,6 +_,7 @@
 			slippy2 = (num3 == 197);
 			powerrun = (num3 == 198);
 			runningOnSand = (TileID.Sets.Conversion.Sand[num3] || TileID.Sets.Conversion.Sandstone[num3] || TileID.Sets.Conversion.HardenedSand[num3]);
+			TileLoader.FloorVisuals(num3, this);
 			if (Main.tile[num - 1, num2].slope() != 0 || Main.tile[num, num2].slope() != 0 || Main.tile[num + 1, num2].slope() != 0)
 				num3 = -1;
 
@@ -16048,7 +_,7 @@
 		}
 
 		private void MakeFloorDust(bool Falling, int type) {
-			if (type != 147 && type != 25 && type != 53 && type != 189 && type != 0 && type != 123 && type != 57 && type != 112 && type != 116 && type != 196 && type != 193 && type != 195 && type != 197 && type != 199 && type != 229 && type != 371 && type != 460)
+			if (type != 147 && type != 25 && type != 53 && type != 189 && type != 0 && type != 123 && type != 57 && type != 112 && type != 116 && type != 196 && type != 193 && type != 195 && type != 197 && type != 199 && type != 229 && type != 371 && type != 460 && !TileLoader.HasWalkDust(type))
 				return;
 
 			int num = 1;
@@ -16058,6 +_,7 @@
 			for (int i = 0; i < num; i++) {
 				bool flag = true;
 				int num2 = 76;
+				//patch file: type, num2, flag
 				if (type == 53)
 					num2 = 32;
 
@@ -16128,6 +_,7 @@
 				if (type == 197)
 					newColor = new Color(97, 200, 255, 100);
 
+				TileLoader.WalkDust(type, ref num2, ref flag, ref newColor);
 				if (!Falling) {
 					float num3 = Math.Abs(velocity.X) / 3f;
 					if ((float)Main.rand.Next(100) > num3 * 100f)
@@ -16507,6 +_,7 @@
 				return;
 
 			UpdateMiscCounter();
+			PlayerHooks.PreUpdate(this);
 			infernoCounter++;
 			if (infernoCounter >= 180)
 				infernoCounter = 0;
@@ -16852,6 +_,7 @@
 						}
 					}
 
+					PlayerHooks.SetControls(this);
 					if (controlInv) {
 						if (releaseInventory)
 							ToggleInv();
@@ -17223,12 +_,6 @@
 						}
 					}
 
-					bool flag12 = false;
-					for (int num23 = 3; num23 < 10; num23++) {
-						if (armor[num23].stack > 0 && armor[num23].wingSlot > -1)
-							flag12 = true;
-					}
-
 					if (stoned) {
 						int num24 = (int)(((float)num18 * gravDir - 2f) * 20f);
 						if (num24 > 0) {
@@ -17236,7 +_,7 @@
 							immune = false;
 						}
 					}
-					else if (((gravDir == 1f && num18 > num17) || (gravDir == -1f && num18 < -num17)) && !noFallDmg && !flag12) {
+					else if (((gravDir == 1f && num18 > num17) || (gravDir == -1f && num18 < -num17)) && !noFallDmg && wingsLogic == 0) {
 						immune = false;
 						int num25 = (int)((float)num18 * gravDir - (float)num17) * 10;
 						if (mount.Active)
@@ -17379,12 +_,14 @@
 					AddBuff(194, 2, quiet: false);
 			}
 
+			PlayerHooks.PreUpdateBuffs(this);
-			for (int num26 = 0; num26 < 323; num26++) {
+			for (int num26 = 0; num26 < BuffLoader.BuffCount; num26++) {
 				buffImmune[num26] = false;
 			}
 
 			UpdateProjectileCaches(i);
 			UpdateBuffs(i);
+			PlayerHooks.PostUpdateBuffs(this);
 			if (whoAmI == Main.myPlayer) {
 				if (!onFire && !poisoned)
 					trapDebuffSource = false;
@@ -17428,7 +_,7 @@
 			hideWolf = false;
 			forceWerewolf = false;
 			if (whoAmI == Main.myPlayer) {
-				for (int num27 = 0; num27 < 22; num27++) {
+				for (int num27 = 0; num27 < MaxBuffs; num27++) {
 					if (buffType[num27] > 0 && buffTime[num27] <= 0)
 						DelBuff(num27);
 				}
@@ -17481,6 +_,7 @@
 
 			UpdateArmorLights();
 			UpdateArmorSets(i);
+			PlayerHooks.PostUpdateEquips(this); // TODO, move down?
 			if (maxTurretsOld != maxTurrets) {
 				UpdateMaxTurrets();
 				maxTurretsOld = maxTurrets;
@@ -17625,7 +_,7 @@
 			}
 
 			if (manaSick)
-				magicDamage *= 1f - manaSickReduction;
+				magicDamageMult *= 1f - manaSickReduction;
 
 			float num32 = meleeSpeed - 1f;
 			num32 *= ItemID.Sets.BonusMeleeSpeedMultiplier[inventory[selectedItem].type];
@@ -17680,6 +_,7 @@
 			}
 
 			meleeSpeed = 1f / meleeSpeed;
+			PlayerHooks.PostUpdateMiscEffects(this);
 			UpdateLifeRegen();
 			soulDrain = 0;
 			UpdateManaRegen();
@@ -17692,7 +_,7 @@
 			runAcceleration *= moveSpeed;
 			maxRunSpeed *= moveSpeed;
 			UpdateJumpHeight();
-			for (int num33 = 0; num33 < 22; num33++) {
+			for (int num33 = 0; num33 < MaxBuffs; num33++) {
 				if (buffType[num33] > 0 && buffTime[num33] > 0 && buffImmune[buffType[num33]])
 					DelBuff(num33);
 			}
@@ -17704,10 +_,7 @@
 				statDefense /= 2;
 
 			if (witheredWeapon) {
-				meleeDamage *= 0.5f;
+				allDamageMult *= 0.5f;
-				rangedDamage *= 0.5f;
-				magicDamage *= 0.5f;
-				minionDamage *= 0.5f;
 			}
 
 			lastTileRangeX = tileRangeX;
@@ -18206,6 +_,7 @@
 						mount.UpdateDrill(this, controlUp, controlDown);
 				}
 
+				PlayerHooks.PostUpdateRunSpeeds(this);
 				HorizontalMovement();
 				if (gravControl) {
 					if (controlUp && releaseUp) {
@@ -18292,12 +_,13 @@
 					CancelAllJumpVisualEffects();
 				}
 				else {
+					bool isCustomWings = ItemLoader.WingUpdate(this, flag20);
 					if (flag20) {
 						WingAirVisuals();
 						WingMovement();
 					}
 
-					WingFrame(flag20);
+					WingFrame(flag20, isCustomWings);
 					if (wingsLogic > 0 && rocketBoots != 0 && base.velocity.Y != 0f && rocketTime != 0) {
 						int num45 = 6;
 						int num46 = rocketTime * num45;
@@ -18308,7 +_,7 @@
 						rocketTime = 0;
 					}
 
-					if (flag20 && wings != 4 && wings != 22 && wings != 0 && wings != 24 && wings != 28 && wings != 30 && wings != 33 && wings != 45) {
+					if (flag20 && wings != 4 && wings != 22 && wings != 0 && wings != 24 && wings != 28 && wings != 30 && wings != 33 && wings != 45 && !isCustomWings) {
 						bool flag21 = wingFrame == 3;
 						if (wings == 43 || wings == 44)
 							flag21 = (wingFrame == 4);
@@ -18551,7 +_,7 @@
 											wingFrame = 0;
 									}
 								}
-								else if (wings != 22 && wings != 28) {
+								else if (wings != 22 && wings != 28 && !isCustomWings) {
 									if (wings == 30) {
 										wingFrameCounter++;
 										int num62 = 5;
@@ -18758,7 +_,7 @@
 				}
 
 				if (flag22 && Main.myPlayer == whoAmI) {
-					for (int num79 = 0; num79 < 22; num79++) {
+					for (int num79 = 0; num79 < MaxBuffs; num79++) {
 						if (buffType[num79] == 38)
 							DelBuff(num79);
 					}
@@ -18969,7 +_,7 @@
 
 			if (num83) {
 				if (onFire && !lavaWet) {
-					for (int num84 = 0; num84 < 22; num84++) {
+					for (int num84 = 0; num84 < MaxBuffs; num84++) {
 						if (buffType[num84] == 24)
 							DelBuff(num84);
 					}
@@ -19215,6 +_,7 @@
 			if (vortexDebuff)
 				base.velocity.Y = base.velocity.Y * 0.8f + (float)Math.Cos(base.Center.X % 120f / 120f * ((float)Math.PI * 2f)) * 5f * 0.2f;
 
+			PlayerHooks.PreUpdateMovement(this);
 			if (tongued) {
 				base.position += base.velocity;
 				flag28 = false;
@@ -19305,6 +_,7 @@
 			grapCount = 0;
 			UpdateReleaseUseTile();
 			UpdateAdvancedShadows();
+			PlayerHooks.PostUpdate(this);
 		}
 
 		private void UpdateControlHolds() {
@@ -19442,7 +_,9 @@
 
 				runAcceleration *= wingStats.AccRunAccelerationMult;
 			}
-
+			
+			ItemLoader.HorizontalWingSpeeds(this);
+			
 			if (wingsLogic == 45)
 				runSlowdown *= 6f;
 		}
@@ -19551,7 +_,7 @@
 			}
 		}
 
-		public void WingFrame(bool wingFlap) {
+		public void WingFrame(bool wingFlap, bool isCustomWings = false) {
 			bool flag = wingsLogic != wings;
 			if (wings == 4) {
 				if (wingFlap || jump > 0) {
@@ -20192,6 +_,8 @@
 				num27 = 3;
 			}
 
+			if (isCustomWings) return;
+
 			if (wings == 32)
 				num27 = 3;
 
@@ -20750,6 +_,9 @@
 						break;
 				}
 
+				if (!NPCLoader.CanHitPlayer(Main.npc[i], this, ref specialHitSetter) || !PlayerHooks.CanBeHitByNPC(this, Main.npc[i], ref specialHitSetter))
+					continue;
+
 				if ((specialHitSetter == -1 && immune) || (dash == 2 && i == eocHit && eocDash > 0) || npcTypeNoAggro[Main.npc[i].type])
 					continue;
 
@@ -20785,6 +_,9 @@
 					if (num5 > 0 && HasNPCBannerBuff(num5))
 						num4 = ((!Main.expertMode) ? ((int)((float)num4 * ItemID.Sets.BannerStrength[Item.BannerToItem(num5)].NormalDamageReceived)) : ((int)((float)num4 * ItemID.Sets.BannerStrength[Item.BannerToItem(num5)].ExpertDamageReceived)));
 
+				bool crit = false;
+				NPCLoader.ModifyHitPlayer(Main.npc[i], this, ref num4, ref crit);
+				PlayerHooks.ModifyHitByNPC(this, Main.npc[i], ref num4, ref crit);
 					if (whoAmI == Main.myPlayer && num2 > 0f && !immune && !Main.npc[i].dontTakeDamage) {
 						int num6 = (int)((float)num4 * num2);
 						if (num6 > 1000)
@@ -20799,8 +_,12 @@
 					if (!immune && !flag2)
 						StatusFromNPC(Main.npc[i]);
 
-					if (flag)
+					if (flag) {
-						Hurt(PlayerDeathReason.ByNPC(i), num4, num3, pvp: false, quiet: false, Crit: false, specialHitSetter);
+						int realDamage = (int)Hurt(PlayerDeathReason.ByNPC(i), num4, num3, pvp: false, quiet: false, Crit: false, specialHitSetter);
+						//TODO, what is this flag?, have these parameters changed? (int)this.Hurt(num146, num145, false, false, Lang.deathMsg(-1, num140, -1, -1, 0, 0), crit, num141);
+						NPCLoader.OnHitPlayer(Main.npc[i], this, realDamage, crit);
+						PlayerHooks.OnHitByNPC(this, Main.npc[i], realDamage, crit);
+					}
 
 					if (num) {
 						GiveImmuneTimeForCollisionAttack(longInvince ? 60 : 30);
@@ -20875,6 +_,8 @@
 		}
 
 		public void ItemCheck_ManageRightClickFeatures() {
+			//ItemLoader.AltFunctionUse(this.inventory[this.selectedItem], this)
+			// TODO, reintegrate AltFunctionUse
 			bool flag = selectedItem != 58 && controlUseTile && !tileInteractionHappened && releaseUseItem && !controlUseItem && !mouseInterface && !CaptureManager.Instance.Active && !Main.HoveringOverAnNPC && !Main.SmartInteractShowingGenuine;
 			bool flag2 = flag;
 			if (!ItemID.Sets.ItemsThatAllowRepeatedRightClick[inventory[selectedItem].type] && !Main.mouseRightRelease)
@@ -20921,6 +_,11 @@
 				controlUseItem = true;
 			}
 
+			if (flag && altFunctionUse == 0 && ItemLoader.AltFunctionUse(inventory[selectedItem], this)) {
+				altFunctionUse = 1;
+				controlUseItem = true;
+			}
+
 			if (!controlUseItem && altFunctionUse == 1)
 				altFunctionUse = 0;
 
@@ -21079,6 +_,9 @@
 		}
 
 		public void ScrollHotbar(int Offset) {
+			//disable hotbar scrolling when using auto select
+			//previously it only worked when scrolling between 0 and 9, and made the sound
+			if (selectedItem >= 10) return;
 			Offset = ClampHotbarOffset(Offset);
 			selectedItem += Offset;
 			if (Offset != 0) {
@@ -21307,6 +_,8 @@
 					cursorItemIconID = -1;
 				}
 			}
+
+			TileLoader.MouseOverFar(myX, myY);
 		}
 
 		private void TileInteractionsUse(int myX, int myY) {
@@ -21322,7 +_,8 @@
 				bool flag3 = false;
 				for (int i = 0; i < 58; i++) {
 					if (inventory[i].type == 949 && inventory[i].stack > 0) {
+						if (ItemLoader.ConsumeItem(inventory[i], this))
-						inventory[i].stack--;
+							inventory[i].stack--;
 						if (inventory[i].stack <= 0)
 							inventory[i].SetDefaults();
 
@@ -21397,7 +_,7 @@
 					Wiring.HitSwitch(myX, myY);
 					NetMessage.SendData(59, -1, -1, null, myX, myY);
 				}
-				else if (Main.tile[myX, myY].type == 139) {
+				else if (Main.tile[myX, myY].type == 139 || TileLoader.IsModMusicBox(Main.tile[myX, myY])) {
 					flag2 = true;
 					SoundEngine.PlaySound(28, myX * 16, myY * 16, 0);
 					WorldGen.SwitchMB(myX, myY);
@@ -21521,7 +_,7 @@
 					flag2 = true;
 					GamepadEnableGrappleCooldown();
 				}
-				else if (Main.tile[myX, myY].type == 4 || Main.tile[myX, myY].type == 13 || (Main.tile[myX, myY].type == 50 && Main.tile[myX, myY].frameX == 90)) {
+				else if (TileLoader.IsTorch(Main.tile[myX, myY].type) || Main.tile[myX, myY].type == 13 || (Main.tile[myX, myY].type == 50 && Main.tile[myX, myY].frameX == 90)) {
 					WorldGen.KillTile(myX, myY);
 					if (Main.netMode == 1)
 						NetMessage.SendData(17, -1, -1, null, 0, myX, myY);
@@ -21824,7 +_,8 @@
 					if (!NPC.AnyNPCs(245) && Main.hardMode && NPC.downedPlantBoss) {
 						for (int n = 0; n < 58; n++) {
 							if (inventory[n].type == 1293) {
+								if (ItemLoader.ConsumeItem(inventory[n], this))
-								inventory[n].stack--;
+									inventory[n].stack--;
 								if (inventory[n].stack <= 0)
 									inventory[n].SetDefaults();
 
@@ -21842,19 +_,22 @@
 							NetMessage.SendData(61, -1, -1, null, whoAmI, 245f);
 					}
 				}
-				else if (Main.tile[myX, myY].type == 10) {
+				else if (Main.tile[myX, myY].type == TileID.ClosedDoor || TileLoader.OpenDoorID(Main.tile[myX, myY]) >= 0) {
 					flag2 = true;
 					if (WorldGen.IsLockedDoor(myX, myY)) {
 						int num43 = 1141;
 						for (int num44 = 0; num44 < 58; num44++) {
 							if (inventory[num44].type == num43 && inventory[num44].stack > 0) {
+								if (ItemLoader.ConsumeItem(inventory[num44], this))
-								inventory[num44].stack--;
+									inventory[num44].stack--;
 								if (inventory[num44].stack <= 0)
 									inventory[num44] = new Item();
 
 								WorldGen.UnlockDoor(myX, myY);
 								if (Main.netMode == 1)
 									NetMessage.SendData(52, -1, -1, null, whoAmI, 2f, myX, myY);
+
+								break;
 							}
 						}
 					}
@@ -21870,7 +_,7 @@
 						}
 					}
 				}
-				else if (Main.tile[myX, myY].type == 11) {
+				else if (TileLoader.CloseDoorID(Main.tile[myX, myY]) >= 0) {
 					flag2 = true;
 					if (WorldGen.CloseDoor(myX, myY))
 						NetMessage.SendData(19, -1, -1, null, 1, myX, myY, direction);
@@ -22042,7 +_,7 @@
 					if (flag11)
 						NetMessage.SendTileSquare(-1, num62, num63, 3);
 				}
-				else if (TileID.Sets.BasicChest[Main.tile[myX, myY].type] || Main.tile[myX, myY].type == 29 || Main.tile[myX, myY].type == 97 || Main.tile[myX, myY].type == 463 || Main.tile[myX, myY].type == 491) {
+				else if ((TileID.Sets.BasicChest[Main.tile[myX, myY].type] || Main.tile[myX, myY].type == 29 || Main.tile[myX, myY].type == 97 || Main.tile[myX, myY].type == 463 || Main.tile[myX, myY].type == 491) && Main.tile[myX, myY].type < TileID.Count) {
 					flag2 = true;
 					Main.mouseRightRelease = false;
 					int num68 = 0;
@@ -22084,7 +_,7 @@
 						editedChestName = false;
 					}
 
-					bool flag12 = Chest.IsLocked(Main.tile[num69, num70]);
+					bool flag12 = Chest.IsLocked(num69, num70);
 					if (Main.netMode == 1 && num68 == 0 && !flag12) {
 						if (num69 == chestX && num70 == chestY && chest != -1) {
 							chest = -1;
@@ -22147,7 +_,9 @@
 												continue;
 
 											if (num72 != 329) {
+												if (ItemLoader.ConsumeItem(inventory[num76], this))
-												inventory[num76].stack--;
+													inventory[num76].stack--;
+
 												if (inventory[num76].stack <= 0)
 													inventory[num76] = new Item();
 											}
@@ -22204,13 +_,17 @@
 					if (flag14)
 						LaunchMinecartHook(myX, myY);
 				}
+
+				if (TileLoader.RightClick(myX, myY))
+					flag2 = true;
+				// todo check out this flag2. return? "this.releaseUseTile = false;"
 			}
 
 			if (flag2)
 				tileInteractionHappened = true;
 		}
 
-		private static bool IsHoveringOverABottomSideOfABed(int myX, int myY) {
+		public static bool IsHoveringOverABottomSideOfABed(int myX, int myY) {
 			short frameX = Main.tile[myX, myY].frameX;
 			bool flag = frameX / 72 == 1;
 			bool flag2 = frameX % 72 < 36;
@@ -23149,7 +_,7 @@
 				cursorItemIconID = 3747;
 			}
 
-			if (Main.tile[myX, myY].type == 219 && (inventory[selectedItem].type == 424 || inventory[selectedItem].type == 1103)) {
+			if (Main.tile[myX, myY].type == 219 && ItemID.Sets.ExtractinatorMode[inventory[selectedItem].type] > -1) {
 				noThrow = 2;
 				cursorItemIconEnabled = true;
 				cursorItemIconID = inventory[selectedItem].type;
@@ -23719,6 +_,8 @@
 				cursorItemIconEnabled = false;
 				cursorItemIconID = 0;
 			}
+
+			TileLoader.MouseOver(myX, myY);
 		}
 
 		public Color ChatColor() {
@@ -23852,11 +_,22 @@
 				if (!item.active || item.noGrabDelay != 0 || item.playerIndexTheItemIsReservedFor != i || !CanAcceptItemIntoInventory(item))
 					continue;
 
+				if (!ItemLoader.CanPickup(item, this))
+					continue;
+
 				int itemGrabRange = GetItemGrabRange(item);
+				ItemLoader.GrabRange(Main.item[j], this, ref itemGrabRange);
 				Rectangle hitbox = item.Hitbox;
 				if (base.Hitbox.Intersects(hitbox)) {
-					if (i == Main.myPlayer && (inventory[selectedItem].type != 0 || itemAnimation <= 0))
+					if (i == Main.myPlayer && (inventory[selectedItem].type != 0 || itemAnimation <= 0)) {
+						if (!ItemLoader.OnPickup(Main.item[j], this)) {
+							Main.item[j] = new Item();
+							if (Main.netMode == 1)
+								NetMessage.SendData(21, -1, -1, null, j);
+							continue;
+						}
 						item = PickupItem(i, j, item);
+					}
 				}
 				else {
 					if (!new Rectangle((int)position.X - itemGrabRange, (int)position.Y - itemGrabRange, width + itemGrabRange * 2, height + itemGrabRange * 2).Intersects(hitbox))
@@ -23865,7 +_,9 @@
 					ItemSpaceStatus status = ItemSpace(item);
 					if (CanPullItem(item, status)) {
 						item.beingGrabbed = true;
+						if (ItemLoader.GrabStyle(item, this)) {
+						}
-						if (manaMagnet && (item.type == 184 || item.type == 1735 || item.type == 1868))
+						else if (manaMagnet && (item.type == 184 || item.type == 1735 || item.type == 1868))
 							PullItem_Pickup(item, 12f, 5);
 						else if (lifeMagnet && (item.type == 58 || item.type == 1734 || item.type == 1867))
 							PullItem_Pickup(item, 15f, 5);
@@ -24201,6 +_,35 @@
 			}
 		}
 
+		public bool CanBuyItem(int price, int customCurrency = -1) {
+			if (customCurrency != -1)
+				return CustomCurrencyManager.BuyItem(this, price, customCurrency);
+
+			bool flag;
+			long num = Utils.CoinsCount(out flag, inventory, new int[] {
+				58,
+				57,
+				56,
+				55,
+				54
+			});
+
+			long num2 = Utils.CoinsCount(out flag, bank.item, new int[0]);
+			long num3 = Utils.CoinsCount(out flag, bank2.item, new int[0]);
+			long num4 = Utils.CoinsCount(out flag, bank3.item, new int[0]);
+			long num5 = Utils.CoinsCombineStacks(out flag, new long[] {
+				num,
+				num2,
+				num3,
+				num4
+			});
+
+			if (num5 < price)
+				return false;
+
+			return true;
+		}
+
 		public bool BuyItem(int price, int customCurrency = -1) {
 			if (customCurrency != -1)
 				return CustomCurrencyManager.BuyItem(this, price, customCurrency);
@@ -24418,7 +_,7 @@
 		public void AdjTiles() {
 			int num = 4;
 			int num2 = 3;
-			for (int i = 0; i < 623; i++) {
+			for (int i = 0; i < adjTile.Length; i++) {
 				oldAdjTile[i] = adjTile[i];
 				adjTile[i] = false;
 			}
@@ -24459,6 +_,8 @@
 								alchemyTable = true;
 								break;
 						}
+
+						TileLoader.AdjTiles(this, Main.tile[j, k].type);
 					}
 
 					if (Main.tile[j, k].liquid > 200 && Main.tile[j, k].liquidType() == 0)
@@ -24476,7 +_,7 @@
 				return;
 
 			bool flag = false;
-			for (int l = 0; l < 623; l++) {
+			for (int l = 0; l < adjTile.Length; l++) {
 				if (oldAdjTile[l] != adjTile[l]) {
 					flag = true;
 					break;
@@ -24666,6 +_,7 @@
 				hermesStepSound.IntendedCooldown = 6;
 			}
 
+			ItemLoader.PreUpdateVanitySet(this);
 			if (wings > 0 && wings != 33) {
 				back = -1;
 				front = -1;
@@ -24677,6 +_,9 @@
 			if (webbed || frozen || stoned || (Main.gamePaused && !Main.gameMenu))
 				return;
 
+			//TODO: Do these hooks go inside or outside the conditional?
+			PlayerHooks.FrameEffects(this);
+			ItemLoader.UpdateVanity(this);
 			if (!isDisplayDollOrInanimate) {
 				if (((body == 68 && legs == 57 && head == 106) || (body == 74 && legs == 63 && head == 106)) && Main.rand.Next(10) == 0) {
 					int num2 = Dust.NewDust(new Vector2(position.X - velocity.X * 2f, position.Y - 2f - velocity.Y * 2f), width, height, 43, 0f, 0f, 100, new Color(255, 0, 255), 0.3f);
@@ -24801,6 +_,7 @@
 			Item.GetDrawHitbox(HeldItem.type, this);
 			bool flag2 = CanVisuallyHoldItem(HeldItem);
 			bool flag3 = HeldItem.type != 4952;
+			ItemLoader.UpdateVanitySet(this);
 			if (mount.Active) {
 				legFrameCounter = 0.0;
 				legFrame.Y = legFrame.Height * 6;
@@ -25017,6 +_,8 @@
 						}
 					}
 				}
+				else
+					ItemLoader.UseItemFrame(this.inventory[this.selectedItem], this); //TODO: does this method need to return bool? Should it run before the rest of the useStyle code?
 			}
 			else if (pulley) {
 				if (pulleyDir == 2)
@@ -25041,6 +_,8 @@
 				_ = bodyFrame;
 				reference6.Y = 0;
 			}
+			else if (ItemLoader.HoldItemFrame(inventory[selectedItem], this)) {
+			}
 			else if (shieldRaised) {
 				bodyFrame.Y = bodyFrame.Height * 10;
 			}
@@ -25433,6 +_,8 @@
 			if (drawPlayer.body == 36 && drawPlayer.head == 56)
 				armorEffectDrawOutlines = true;
 
+			ItemLoader.ArmorSetShadows(drawPlayer);
+			// TODO, rename to this? SetArmorEffectVisuals
 			if (drawPlayer.stoned || drawPlayer.stealth != 1f) {
 				armorEffectDrawOutlines = false;
 				armorEffectDrawShadow = false;
@@ -25605,6 +_,7 @@
 				}
 			}
 
+			ItemLoader.SetMatch(armorslot, type, male, ref num, ref somethingSpecial);
 			return num;
 		}
 
@@ -25779,6 +_,9 @@
 				}
 
 				immune = true;
+				if (dead)
+					PlayerHooks.OnRespawn(this);
+
 				dead = false;
 				immuneTime = 0;
 			}
@@ -25974,7 +_,7 @@
 			if (whoAmI != Main.myPlayer)
 				return;
 
-			for (int i = 0; i < 22; i++) {
+			for (int i = 0; i < MaxBuffs; i++) {
 				if (buffTime[i] > 0 && buffType[i] == 59)
 					DelBuff(i);
 			}
@@ -26098,6 +_,13 @@
 					return 0.0;
 				}
 
+				bool customDamage = false;
+				bool playSound = true;
+				bool genGore = true;
+				if (!PlayerHooks.PreHurt(this, pvp, quiet, ref Damage, ref hitDirection, ref Crit, ref customDamage,
+					ref playSound, ref genGore, ref damageSource))
+					return 0.0;
+
 				if (whoAmI == Main.myPlayer && panic)
 					AddBuff(63, 300);
 
@@ -26109,7 +_,7 @@
 					NetMessage.SendData(84, -1, -1, null, whoAmI);
 
 				int num = Damage;
-				double num2 = Main.CalculateDamagePlayersTake(num, statDefense);
+				double num2 = customDamage ? num : Main.CalculateDamagePlayersTake(num, statDefense);
 				if (Crit)
 					num *= 2;
 
@@ -26136,7 +_,7 @@
 					}
 
 					if (invis) {
-						for (int k = 0; k < 22; k++) {
+						for (int k = 0; k < MaxBuffs; k++) {
 							if (buffType[k] == 10)
 								DelBuff(k);
 						}
@@ -26163,7 +_,7 @@
 						float num5 = 0.15f * (float)beetleOrbs;
 						num2 = (int)((double)(1f - num5) * num2);
 						beetleOrbs--;
-						for (int l = 0; l < 22; l++) {
+						for (int l = 0; l < MaxBuffs; l++) {
 							if (buffType[l] >= 95 && buffType[l] <= 97)
 								DelBuff(l);
 						}
@@ -26255,6 +_,7 @@
 						Projectile.NewProjectile(base.Center.X + (float)Main.rand.Next(-40, 40), base.Center.Y - (float)Main.rand.Next(20, 60), velocity.X * 0.3f, velocity.Y * 0.3f, 565, 0, 0f, whoAmI);
 					}
 
+					PlayerHooks.Hurt(this, pvp, quiet, num2, hitDirection, Crit);
 					if (Main.netMode == 1 && whoAmI == Main.myPlayer && !quiet) {
 						if (!noKnockback && hitDirection != 0 && (!mount.Active || !mount.Cart))
 							NetMessage.SendData(13, -1, -1, null, whoAmI);
@@ -26362,6 +_,9 @@
 						fallStart = (int)(position.Y / 16f);
 					}
 
+					if (!playSound)
+						goto postSound; //gotos are ugly but minimize the diff file
+
 					if (stoned)
 						SoundEngine.PlaySound(0, (int)position.X, (int)position.Y);
 					else if ((wereWolf || forceWerewolf) && !hideWolf)
@@ -26376,7 +_,11 @@
 						SoundEngine.PlaySound(1, (int)position.X, (int)position.Y);
 
 					eyeHelper.BlinkBecausePlayerGotHurt();
+					postSound:
 					if (statLife > 0) {
+						if (!genGore)
+							goto postGore; //gotta minimize diff files
+
 						double num23 = num2 / (double)statLifeMax2 * 100.0;
 						float num24 = 2 * hitDirection;
 						float num25 = 0f;
@@ -26401,6 +_,9 @@
 								Dust.NewDust(position, width, height, 5, num24 + (float)hitDirection * num25 * Main.rand.NextFloat(), -2f);
 							}
 						}
+
+						postGore:
+						PlayerHooks.PostHurt(this, pvp, quiet, num2, hitDirection, Crit);
 					}
 					else {
 						statLife = 0;
@@ -26434,6 +_,11 @@
 				return;
 
 			StopVanityActions();
+			bool playSound = true;
+			bool genGore = true;
+			if (!PlayerHooks.PreKill(this, dmg, hitDirection, pvp, ref playSound, ref genGore, ref damageSource))
+				return;
+
 			if (pvp)
 				pvpDeath = true;
 
@@ -26486,19 +_,24 @@
 				}
 			}
 
-			SoundEngine.PlaySound(5, (int)position.X, (int)position.Y);
+			if (playSound)
+				SoundEngine.PlaySound(5, (int)position.X, (int)position.Y, 1, 1f, 0f);
+
 			headVelocity.Y = (float)Main.rand.Next(-40, -10) * 0.1f;
 			bodyVelocity.Y = (float)Main.rand.Next(-40, -10) * 0.1f;
 			legVelocity.Y = (float)Main.rand.Next(-40, -10) * 0.1f;
 			headVelocity.X = (float)Main.rand.Next(-20, 21) * 0.1f + (float)(2 * hitDirection);
 			bodyVelocity.X = (float)Main.rand.Next(-20, 21) * 0.1f + (float)(2 * hitDirection);
 			legVelocity.X = (float)Main.rand.Next(-20, 21) * 0.1f + (float)(2 * hitDirection);
-			if (stoned) {
+			if (stoned || !genGore) {
 				headPosition = Vector2.Zero;
 				bodyPosition = Vector2.Zero;
 				legPosition = Vector2.Zero;
 			}
 
+			if (!genGore)
+				goto postGore; //goto minimizes diff file size
+
 			for (int j = 0; j < 100; j++) {
 				if (stoned) {
 					Dust.NewDust(position, width, height, 1, 2 * hitDirection, -2f);
@@ -26516,6 +_,7 @@
 				}
 			}
 
+			postGore:
 			mount.Dismount(this);
 			dead = true;
 			respawnTimer = 600;
@@ -26535,6 +_,7 @@
 			if (Main.expertMode)
 				respawnTimer = (int)((double)respawnTimer * 1.5);
 
+			PlayerHooks.Kill(this, dmg, hitDirection, pvp, damageSource);
 			immuneAlpha = 0;
 			if (!ChildSafety.Disabled)
 				immuneAlpha = 255;
@@ -26611,6 +_,9 @@
 			if (newItem.uniqueStack && HasItem(newItem.type))
 				return new ItemSpaceStatus(CanTakeItem: false);
 
+			if (ItemLoader.ItemSpace(newItem, this))
+				return new ItemSpaceStatus(CanTakeItem: true);
+
 			int num = 50;
 			if (newItem.IsACoin)
 				num = 54;
@@ -26967,6 +_,7 @@
 
 			WorldGen.PlaceWall(tileTargetX, tileTargetY, inventory[selectedItem].createWall);
 			if (Main.tile[tileTargetX, tileTargetY].wall == inventory[selectedItem].createWall) {
+				WallLoader.PlaceInWorld(tileTargetX, tileTargetY, inventory[selectedItem]);
 				ApplyItemTime(inventory[selectedItem], wallSpeed);
 				if (Main.netMode == 1)
 					NetMessage.SendData(17, -1, -1, null, 3, tileTargetX, tileTargetY, inventory[selectedItem].createWall);
@@ -27025,7 +_,8 @@
 
 				WorldGen.PlaceWall(num, num2, createWall);
 				if (Main.tile[num, num2].wall == createWall) {
+					if (ItemLoader.ConsumeItem(inventory[selectedItem], this))
-					inventory[selectedItem].stack--;
+						inventory[selectedItem].stack--;
 					if (inventory[selectedItem].stack == 0)
 						inventory[selectedItem].SetDefaults();
 
@@ -27057,9 +_,18 @@
 				bool canPlace = false;
 				bool newObjectType = false;
 				TileObject objectData = default(TileObject);
+				if (!TileLoader.CanPlace(tileTargetX, tileTargetY, inventory[selectedItem].createTile)) {
+				}
-				if (TileObjectData.CustomPlace(createTile, inventory[selectedItem].placeStyle) && createTile != 82 && createTile != 227) {
+				else if (TileObjectData.CustomPlace(createTile, inventory[selectedItem].placeStyle) && createTile != 82 && createTile != 227) {
 					newObjectType = true;
-					canPlace = TileObject.CanPlace(tileTargetX, tileTargetY, (ushort)inventory[selectedItem].createTile, inventory[selectedItem].placeStyle, direction, out objectData);
+					int hackCreateTile = inventory[selectedItem].createTile;
+					int hackPlaceStyle = inventory[selectedItem].placeStyle;
+					if (hackCreateTile == TileID.Saplings) {
+						Tile soil = Main.tile[tileTargetX, tileTargetY + 1];
+						if (soil.active())
+							TileLoader.SaplingGrowthType(soil.type, ref hackCreateTile, ref hackPlaceStyle);
+					}
+					canPlace = TileObject.CanPlace(tileTargetX, tileTargetY, hackCreateTile, hackPlaceStyle, direction, out objectData, false);
 					PlaceThing_Tiles_BlockPlacementIfOverPlayers(ref canPlace, ref objectData);
 					PlaceThing_Tiles_BlockPlacementForRepeatedPigronatas(ref canPlace, ref objectData);
 					PlaceThing_Tiles_BlockPlacementForRepeatedPumpkins(ref canPlace, ref objectData);
@@ -27113,7 +_,7 @@
 				if (0 == 0) {
 					int tileId = hitReplace.HitObject(tileTargetX, tileTargetY, 1);
 					if (hitReplace.AddDamage(tileId, pickaxeDamage) < 100) {
-						int num = WorldGen.KillTile_GetTileDustAmount(fail: true, tile);
+						int num = WorldGen.KillTile_GetTileDustAmount(fail: true, tile, tileTargetX, tileTargetY);
 						for (int i = 0; i < num; i++) {
 							WorldGen.KillTile_MakeTileDust(tileTargetX, tileTargetY, tile);
 						}
@@ -27265,6 +_,7 @@
 				PlaceThing_Tiles_PlaceIt_AutoPaintAndActuate(typeCaches);
 				if (PlayerInput.UsingGamepad && ItemID.Sets.SingleUseInGamepad[inventory[selectedItem].type] && Main.myPlayer == whoAmI && !Main.SmartCursorEnabled)
 					Main.blockMouse = true;
+				TileLoader.PlaceInWorld(tileTargetX, tileTargetY, inventory[selectedItem]);
 			}
 
 			return data;
@@ -27449,7 +_,8 @@
 					int num7 = FindItem(849);
 					if (num7 > -1 && WorldGen.PlaceActuator(num5, num6)) {
 						NetMessage.SendData(17, -1, -1, null, 8, num5, num6);
+						if (ItemLoader.ConsumeItem(inventory[num7], this))
-						inventory[num7].stack--;
+							inventory[num7].stack--;
 						if (inventory[num7].stack <= 0)
 							inventory[num7].SetDefaults();
 					}
@@ -27814,7 +_,7 @@
 				if (Main.tile[tileTargetX, tileTargetY].nactive() && Main.tile[tileTargetX, tileTargetY].type == 59)
 					canPlace = true;
 			}
-			else if (inventory[selectedItem].createTile == 4 || inventory[selectedItem].createTile == 136) {
+			else if (TileLoader.IsTorch(inventory[selectedItem].createTile) || inventory[selectedItem].createTile == 136) {
 				if (Main.tile[tileTargetX, tileTargetY].wall > 0) {
 					canPlace = true;
 				}
@@ -28341,7 +_,8 @@
 
 			if (paintingAWall) {
 				if (b != byte.MaxValue && Main.tile[x, y].wallColor() != b && WorldGen.paintWall(x, y, b, broadCast: true)) {
+					if (ItemLoader.ConsumeItem(item, this))
-					item.stack--;
+						item.stack--;
 					if (item.stack <= 0)
 						item.SetDefaults();
 
@@ -28350,7 +_,8 @@
 				}
 			}
 			else if (b != byte.MaxValue && Main.tile[x, y].color() != b && WorldGen.paintTile(x, y, b, broadCast: true)) {
+				if (ItemLoader.ConsumeItem(item, this))
-				item.stack--;
+					item.stack--;
 				if (item.stack <= 0)
 					item.SetDefaults();
 
@@ -28403,7 +_,7 @@
 			int num2 = 25;
 			int num3 = 50;
 			int num4 = -1;
-			if (extractType == 1) {
+			if (extractType == ItemID.DesertFossil) {
 				num /= 3;
 				num2 *= 2;
 				num3 = 20;
@@ -28646,6 +_,7 @@
 					num6 += Main.rand.Next(0, 6);
 			}
 
+			ItemLoader.ExtractinatorUse(ref num5, ref num6, extractType);
 			if (num5 > 0) {
 				Vector2 vector = Main.ReverseGravitySupport(Main.MouseScreen) + Main.screenPosition;
 				if (Main.SmartCursorEnabled || PlayerInput.UsingGamepad)
@@ -28740,8 +_,8 @@
 
 		public PlayerFishingConditions GetFishingConditions() {
 			PlayerFishingConditions result = default(PlayerFishingConditions);
-			Fishing_GetBestFishingPole(out result.PolePower, out result.PoleItemType);
-			Fishing_GetBait(out result.BaitPower, out result.BaitItemType);
+			Fishing_GetBestFishingPole(out result.Pole);
+			Fishing_GetBait(out result.Bait);
 			if (result.BaitItemType == 2673)
 				return result;
 
@@ -28749,12 +_,12 @@
 				return result;
 
 			int num = result.BaitPower + result.PolePower + fishingSkill;
-			result.LevelMultipliers = Fishing_GetPowerMultiplier();
+			result.LevelMultipliers = Fishing_GetPowerMultiplier(result.Pole, result.Bait);
 			result.FinalFishingLevel = (int)((float)num * result.LevelMultipliers);
 			return result;
 		}
 
-		private static float Fishing_GetPowerMultiplier() {
+		private float Fishing_GetPowerMultiplier(Item pole, Item bait) {
 			float num = 1f;
 			if (Main.raining)
 				num *= 1.2f;
@@ -28786,21 +_,20 @@
 			if (Main.bloodMoon)
 				num *= 1.1f;
 
+			PlayerHooks.GetFishingLevel(this, pole, bait, ref num);
 			return num;
 		}
 
-		private void Fishing_GetBait(out int baitPower, out int baitType) {
-			baitPower = 0;
-			baitType = 0;
+		private void Fishing_GetBait(out Item bait) {
+			bait = null;
 			for (int i = 54; i < 58; i++) {
 				if (inventory[i].stack > 0 && inventory[i].bait > 0) {
-					baitPower = inventory[i].bait;
-					baitType = inventory[i].type;
+					bait = inventory[i];
 					break;
 				}
 			}
 
-			if (baitPower != 0 || baitType != 0)
+			if (bait != null)
 				return;
 
 			int num = 0;
@@ -28816,20 +_,17 @@
 				return;
 			}
 
-			baitPower = inventory[num].bait;
-			baitType = inventory[num].type;
+			bait = inventory[num];
 		}
 
-		private void Fishing_GetBestFishingPole(out int fishingPolePower, out int fishingPoleType) {
-			fishingPolePower = inventory[selectedItem].fishingPole;
-			fishingPoleType = inventory[selectedItem].type;
-			if (fishingPolePower != 0)
+		private void Fishing_GetBestFishingPole(out Item pole) {
+			pole = inventory[selectedItem];
+			if (pole.fishingPole != 0)
 				return;
 
 			for (int i = 0; i < 58; i++) {
-				if (inventory[i].fishingPole > fishingPolePower) {
+				if (inventory[i].fishingPole > pole.fishingPole) {
-					fishingPolePower = inventory[i].fishingPole;
+					pole = inventory[i];
-					fishingPoleType = inventory[i].type;
 				}
 			}
 		}
@@ -28857,7 +_,8 @@
 				return;
 			}
 
+			if (ItemLoader.ConsumeItem(inventory[num], this))
-			inventory[num].stack--;
+				inventory[num].stack--;
 			if (inventory[num].stack <= 0)
 				inventory[num].SetDefaults();
 		}
@@ -29019,14 +_,21 @@
 		}
 
 		public Rectangle GetItemDrawFrame(int type) {
+#if SERVER
+			return Rectangle.Empty;
+#else
 			Main.instance.LoadItem(type);
 			if (type == 75)
 				return TextureAssets.Item[type].Frame(1, 8);
 
 			return TextureAssets.Item[type].Frame();
+#endif
 		}
 
 		public void ItemCheck(int i) {
+			if (!PlayerHooks.PreItemCheck(this))
+				return;
+
 			if (CCed) {
 				channel = false;
 				itemAnimation = (itemAnimationMax = 0);
@@ -29052,8 +_,17 @@
 			if (itemAnimation == 0 && reuseDelay > 0)
 				ApplyReuseDelay();
 
-			if (Main.myPlayer == i && itemAnimation == 0 && TileObjectData.CustomPlace(item.createTile, item.placeStyle))
-				TileObject.CanPlace(tileTargetX, tileTargetY, item.createTile, item.placeStyle, direction, out TileObject _, onlyCheck: true);
+			if (Main.myPlayer == i && itemAnimation == 0 && TileObjectData.CustomPlace(item.createTile, item.placeStyle)) {
+				int hackCreateTile = item.createTile;
+				int hackPlaceStyle = item.placeStyle;
+				if (hackCreateTile == TileID.Saplings) {
+					Tile soil = Main.tile[tileTargetX, tileTargetY + 1];
+					if (soil.active())
+						TileLoader.SaplingGrowthType(soil.type, ref hackCreateTile, ref hackPlaceStyle);
+				}
+
+				TileObject.CanPlace(tileTargetX, tileTargetY, hackCreateTile, hackPlaceStyle, direction, out _, true);
+			}
 
 			if (itemAnimation == 0 && altFunctionUse == 2)
 				altFunctionUse = 0;
@@ -29082,7 +_,7 @@
 				if (whoAmI == Main.myPlayer && gravDir == 1f && item.mountType != -1 && mount.CanMount(item.mountType, this))
 					mount.SetMount(item.mountType, this);
 
-				if ((item.shoot <= 0 || !ProjectileID.Sets.MinionTargettingFeature[item.shoot] || altFunctionUse != 2) && flag3 && whoAmI == Main.myPlayer && item.shoot >= 0 && item.shoot < 950 && (ProjectileID.Sets.LightPet[item.shoot] || Main.projPet[item.shoot]))
+				if ((item.shoot <= 0 || !ProjectileID.Sets.MinionTargettingFeature[item.shoot] || altFunctionUse != 2) && flag3 && whoAmI == Main.myPlayer && item.shoot >= 0 && (ProjectileID.Sets.LightPet[item.shoot] || Main.projPet[item.shoot]))
 					FreeUpPetsAndMinions(item);
 
 				if (flag3)
@@ -29112,6 +_,8 @@
 				itemAnimation--;
 			}
 
+			ItemLoader.HoldItem(item2, this);
+
 			if (itemAnimation > 0)
 				ItemCheck_ApplyUseStyle(heightOffsetHitboxCenter, item2, drawHitbox);
 			else
@@ -29160,7 +_,7 @@
 
 					ItemCheck_TurretAltFeatureUse(item, flag4);
 					ItemCheck_MinionAltFeatureUse(item, flag4);
-					if (item.shoot > 0 && itemAnimation > 0 && ItemTimeIsZero && flag4)
+					if (item.shoot > 0 && itemAnimation > 0 && ItemTimeIsZero && flag4 && ItemLoader.CheckProjOnSwing(this, item))
 						ItemCheck_Shoot(i, item, weaponDamage);
 
 					ItemCheck_UseWiringTools(item);
@@ -29228,6 +_,9 @@
 							if (inventory[selectedItem].type == 3106)
 								knockBack += knockBack * (1f - stealth);
 
+							ItemLoader.GetWeaponKnockback(item, this, ref knockBack);
+							PlayerHooks.GetWeaponKnockback(this, item, ref knockBack);
+
 							List<ushort> ignoreList2 = ItemCheck_GetTileCutIgnoreList(item);
 							ItemCheck_CutTiles(item, itemRectangle, ignoreList2);
 							ItemCheck_MeleeHitNPCs(item, itemRectangle, num, knockBack);
@@ -29238,6 +_,9 @@
 				}
 
 				if (ItemTimeIsZero && itemAnimation > 0) {
+					if (ItemLoader.UseItem(item, this))
+						ApplyItemTime(item);
+
 					if (item.hairDye >= 0) {
 						ApplyItemTime(item);
 						if (whoAmI == Main.myPlayer) {
@@ -29247,18 +_,20 @@
 					}
 
 					if (item.healLife > 0) {
+						int healLife = GetHealLife(item);
-						statLife += item.healLife;
+						statLife += healLife;
 						ApplyItemTime(item);
-						if (Main.myPlayer == whoAmI)
-							HealEffect(item.healLife);
+						if (healLife > 0 && Main.myPlayer == whoAmI)
+							HealEffect(healLife, true);
 					}
 
 					if (item.healMana > 0) {
+						int healMana = GetHealMana(item);
-						statMana += item.healMana;
+						statMana += healMana;
 						ApplyItemTime(item);
-						if (Main.myPlayer == whoAmI) {
+						if (healMana > 0 && Main.myPlayer == whoAmI) {
 							AddBuff(94, manaSickTime);
-							ManaEffect(item.healMana);
+							ManaEffect(healMana);
 						}
 					}
 
@@ -29363,7 +_,7 @@
 					if (ItemTimeIsZero) {
 						ApplyItemTime(item);
 					}
-					else if (itemTime == item.useTime / 2) {
+					else if (itemTime == PlayerHooks.TotalUseTime(item.useTime, this, item) / 2) {
 						for (int k = 0; k < 70; k++) {
 							Dust.NewDust(base.position, width, height, 15, velocity.X * 0.5f, velocity.Y * 0.5f, 150, default(Color), 1.5f);
 						}
@@ -29452,7 +_,7 @@
 							Main.dust[Dust.NewDust(base.position, width, height, 15, 0f, 0f, 150, Color.Cyan, 1.2f)].velocity *= 0.5f;
 						}
 
-						if (item.stack > 0)
+						if (ItemLoader.ConsumeItem(item, this) && item.stack > 0)
 							item.stack--;
 					}
 				}
@@ -29476,7 +_,7 @@
 							Main.dust[Dust.NewDust(base.position, width, height, 15, 0f, 0f, 150, Color.Cyan, 1.2f)].velocity *= 0.5f;
 						}
 
-						if (item.stack > 0)
+					if (ItemLoader.ConsumeItem(item, this) && item.stack > 0)
 							item.stack--;
 					}
 				}
@@ -29491,7 +_,7 @@
 						else if (Main.netMode == 1 && whoAmI == Main.myPlayer)
 							NetMessage.SendData(73);
 
-						if (item.stack > 0)
+						if (ItemLoader.ConsumeItem(item, this) && item.stack > 0)
 							item.stack--;
 					}
 				}
@@ -29507,11 +_,11 @@
 								NetMessage.SendData(4, -1, -1, null, whoAmI);
 						}
 
-						if (item.stack > 0)
+						if (ItemLoader.ConsumeItem(item, this) && item.stack > 0)
 							item.stack--;
 					}
 					else {
-						float num10 = item.useTime;
+						float num10 = PlayerHooks.TotalUseTime(item.useTime, this, item);
 						num10 = (num10 - (float)itemTime) / num10;
 						float num11 = 44f;
 						float num12 = (float)Math.PI * 3f;
@@ -29545,11 +_,12 @@
 				}
 
 				if (i == Main.myPlayer) {
-					if (!dontConsumeWand && itemTime == (int)((float)item.useTime * tileSpeed) && item.tileWand > 0) {
+					if (item.tileWand > 0 && !dontConsumeWand && itemTime == PlayerHooks.TotalUseTime(item.useTime * tileSpeed, this, item)) {
 						int tileWand = item.tileWand;
 						for (int num15 = 0; num15 < 58; num15++) {
 							if (tileWand == inventory[num15].type && inventory[num15].stack > 0) {
+								if (ItemLoader.ConsumeItem(inventory[num15], this))
-								inventory[num15].stack--;
+									inventory[num15].stack--;
 								if (inventory[num15].stack <= 0)
 									inventory[num15] = new Item();
 
@@ -29578,7 +_,7 @@
 						if (flag7.HasValue)
 							flag6 = flag7.Value;
 
-						if (flag6) {
+						if (flag6 && ItemLoader.ConsumeItem(item, this)) {
 							if (item.stack > 0)
 								item.stack--;
 
@@ -29599,6 +_,8 @@
 
 			if (itemAnimation == 0)
 				JustDroppedAnItem = false;
+
+			PlayerHooks.PostItemCheck(this);
 		}
 
 		private void ItemCheck_EmitFoodParticles(Item sItem) {
@@ -29851,11 +_,18 @@
 				if (i == whoAmI || !player.active || !player.hostile || player.immune || player.dead || (team != 0 && team == player.team) || !itemRectangle.Intersects(player.Hitbox) || !CanHit(player))
 					continue;
 
+				if (!ItemLoader.CanHitPvp(sItem, this, player) || !PlayerHooks.CanHitPvp(this, sItem, player))
+					continue; //TODO: PvP crit hook?
+
 				bool flag = false;
 				if (Main.rand.Next(1, 101) <= 10)
 					flag = true;
 
 				int num = Main.DamageVar(damage, luck);
+
+				ItemLoader.ModifyHitPvp(sItem, this, player, ref num, ref flag);
+				PlayerHooks.ModifyHitPvp(this, sItem, player, ref num, ref flag);
+
 				StatusToPlayerPvP(sItem.type, i);
 				OnHit(player.Center.X, player.Center.Y, player);
 				PlayerDeathReason playerDeathReason = PlayerDeathReason.ByPlayer(whoAmI);
@@ -29900,6 +_,8 @@
 				if (sItem.type == 1826 && Main.npc[i].value > 0f)
 					pumpkinSword(i, (int)((double)damage * 1.5), knockBack);
 
+				ItemLoader.OnHitPvp(sItem, this, Main.player[i], num2, flag);
+				PlayerHooks.OnHitPvp(this, sItem, Main.player[i], num2, flag);
 				if (Main.netMode != 0)
 					NetMessage.SendPlayerHurt(i, playerDeathReason, num, direction, flag, pvp: true, -1);
 
@@ -29951,6 +_,11 @@
 							}
 
 							int num4 = Main.DamageVar(num, luck);
+
+							ItemLoader.ModifyHitNPC(sItem, this, Main.npc[i], ref num4, ref knockBack, ref flag);
+							NPCLoader.ModifyHitByItem(Main.npc[i], this, sItem, ref num4, ref knockBack, ref flag);
+							PlayerHooks.ModifyHitNPC(this, sItem, Main.npc[i], ref num4, ref knockBack, ref flag);
+
 							StatusToNPC(sItem.type, i);
 							if (Main.npc[i].life > 5)
 								OnHit(Main.npc[i].Center.X, Main.npc[i].Center.Y, Main.npc[i]);
@@ -29959,6 +_,11 @@
 								num4 += Main.npc[i].checkArmorPenetration(armorPenetration);
 
 							int dmgDone = (int)Main.npc[i].StrikeNPC(num4, knockBack, direction, flag);
+
+							ItemLoader.OnHitNPC(sItem, this, Main.npc[i], dmgDone, knockBack, flag);
+							NPCLoader.OnHitByItem(Main.npc[i], this, sItem, dmgDone, knockBack, flag);
+							PlayerHooks.OnHitNPC(this, sItem, Main.npc[i], dmgDone, knockBack, flag);
+
 							ApplyNPCOnHitEffects(sItem, itemRectangle, num, knockBack, i, num4, dmgDone);
 							int num5 = Item.NPCtoBanner(Main.npc[i].BannerID());
 							if (num5 >= 0)
@@ -30488,6 +_,9 @@
 				Main.dust[num30].velocity.Y *= 2f;
 			}
 
+			ItemLoader.MeleeEffects(sItem, this, itemRectangle);
+			PlayerHooks.MeleeEffects(this, sItem, itemRectangle);
+
 			return itemRectangle;
 		}
 
@@ -30543,6 +_,7 @@
 				}
 			}
 
+			ItemLoader.UseItemHitbox(sItem, this, ref itemRectangle, ref dontAttack);
 			if (sItem.type == 1450 && Main.rand.Next(3) == 0) {
 				int num = -1;
 				float x = itemRectangle.X + Main.rand.Next(itemRectangle.Width);
@@ -30824,7 +_,7 @@
 			if (Main.tileHammer[tile.type]) {
 				canHitWalls = false;
 				if (sItem.hammer > 0) {
-					num2 += sItem.hammer;
+					TileLoader.MineDamage(sItem.hammer, ref num2);
 					if (!WorldGen.CanKillTile(x, y))
 						num2 = 0;
 
@@ -30854,7 +_,10 @@
 				}
 			}
 			else if (Main.tileAxe[tile.type]) {
-				num2 = ((tile.type != 80) ? (num2 + (int)((float)sItem.axe * 1.2f)) : (num2 + (int)((float)(sItem.axe * 3) * 1.2f)));
+				if (tile.type == 80)
+					num2 += (int)(sItem.axe * 3 * 1.2f);
+				else
+					TileLoader.MineDamage(sItem.axe, ref num2);
 				if (sItem.axe > 0) {
 					AchievementsHelper.CurrentlyMining = true;
 					if (!WorldGen.CanKillTile(x, y))
@@ -31002,7 +_,9 @@
 					if (!poundRelease)
 						return;
 
+					if (TileLoader.Slope(x, y, Main.tile[x, y].type)) {
+					}
-					if (TileID.Sets.Platforms[Main.tile[x, y].type]) {
+					else if (TileID.Sets.Platforms[Main.tile[x, y].type]) {
 						if (tile.halfBrick()) {
 							WorldGen.PoundTile(x, y);
 							if (Main.netMode == 1)
@@ -31594,7 +_,8 @@
 				}
 
 				if (num3 >= 0 && WorldGen.PlaceWire(num, num2)) {
+					if (ItemLoader.ConsumeItem(inventory[num3], this))
-					inventory[num3].stack--;
+						inventory[num3].stack--;
 					if (inventory[num3].stack <= 0)
 						inventory[num3].SetDefaults();
 
@@ -31612,7 +_,8 @@
 				}
 
 				if (num4 >= 0 && WorldGen.PlaceWire2(num, num2)) {
+					if (ItemLoader.ConsumeItem(inventory[num4], this))
-					inventory[num4].stack--;
+						inventory[num4].stack--;
 					if (inventory[num4].stack <= 0)
 						inventory[num4].SetDefaults();
 
@@ -31631,7 +_,8 @@
 				}
 
 				if (num5 >= 0 && WorldGen.PlaceWire3(num, num2)) {
+					if (ItemLoader.ConsumeItem(inventory[num5], this))
-					inventory[num5].stack--;
+						inventory[num5].stack--;
 					if (inventory[num5].stack <= 0)
 						inventory[num5].SetDefaults();
 
@@ -31650,7 +_,8 @@
 				}
 
 				if (num6 >= 0 && WorldGen.PlaceWire4(num, num2)) {
+					if (ItemLoader.ConsumeItem(inventory[num6], this))
-					inventory[num6].stack--;
+						inventory[num6].stack--;
 					if (inventory[num6].stack <= 0)
 						inventory[num6].SetDefaults();
 
@@ -31683,7 +_,8 @@
 			else if (sItem.type == 849 && sItem.stack > 0 && WorldGen.PlaceActuator(num, num2)) {
 				ApplyItemTime(sItem);
 				NetMessage.SendData(17, -1, -1, null, 8, tileTargetX, tileTargetY);
+				if (ItemLoader.ConsumeItem(sItem, this))
-				sItem.stack--;
+					sItem.stack--;
 				if (sItem.stack <= 0)
 					sItem.SetDefaults();
 			}
@@ -33146,7 +_,8 @@
 					Main.projectile[num180].originalDamage = damage;
 					UpdateMaxTurrets();
 				}
-				else {
+				else if (PlayerHooks.Shoot(this, sItem, ref vector, ref num2, ref num3, ref projToShoot, ref Damage, ref KnockBack)
+					&& ItemLoader.Shoot(sItem, this, ref vector, ref num2, ref num3, ref projToShoot, ref Damage, ref KnockBack)) {
 					int num181 = Projectile.NewProjectile(vector.X, vector.Y, num2, num3, projToShoot, Damage, KnockBack, i);
 					if (sItem.type == 726)
 						Main.projectile[num181].magic = true;
@@ -33662,6 +_,8 @@
 		}
 
 		private void ItemCheck_ApplyHoldStyle(float mountOffset, Item sItem, Rectangle heldItemFrame) {
+			ItemLoader.HoldStyle(sItem, this);
+
 			if (!CanVisuallyHoldItem(sItem))
 				return;
 
@@ -33903,10 +_,12 @@
 				SetCompositeArmBack(enabled: true, stretch6, (float)Math.PI * -3f / 5f * (float)direction);
 				FlipItemLocationAndRotationForGravity();
 			}
+			// else if(!Main.dedServ)
+				// ItemLoader.UseStyle(sItem, this);
 		}
 
 		private void ItemCheck_ApplyManaRegenDelay(Item sItem) {
-			if (!spaceGun || (sItem.type != 127 && sItem.type != 4347 && sItem.type != 4348))
+ 			if (GetManaCost(sItem)>0)
 				manaRegenDelay = (int)maxRegenDelay;
 		}
 
@@ -33967,6 +_,8 @@
 		}
 
 		public void ItemCheck_ApplyUseStyle(float mountOffset, Item sItem, Rectangle heldItemFrame) {
+			ItemLoader.UseStyle(sItem, this); //Do we need this to run on servers?
+
 			if (Main.dedServ)
 				return;
 
@@ -34657,6 +_,8 @@
 		}
 
 		private bool ItemCheck_CheckCanUse(Item sItem) {
+			if(!ItemLoader.CanUseItem(sItem, this))
+				return false;
 			int whoAmI = base.whoAmI;
 			bool flag = true;
 			int num = (int)((float)Main.mouseX + Main.screenPosition.X) / 16;
@@ -35021,6 +_,10 @@
 			if (sItem.shoot > 0 && ProjectileID.Sets.MinionTargettingFeature[sItem.shoot] && flag)
 				flag2 = true;
 
+			if (sItem.type != ItemID.MedusaHead && !CheckMana(sItem, pay:!flag2))
+				canUse = false;
+			return canUse;
+			
 			if (sItem.type != 3269 && (!spaceGun || (sItem.type != 127 && sItem.type != 4347 && sItem.type != 4348))) {
 				if (statMana >= num) {
 					if (!flag2)
@@ -35216,6 +_,7 @@
 			if (!mount.Active)
 				return;
 
+			MountLoader.UseAbility(this, Vector2.Zero, false);
 			if (mount.Type == 8) {
 				noItems = true;
 				if (controlUseItem) {
@@ -35374,7 +_,7 @@
 				if (num == 2)
 					num = 102;
 
-				for (int i = 0; i < 22; i++) {
+				for (int i = 0; i < MaxBuffs; i++) {
 					if (buffType[i] == 27 || buffType[i] == 101 || buffType[i] == 102) {
 						DelBuff(i);
 						i--;
@@ -35546,48 +_,68 @@
 			if (sItem.ranged && setVortex)
 				KnockBack *= 1f + (1f - stealth) * 0.5f;
 
+			ItemLoader.GetWeaponKnockback(sItem, this, ref KnockBack);
+			PlayerHooks.GetWeaponKnockback(this, sItem, ref KnockBack);
 			return KnockBack;
 		}
 
 		public int GetWeaponCrit(Item sItem) {
+			int crit = 0;
 			if (sItem.melee)
-				return meleeCrit;
+				crit += meleeCrit;
 
 			if (sItem.ranged)
-				return rangedCrit;
+				crit += rangedCrit;
 
 			if (sItem.magic)
-				return magicCrit;
+				crit += magicCrit;
 
+			ItemLoader.GetWeaponCrit(sItem, this, ref crit);
+			PlayerHooks.GetWeaponCrit(this, sItem, ref crit);
-			return 0;
+			return crit;
 		}
 
 		public int GetWeaponDamage(Item sItem) {
-			int num = sItem.damage;
-			if (num > 0) {
-				if (sItem.melee) {
-					num = (int)((float)num * meleeDamage + 5E-06f);
-				}
-				else if (sItem.ranged) {
-					num = (int)((float)num * rangedDamage + 5E-06f);
-					if (sItem.useAmmo == AmmoID.Arrow || sItem.useAmmo == AmmoID.Stake)
-						num = (int)((float)num * arrowDamage + 5E-06f);
-
-					if (sItem.useAmmo == AmmoID.Bullet || sItem.useAmmo == AmmoID.CandyCorn)
-						num = (int)((float)num * bulletDamage + 5E-06f);
-
-					if (sItem.useAmmo == AmmoID.Rocket || sItem.useAmmo == AmmoID.StyngerBolt || sItem.useAmmo == AmmoID.JackOLantern || sItem.useAmmo == AmmoID.NailFriendly)
-						num = (int)((float)num * rocketDamage + 5E-06f);
-				}
-				else if (sItem.magic) {
-					num = (int)((float)num * magicDamage + 5E-06f);
-				}
-				else if (sItem.summon) {
-					num = (int)((float)num * minionDamage);
-				}
-			}
-
-			return num;
+			float add = allDamage;
+			float mult = allDamageMult;
+			if (sItem.melee) {
+				add += meleeDamage - 1;
+				mult *= meleeDamageMult;
+			}
+
+			if (sItem.ranged) {
+				add += rangedDamage - 1;
+				mult *= rangedDamageMult;
+				if (sItem.useAmmo == AmmoID.Arrow || sItem.useAmmo == AmmoID.Stake)
+					mult *= arrowDamage;
+
+				if (sItem.useAmmo == AmmoID.Arrow && archery)
+					mult *= 1.2f;
+
+				if (sItem.useAmmo == AmmoID.Bullet || sItem.useAmmo == AmmoID.CandyCorn)
+					mult *= bulletDamage;
+
+				if (sItem.useAmmo == AmmoID.Rocket || sItem.useAmmo == AmmoID.StyngerBolt || sItem.useAmmo == AmmoID.JackOLantern || sItem.useAmmo == AmmoID.NailFriendly)
+					mult *= rocketDamage;
+			}
+
+			if (sItem.magic) {
+				add += magicDamage - 1;
+				mult *= magicDamageMult;
+			}
+
+			if (sItem.summon) {
+				add += minionDamage - 1;
+				mult *= minionDamageMult;
+			}
+
+			if (sItem.modItem?.IgnoreDamageModifiers == true)
+				return sItem.damage;
+
+			float flat = 0f;
+			CombinedHooks.ModifyWeaponDamage(this, sItem, ref add, ref mult, ref flat);
+			int damage = (int)(sItem.damage * add * mult + 5E-06f + flat);
+			return Math.Max(0, damage);
 		}
 
 		public bool HasAmmo(Item sItem, bool canUse) {
@@ -35640,8 +_,11 @@
 			int pickedProjectileId = -1;
 			if (PickAmmo_TryFindingSpecificMatches(sItem.type, item.type, out pickedProjectileId))
 				projToShoot = pickedProjectileId;
-			else if (sItem.type == 1946)
+			else if (sItem.type == 1946) {
 				projToShoot = 338 + item.type - 771;
+				if (projToShoot > ProjectileID.RocketSnowmanIV)
+					projToShoot = ProjectileID.RocketSnowmanIV;
+			}
 			else if (sItem.type == 3930)
 				projToShoot = 715 + item.type - AmmoID.Rocket;
 			else if (sItem.useAmmo == AmmoID.Rocket)
@@ -35697,8 +_,14 @@
 
 			speed += item.shootSpeed;
 			if (item.ranged) {
-				if (item.damage > 0)
-					Damage += (int)((float)item.damage * rangedDamage);
+				if (item.damage > 0) {
+					// determine damage multiplier using item base damage and apply to ammo
+					// equivalent to Damage *= (item.damage + sItem.damage) / sItem.damage
+					if (sItem.damage > 0) // coin gun fix.
+						Damage += (int)(item.damage * Damage / (float)sItem.damage);
+					else
+						Damage += item.damage;
+				}
 			}
 			else {
 				Damage += item.damage;
@@ -35710,11 +_,12 @@
 					if (speed > 20f)
 						speed = 20f;
 				}
-
-				Damage = (int)((double)Damage * 1.2);
+				// archery buff damage moved into GetWeaponDamage
+				// Damage = (int)((double)Damage * 1.2);
 			}
 
 			KnockBack += item.knockBack;
+			ItemLoader.PickAmmo(sItem, item, this, ref projToShoot, ref speed, ref Damage, ref KnockBack);
 			bool flag2 = dontConsume;
 			if (sItem.type == 3245 && Main.rand.Next(3) == 0)
 				flag2 = true;
@@ -35755,7 +_,7 @@
 			if (sItem.type == 1553 && Main.rand.Next(3) != 0)
 				flag2 = true;
 
-			if (sItem.type == 434 && itemAnimation < sItem.useAnimation - 2)
+			if (sItem.type == 434 && itemAnimation < PlayerHooks.TotalMeleeTime(sItem.useAnimation, this, sItem) - 2)
 				flag2 = true;
 
 			if (sItem.type == 4953 && itemAnimation > sItem.useAnimation - 8)
@@ -35776,7 +_,10 @@
 			if ((projToShoot == 145 || projToShoot == 146 || projToShoot == 147 || projToShoot == 148 || projToShoot == 149) && itemAnimation < itemAnimationMax - 5)
 				flag2 = true;
 
+			flag2 |= !PlayerHooks.ConsumeAmmo(this, sItem, item) | !ItemLoader.ConsumeAmmo(sItem, item, this);
 			if (!flag2 && item.consumable) {
+				PlayerHooks.OnConsumeAmmo(this, sItem, item);
+				ItemLoader.OnConsumeAmmo(sItem, item, this);
 				item.stack--;
 				if (item.stack <= 0) {
 					item.active = false;
@@ -35818,21 +_,29 @@
 						NetMessage.SendData(17, -1, -1, null, 0, x, y, 1f);
 					}
 
-					if (Main.tile[x, y].type == 21)
+					if (Main.tile[x, y].type == 21 || Main.tile[x, y].type >= TileID.Count && TileID.Sets.BasicChest[Main.tile[x, y].type])
 						NetMessage.SendData(34, -1, -1, null, 1, x, y);
 
 					if (Main.tile[x, y].type == 467)
 						NetMessage.SendData(34, -1, -1, null, 5, x, y);
 
-					if (Main.tile[x, y].type == 88)
+					if (TileLoader.IsDresser(Main.tile[x, y].type))
 						NetMessage.SendData(34, -1, -1, null, 3, x, y);
+
+					if (Main.tile[x, y].type >= TileID.Count && TileID.Sets.BasicChest[Main.tile[x, y].type])
+						NetMessage.SendData(34, -1, -1, null, 101, x, y, 0f, 0, Main.tile[x, y].type, 0);
+
+					if (Main.tile[x, y].type >= TileID.Count && TileLoader.IsDresser(Main.tile[x, y].type))
+						NetMessage.SendData(34, -1, -1, null, 103, x, y, 0f, 0, Main.tile[x, y].type, 0);
 				}
 				else {
 					bool num2 = Main.tile[x, y].active();
 					WorldGen.KillTile(x, y);
+#if CLIENT
 					if (num2 && !Main.tile[x, y].active())
 						AchievementsHelper.HandleMining();
 
+#endif
 					if (Main.netMode == 1)
 						NetMessage.SendData(17, -1, -1, null, 0, x, y);
 				}
@@ -35899,7 +_,24 @@
 			if (Main.tileNoFail[tileTarget.type])
 				num = 100;
 
-			num = ((!Main.tileDungeon[tileTarget.type] && tileTarget.type != 25 && tileTarget.type != 58 && tileTarget.type != 117 && tileTarget.type != 203) ? ((tileTarget.type == 85) ? (num + pickPower / 3) : ((tileTarget.type != 48 && tileTarget.type != 232) ? ((tileTarget.type == 226) ? (num + pickPower / 4) : ((tileTarget.type != 107 && tileTarget.type != 221) ? ((tileTarget.type != 108 && tileTarget.type != 222) ? ((tileTarget.type == 111 || tileTarget.type == 223) ? (num + pickPower / 4) : ((tileTarget.type != 211) ? (num + pickPower) : (num + pickPower / 5))) : (num + pickPower / 3)) : (num + pickPower / 2))) : (num + pickPower * 2))) : (num + pickPower / 2));
+			if(Main.tileDungeon[tileTarget.type] || tileTarget.type == 25 || tileTarget.type == 58 || tileTarget.type == 117 || tileTarget.type == 203)
+				num += pickPower / 2;
+			else if(tileTarget.type == 85)
+				num += pickPower / 3;
+			else if(tileTarget.type == 48 || tileTarget.type == 232)
+				num += pickPower * 2;
+			else if(tileTarget.type == 226)
+				num += pickPower / 4;
+			else if(tileTarget.type == 107 || tileTarget.type == 221)
+				num += pickPower / 2;
+			else if(tileTarget.type == 108 || tileTarget.type == 222)
+				num += pickPower / 3;
+			else if(tileTarget.type == 111 || tileTarget.type == 223)
+				num += pickPower / 4;
+			else if(tileTarget.type == 211)
+				num += pickPower / 5;
+			else
+				TileLoader.MineDamage(pickPower, ref num);
 			if (tileTarget.type == 211 && pickPower < 200)
 				num = 0;
 
@@ -35954,6 +_,9 @@
 			else if (tileTarget.type == 223 && pickPower < 150) {
 				num = 0;
 			}
+			else {
+				TileLoader.PickPowerCheck(tileTarget, pickPower, ref num);
+			}
 
 			if (tileTarget.type == 147 || tileTarget.type == 0 || tileTarget.type == 40 || tileTarget.type == 53 || tileTarget.type == 57 || tileTarget.type == 59 || tileTarget.type == 123 || tileTarget.type == 224 || tileTarget.type == 397)
 				num += pickPower;
@@ -36245,24 +_,47 @@
 		}
 
 		public void DropItems() {
+			List<Item> startInventory = PlayerHooks.GetStartingItems(this, DropItems_GetDefaults().Where(item => item != null && !item.IsAir), true);
+			IDictionary<int, int> startCounts = new Dictionary<int, int>();
+			foreach (Item item in startInventory) {
+				if (!startCounts.ContainsKey(item.netID))
+					startCounts[item.netID] = 0;
+
+				startCounts[item.netID] += item.stack;
+			}
+
+			startCounts[ModContent.ItemType<ModLoader.Default.StartBag>()] = 1;
+
 			for (int i = 0; i < 59; i++) {
 				if (inventory[i].stack > 0) {
+					Item item = inventory[i];
 					bool flag = true;
-					if (inventory[i].type == 3507 || inventory[i].type == 3506 || inventory[i].type == 3509)
+					if (startCounts.TryGetValue(item.netID, out int startingCount) && startingCount >= item.stack)
 						flag = false;
 
 					if (flag) {
+						int stack = item.stack;
+						if (startCounts.ContainsKey(item.netID)) {
+							stack -= startCounts[item.netID];
+							startCounts[item.netID] = 0;
+						}
+
 						int num = Item.NewItem((int)position.X, (int)position.Y, width, height, inventory[i].type);
 						Main.item[num].netDefaults(inventory[i].netID);
 						Main.item[num].Prefix(inventory[i].prefix);
-						Main.item[num].stack = inventory[i].stack;
+						Main.item[num].stack = stack;
 						Main.item[num].velocity.Y = (float)Main.rand.Next(-20, 1) * 0.2f;
 						Main.item[num].velocity.X = (float)Main.rand.Next(-20, 21) * 0.2f;
 						Main.item[num].noGrabDelay = 100;
 						Main.item[num].newAndShiny = false;
+						Main.item[num].modItem = item.modItem;
+						Main.item[num].globalItems = item.globalItems;
 						if (Main.netMode == 1)
 							NetMessage.SendData(21, -1, -1, null, num);
 					}
+					else if (item.stack > 0 && startCounts.ContainsKey(item.netID)) {
+						startCounts[item.netID] -= item.stack;
+					}
 				}
 
 				inventory[i].TurnToAir();
@@ -36276,6 +_,8 @@
 						Main.item[num2].velocity.X = (float)Main.rand.Next(-20, 21) * 0.2f;
 						Main.item[num2].noGrabDelay = 100;
 						Main.item[num2].newAndShiny = false;
+						Main.item[num2].modItem = armor[i].modItem;
+						Main.item[num2].globalItems = armor[i].globalItems;
 						if (Main.netMode == 1)
 							NetMessage.SendData(21, -1, -1, null, num2);
 					}
@@ -36293,6 +_,8 @@
 						Main.item[num3].velocity.X = (float)Main.rand.Next(-20, 21) * 0.2f;
 						Main.item[num3].noGrabDelay = 100;
 						Main.item[num3].newAndShiny = false;
+						Main.item[num3].modItem = dye[i].modItem;
+						Main.item[num3].globalItems = dye[i].globalItems;
 						if (Main.netMode == 1)
 							NetMessage.SendData(21, -1, -1, null, num3);
 					}
@@ -36310,6 +_,8 @@
 						Main.item[num4].velocity.X = (float)Main.rand.Next(-20, 21) * 0.2f;
 						Main.item[num4].noGrabDelay = 100;
 						Main.item[num4].newAndShiny = false;
+						Main.item[num4].modItem = miscEquips[i].modItem;
+						Main.item[num4].globalItems = miscEquips[i].globalItems;
 						if (Main.netMode == 1)
 							NetMessage.SendData(21, -1, -1, null, num4);
 					}
@@ -36329,6 +_,8 @@
 					Main.item[num5].velocity.X = (float)Main.rand.Next(-20, 21) * 0.2f;
 					Main.item[num5].noGrabDelay = 100;
 					Main.item[num5].newAndShiny = false;
+					Main.item[num5].modItem = miscDyes[i].modItem;
+					Main.item[num5].globalItems = miscDyes[i].globalItems;
 					if (Main.netMode == 1)
 						NetMessage.SendData(21, -1, -1, null, num5);
 				}
@@ -36336,12 +_,22 @@
 				miscDyes[i].TurnToAir();
 			}
 
+			DropItems_End();
+		}
+		private IEnumerable<Item> DropItems_GetDefaults() { //Split by tML.
+			var inventory = new Item[this.inventory.Length];
+
 			inventory[0].SetDefaults(3507);
 			inventory[0].Prefix(-1);
 			inventory[1].SetDefaults(3509);
 			inventory[1].Prefix(-1);
 			inventory[2].SetDefaults(3506);
 			inventory[2].Prefix(-1);
+
+			return inventory;
+		}
+		private void DropItems_End() {
+			PlayerHooks.SetStartInventory(this, startInventory);
 			Main.mouseItem.TurnToAir();
 		}
 
@@ -36389,13 +_,14 @@
 		}
 
 		public object clientClone() {
-			Player player = new Player();
+			Player player = new Player(false);
 			player.zone1 = zone1;
 			player.zone2 = zone2;
 			player.zone3 = zone3;
 			player.zone4 = zone4;
 			player.voidVaultInfo = voidVaultInfo;
 			player.luck = luck;
+			PlayerHooks.CopyCustomBiomesTo(this, player);
 			player.extraAccessory = extraAccessory;
 			player.MinionRestTargetPoint = MinionRestTargetPoint;
 			player.MinionAttackTargetNPC = MinionAttackTargetNPC;
@@ -36446,13 +_,14 @@
 			}
 
 			player.trashItem = trashItem.Clone();
-			for (int j = 0; j < 22; j++) {
+			for (int j = 0; j < MaxBuffs; j++) {
 				player.buffType[j] = buffType[j];
 				player.buffTime[j] = buffTime[j];
 			}
 
 			DpadRadial.CopyTo(player.DpadRadial);
 			CircularRadial.CopyTo(player.CircularRadial);
+			PlayerHooks.clientClone(this, player);
 			return player;
 		}
 
@@ -36463,7 +_,7 @@
 			if (Main.tile[x, y - 1] == null)
 				return false;
 
-			if (!Main.tile[x, y - 1].active() || Main.tile[x, y - 1].type != 79)
+			if (!Main.tile[x, y - 1].active() || Main.tile[x, y - 1].type != 79 && !TileLoader.IsModBed(Main.tile[x, y - 1].type))
 				return false;
 
 			for (int i = x - 1; i <= x + 1; i++) {
@@ -36595,6 +_,7 @@
 			if (path == null || path == "")
 				return;
 
+			BackupIO.Player.ArchivePlayer(path, isCloudSave);
 			if (FileUtilities.Exists(path, isCloudSave))
 				FileUtilities.Copy(path, path + ".bak", isCloudSave);
 
@@ -36602,13 +_,14 @@
 			using (Stream stream = isCloudSave ? ((Stream)new MemoryStream(2000)) : ((Stream)new FileStream(path, FileMode.Create))) {
 				using (CryptoStream cryptoStream = new CryptoStream(stream, rijndaelManaged.CreateEncryptor(ENCRYPTION_KEY, ENCRYPTION_KEY), CryptoStreamMode.Write)) {
 					using (BinaryWriter binaryWriter = new BinaryWriter(cryptoStream)) {
+						PlayerHooks.PreSavePlayer(player);
 						binaryWriter.Write(230);
 						playerFile.Metadata.Write(binaryWriter);
 						binaryWriter.Write(player.name);
 						binaryWriter.Write(player.difficulty);
 						binaryWriter.Write(playerFile.GetPlayTime().Ticks);
 						binaryWriter.Write(player.hair);
-						binaryWriter.Write(player.hairDye);
+						PlayerIO.WriteVanillaHairDye(player.hairDye, binaryWriter);
 						BitsByte bb = (byte)0;
 						for (int i = 0; i < 8; i++) {
 							bb[i] = player.hideVisibleAccessory[i];
@@ -36654,43 +_,43 @@
 						binaryWriter.Write(player.shoeColor.G);
 						binaryWriter.Write(player.shoeColor.B);
 						for (int k = 0; k < player.armor.Length; k++) {
-							binaryWriter.Write(player.armor[k].netID);
+							ItemIO.WriteVanillaID(player.armor[k], binaryWriter);
 							binaryWriter.Write(player.armor[k].prefix);
 						}
 
 						for (int l = 0; l < player.dye.Length; l++) {
-							binaryWriter.Write(player.dye[l].netID);
+							ItemIO.WriteVanillaID(player.dye[l], binaryWriter);
 							binaryWriter.Write(player.dye[l].prefix);
 						}
 
 						for (int m = 0; m < 58; m++) {
-							binaryWriter.Write(player.inventory[m].netID);
+							ItemIO.WriteVanillaID(player.inventory[m], binaryWriter);
 							binaryWriter.Write(player.inventory[m].stack);
 							binaryWriter.Write(player.inventory[m].prefix);
 							binaryWriter.Write(player.inventory[m].favorited);
 						}
 
 						for (int n = 0; n < player.miscEquips.Length; n++) {
-							binaryWriter.Write(player.miscEquips[n].netID);
+							ItemIO.WriteVanillaID(player.miscEquips[n], binaryWriter);
 							binaryWriter.Write(player.miscEquips[n].prefix);
-							binaryWriter.Write(player.miscDyes[n].netID);
+							ItemIO.WriteVanillaID(player.miscDyes[n], binaryWriter);
 							binaryWriter.Write(player.miscDyes[n].prefix);
 						}
 
 						for (int num = 0; num < 40; num++) {
-							binaryWriter.Write(player.bank.item[num].netID);
+							ItemIO.WriteVanillaID(player.bank.item[num], binaryWriter);
 							binaryWriter.Write(player.bank.item[num].stack);
 							binaryWriter.Write(player.bank.item[num].prefix);
 						}
 
 						for (int num2 = 0; num2 < 40; num2++) {
-							binaryWriter.Write(player.bank2.item[num2].netID);
+							ItemIO.WriteVanillaID(player.bank2.item[num2], binaryWriter);
 							binaryWriter.Write(player.bank2.item[num2].stack);
 							binaryWriter.Write(player.bank2.item[num2].prefix);
 						}
 
 						for (int num3 = 0; num3 < 40; num3++) {
-							binaryWriter.Write(player.bank3.item[num3].netID);
+							ItemIO.WriteVanillaID(player.bank3.item[num3], binaryWriter);
 							binaryWriter.Write(player.bank3.item[num3].stack);
 							binaryWriter.Write(player.bank3.item[num3].prefix);
 						}
@@ -36703,14 +_,8 @@
 
 						binaryWriter.Write(player.voidVaultInfo);
 						for (int num5 = 0; num5 < 22; num5++) {
-							if (Main.buffNoSave[player.buffType[num5]]) {
-								binaryWriter.Write(0);
+							binaryWriter.Write(0);
-								binaryWriter.Write(0);
+							binaryWriter.Write(0);
-							}
-							else {
-								binaryWriter.Write(player.buffType[num5]);
-								binaryWriter.Write(player.buffTime[num5]);
-							}
 						}
 
 						for (int num6 = 0; num6 < 200; num6++) {
@@ -36755,9 +_,13 @@
 						stream.Flush();
 						if (isCloudSave && SocialAPI.Cloud != null)
 							SocialAPI.Cloud.Write(playerFile.Path, ((MemoryStream)stream).ToArray());
+
+						PlayerHooks.PostSavePlayer(player);
 					}
 				}
 			}
+
+			PlayerIO.Save(player, path, isCloudSave);
 		}
 
 		private void SaveTemporaryItemSlotContents(BinaryWriter writer) {
@@ -36830,7 +_,7 @@
 			if (Main.rand == null)
 				Main.rand = new UnifiedRandom((int)DateTime.Now.Ticks);
 
-			Player player = new Player();
+			Player player = new Player(false); // setup inventory is unnecessary
 			try {
 				RijndaelManaged rijndaelManaged = new RijndaelManaged();
 				rijndaelManaged.Padding = PaddingMode.None;
@@ -37169,7 +_,7 @@
 							if (num >= 11) {
 								int num28 = 22;
 								if (num < 74)
-									num28 = 10;
+									num28 -= 12;
 
 								for (int num29 = 0; num29 < num28; num29++) {
 									player.buffType[num29] = binaryReader.ReadInt32();
@@ -37259,7 +_,7 @@
 							if (num >= 220)
 								CreativePowerManager.Instance.LoadToPlayer(player, binaryReader, num);
 
-							LoadPlayer_LastMinuteFixes(player);
+							LoadPlayer_LastMinuteFixes(player, playerFileData);
 						}
 					}
 				}
@@ -37269,6 +_,9 @@
 				playerFileData.Player = player;
 				return playerFileData;
 			}
+			catch (CustomModDataException e) {
+				playerFileData.customDataFail = e;
+			}
 			catch {
 			}
 
@@ -37299,8 +_,9 @@
 			}
 		}
 
-		private static void LoadPlayer_LastMinuteFixes(Player newPlayer) {
+		private static void LoadPlayer_LastMinuteFixes(Player newPlayer, PlayerFileData playerFileData) {
 			newPlayer.skinVariant = (int)MathHelper.Clamp(newPlayer.skinVariant, 0f, 11f);
+			PlayerIO.Load(newPlayer, playerFileData.Path, playerFileData.IsCloudSave);
 			for (int i = 3; i < 10; i++) {
 				int type = newPlayer.armor[i].type;
 				if (type == 908 || type == 4874 || type == 5000)
@@ -37317,6 +_,7 @@
 
 				newPlayer.lavaTime = newPlayer.lavaMax;
 			}
+			newPlayer.ResetEffects();
 		}
 
 		public static PlayerFileData GetFileData(string file, bool cloudSave) {
@@ -37326,12 +_,17 @@
 			PlayerFileData playerFileData = LoadPlayer(file, cloudSave);
 			if (playerFileData.Player != null) {
 				if (playerFileData.Player.loadStatus != 0 && playerFileData.Player.loadStatus != 1) {
+					CustomModDataException customDataFail = playerFileData.customDataFail;
-					if (FileUtilities.Exists(file + ".bak", cloudSave))
+					if (FileUtilities.Exists(file + ".bak", cloudSave)) {
 						FileUtilities.Move(file + ".bak", file, cloudSave);
+						PlayerIO.LoadBackup(file, cloudSave);
+					}
 
 					playerFileData = LoadPlayer(file, cloudSave);
 					if (playerFileData.Player == null)
 						return null;
+
+					playerFileData.customDataFail = customDataFail;
 				}
 
 				return playerFileData;
@@ -37381,7 +_,19 @@
 			return -1;
 		}
 
-		public Player() {
+		public Player(bool startupInventory = true) {
+			buffType = new int[MaxBuffs];
+			buffTime = new int[MaxBuffs];
+			buffImmune = new bool[BuffLoader.BuffCount]; // TODO: Move all these patches to field initializers.
+			allDamage = 1f;
+			allDamageMult = 1f;
+			meleeDamageMult = 1f;
+			rangedDamageMult = 1f;
+			magicDamageMult = 1f;
+			minionDamageMult = 1f;
+			ownedProjectileCounts = new int[ProjectileLoader.ProjectileCount];
+			npcTypeNoAggro = new bool[NPCLoader.NPCCount];
+			PlayerHooks.SetupPlayer(this);
 			width = 20;
 			height = 42;
 			name = string.Empty;
@@ -37422,7 +_,7 @@
 			grappling[0] = -1;
 			statManaMax = 20;
 			extraAccessory = false;
-			for (int n = 0; n < 623; n++) {
+			for (int n = 0; n < adjTile.Length; n++) {
 				adjTile[n] = false;
 				oldAdjTile[n] = false;
 			}
@@ -37650,6 +_,7 @@
 		}
 
 		public void GetAnglerReward() {
+			List<Item> rewardItems = new List<Item>();
 			Item item = new Item();
 			item.type = 0;
 			int num = anglerQuestsFinished;
@@ -37835,56 +_,23 @@
 					}
 			}
 
-			item.position = base.Center;
 			GetItemSettings nPCEntityToPlayerInventorySettings = GetItemSettings.NPCEntityToPlayerInventorySettings;
-			Item item2 = GetItem(whoAmI, item, nPCEntityToPlayerInventorySettings);
-			if (item2.stack > 0) {
-				int number = Item.NewItem((int)position.X, (int)position.Y, width, height, item2.type, item2.stack, noBroadcast: false, 0, noGrabDelay: true);
-				if (Main.netMode == 1)
-					NetMessage.SendData(21, -1, -1, null, number, 1f);
-			}
-
+			rewardItems.Add(item);
 			if (item.type == 2417) {
 				Item item3 = new Item();
 				Item item4 = new Item();
 				item3.SetDefaults(2418);
-				item3.position = base.Center;
-				item2 = GetItem(whoAmI, item3, nPCEntityToPlayerInventorySettings);
-				if (item2.stack > 0) {
-					int number2 = Item.NewItem((int)position.X, (int)position.Y, width, height, item2.type, item2.stack, noBroadcast: false, 0, noGrabDelay: true);
-					if (Main.netMode == 1)
-						NetMessage.SendData(21, -1, -1, null, number2, 1f);
-				}
-
+				rewardItems.Add(item3);
 				item4.SetDefaults(2419);
-				item4.position = base.Center;
-				item2 = GetItem(whoAmI, item4, nPCEntityToPlayerInventorySettings);
-				if (item2.stack > 0) {
-					int number3 = Item.NewItem((int)position.X, (int)position.Y, width, height, item2.type, item2.stack, noBroadcast: false, 0, noGrabDelay: true);
-					if (Main.netMode == 1)
-						NetMessage.SendData(21, -1, -1, null, number3, 1f);
-				}
+				rewardItems.Add(item4);
 			}
 			else if (item.type == 2498) {
 				Item item5 = new Item();
 				Item item6 = new Item();
 				item5.SetDefaults(2499);
-				item5.position = base.Center;
-				item2 = GetItem(whoAmI, item5, nPCEntityToPlayerInventorySettings);
-				if (item2.stack > 0) {
-					int number4 = Item.NewItem((int)position.X, (int)position.Y, width, height, item2.type, item2.stack, noBroadcast: false, 0, noGrabDelay: true);
-					if (Main.netMode == 1)
-						NetMessage.SendData(21, -1, -1, null, number4, 1f);
-				}
-
+				rewardItems.Add(item5);
 				item6.SetDefaults(2500);
-				item6.position = base.Center;
-				item2 = GetItem(whoAmI, item6, nPCEntityToPlayerInventorySettings);
-				if (item2.stack > 0) {
-					int number5 = Item.NewItem((int)position.X, (int)position.Y, width, height, item2.type, item2.stack, noBroadcast: false, 0, noGrabDelay: true);
-					if (Main.netMode == 1)
-						NetMessage.SendData(21, -1, -1, null, number5, 1f);
-				}
+				rewardItems.Add(item6);
 			}
 
 			Item item7 = new Item();
@@ -37916,16 +_,9 @@
 				item7.stack = num3;
 			}
 
-			item7.position = base.Center;
-			item2 = GetItem(whoAmI, item7, nPCEntityToPlayerInventorySettings);
-			if (item2.stack > 0) {
-				int number6 = Item.NewItem((int)position.X, (int)position.Y, width, height, item2.type, item2.stack, noBroadcast: false, 0, noGrabDelay: true);
-				if (Main.netMode == 1)
-					NetMessage.SendData(21, -1, -1, null, number6, 1f);
-			}
-
+			rewardItems.Add(item7);
 			if (Main.rand.Next((int)(100f * num2)) > 50)
-				return;
+				goto postAnglerQuestCountCheck;
 
 			Item item8 = new Item();
 			if (Main.rand.Next((int)(15f * num2)) == 0)
@@ -37953,12 +_,18 @@
 			if (Main.rand.Next(250) <= num)
 				item8.stack++;
 
+			rewardItems.Add(item8);
+
+			postAnglerQuestCountCheck:
+			PlayerHooks.AnglerQuestReward(this, num2, rewardItems);
+			foreach (Item rewardItem in rewardItems) {
-			item8.position = base.Center;
+				rewardItem.position = Center;
-			item2 = GetItem(whoAmI, item8, GetItemSettings.NPCEntityToPlayerInventorySettings);
+				Item getItem = GetItem(whoAmI, rewardItem, GetItemSettings.NPCEntityToPlayerInventorySettings);
-			if (item2.stack > 0) {
+				if (getItem.stack > 0) {
-				int number7 = Item.NewItem((int)position.X, (int)position.Y, width, height, item2.type, item2.stack, noBroadcast: false, 0, noGrabDelay: true);
+					int number = Item.NewItem((int)position.X, (int)position.Y, width, height, getItem.type, getItem.stack, noBroadcast: false, 0, noGrabDelay: true);
-				if (Main.netMode == 1)
+					if (Main.netMode == 1)
-					NetMessage.SendData(21, -1, -1, null, number7, 1f);
+						NetMessage.SendData(21, -1, -1, null, number, 1f);
+				}
 			}
 		}
 
@@ -38085,6 +_,7 @@
 					list.Add(3024);
 			}
 
+			PlayerHooks.GetDyeTraderReward(this, list);
 			num = list[Main.rand.Next(list.Count)];
 			Item item = new Item();
 			item.SetDefaults(num);
@@ -38098,6 +_,52 @@
 			}
 		}
 
+		public int GetManaCost(Item item) {
+			float reduce = manaCost;
+			float mult = 1;
+			if (spaceGun && (item.type == ItemID.SpaceGun || item.type == ItemID.ZapinatorGray && item.type == ItemID.ZapinatorOrange))
+				mult = 0;
+
+			if(item.type == ItemID.BookStaff && altFunctionUse == 2)
+				mult = 2;
+
+			CombinedHooks.ModifyManaCost(this, item, ref reduce, ref mult);
+			int mana = (int)(item.mana * reduce * mult);
+			return mana >= 0 ? mana : 0;
+		}
+
+		public bool CheckMana(Item item, int amount = -1, bool pay = false, bool blockQuickMana = false) {
+			if (amount <= -1)
+				amount = GetManaCost(item);
+
+			if (statMana >= amount) {
+				if (pay) {
+					CombinedHooks.OnConsumeMana(this, item, amount);
+					statMana -= amount;
+				}
+
+				return true;
+			}
+
+			if (blockQuickMana)
+				return false;
+
+			CombinedHooks.OnMissingMana(this, item, amount);
+			if (statMana < amount && manaFlower)
+				QuickMana();
+
+			if (statMana >= amount) {
+				if (pay) {
+					CombinedHooks.OnConsumeMana(this, item, amount);
+					statMana -= amount;
+				}
+
+				return true;
+			}
+
+			return false;
+		}
+
 		public bool CheckMana(int amount, bool pay = false, bool blockQuickMana = false) {
 			int num = (int)((float)amount * manaCost);
 			if (statMana >= num) {
@@ -38130,7 +_,7 @@
 		public bool ConsumeSolarFlare() {
 			if (setSolar && solarShields > 0) {
 				solarShields--;
-				for (int i = 0; i < 22; i++) {
+				for (int i = 0; i < MaxBuffs; i++) {
 					if (buffType[i] >= 170 && buffType[i] <= 172)
 						DelBuff(i);
 				}
@@ -38368,7 +_,7 @@
 				return;
 
 			int timeToAdd = 480;
-			for (int i = 0; i < 22; i++) {
+			for (int i = 0; i < MaxBuffs; i++) {
 				if (buffType[i] >= type && buffType[i] < type + 3)
 					DelBuff(i);
 			}<|MERGE_RESOLUTION|>--- conflicted
+++ resolved
@@ -1,10 +1,6 @@
 --- src/Terraria/Terraria/Player.cs
 +++ src/tModLoader/Terraria/Player.cs
-<<<<<<< HEAD
-@@ -34,6 +_,11 @@
-=======
 @@ -34,10 +_,14 @@
->>>>>>> b22a3011
  using Terraria.UI.Gamepad;
  using Terraria.Utilities;
  using Terraria.WorldBuilding;
