--- src/Terraria/Terraria/Player.cs
+++ src/tModLoader/Terraria/Player.cs
@@ -34,10 +_,15 @@
 using Terraria.UI.Gamepad;
 using Terraria.Utilities;
 using Terraria.WorldBuilding;
+using Terraria.ModLoader;
+using Terraria.ModLoader.Exceptions;
+using Terraria.ModLoader.IO;
+using Terraria.ModLoader.UI;
+using System.Linq;
 
 namespace Terraria
 {
-	public class Player : Entity
+	public partial class Player : Entity
 	{
 		public static class BuilderAccToggleIDs
 		{
@@ -186,15 +_,21 @@
 
 			public static void PlayerConnect(int playerIndex) {
 				PressurePlateHelper.ResetPlayer(playerIndex);
+				PlayerHooks.PlayerConnect(playerIndex);
 			}
 
 			public static void PlayerDisconnect(int playerIndex) {
 				PressurePlateHelper.ResetPlayer(playerIndex);
+				PlayerHooks.PlayerDisconnect(playerIndex);
 			}
 
 			public static void EnterWorld(int playerIndex) {
+				Logging.Terraria.InfoFormat("Entering world with player: {0}, IsCloud={1}", Main.ActivePlayerFileData.Name, Main.ActivePlayerFileData.IsCloudSave);
+				Interface.ResetData();
 				if (Hooks.OnEnterWorld != null)
 					Hooks.OnEnterWorld(Main.player[playerIndex]);
+
+				PlayerHooks.OnEnterWorld(playerIndex);
 			}
 		}
 
@@ -394,7 +_,7 @@
 
 		public int emoteTime;
 		public CreativeUnlocksTracker creativeTracker;
-		private static byte[] ENCRYPTION_KEY = new UnicodeEncoding().GetBytes("h3y_gUyZ");
+		internal static byte[] ENCRYPTION_KEY = new UnicodeEncoding().GetBytes("h3y_gUyZ");
 		public OverheadMessage chatOverhead;
 		public SelectionRadial DpadRadial = new SelectionRadial();
 		public SelectionRadial CircularRadial = new SelectionRadial(SelectionRadial.SelectionMode.RadialCircular);
@@ -403,7 +_,7 @@
 		public int HotbarOffset;
 		public bool GoingDownWithGrapple;
 		public byte spelunkerTimer;
-		public bool[] hideInfo = new bool[13];
+		public bool[] hideInfo = new bool[InfoDisplayLoader.InfoDisplayCount];
 		public int[] builderAccStatus = new int[12] {
 			1,
 			0,
@@ -438,7 +_,7 @@
 		public Vector2 lastDeathPostion;
 		public DateTime lastDeathTime;
 		public bool showLastDeath;
-		public int extraAccessorySlots = 2;
+		private int extraAccessorySlots; //unused vanilla field, noob trap
 		public bool extraAccessory;
 		private bool dontConsumeWand;
 		public int tankPet = -1;
@@ -694,7 +_,7 @@
 		public bool poundRelease;
 		public float ghostFade;
 		public float ghostDir = 1f;
-		public const int maxBuffs = 22;
+		public static int MaxBuffs => 22 + BuffLoader.extraPlayerBuffCount;
 		public int[] buffType = new int[22];
 		public int[] buffTime = new int[22];
 		public bool[] buffImmune = new bool[327];
@@ -1059,18 +_,21 @@
 		public bool parryDamageBuff;
 		public bool ballistaPanic;
 		public bool JustDroppedAnItem;
-		public int meleeCrit = 4;
-		public int magicCrit = 4;
-		public int rangedCrit = 4;
-		public float meleeDamage = 1f;
-		public float magicDamage = 1f;
-		public float rangedDamage = 1f;
-		public float bulletDamage = 1f;
-		public float arrowDamage = 1f;
-		public float rocketDamage = 1f;
-		public float minionDamage = 1f;
-		public float minionKB;
-		public float meleeSpeed = 1f;
+		internal ref int allCrit => ref GetCritChance(DamageClass.Generic);
+		internal ref int meleeCrit => ref GetCritChance(DamageClass.Melee);
+		internal ref int magicCrit => ref GetCritChance(DamageClass.Magic);
+		internal ref int rangedCrit => ref GetCritChance(DamageClass.Ranged);
+		internal ref StatModifier allDamage => ref GetDamage(DamageClass.Generic);
+		internal ref StatModifier meleeDamage => ref GetDamage(DamageClass.Melee);
+		internal ref StatModifier magicDamage => ref GetDamage(DamageClass.Magic);
+		internal ref StatModifier rangedDamage => ref GetDamage(DamageClass.Ranged);
+		public StatModifier bulletDamage = StatModifier.One;
+		public StatModifier arrowDamage = StatModifier.One;
+		public StatModifier rocketDamage = StatModifier.One;
+		internal ref StatModifier minionDamage => ref GetDamage(DamageClass.Summon);
+		internal ref StatModifier allKB => ref GetKnockback(DamageClass.Generic);
+		public float minionKB = 0f;
+		public float meleeSpeed;
 		public float moveSpeed = 1f;
 		public float pickSpeed = 1f;
 		public float wallSpeed = 1f;
@@ -1105,8 +_,26 @@
 		public bool oldAdjWater;
 		public bool oldAdjHoney;
 		public bool oldAdjLava;
-		public bool[] adjTile = new bool[624];
-		public bool[] oldAdjTile = new bool[624];
+		private bool[] _adjTile = new bool[TileLoader.TileCount];
+		public bool[] adjTile {
+			get {
+				if (_adjTile.Length != TileLoader.TileCount)
+					Array.Resize(ref _adjTile, TileLoader.TileCount);
+
+				return _adjTile;
+			}
+			set { _adjTile = value; }
+		}
+		private bool[] _oldAdjTile = new bool[TileLoader.TileCount];
+		public bool[] oldAdjTile {
+			get {
+				if (_oldAdjTile.Length != TileLoader.TileCount)
+					Array.Resize(ref _oldAdjTile, TileLoader.TileCount);
+
+				return _oldAdjTile;
+			}
+			set { _oldAdjTile = value; }
+		}
 		public static int defaultItemGrabRange = 42;
 		private static float itemGrabSpeed = 0.45f;
 		private static float itemGrabSpeedMax = 4f;
@@ -2051,11 +_,13 @@
 		}
 
 		public void ApplyItemTime(Item sItem) {
-			SetItemTime(sItem.useTime);
+			int totalUseTime = PlayerHooks.TotalUseTime(sItem.useTime, this, sItem);
+			SetItemTime(totalUseTime);
 		}
 
 		public void ApplyItemTime(Item sItem, float multiplier) {
-			SetItemTime((int)((float)sItem.useTime * multiplier));
+			int totalUseTime = PlayerHooks.TotalUseTime((int)(sItem.useTime * multiplier), this, sItem);
+			SetItemTime(totalUseTime);
 		}
 
 		public void SetDummyItemTime(int frames) {
@@ -2070,33 +_,33 @@
 		}
 
 		private void ApplyItemAnimation(Item sItem, float multiplier, int itemReuseDelay = 0) {
-			SetItemAnimation((int)((float)sItem.useAnimation * multiplier));
-			reuseDelay = itemReuseDelay;
+			SetItemAnimation(PlayerHooks.TotalMeleeTime(sItem.useAnimation * multiplier, this, sItem));
+			reuseDelay = (int)(itemReuseDelay / PlayerHooks.TotalUseTimeMultiplier(this, sItem));
 		}
 
 		private void ApplyItemAnimation(Item sItem) {
 			if (sItem.melee) {
-				SetItemAnimation((int)((float)sItem.useAnimation * meleeSpeed));
+				SetItemAnimation(PlayerHooks.TotalMeleeTime(sItem.useAnimation * meleeSpeed, this, sItem));
 				return;
 			}
 
 			if (sItem.summon && ItemID.Sets.SummonerWeaponThatScalesWithAttackSpeed[sItem.type]) {
-				SetItemAnimation((int)((float)sItem.useAnimation * meleeSpeed * whipUseTimeMultiplier));
+				SetItemAnimation(PlayerHooks.TotalMeleeTime(sItem.useAnimation * meleeSpeed * whipUseTimeMultiplier, this, sItem));
 				return;
 			}
 
 			if (sItem.createTile >= 0) {
-				SetItemAnimation((int)((float)sItem.useAnimation * tileSpeed));
+				SetItemAnimation(PlayerHooks.TotalMeleeTime(sItem.useAnimation * tileSpeed, this, sItem));
 				return;
 			}
 
 			if (sItem.createWall >= 0) {
-				SetItemAnimation((int)((float)sItem.useAnimation * wallSpeed));
+				SetItemAnimation(PlayerHooks.TotalMeleeTime(sItem.useAnimation * wallSpeed, this, sItem));
 				return;
 			}
 
 			SetItemAnimation(sItem.useAnimation);
-			reuseDelay = sItem.reuseDelay;
+			reuseDelay = (int)(sItem.reuseDelay / PlayerHooks.TotalUseTimeMultiplier(this, sItem));
 		}
 
 		public bool InOpposingTeam(Player otherPlayer) {
@@ -2409,6 +_,7 @@
 				Item item = GetItem(whoAmI, Main.guideItem, getItemInDropItemCheck);
 				if (item.stack > 0) {
 					int num = Item.NewItem((int)position.X, (int)position.Y, width, height, item.type, item.stack, noBroadcast: false, Main.guideItem.prefix, noGrabDelay: true);
+					Main.item[num] = item.Clone();
 					Main.item[num].newAndShiny = false;
 					if (Main.netMode == 1)
 						NetMessage.SendData(21, -1, -1, null, num, 1f);
@@ -2422,6 +_,7 @@
 				Item item2 = GetItem(whoAmI, Main.reforgeItem, getItemInDropItemCheck);
 				if (item2.stack > 0) {
 					int num2 = Item.NewItem((int)position.X, (int)position.Y, width, height, item2.type, item2.stack, noBroadcast: false, Main.reforgeItem.prefix, noGrabDelay: true);
+					Main.item[num2] = item2.Clone();
 					Main.item[num2].newAndShiny = false;
 					if (Main.netMode == 1)
 						NetMessage.SendData(21, -1, -1, null, num2, 1f);
@@ -2457,6 +_,7 @@
 				Item item3 = GetItem(whoAmI, Main.mouseItem, getItemInDropItemCheck);
 				if (item3.stack > 0) {
 					int num3 = Item.NewItem((int)position.X, (int)position.Y, width, height, item3.type, item3.stack, noBroadcast: false, Main.mouseItem.prefix, noGrabDelay: true);
+					Main.item[num3] = item3.Clone();
 					Main.item[num3].newAndShiny = false;
 					if (Main.netMode == 1)
 						NetMessage.SendData(21, -1, -1, null, num3, 1f);
@@ -2550,11 +_,13 @@
 			}
 		}
 
+		public bool HasBuff(int type) => FindBuffIndex(type) != -1;
+
 		public int FindBuffIndex(int type) {
 			if (buffImmune[type])
 				return -1;
 
-			for (int i = 0; i < 22; i++) {
+			for (int i = 0; i < MaxBuffs; i++) {
 				if (buffTime[i] >= 1 && buffType[i] == type)
 					return i;
 			}
@@ -2567,7 +_,7 @@
 				return;
 
 			if (BuffID.Sets.IsWellFed[type]) {
-				for (int i = 0; i < 22; i++) {
+				for (int i = 0; i < MaxBuffs; i++) {
 					if (BuffID.Sets.IsWellFed[buffType[i]])
 						DelBuff(i);
 				}
@@ -2588,7 +_,7 @@
 			int num = -1;
 			while (num == -1) {
 				int num2 = -1;
-				for (int i = 0; i < 22; i++) {
+				for (int i = 0; i < MaxBuffs; i++) {
 					if (!Main.debuff[buffType[i]]) {
 						num2 = i;
 						break;
@@ -2598,7 +_,7 @@
 				if (num2 == -1)
 					return false;
 
-				for (int j = num2; j < 22; j++) {
+				for (int j = num2; j < MaxBuffs; j++) {
 					if (buffType[j] == 0) {
 						num = j;
 						break;
@@ -2618,7 +_,7 @@
 			if (!Main.meleeBuff[type])
 				return;
 
-			for (int i = 0; i < 22; i++) {
+			for (int i = 0; i < MaxBuffs; i++) {
 				if (buffType[i] != type && Main.meleeBuff[buffType[i]]) {
 					DelBuff(i);
 					i--;
@@ -2628,7 +_,7 @@
 
 		private void AddBuff_RemoveOldPetBuffsOfMatchingType(int type) {
 			if (Main.lightPet[type]) {
-				for (int i = 0; i < 22; i++) {
+				for (int i = 0; i < MaxBuffs; i++) {
 					if (Main.lightPet[buffType[i]])
 						DelBuff(i);
 				}
@@ -2637,7 +_,7 @@
 			if (!Main.vanityPet[type])
 				return;
 
-			for (int j = 0; j < 22; j++) {
+			for (int j = 0; j < MaxBuffs; j++) {
 				if (Main.vanityPet[buffType[j]])
 					DelBuff(j);
 			}
@@ -2645,11 +_,13 @@
 
 		private bool AddBuff_TryUpdatingExistingBuffTime(int type, int time) {
 			bool result = false;
-			for (int i = 0; i < 22; i++) {
+			for (int i = 0; i < MaxBuffs; i++) {
 				if (buffType[i] != type)
 					continue;
 
+				if (BuffLoader.ReApply(type, this, time, i)) {
+				}
-				if (type == 94) {
+				else if (type == 94) {
 					buffTime[i] += time;
 					if (buffTime[i] > manaSickTimeMax)
 						buffTime[i] = manaSickTimeMax;
@@ -2667,7 +_,7 @@
 
 		private int AddBuff_DetermineBuffTimeToAdd(int type, int time1) {
 			int num = time1;
-			if (Main.expertMode && whoAmI == Main.myPlayer && (type == 20 || type == 22 || type == 23 || type == 24 || type == 30 || type == 31 || type == 32 || type == 33 || type == 35 || type == 36 || type == 39 || type == 44 || type == 46 || type == 47 || type == 69 || type == 70 || type == 80)) {
+			if (Main.expertMode && whoAmI == Main.myPlayer && (type == 20 || type == 22 || type == 23 || type == 24 || type == 30 || type == 31 || type == 32 || type == 33 || type == 35 || type == 36 || type == 39 || type == 44 || type == 46 || type == 47 || type == 69 || type == 70 || type == 80 || BuffLoader.LongerExpertDebuff(type))) {
 				float debuffTimeMultiplier = Main.GameModeInfo.DebuffTimeMultiplier;
 				if (Main.GameModeInfo.IsJourneyMode) {
 					if (Main.masterMode)
@@ -2685,24 +_,28 @@
 		public void DelBuff(int b) {
 			buffTime[b] = 0;
 			buffType[b] = 0;
+			//single pass compactor (vanilla is n^2)
+			int packedIdx = 0;
-			for (int i = 0; i < 21; i++) {
+			for (int i = 0; i < MaxBuffs - 1; i++) {
-				if (buffTime[i] != 0 && buffType[i] != 0)
+				if (buffTime[i] == 0 || buffType[i] == 0)
 					continue;
 
-				for (int j = i + 1; j < 22; j++) {
-					if (buffTime[j] > 0 && buffType[j] > 0) {
-						buffTime[i] = buffTime[j];
-						buffType[i] = buffType[j];
-						buffTime[j] = 0;
-						buffType[j] = 0;
-						break;
-					}
+				if (packedIdx < i) {
+					buffTime[packedIdx] = buffTime[i];
+					buffType[packedIdx] = buffType[i];
+					buffTime[i] = 0;
+					buffType[i] = 0;
 				}
+
+				packedIdx++;
 			}
 		}
 
 		public void ClearBuff(int type) {
+			if (type == 0)
+				return;
+
-			for (int i = 0; i < 22; i++) {
+			for (int i = 0; i < MaxBuffs; i++) {
 				if (buffType[i] == type)
 					DelBuff(i);
 			}
@@ -2710,7 +_,7 @@
 
 		public int CountBuffs() {
 			int num = 0;
-			for (int i = 0; i < 22; i++) {
+			for (int i = 0; i < MaxBuffs; i++) {
 				if (buffType[num] > 0)
 					num++;
 			}
@@ -2718,6 +_,20 @@
 			return num;
 		}
 
+		public int GetHealLife(Item item, bool quickHeal = false) {
+			int healValue = item.healLife;
+			ItemLoader.GetHealLife(item, this, quickHeal, ref healValue);
+			PlayerHooks.GetHealLife(this, item, quickHeal, ref healValue);
+			return healValue > 0 ? healValue : 0;
+		}
+
+		public int GetHealMana(Item item, bool quickHeal = false) {
+			int healValue = item.healMana;
+			ItemLoader.GetHealMana(item, this, quickHeal, ref healValue);
+			PlayerHooks.GetHealMana(this, item, quickHeal, ref healValue);
+			return healValue > 0 ? healValue : 0;
+		}
+
 		public void QuickHeal() {
 			if (cursed || CCed || dead || statLife == statLifeMax2 || potionDelay > 0)
 				return;
@@ -2742,24 +_,29 @@
 				}
 			}
 
+			ItemLoader.UseItem(item, this);
+			int healLife = GetHealLife(item, true);
+			int healMana = GetHealMana(item, true);
-			statLife += item.healLife;
+			statLife += healLife;
-			statMana += item.healMana;
+			statMana += healMana;
 			if (statLife > statLifeMax2)
 				statLife = statLifeMax2;
 
 			if (statMana > statManaMax2)
 				statMana = statManaMax2;
 
-			if (item.healLife > 0 && Main.myPlayer == whoAmI)
-				HealEffect(item.healLife);
+			if (healLife > 0 && Main.myPlayer == whoAmI)
+				HealEffect(healLife, true);
 
-			if (item.healMana > 0) {
+			if (healMana > 0) {
 				AddBuff(94, manaSickTime);
 				if (Main.myPlayer == whoAmI)
-					ManaEffect(item.healMana);
+					ManaEffect(healMana);
 			}
 
+			if (ItemLoader.ConsumeItem(item, this))
-			item.stack--;
+				item.stack--;
+
 			if (item.stack <= 0)
 				item.TurnToAir();
 
@@ -2773,9 +_,12 @@
 			for (int i = 0; i < 58; i++) {
 				Item item = inventory[i];
 				if (item.stack <= 0 || item.type <= 0 || !item.potion || item.healLife <= 0)
+					continue;				
+				
+				if(!CombinedHooks.CanUseItem(this, item))
 					continue;
 
-				int num3 = item.healLife - num;
+				int num3 = GetHealLife(item, true) - num;
 				if (item.type == 227 && num3 < 0) {
 					num3 += 30;
 					if (num3 > 0)
@@ -2804,7 +_,7 @@
 			int num = 0;
 			while (true) {
 				if (num < 58) {
-					if (inventory[num].stack > 0 && inventory[num].type > 0 && inventory[num].healMana > 0 && (potionDelay == 0 || !inventory[num].potion))
+					if (inventory[num].stack > 0 && inventory[num].type > 0 && inventory[num].healMana > 0 && (potionDelay == 0 || !inventory[num].potion) && CombinedHooks.CanUseItem(this, inventory[num]))
 						break;
 
 					num++;
@@ -2830,24 +_,29 @@
 				}
 			}
 
-			statLife += inventory[num].healLife;
-			statMana += inventory[num].healMana;
+			ItemLoader.UseItem(inventory[num], this);
+			int healLife = GetHealLife(inventory[num], true);
+			int healMana = GetHealMana(inventory[num], true);
+			statLife += healLife;
+			statMana += healMana;
 			if (statLife > statLifeMax2)
 				statLife = statLifeMax2;
 
 			if (statMana > statManaMax2)
 				statMana = statManaMax2;
 
-			if (inventory[num].healLife > 0 && Main.myPlayer == whoAmI)
-				HealEffect(inventory[num].healLife);
+			if (healLife > 0 && Main.myPlayer == whoAmI)
+				HealEffect(healLife, true);
 
-			if (inventory[num].healMana > 0) {
+			if (healMana > 0) {
 				AddBuff(94, manaSickTime);
 				if (Main.myPlayer == whoAmI)
-					ManaEffect(inventory[num].healMana);
+					ManaEffect(healMana);
 			}
 
+			if (ItemLoader.ConsumeItem(inventory[num], this))
-			inventory[num].stack--;
+				inventory[num].stack--;
+
 			if (inventory[num].stack <= 0)
 				inventory[num].TurnToAir();
 
@@ -2856,7 +_,7 @@
 
 		public Item QuickMana_GetItemToUse() {
 			for (int i = 0; i < 58; i++) {
-				if (inventory[i].stack > 0 && inventory[i].type > 0 && inventory[i].healMana > 0 && (potionDelay == 0 || !inventory[i].potion))
+				if (inventory[i].stack > 0 && inventory[i].type > 0 && inventory[i].healMana > 0 && (potionDelay == 0 || !inventory[i].potion) && CombinedHooks.CanUseItem(this, inventory[i]))
 					return inventory[i];
 			}
 
@@ -2868,7 +_,7 @@
 				return;
 
 			LegacySoundStyle legacySoundStyle = null;
-			if (CountBuffs() == 22)
+			if (CountBuffs() == MaxBuffs)
 				return;
 
 			Item item = QuickBuff_PickBestFoodItem();
@@ -2879,22 +_,26 @@
 					num = 3600;
 
 				AddBuff(item.buffType, num);
-				if (item.consumable) {
+				if (item.consumable && ItemLoader.ConsumeItem(item, this)) {
 					item.stack--;
 					if (item.stack <= 0)
 						item.TurnToAir();
 				}
 			}
 
-			if (CountBuffs() != 22) {
+			if (CountBuffs() != MaxBuffs) {
 				for (int i = 0; i < 58; i++) {
 					Item item2 = inventory[i];
 					if (item2.stack <= 0 || item2.type <= 0 || item2.buffType <= 0 || item2.summon)
 						continue;
 
 					int num2 = item2.buffType;
-					bool flag = QuickBuff_ShouldBotherUsingThisBuff(num2);
+					bool flag = CombinedHooks.CanUseItem(this, item2) && QuickBuff_ShouldBotherUsingThisBuff(num2);
 					if (item2.mana > 0 && flag) {
+						if (CheckMana(item2, -1, true, true))
+							manaRegenDelay = (int)maxRegenDelay;
+
+						goto SkipManaCode;
 						if (statMana >= (int)((float)item2.mana * manaCost)) {
 							manaRegenDelay = (int)maxRegenDelay;
 							statMana -= (int)((float)item2.mana * manaCost);
@@ -2904,6 +_,7 @@
 						}
 					}
 
+					SkipManaCode:
 					if (whoAmI == Main.myPlayer && item2.type == 603 && !Main.runningCollectorsEdition)
 						flag = false;
 
@@ -2922,19 +_,21 @@
 					if (!flag)
 						continue;
 
+					ItemLoader.UseItem(item2, this);
 					legacySoundStyle = item2.UseSound;
 					int num3 = item2.buffTime;
 					if (num3 == 0)
 						num3 = 3600;
 
 					AddBuff(num2, num3);
-					if (item2.consumable) {
+					if (item2.consumable && ItemLoader.ConsumeItem(item2, this)) {
 						item2.stack--;
+
 						if (item2.stack <= 0)
 							item2.TurnToAir();
 					}
 
-					if (CountBuffs() == 22)
+					if (CountBuffs() == MaxBuffs)
 						break;
 				}
 			}
@@ -2948,7 +_,7 @@
 		private Item QuickBuff_PickBestFoodItem() {
 			int num = 0;
 			Item item = null;
-			for (int i = 0; i < 22; i++) {
+			for (int i = 0; i < MaxBuffs; i++) {
 				if (buffTime[i] >= 1) {
 					int num2 = QuickBuff_FindFoodPriority(buffType[i]);
 					if (num <= num2)
@@ -2985,7 +_,7 @@
 
 		private bool QuickBuff_ShouldBotherUsingThisBuff(int attemptedType) {
 			bool result = true;
-			for (int i = 0; i < 22; i++) {
+			for (int i = 0; i < MaxBuffs; i++) {
 				if (attemptedType == 27 && (buffType[i] == 27 || buffType[i] == 101 || buffType[i] == 102)) {
 					result = false;
 					break;
@@ -3008,7 +_,7 @@
 			}
 
 			if (Main.lightPet[attemptedType] || Main.vanityPet[attemptedType]) {
-				for (int j = 0; j < 22; j++) {
+				for (int j = 0; j < MaxBuffs; j++) {
 					if (Main.lightPet[buffType[j]] && Main.lightPet[attemptedType])
 						result = false;
 
@@ -3032,6 +_,7 @@
 				if (item != null && item.mountType != -1 && mount.CanMount(item.mountType, this)) {
 					if (!QuickMinecartSnap()) {
 						mount.SetMount(item.mountType, this);
+						ItemLoader.UseItem(item, this);
 						if (item.UseSound != null)
 							SoundEngine.PlaySound(item.UseSound, base.Center);
 					}
@@ -3103,12 +_,12 @@
 
 		public Item QuickMount_GetItemToUse() {
 			Item item = null;
-			if (item == null && miscEquips[3].mountType != -1 && !MountID.Sets.Cart[miscEquips[3].mountType])
+			if (item == null && miscEquips[3].mountType != -1 && !MountID.Sets.Cart[miscEquips[3].mountType] && CombinedHooks.CanUseItem(this, miscEquips[3]))
 				item = miscEquips[3];
 
 			if (item == null) {
 				for (int i = 0; i < 58; i++) {
-					if (inventory[i].mountType != -1 && !MountID.Sets.Cart[inventory[i].mountType]) {
+					if (inventory[i].mountType != -1 && !MountID.Sets.Cart[inventory[i].mountType] && CombinedHooks.CanUseItem(this, inventory[i])) {
 						item = inventory[i];
 						break;
 					}
@@ -3168,7 +_,12 @@
 			if (item == null)
 				return;
 
+			bool? modCanGrapple = ProjectileLoader.CanUseGrapple(item.shoot, this);
+			if (modCanGrapple.HasValue) {
+				if (!modCanGrapple.Value)
+					item = null;
+			}
-			if (item.shoot == 73) {
+			else if (item.shoot == 73) {
 				int num2 = 0;
 				for (int i = 0; i < 1000; i++) {
 					if (Main.projectile[i].active && Main.projectile[i].owner == Main.myPlayer && (Main.projectile[i].type == 73 || Main.projectile[i].type == 74))
@@ -3243,11 +_,21 @@
 			float shootSpeed = item.shootSpeed;
 			int damage = item.damage;
 			float knockBack = item.knockBack;
+			bool? modSingleHook = ProjectileLoader.SingleGrappleHook(num7, this);
+			bool modSingleHookFalse = modSingleHook.HasValue ? !modSingleHook.Value : false;
+			bool modSingleHookTrue = modSingleHook.HasValue ? modSingleHook.Value : false;
-			if (num7 == 13 || num7 == 32 || num7 == 315 || (num7 >= 230 && num7 <= 235) || num7 == 331 || num7 == 753 || num7 == 865 || num7 == 935) {
+			if ((num7 == 13 || num7 == 32 || num7 == 315 || (num7 >= 230 && num7 <= 235) || num7 == 331 || num7 == 753 || num7 == 865 || num7 == 935 || modSingleHookTrue) && !modSingleHookFalse) {
 				grappling[0] = -1;
 				grapCount = 0;
 				for (int num8 = 0; num8 < 1000; num8++) {
 					if (Main.projectile[num8].active && Main.projectile[num8].owner == whoAmI) {
+						bool? modSingleHook2 = ProjectileLoader.SingleGrappleHook(Main.projectile[num8].type, this);
+						if(modSingleHook2.HasValue) {
+							if (modSingleHook2.Value)
+								Main.projectile[num8].Kill();
+							continue;
+						}
+
 						switch (Main.projectile[num8].type) {
 							case 13:
 							case 230:
@@ -3339,6 +_,8 @@
 				}
 			}
 
+			ProjectileLoader.UseGrapple(this, ref num7);
+
 			Vector2 vector = new Vector2(position.X + (float)width * 0.5f, position.Y + (float)height * 0.5f);
 			float num21 = (float)Main.mouseX + Main.screenPosition.X - vector.X;
 			float num22 = (float)Main.mouseY + Main.screenPosition.Y - vector.Y;
@@ -3691,7 +_,7 @@
 			}
 
 			if (!crystalLeaf || petalTimer != 0)
-				return;
+				goto End;
 
 			_ = inventory[selectedItem].type;
 			int num5 = 0;
@@ -3704,7 +_,7 @@
 					continue;
 				}
 
-				return;
+				goto End;
 			}
 
 			petalTimer = 50;
@@ -3716,9 +_,17 @@
 			num6 *= num8;
 			num7 *= num8;
 			Projectile.NewProjectile(GetProjectileSource_SetBonus(6), Main.projectile[num5].Center.X - 4f, Main.projectile[num5].Center.Y, num6, num7, 227, crystalLeafDamage, crystalLeafKB, whoAmI);
+
+			End:
+
+			PlayerHooks.OnHitAnything(this, x, y, victim);
 		}
 
 		public void openPresent() {
+			if (!ItemLoader.PreOpenVanillaBag("present", this, 0))
+				return;
+
+			ItemLoader.OpenVanillaBag("present", this, 0);
 			if (Main.rand.Next(15) == 0 && Main.hardMode) {
 				int number = Item.NewItem((int)position.X, (int)position.Y, width, height, 602);
 				if (Main.netMode == 1)
@@ -3942,7 +_,31 @@
 						break;
 					}
 			}
+			NPCLoader.blockLoot.Clear(); // clear blockloot
+			// TODO: return statements above probably break this.
 		}
+
+		/// <summary>
+		/// Will spawn an item like QuickSpawnItem, but clones it (handy when you need to retain item infos)
+		/// </summary>
+		/// <param name="item">The item you want to be cloned</param>
+		/// <param name="stack">The stack to give the item. Note that this will override maxStack if it's higher.</param>
+		public void QuickSpawnClonedItem(Item item, int stack = 1) {
+			int index = Item.NewItem((int)position.X, (int)position.Y, width, height, item.type, stack, false, -1, false, false);
+			Main.item[index] = item.Clone();
+			Main.item[index].whoAmI = index;
+			Main.item[index].position = position;
+			if (stack != Main.item[index].stack)
+				Main.item[index].stack = stack;
+
+			// Sync the item for mp
+			if (Main.netMode == NetmodeID.MultiplayerClient)
+				NetMessage.SendData(MessageID.SyncItem, -1, -1, null, index, 1f, 0f, 0f, 0, 0, 0);
+		}
+
+		public void QuickSpawnItem(Item item, int stack = 1) {
+			QuickSpawnItem(item.type, stack);
+ 		}
 
 		public void QuickSpawnItem(int item, int stack = 1) {
 			int number = Item.NewItem((int)position.X, (int)position.Y, width, height, item, stack, noBroadcast: false, -1);
@@ -3951,6 +_,10 @@
 		}
 
 		public void OpenBossBag(int type) {
+			if (!ItemLoader.PreOpenVanillaBag("bossBag", this, type))
+				return;
+
+			ItemLoader.OpenVanillaBag("bossBag", this, type);
 			switch (type) {
 				case 3318: {
 						if (Main.rand.Next(2) == 0)
@@ -4389,8 +_,11 @@
 			if (type == 4957)
 				num11 = 657;
 
+			ItemLoader.OpenBossBag(type, this, ref num11);
-			if (num11 <= 0)
+			if (num11 <= 0) {
+				NPCLoader.blockLoot.Clear(); // clear blockloot
 				return;
+			}
 
 			NPC nPC = new NPC();
 			nPC.SetDefaults(num11);
@@ -4437,9 +_,12 @@
 				value -= (float)num15;
 				QuickSpawnItem(71, num15);
 			}
+			NPCLoader.blockLoot.Clear(); // clear blockloot
 		}
 
-		private void TryGettingDevArmor() {
+		public void TryGettingDevArmor() {
+			ModLoader.Default.ModLoaderMod.TryGettingPatreonOrDevArmor(this);
+
 			if (Main.rand.Next(20) == 0) {
 				switch (Main.rand.Next(18)) {
 					case 0:
@@ -4560,6 +_,10 @@
 		}
 
 		public void OpenFishingCrate(int crateItemID) {
+			if (!ItemLoader.PreOpenVanillaBag("crate", this, crateItemID))
+				return;
+
+			ItemLoader.OpenVanillaBag("crate", this, crateItemID);
 			bool flag = ItemID.Sets.IsFishingCrateHardmode[crateItemID];
 			switch (crateItemID) {
 				case 2334:
@@ -5848,6 +_,8 @@
 				if (Main.netMode == 1)
 					NetMessage.SendData(21, -1, -1, null, number66, 1f);
 			}
+
+			NPCLoader.blockLoot.Clear(); // clear blockloot
 		}
 
 		public int CountItem(int type, int stopCountingAt = 0) {
@@ -5875,7 +_,9 @@
 
 			for (int i = num; i != num2; i += num3) {
 				if (inventory[i].stack > 0 && inventory[i].type == type) {
+					if (ItemLoader.ConsumeItem(inventory[i], this))
-					inventory[i].stack--;
+						inventory[i].stack--;
+
 					if (inventory[i].stack <= 0)
 						inventory[i].SetDefaults();
 
@@ -5919,6 +_,10 @@
 		}
 
 		public void OpenLockBox() {
+			if (!ItemLoader.PreOpenVanillaBag("lockBox", this, 0))
+				return;
+
+			ItemLoader.OpenVanillaBag("lockBox", this, 0);
 			bool flag = true;
 			while (flag) {
 				flag = false;
@@ -5957,9 +_,15 @@
 						NetMessage.SendData(21, -1, -1, null, number2, 1f);
 				}
 			}
+
+			NPCLoader.blockLoot.Clear(); // clear blockloot
 		}
 
 		public void OpenHerbBag() {
+			if (!ItemLoader.PreOpenVanillaBag("herbBag", this, 0))
+				return;
+
+			ItemLoader.OpenVanillaBag("herbBag", this, 0);
 			int num = Main.rand.Next(2, 5);
 			if (Main.rand.Next(3) == 0)
 				num++;
@@ -6016,6 +_,7 @@
 				if (Main.netMode == 1)
 					NetMessage.SendData(21, -1, -1, null, number, 1f);
 			}
+			NPCLoader.blockLoot.Clear(); // clear blockloot
 		}
 
 		public void OpenCanofWorms() {
@@ -6049,6 +_,10 @@
 		}
 
 		public void OpenGoodieBag() {
+			if (!ItemLoader.PreOpenVanillaBag("goodieBag", this, 0))
+				return;
+
+			ItemLoader.OpenVanillaBag("goodieBag", this, 0);
 			if (Main.rand.Next(150) == 0) {
 				int number = Item.NewItem((int)position.X, (int)position.Y, width, height, 1810);
 				if (Main.netMode == 1)
@@ -6336,6 +_,7 @@
 						break;
 					}
 			}
+			NPCLoader.blockLoot.Clear(); // clear blockloot
 		}
 
 		public void UpdateDyes() {
@@ -6376,13 +_,13 @@
 			if (!num && flag)
 				return;
 
-			if (armorItem.handOnSlot > 0 && armorItem.handOnSlot < 23)
+			if (armorItem.handOnSlot > 0)
 				cHandOn = dyeItem.dye;
 
-			if (armorItem.handOffSlot > 0 && armorItem.handOffSlot < 15)
+			if (armorItem.handOffSlot > 0)
 				cHandOff = dyeItem.dye;
 
-			if (armorItem.backSlot > 0 && armorItem.backSlot < 35) {
+			if (armorItem.backSlot > 0) {
 				if (ArmorIDs.Back.Sets.DrawInBackpackLayer[armorItem.backSlot])
 					cBackpack = dyeItem.dye;
 				else if (ArmorIDs.Back.Sets.DrawInTailLayer[armorItem.backSlot])
@@ -6391,22 +_,22 @@
 					cBack = dyeItem.dye;
 			}
 
-			if (armorItem.frontSlot > 0 && armorItem.frontSlot < 12)
+			if (armorItem.frontSlot > 0)
 				cFront = dyeItem.dye;
 
-			if (armorItem.shoeSlot > 0 && armorItem.shoeSlot < 27)
+			if (armorItem.shoeSlot > 0)
 				cShoe = dyeItem.dye;
 
-			if (armorItem.waistSlot > 0 && armorItem.waistSlot < 17)
+			if (armorItem.waistSlot > 0)
 				cWaist = dyeItem.dye;
 
-			if (armorItem.shieldSlot > 0 && armorItem.shieldSlot < 10)
+			if (armorItem.shieldSlot > 0)
 				cShield = dyeItem.dye;
 
-			if (armorItem.neckSlot > 0 && armorItem.neckSlot < 11)
+			if (armorItem.neckSlot > 0)
 				cNeck = dyeItem.dye;
 
-			if (armorItem.faceSlot > 0 && armorItem.faceSlot < 19) {
+			if (armorItem.faceSlot > 0) {
 				if (ArmorIDs.Face.Sets.DrawInFaceHeadLayer[armorItem.faceSlot])
 					cFaceHead = dyeItem.dye;
 				else if (ArmorIDs.Face.Sets.DrawInFaceFlowerLayer[armorItem.faceSlot])
@@ -6415,14 +_,14 @@
 					cFace = dyeItem.dye;
 			}
 
-			if (armorItem.balloonSlot > 0 && armorItem.balloonSlot < 19) {
+			if (armorItem.balloonSlot > 0) {
 				if (ArmorIDs.Balloon.Sets.DrawInFrontOfBackArmLayer[armorItem.balloonSlot])
 					cBalloonFront = dyeItem.dye;
 				else
 					cBalloon = dyeItem.dye;
 			}
 
-			if (armorItem.wingSlot > 0 && armorItem.wingSlot < 47)
+			if (armorItem.wingSlot > 0)
 				cWings = dyeItem.dye;
 
 			if (armorItem.type == 934)
@@ -6479,13 +_,14 @@
 			if (soulDrain > 0 && whoAmI == Main.myPlayer)
 				AddBuff(151, 2);
 
-			for (int j = 0; j < 22; j++) {
+			for (int j = 0; j < MaxBuffs; j++) {
 				if (buffType[j] <= 0 || buffTime[j] <= 0)
 					continue;
 
 				if (whoAmI == Main.myPlayer && !BuffID.Sets.TimeLeftDoesNotDecrease[buffType[j]])
 					buffTime[j]--;
 
+				int originalIndex = j;
 				if (buffType[j] == 1) {
 					lavaImmune = true;
 					fireWalk = true;
@@ -6508,9 +_,12 @@
 				}
 				else if (buffType[j] == 321) {
 					int num = 10;
+					allCrit += num;
+					/*
 					meleeCrit += num;
 					rangedCrit += num;
 					magicCrit += num;
+					*/
 					minionDamage += (float)num / 100f;
 				}
 				else if (buffType[j] == 2) {
@@ -6558,6 +_,7 @@
 				}
 				else if (buffType[j] == 16) {
 					archery = true;
+					arrowDamage *= 1.2f; // moved from PickAmmo, as StatModifier allows multiplicative buffs to be 'registered' before additive ones
 				}
 				else if (buffType[j] == 17) {
 					detectCreature = true;
@@ -6682,9 +_,12 @@
 					endurance += 0.1f;
 				}
 				else if (buffType[j] == 115) {
+					allCrit += 10;
+					/*
 					meleeCrit += 10;
 					rangedCrit += 10;
 					magicCrit += 10;
+					*/
 				}
 				else if (buffType[j] == 116) {
 					inferno = true;
@@ -6728,10 +_,13 @@
 					}
 				}
 				else if (buffType[j] == 117) {
+					allDamage += 0.1f;
+					/*
 					meleeDamage += 0.1f;
 					rangedDamage += 0.1f;
 					magicDamage += 0.1f;
 					minionDamage += 0.1f;
+					*/
 				}
 				else if (buffType[j] == 119) {
 					loveStruck = true;
@@ -6776,7 +_,7 @@
 							j--;
 						}
 						else {
-							for (int m = 0; m < 22; m++) {
+							for (int m = 0; m < MaxBuffs; m++) {
 								if (buffType[m] >= 95 && buffType[m] <= 95 + num4 - 1) {
 									DelBuff(m);
 									m--;
@@ -6804,7 +_,7 @@
 							j--;
 						}
 						else {
-							for (int n = 0; n < 22; n++) {
+							for (int n = 0; n < MaxBuffs; n++) {
 								if (buffType[n] >= 170 && buffType[n] <= 170 + num5 - 1) {
 									DelBuff(n);
 									n--;
@@ -6828,7 +_,7 @@
 							j--;
 						}
 						else {
-							for (int num7 = 0; num7 < 22; num7++) {
+							for (int num7 = 0; num7 < MaxBuffs; num7++) {
 								if (buffType[num7] >= 98 && buffType[num7] <= 98 + num6 - 1) {
 									DelBuff(num7);
 									num7--;
@@ -6858,7 +_,7 @@
 							j--;
 						}
 						else {
-							for (int num10 = 0; num10 < 22; num10++) {
+							for (int num10 = 0; num10 < MaxBuffs; num10++) {
 								if (buffType[num10] >= 176 && buffType[num10] <= 178 + num9 - 1) {
 									DelBuff(num10);
 									num10--;
@@ -6883,7 +_,7 @@
 							j--;
 						}
 						else {
-							for (int num13 = 0; num13 < 22; num13++) {
+							for (int num13 = 0; num13 < MaxBuffs; num13++) {
 								if (buffType[num13] >= 173 && buffType[num13] <= 175 + num12 - 1) {
 									DelBuff(num13);
 									num13--;
@@ -6910,7 +_,7 @@
 							j--;
 						}
 						else {
-							for (int num16 = 0; num16 < 22; num16++) {
+							for (int num16 = 0; num16 < MaxBuffs; num16++) {
 								if (buffType[num16] >= 179 && buffType[num16] <= 181 + num15 - 1) {
 									DelBuff(num16);
 									num16--;
@@ -6927,10 +_,13 @@
 					}
 
 					float num17 = 0.15f * (float)nebulaLevelDamage;
+					allDamage += num17;
+					/*
 					meleeDamage += num17;
 					rangedDamage += num17;
 					magicDamage += num17;
 					minionDamage += num17;
+					*/
 				}
 				else if (buffType[j] == 62) {
 					if ((double)statLife <= (double)statLifeMax2 * 0.5) {
@@ -7561,10 +_,13 @@
 						}
 					}
 
+					allDamage += 0.2f;
+					/*
 					meleeDamage += 0.2f;
 					magicDamage += 0.2f;
 					rangedDamage += 0.2f;
 					minionDamage += 0.2f;
+					*/
 				}
 				else if (buffType[j] == 41) {
 					buffTime[j] = 18000;
@@ -7950,14 +_,20 @@
 				else if (buffType[j] == 26) {
 					wellFed = true;
 					statDefense += 2;
+					allCrit += 2;
+					allDamage += 0.05f;
+					/*
 					meleeCrit += 2;
 					meleeDamage += 0.05f;
+					*/
 					meleeSpeed += 0.05f;
+					/*
 					magicCrit += 2;
 					magicDamage += 0.05f;
 					rangedCrit += 2;
 					rangedDamage += 0.05f;
 					minionDamage += 0.05f;
+					*/
 					minionKB += 0.5f;
 					moveSpeed += 0.2f;
 					pickSpeed -= 0.05f;
@@ -7965,14 +_,20 @@
 				else if (buffType[j] == 206) {
 					wellFed = true;
 					statDefense += 3;
+					allCrit += 3;
+					allDamage += 0.075f;
+					/*
 					meleeCrit += 3;
 					meleeDamage += 0.075f;
+					*/
 					meleeSpeed += 0.075f;
+					/*
 					magicCrit += 3;
 					magicDamage += 0.075f;
 					rangedCrit += 3;
 					rangedDamage += 0.075f;
 					minionDamage += 0.075f;
+					*/
 					minionKB += 0.75f;
 					moveSpeed += 0.3f;
 					pickSpeed -= 0.1f;
@@ -7980,14 +_,18 @@
 				else if (buffType[j] == 207) {
 					wellFed = true;
 					statDefense += 4;
+					//meleeCrit += 4;
-					meleeCrit += 4;
+					allCrit += 4;
-					meleeDamage += 0.1f;
+					allDamage += 0.1f;
+					//meleeDamage += 0.1f;
 					meleeSpeed += 0.1f;
+					/*
 					magicCrit += 4;
 					magicDamage += 0.1f;
 					rangedCrit += 4;
 					rangedDamage += 0.1f;
 					minionDamage += 0.1f;
+					*/
 					minionKB += 1f;
 					moveSpeed += 0.4f;
 					pickSpeed -= 0.15f;
@@ -8016,6 +_,8 @@
 				else if (buffType[j] == 79) {
 					meleeEnchant = 8;
 				}
+				if (j == originalIndex)
+					BuffLoader.Update(buffType[j], this, ref j);
 			}
 
 			if (whoAmI == Main.myPlayer && luckPotion != oldLuckPotion) {
@@ -8286,12 +_,19 @@
 			}
 		}
 
-		public void UpdateEquips(int i) {
+		//public void UpdateEquips(int i) {
+		public void VanillaPreUpdateInventory() {
 			if (inventory[selectedItem].type == 277 && (!mount.Active || !mount.Cart))
 				trident = true;
+		}
 
+		public void VanillaUpdateInventory(Item item) {
+			/*
 			for (int j = 0; j < 58; j++) {
 				int type = inventory[j].type;
+			*/
+			{
+				int type = item.type;
 				if ((type == 15 || type == 707) && accWatch < 1)
 					accWatch = 1;
 
@@ -8363,13 +_,21 @@
 
 				if (type == 4743)
 					hasFootball = true;
+
+				ItemLoader.UpdateInventory(item, this);
 			}
 
+		}
+
+		public void VanillaPostUpdateInventory() {
 			if (inventory[58].type == 4743)
 				hasFootball = true;
+		}
 
+		public void VanillaUpdateEquip(Item item) {
+			Item[] armor = {item};
-			for (int k = 0; k < 10; k++) {
+			for (int k = 0; k < 1; k++) {
-				if (!IsAValidEquipmentSlotForIteration(k) || (armor[k].expertOnly && !Main.expertMode))
+				if ((armor[k].expertOnly && !Main.expertMode) || (armor[k].masterOnly && !Main.masterMode))
 					continue;
 
 				int type2 = armor[k].type;
@@ -8588,6 +_,9 @@
 					armorPenetration += 5;
 
 				if (armor[k].type == 2277) {
+					allDamage += 0.05f;
+					allCrit += 5;
+					/*
 					magicDamage += 0.05f;
 					meleeDamage += 0.05f;
 					rangedDamage += 0.05f;
@@ -8595,6 +_,7 @@
 					magicCrit += 5;
 					rangedCrit += 5;
 					meleeCrit += 5;
+					*/
 					meleeSpeed += 0.1f;
 					moveSpeed += 0.1f;
 				}
@@ -8609,9 +_,12 @@
 					nightVision = true;
 
 				if (armor[k].type == 256 || armor[k].type == 257 || armor[k].type == 258) {
+					allCrit += 3;
+					/*
 					rangedCrit += 3;
 					meleeCrit += 3;
 					magicCrit += 3;
+					*/
 				}
 
 				if (armor[k].type == 3374)
@@ -8656,10 +_,13 @@
 					meleeSpeed += 0.07f;
 
 				if (armor[k].type == 792 || armor[k].type == 793 || armor[k].type == 794) {
+					allDamage += 0.02f;
+					/*
 					meleeDamage += 0.02f;
 					rangedDamage += 0.02f;
 					magicDamage += 0.02f;
 					minionDamage += 0.02f;
+					*/
 				}
 
 				if (armor[k].type == 231)
@@ -8688,16 +_,22 @@
 				}
 
 				if (armor[k].type == 374) {
+					allCrit += 5;
+					/*
 					magicCrit += 5;
 					meleeCrit += 5;
 					rangedCrit += 5;
+					*/
 				}
 
 				if (armor[k].type == 375) {
+					allDamage += 0.03f;
+					/*
 					rangedDamage += 0.03f;
 					meleeDamage += 0.03f;
 					magicDamage += 0.03f;
 					minionDamage += 0.03f;
+					*/
 					moveSpeed += 0.1f;
 				}
 
@@ -8717,16 +_,22 @@
 				}
 
 				if (armor[k].type == 379) {
+					allDamage += 0.07f;
+					/*
 					rangedDamage += 0.07f;
 					meleeDamage += 0.07f;
 					magicDamage += 0.07f;
 					minionDamage += 0.07f;
+					*/
 				}
 
 				if (armor[k].type == 380) {
+					allCrit += 10;
+					/*
 					magicCrit += 10;
 					meleeCrit += 10;
 					rangedCrit += 10;
+					*/
 				}
 
 				if (armor[k].type >= 2367 && armor[k].type <= 2369)
@@ -8749,16 +_,22 @@
 				}
 
 				if (armor[k].type == 403) {
+					allDamage += 0.08f;
+					/*
 					rangedDamage += 0.08f;
 					meleeDamage += 0.08f;
 					magicDamage += 0.08f;
 					minionDamage += 0.08f;
+					*/
 				}
 
 				if (armor[k].type == 404) {
+					allCrit += 7;
+					/*
 					magicCrit += 7;
 					meleeCrit += 7;
 					rangedCrit += 7;
+					*/
 					moveSpeed += 0.05f;
 				}
 
@@ -8779,6 +_,9 @@
 				}
 
 				if (armor[k].type == 1208) {
+					allDamage += 0.03f;
+					allCrit += 2;
+					/*
 					meleeDamage += 0.03f;
 					rangedDamage += 0.03f;
 					magicDamage += 0.03f;
@@ -8786,16 +_,21 @@
 					magicCrit += 2;
 					meleeCrit += 2;
 					rangedCrit += 2;
+					*/
 				}
 
 				if (armor[k].type == 1209) {
+					allDamage += 0.02f;
+					allCrit += 1;
+					/*
 					meleeDamage += 0.02f;
 					rangedDamage += 0.02f;
 					magicDamage += 0.02f;
 					minionDamage += 0.02f;
-					magicCrit++;
-					meleeCrit++;
-					rangedCrit++;
+					magicCrit += 1;
+					meleeCrit += 1;
+					rangedCrit += 1;
+					*/
 				}
 
 				if (armor[k].type == 1210) {
@@ -8815,9 +_,12 @@
 				}
 
 				if (armor[k].type == 1213) {
+					allCrit += 6;
+					/*
 					magicCrit += 6;
 					meleeCrit += 6;
 					rangedCrit += 6;
+					*/
 				}
 
 				if (armor[k].type == 1214)
@@ -8841,6 +_,9 @@
 				}
 
 				if (armor[k].type == 1218) {
+					allDamage += 0.04f;
+					allCrit += 3;
+					/*
 					meleeDamage += 0.04f;
 					rangedDamage += 0.04f;
 					magicDamage += 0.04f;
@@ -8848,9 +_,13 @@
 					magicCrit += 3;
 					meleeCrit += 3;
 					rangedCrit += 3;
+					*/
 				}
 
 				if (armor[k].type == 1219) {
+					allDamage += 0.03f;
+					allCrit += 3;
+					/*
 					meleeDamage += 0.03f;
 					rangedDamage += 0.03f;
 					magicDamage += 0.03f;
@@ -8858,6 +_,7 @@
 					magicCrit += 3;
 					meleeCrit += 3;
 					rangedCrit += 3;
+					*/
 					moveSpeed += 0.06f;
 				}
 
@@ -8884,31 +_,43 @@
 				}
 
 				if (armor[k].type == 551 || armor[k].type == 4900) {
+					allCrit += 7;
+					/*
 					magicCrit += 7;
 					meleeCrit += 7;
 					rangedCrit += 7;
+					*/
 				}
 
 				if (armor[k].type == 552 || armor[k].type == 4901) {
+					allDamage += 0.07f;
+					/*
 					rangedDamage += 0.07f;
 					meleeDamage += 0.07f;
 					magicDamage += 0.07f;
 					minionDamage += 0.07f;
+					*/
 					moveSpeed += 0.08f;
 				}
 
 				if (armor[k].type == 4982) {
+					allCrit += 5;
+					/*
 					rangedCrit += 5;
 					meleeCrit += 5;
 					magicCrit += 5;
+					*/
 					manaCost -= 0.1f;
 				}
 
 				if (armor[k].type == 4983) {
+					allDamage += 0.05f;
+					/*
 					rangedDamage += 0.05f;
 					meleeDamage += 0.05f;
 					magicDamage += 0.05f;
 					minionDamage += 0.05f;
+					*/
 					huntressAmmoCost90 = true;
 				}
 
@@ -8934,6 +_,9 @@
 				}
 
 				if (armor[k].type == 1004) {
+					allDamage += 0.05f;
+					allCrit += 7;
+					/*
 					meleeDamage += 0.05f;
 					magicDamage += 0.05f;
 					rangedDamage += 0.05f;
@@ -8941,12 +_,16 @@
 					magicCrit += 7;
 					meleeCrit += 7;
 					rangedCrit += 7;
+					*/
 				}
 
 				if (armor[k].type == 1005) {
+					allCrit += 8;
+					/*
 					magicCrit += 8;
 					meleeCrit += 8;
 					rangedCrit += 8;
+					*/
 					moveSpeed += 0.05f;
 				}
 
@@ -9214,43 +_,61 @@
 					statManaMax2 += 20;
 
 				if (armor[k].prefix == 67) {
+					allCrit += 2;
+					/*
 					meleeCrit += 2;
 					rangedCrit += 2;
 					magicCrit += 2;
+					*/
 				}
 
 				if (armor[k].prefix == 68) {
+					allCrit += 4;
+					/*
 					meleeCrit += 4;
 					rangedCrit += 4;
 					magicCrit += 4;
+					*/
 				}
 
 				if (armor[k].prefix == 69) {
+					allDamage += 0.01f;
+					/*
 					meleeDamage += 0.01f;
 					rangedDamage += 0.01f;
 					magicDamage += 0.01f;
 					minionDamage += 0.01f;
+					*/
 				}
 
 				if (armor[k].prefix == 70) {
+					allDamage += 0.02f;
+					/*
 					meleeDamage += 0.02f;
 					rangedDamage += 0.02f;
 					magicDamage += 0.02f;
 					minionDamage += 0.02f;
+					*/
 				}
 
 				if (armor[k].prefix == 71) {
+					allDamage += 0.03f;
+					/*
 					meleeDamage += 0.03f;
 					rangedDamage += 0.03f;
 					magicDamage += 0.03f;
 					minionDamage += 0.03f;
+					*/
 				}
 
 				if (armor[k].prefix == 72) {
+					allDamage += 0.04f;
+					/*
 					meleeDamage += 0.04f;
 					rangedDamage += 0.04f;
 					magicDamage += 0.04f;
 					minionDamage += 0.04f;
+					*/
 				}
 
 				if (armor[k].prefix == 73)
@@ -9276,6 +_,22 @@
 
 				if (armor[k].prefix == 80)
 					meleeSpeed += 0.04f;
+
+				ItemLoader.UpdateEquip(armor[k], this);
+			}
+		}
+
+		public void UpdateEquips(int i)
+		{
+			VanillaPreUpdateInventory();
+			for (int j = 0; j < 58; j++) {
+				VanillaUpdateInventory(inventory[j]);
+			}
+			VanillaPostUpdateInventory();
+
+			for (int k = 0; k < 10; k++) {
+				if (IsAValidEquipmentSlotForIteration(k))
+					VanillaUpdateEquip(armor[k]);
 			}
 
 			equippedAnyWallSpeedAcc = false;
@@ -9286,21 +_,30 @@
 
 			for (int l = 3; l < 10; l++) {
 				if (IsAValidEquipmentSlotForIteration(l))
-					ApplyEquipFunctional(l, armor[l]);
+					ApplyEquipFunctional(armor[l], hideVisibleAccessory[l]);
 			}
 
+			PlayerHooks.UpdateEquips(this);
+
+			if (kbGlove)
+				GetKnockback(DamageClass.Melee) *= 2f;
+			
 			if (skyStoneEffects) {
 				lifeRegen += 2;
 				statDefense += 4;
 				meleeSpeed += 0.1f;
+				allDamage += 0.1f;
+				allCrit += 2;
+				/*
 				meleeDamage += 0.1f;
 				meleeCrit += 2;
 				rangedDamage += 0.1f;
 				rangedCrit += 2;
 				magicDamage += 0.1f;
 				magicCrit += 2;
+				*/
 				pickSpeed -= 0.15f;
-				minionDamage += 0.1f;
+				//minionDamage += 0.1f;
 				minionKB += 0.5f;
 			}
 
@@ -9309,6 +_,7 @@
 				maxTurrets++;
 			}
 
+			/* wing loop is merged into ApplyEquipFunctional
 			for (int m = 3; m < 10; m++) {
 				if (armor[m].wingSlot > 0 && IsAValidEquipmentSlotForIteration(m)) {
 					if (!hideVisibleAccessory[m] || (velocity.Y != 0f && !mount.Active))
@@ -9317,12 +_,15 @@
 					wingsLogic = armor[m].wingSlot;
 				}
 			}
+			*/
 
 			for (int n = 13; n < 20; n++) {
 				if (IsAValidEquipmentSlotForIteration(n))
 					ApplyEquipVanity(n, armor[n]);
 			}
 
+			PlayerHooks.UpdateVanityAccessories(this);
+
 			if (wet && ShouldFloatInWater)
 				accFlipper = true;
 
@@ -9494,6 +_,10 @@
 		}
 
 		private void ApplyEquipVanity(int itemSlot, Item currentItem) {
+			ApplyEquipVanity(currentItem); //remove itemSlot parameter and make public so mods can call from their own accessory slots
+		}
+
+		public void ApplyEquipVanity(Item currentItem) {
 			int type = currentItem.type;
 			if (currentItem.wingSlot > 0)
 				wings = currentItem.wingSlot;
@@ -9515,6 +_,8 @@
 				ApplyMusicBox(currentItem);
 
 			UpdateBootVisualEffects(currentItem);
+
+			ItemLoader.UpdateVanity(currentItem, this);
 		}
 
 		private WingStats GetWingStats(int wingID) {
@@ -9524,8 +_,12 @@
 			return ArmorIDs.Wing.Sets.Stats[wingID];
 		}
 
-		private void ApplyEquipFunctional(int itemSlot, Item currentItem) {
-			if (currentItem.expertOnly && !Main.expertMode)
+		// made public and itemSlot parameter removed, so mods can call this method from their own accessory slots
+		public void ApplyEquipFunctional(Item currentItem, bool hideVisual) {
+			int itemSlot = 0;
+			bool[] hideVisibleAccessory = { hideVisual };
+
+			if ((currentItem.expertOnly && !Main.expertMode) || (currentItem.masterOnly && !Main.masterMode))
 				return;
 
 			if (currentItem.type == 3810 || currentItem.type == 3809 || currentItem.type == 3812 || currentItem.type == 3811)
@@ -9644,6 +_,9 @@
 
 			if (currentItem.type == 3015) {
 				aggro -= 400;
+				allDamage += 0.05f;
+				allCrit += 5;
+				/*
 				meleeCrit += 5;
 				magicCrit += 5;
 				rangedCrit += 5;
@@ -9651,6 +_,7 @@
 				magicDamage += 0.05f;
 				rangedDamage += 0.05f;
 				minionDamage += 0.05f;
+				*/
 			}
 
 			if (currentItem.type == 3016)
@@ -9835,6 +_,9 @@
 			}
 
 			if (currentItem.type == 1301) {
+				allDamage += 0.1f;
+				allCrit += 8;
+				/*
 				meleeCrit += 8;
 				rangedCrit += 8;
 				magicCrit += 8;
@@ -9842,6 +_,7 @@
 				rangedDamage += 0.1f;
 				magicDamage += 0.1f;
 				minionDamage += 0.1f;
+				*/
 			}
 
 			if (currentItem.type == 111)
@@ -9884,9 +_,12 @@
 			}
 
 			if (currentItem.type == 1248) {
+				allCrit += 10;
+				/*
 				meleeCrit += 10;
 				rangedCrit += 10;
 				magicCrit += 10;
+				*/
 			}
 
 			if (currentItem.type == 854)
@@ -10018,7 +_,7 @@
 			if (currentItem.type == 861) {
 				accMerman = true;
 				wolfAcc = true;
-				if (hideVisibleAccessory[itemSlot]) {
+					if (hideVisibleAccessory[itemSlot]) {
 					hideMerman = true;
 					hideWolf = true;
 				}
@@ -10270,10 +_,7 @@
 				minionDamage += 0.15f;
 
 			if (currentItem.type == 935) {
-				magicDamage += 0.12f;
+				allDamage += 0.12f;
-				meleeDamage += 0.12f;
-				rangedDamage += 0.12f;
-				minionDamage += 0.12f;
 			}
 
 			if (currentItem.wingSlot != -1)
@@ -10390,9 +_,9 @@
 			}
 
 			if (Main.myPlayer != whoAmI)
-				return;
+				return; // TODO: double check wings logic, etc.
 
-			if (currentItem.type == 576 && Main.rand.Next(540) == 0 && Main.curMusic > 0 && Main.curMusic <= 90) {
+			if (currentItem.type == 576 && Main.rand.Next(540) == 0 && Main.curMusic > 0) {
 				SoundEngine.PlaySound(SoundID.Item166, base.Center);
 				int num3 = -1;
 				if (Main.curMusic == 1)
@@ -10554,13 +_,26 @@
 					currentItem.SetDefaults(5040);
 				else if (Main.curMusic == 89)
 					currentItem.SetDefaults(5044);
-				else if (Main.curMusic > 13)
+				else if (Main.curMusic > 13 && Main.curMusic < Main.maxMusic)
 					currentItem.SetDefaults(1596 + Main.curMusic - 14);
 				else if (num3 != -1)
+					;//Silence
+				else if (Main.curMusic < Main.maxMusic)
 					currentItem.SetDefaults(num3 + 562);
+				else if (SoundLoader.musicToItem.TryGetValue(Main.curMusic, out int modMusicBoxType))
+					currentItem.SetDefaults(modMusicBoxType);
 			}
 
 			ApplyMusicBox(currentItem);
+
+			if (currentItem.wingSlot > 0) {
+				if (!hideVisibleAccessory[itemSlot] || velocity.Y != 0f && !mount.Active)
+					wings = currentItem.wingSlot;
+
+				wingsLogic = currentItem.wingSlot;
+			}
+
+			ItemLoader.UpdateAccessory(currentItem, this, hideVisual);
 		}
 
 		private void ApplyMusicBox(Item currentItem) {
@@ -10747,6 +_,9 @@
 			if (currentItem.type == 5044)
 				Main.musicBox2 = 85;
 
+			if (SoundLoader.itemToMusic.TryGetValue(currentItem.type, out int modMusicBox))
+				Main.musicBox2 = modMusicBox;
+
 			Main.musicBoxNotModifiedByVolume = Main.musicBox2;
 		}
 
@@ -10779,10 +_,13 @@
 
 			if (head == 112 && body == 75 && legs == 64) {
 				setBonus = Language.GetTextValue("ArmorSetBonus.Pumpkin");
+				allDamage += 0.1f;
+				/*
 				meleeDamage += 0.1f;
 				magicDamage += 0.1f;
 				rangedDamage += 0.1f;
 				minionDamage += 0.1f;
+				*/
 			}
 
 			if (head == 180 && body == 182 && legs == 122) {
@@ -10840,7 +_,7 @@
 					beetleCounter += 200f;
 
 				if (num != beetleOrbs && beetleOrbs > 0) {
-					for (int j = 0; j < 22; j++) {
+					for (int j = 0; j < MaxBuffs; j++) {
 						if (buffType[j] >= 98 && buffType[j] <= 100 && buffType[j] != 97 + num)
 							DelBuff(j);
 					}
@@ -10853,7 +_,7 @@
 				int num5 = 180;
 				if (beetleCounter >= (float)num5) {
 					if (beetleOrbs > 0 && beetleOrbs < 3) {
-						for (int k = 0; k < 22; k++) {
+						for (int k = 0; k < MaxBuffs; k++) {
 							if (buffType[k] >= 95 && buffType[k] <= 96)
 								DelBuff(k);
 						}
@@ -10994,7 +_,7 @@
 				AddBuff(60, 18000);
 			}
 			else if (crystalLeaf) {
-				for (int n = 0; n < 22; n++) {
+				for (int n = 0; n < MaxBuffs; n++) {
 					if (buffType[n] == 60)
 						DelBuff(n);
 				}
@@ -11101,6 +_,9 @@
 
 			if (head == 261 && body == 230 && legs == 213) {
 				setBonus = Language.GetTextValue("ArmorSetBonus.CrystalNinja");
+				allDamage += 0.1f;
+				allCrit += 10;
+				/*
 				rangedDamage += 0.1f;
 				meleeDamage += 0.1f;
 				magicDamage += 0.1f;
@@ -11108,6 +_,7 @@
 				rangedCrit += 10;
 				meleeCrit += 10;
 				magicCrit += 10;
+				*/
 				dashType = 5;
 			}
 
@@ -11141,7 +_,7 @@
 				int num9 = 180;
 				if (solarCounter >= num9) {
 					if (solarShields > 0 && solarShields < 3) {
-						for (int num10 = 0; num10 < 22; num10++) {
+						for (int num10 = 0; num10 < MaxBuffs; num10++) {
 							if (buffType[num10] >= 170 && buffType[num10] <= 171)
 								DelBuff(num10);
 						}
@@ -11293,6 +_,8 @@
 			}
 
 			ApplyArmorSoundAndDustChanges();
+
+			ItemLoader.UpdateArmorSet(this, armor[0], armor[1], armor[2]);
 		}
 
 		public void UpdateSocialShadow() {
@@ -11553,6 +_,8 @@
 			bool flag6 = ZoneRain && ZoneSnow;
 			bool flag7 = point.Y > Main.maxTilesY - 320;
 			bool flag8 = ZoneOverworldHeight && (point.X < 380 || point.X > Main.maxTilesX - 380);
+			// TODO, are these flags a problem?
+			PlayerHooks.UpdateBiomes(this);
 			ManageSpecialBiomeVisuals("Stardust", ZoneTowerStardust, value4 - new Vector2(0f, 10f));
 			ManageSpecialBiomeVisuals("Nebula", ZoneTowerNebula, value3 - new Vector2(0f, 10f));
 			ManageSpecialBiomeVisuals("Vortex", ZoneTowerVortex, value2 - new Vector2(0f, 10f));
@@ -11691,6 +_,7 @@
 				}
 			}
 
+			PlayerHooks.UpdateBiomeVisuals(this);
 			if (!dead) {
 				Point point2 = base.Center.ToTileCoordinates();
 				if (WorldGen.InWorld(point2.X, point2.Y, 1)) {
@@ -11916,8 +_,9 @@
 			hasGingerBeard = false;
 			hasRainbowCursor = false;
 			leinforsHair = false;
+			PlayerHooks.UpdateDead(this);
 			gravDir = 1f;
-			for (int i = 0; i < 22; i++) {
+			for (int i = 0; i < MaxBuffs; i++) {
 				if (buffType[i] <= 0 || !Main.persistentBuff[buffType[i]]) {
 					buffTime[i] = 0;
 					buffType[i] = 0;
@@ -12109,6 +_,15 @@
 						toolStrategy = 5;
 				}
 
+				int modSelect = TileLoader.AutoSelect(tX, tY, this);
+				if (modSelect >= 0) {
+					if (nonTorch == -1)
+						nonTorch = selectedItem;
+
+					selectedItem = modSelect;
+					return;
+				}
+
 				SmartSelect_PickToolForStrategy(tX, tY, toolStrategy, wetTile);
 				_lastSmartCursorToolStrategy = toolStrategy;
 			}
@@ -12149,7 +_,7 @@
 							SmartSelect_SelectItem(i);
 							return;
 						}
-						if (type == 282 || type == 286 || type == 3002 || type == 3112 || type == 4776)
+						if (ItemID.Sets.Glowsticks[type])
 							SmartSelect_SelectItem(i);
 						break;
 					case 1:
@@ -12171,16 +_,16 @@
 						}
 						break;
 					case 4:
-						if (inventory[i].type != 282 && inventory[i].type != 286 && inventory[i].type != 3002 && inventory[i].type != 3112 && inventory[i].type != 4776 && inventory[i].type != 930 && ItemID.Sets.Torches[type] && !ItemID.Sets.WaterTorches[type]) {
+						if (inventory[i].type != 930 && ItemID.Sets.Torches[type] && !ItemID.Sets.WaterTorches[type] && !ItemID.Sets.Glowsticks[type]) {
 							if (nonTorch == -1)
 								nonTorch = selectedItem;
 
-							if (inventory[selectedItem].createTile != 4)
+							if (inventory[selectedItem].createTile < 0 || !TileID.Sets.Torch[inventory[selectedItem].createTile])
 								selectedItem = i;
 
 							break;
 						}
-						if ((type == 282 || type == 286 || type == 3002 || type == 3112 || type == 4776) && wetTile) {
+						if (ItemID.Sets.Glowsticks[type] && wetTile) {
 							SmartSelect_SelectItem(i);
 							return;
 						}
@@ -12208,7 +_,7 @@
 							if (nonTorch == -1)
 								nonTorch = selectedItem;
 
-							if (inventory[selectedItem].createTile != 4)
+							if (inventory[selectedItem].createTile < 0 || !TileID.Sets.Torch[inventory[selectedItem].createTile])
 								selectedItem = i;
 
 							break;
@@ -12235,6 +_,7 @@
 							case 3002:
 							case 3112:
 							case 4776:
+							case int thisType when ItemID.Sets.Glowsticks[thisType]:
 								SmartSelect_SelectItem(i);
 								return;
 						}
@@ -12414,6 +_,13 @@
 					if (tile == null)
 						return;
 
+					if (tile.type > TileID.Count) {
+						if (tile.active() && TileID.Sets.Torch[tile.type])
+							nearbyModTorch.Add(tile.type);
+
+						continue;
+					}
+
 					if (!tile.active() || tile.type != 4)
 						continue;
 
@@ -12582,6 +_,9 @@
 			if (inventory[selectedItem].createTile == 4 && inventory[selectedItem].placeStyle < 22)
 				nearbyTorch[inventory[selectedItem].placeStyle] = true;
 
+			if (TileLoader.GetTile(inventory[selectedItem].createTile) is ModTile modTile && TileID.Sets.Torch[modTile.Type])
+				nearbyModTorch.Add(modTile.Type);
+
 			float num = 0f;
 			float num2 = 0f;
 			if (!ZoneDungeon && !ZoneLihzhardTemple) {
@@ -12651,6 +_,7 @@
 				}
 			}
 
+			TileLoader.ModifyTorchLuck(this, ref num2, ref num);
 			if (num2 >= 1f)
 				torchLuck += 1f;
 			else if (num2 > 0f)
@@ -12667,6 +_,7 @@
 			for (int i = 0; i < 22; i++) {
 				nearbyTorch[i] = false;
 			}
+			nearbyModTorch.Clear();
 
 			if (torchLuck < 0f)
 				torchLuck = 0f;
@@ -12738,6 +_,9 @@
 			lifeRegen = 0;
 			manaCost = 1f;
 			meleeSpeed = 1f;
+			allDamage = StatModifier.One;
+			allCrit = 4;
+			/* individual class damage handled by ResetDamageClassData
 			meleeDamage = 1f;
 			rangedDamage = 1f;
 			magicDamage = 1f;
@@ -12745,8 +_,10 @@
 			meleeCrit = 4;
 			rangedCrit = 4;
 			magicCrit = 4;
+			*/
 			hasFootball = false;
 			drawingFootball = false;
+			allKB = StatModifier.One;
 			minionKB = 0f;
 			moveSpeed = 1f;
 			boneArmor = false;
@@ -12789,9 +_,14 @@
 			ammoCost75 = false;
 			manaRegenBuff = false;
 			hasCreditsSceneMusicBox = false;
+			arrowDamage = StatModifier.One;
+			bulletDamage = StatModifier.One;
+			rocketDamage = StatModifier.One;
+			/*
 			arrowDamage = 1f;
 			bulletDamage = 1f;
 			rocketDamage = 1f;
+			*/
 			coolWhipBuff = false;
 			yoraiz0rEye = 0;
 			yoraiz0rDarkness = false;
@@ -13120,7 +_,9 @@
 				}
 			}
 
+			ResetDamageClassData();
 			mount.CheckMountBuff(this);
+			PlayerHooks.ResetEffects(this);
 		}
 
 		private void UpdateLadyBugLuckTime() {
@@ -13261,6 +_,7 @@
 				lifeRegen -= 100;
 			}
 
+			PlayerHooks.UpdateBadLifeRegen(this);
 			if (honey && lifeRegen < 0) {
 				lifeRegen += 4;
 				if (lifeRegen > 0)
@@ -13305,6 +_,7 @@
 			if (whoAmI == Main.myPlayer && Main.SceneMetrics.HasHeartLantern)
 				lifeRegen += 2;
 
+			PlayerHooks.UpdateLifeRegen(this);
 			if (bleed)
 				lifeRegenTime = 0;
 
@@ -13369,6 +_,7 @@
 			if (rabid)
 				num2 = ((!shinyStone) ? (num2 / 2f) : (num2 * 0.75f));
 
+			PlayerHooks.NaturalLifeRegen(this, ref num2);
 			float num4 = (float)statLifeMax2 / 400f * 0.85f + 0.15f;
 			num2 *= num4;
 			lifeRegen += (int)Math.Round(num2);
<<<<<<< HEAD
@@ -13453,6 +_,9 @@
 				nebulaManaCounter = 0;
 			}
 
+			// Use our own mana Regen delay function
+			CheckManaRegenDelay();
+			/*
 			if (manaRegenDelay > 0) {
 				manaRegenDelay--;
 				manaRegenDelay -= manaRegenDelayBonus;
@@ -13478,6 +_,7 @@
 			else {
 				manaRegen = 0;
 			}
+			*/
 
 			manaRegenCount += manaRegen;
 			while (manaRegenCount >= 120) {
@@ -13503,12 +_,19 @@
 
 				statMana = statManaMax2;
 			}
+			// Handle draining mana debuff
+			while (manaRegenCount <= -120) {
+				manaRegenCount += 120;
+				if (statMana > 0) {
+					statMana--;
+				}
+			}
 		}
=======
@@ -13534,8 +_,8 @@
>>>>>>> 33f6a0b3
 
 		public void UpdateJumpHeight() {
 			if (mount.Active) {
-				jumpHeight = mount.JumpHeight(velocity.X);
+				jumpHeight = mount.JumpHeight(this, velocity.X);
-				jumpSpeed = mount.JumpSpeed(velocity.X);
+				jumpSpeed = mount.JumpSpeed(this, velocity.X);
 			}
 			else {
 				if (jumpBoost) {
@@ -13728,7 +_,7 @@
 					velocity.X = maxRunSpeed;
 				}
 			}
-
+			
 			if (controlLeft && velocity.X > 0f - maxRunSpeed) {
 				if (!mount.Active || !mount.Cart || velocity.Y == 0f) {
 					if (velocity.X > runSlowdown)
@@ -13833,7 +_,7 @@
 						direction = -1;
 				}
 				else if ((itemAnimation == 0 || inventory[selectedItem].useTurn) && mount.AllowDirectionChange) {
-					direction = -1;
+					direction = -1 ;
 				}
 
 				if (velocity.Y == 0f || wingsLogic > 0 || mount.CanFly()) {
@@ -13948,7 +_,7 @@
 				if (flag4)
 					num5 = 30;
 
-				float damage = (float)num5 * minionDamage;
+				float damage = (float)num5 * minionDamage.Additive;
 				float knockback = 10f;
 				if (flag4)
 					knockback = 7f;
@@ -13965,7 +_,7 @@
 
 				rect2.Width = 2;
 				rect2.Inflate(6, 12);
-				float damage2 = 100f * minionDamage;
+				float damage2 = 100f * minionDamage.Additive;
 				float knockback2 = 12f;
 				int nPCImmuneTime2 = 30;
 				int playerImmuneTime2 = 6;
@@ -13979,7 +_,7 @@
 
 				rect3.Width = 2;
 				rect3.Inflate(6, 12);
-				float damage3 = 120f * minionDamage;
+				float damage3 = 120f * minionDamage.Additive;
 				float knockback3 = 12f;
 				int nPCImmuneTime3 = 30;
 				int playerImmuneTime3 = 6;
@@ -13993,7 +_,7 @@
 
 				rect4.Width = 2;
 				rect4.Inflate(6, 12);
-				float damage4 = 90f * minionDamage;
+				float damage4 = 90f * minionDamage.Additive;
 				float knockback4 = 10f;
 				int nPCImmuneTime4 = 30;
 				int playerImmuneTime4 = 6;
@@ -14173,7 +_,7 @@
 			}
 
 			if (num != 0) {
-				int num2 = WorldGen.KillTile_GetTileDustAmount(fail: true, tile);
+				int num2 = WorldGen.KillTile_GetTileDustAmount(fail: true, tile, point.X, point.Y);
 				for (int i = 0; i < num2; i++) {
 					WorldGen.KillTile_MakeTileDust(point.X, point.Y, tile);
 				}
@@ -14268,7 +_,7 @@
 
 					Rectangle rect2 = nPC.getRect();
 					if (rect.Intersects(rect2) && (nPC.noTileCollide || Collision.CanHit(base.position, width, height, nPC.position, nPC.width, nPC.height))) {
-						float num = 40f * minionDamage;
+						float num = 40f * minionDamage.Additive;
 						float knockback = 5f;
 						int direction = base.direction;
 						if (velocity.X < 0f)
@@ -14670,16 +_,18 @@
 
 						Rectangle rect = nPC.getRect();
 						if (rectangle.Intersects(rect) && (nPC.noTileCollide || CanHit(nPC))) {
-							float num = 30f * meleeDamage;
+							float num = 30f * allDamage.CombineWith(meleeDamage);
 							float num2 = 9f;
+							num2 *= allKB.CombineWith(GetKnockback(DamageClass.Melee));
 							bool crit = false;
+							/*
 							if (kbGlove)
 								num2 *= 2f;
 
 							if (kbBuff)
 								num2 *= 1.5f;
-
-							if (Main.rand.Next(100) < meleeCrit)
+							*/
+							if (Main.rand.Next(100) < (allCrit + meleeCrit))
 								crit = true;
 
 							int num3 = base.direction;
@@ -14720,16 +_,18 @@
 							ConsumeSolarFlare();
 						}
 
-						float num4 = 150f * meleeDamage;
+						float num4 = 150f * allDamage.CombineWith(meleeDamage);
 						float num5 = 9f;
+						num5 *= allKB.CombineWith(GetKnockback(DamageClass.Melee));
 						bool crit2 = false;
+						/*
 						if (kbGlove)
 							num5 *= 2f;
 
 						if (kbBuff)
 							num5 *= 1.5f;
-
-						if (Main.rand.Next(100) < meleeCrit)
+						*/
+						if (Main.rand.Next(100) < (allCrit + meleeCrit))
 							crit2 = true;
 
 						int direction = base.direction;
@@ -15259,8 +_,10 @@
 				float num5 = 0.1f;
 				if (wingsLogic == 26) {
 					num2 = 0.75f;
+					//patch file: num2, num5
 					num5 = 0.15f;
 					num4 = 1f;
+					//patch file: num, num3, num4
 					num3 = 2.5f;
 					num = 0.125f;
 				}
@@ -15357,6 +_,7 @@
 						num = 0.15f;
 				}
 
+				ItemLoader.VerticalWingSpeeds(this, ref num2, ref num5, ref num4, ref num3, ref num);
 				velocity.Y -= num * gravDir;
 				if (gravDir == 1f) {
 					if (velocity.Y > 0f)
@@ -15661,7 +_,7 @@
 						Position.Y = projectile.position.Y + (float)(projectile.height / 2) - (float)(height / 2);
 						RemoveAllGrapplingHooks();
 						int num4 = 13;
-						if (miscEquips[2].stack > 0 && miscEquips[2].mountType >= 0 && MountID.Sets.Cart[miscEquips[2].mountType] && (!miscEquips[2].expertOnly || Main.expertMode))
+						if (miscEquips[2].stack > 0 && miscEquips[2].mountType >= 0 && MountID.Sets.Cart[miscEquips[2].mountType] && (!miscEquips[2].expertOnly || Main.expertMode) && (!miscEquips[2].masterOnly || Main.masterMode))
 							num4 = miscEquips[2].mountType;
 
 						int num5 = height + Mount.GetHeightBoost(num4);
@@ -15733,6 +_,11 @@
 				Projectile projectile = Main.projectile[grappling[i]];
 				if (projectile.ai[0] != 2f || projectile.position.HasNaNs())
 					continue;
+				int type = projectile.type;
+				bool useAiType = projectile.ModProjectile != null && projectile.ModProjectile.AIType > 0;
+				if (useAiType) {
+					projectile.type = projectile.ModProjectile.AIType;
+				}
 
 				num += projectile.position.X + (float)(projectile.width / 2);
 				num2 += projectile.position.Y + (float)(projectile.height / 2);
@@ -15774,6 +_,10 @@
 					if (value2.X != 0f)
 						preferredPlayerDirectionToSet = Math.Sign(value2.X);
 				}
+				if (useAiType) {
+					projectile.type = type;
+				}
+				ProjectileLoader.GrappleTargetPoint(projectile, this, ref num, ref num2);
 			}
 
 			if (num3 == 0) {
@@ -15798,13 +_,14 @@
 			if (Main.projectile[grappling[0]].type >= 646 && Main.projectile[grappling[0]].type <= 649)
 				num9 = 16f;
 
+			ProjectileLoader.GrapplePullSpeed(Main.projectile[grappling[0]], this, ref num9);
 			float num10 = num8;
 			num10 = ((!(num8 > num9)) ? 1f : (num9 / num8));
 			preferedPlayerVelocityX *= num10;
 			preferedPlayerVelocityY *= num10;
 		}
 
-		private void RefreshMovementAbilities(bool doubleJumps = true) {
+		public void RefreshMovementAbilities(bool doubleJumps = true) { //Made public, because this is useful
 			wingTime = wingTimeMax;
 			rocketTime = rocketTimeMax;
 			rocketDelay = 0;
@@ -16435,6 +_,7 @@
 			slippy2 = (num3 == 197);
 			powerrun = (num3 == 198);
 			runningOnSand = (TileID.Sets.Conversion.Sand[num3] || TileID.Sets.Conversion.Sandstone[num3] || TileID.Sets.Conversion.HardenedSand[num3]);
+			TileLoader.FloorVisuals(num3, this);
 			if (Main.tile[num - 1, num2].slope() != 0 || Main.tile[num, num2].slope() != 0 || Main.tile[num + 1, num2].slope() != 0)
 				num3 = -1;
 
@@ -16472,7 +_,7 @@
 		}
 
 		private void MakeFloorDust(bool Falling, int type) {
-			if (type != 147 && type != 25 && type != 53 && type != 189 && type != 0 && type != 123 && type != 57 && type != 112 && type != 116 && type != 196 && type != 193 && type != 195 && type != 197 && type != 199 && type != 229 && type != 234 && type != 371 && type != 460)
+			if (type != 147 && type != 25 && type != 53 && type != 189 && type != 0 && type != 123 && type != 57 && type != 112 && type != 116 && type != 196 && type != 193 && type != 195 && type != 197 && type != 199 && type != 229 && type != 234 && type != 371 && type != 460 && !TileLoader.HasWalkDust(type))
 				return;
 
 			int num = 1;
@@ -16482,6 +_,7 @@
 			for (int i = 0; i < num; i++) {
 				bool flag = true;
 				int num2 = 76;
+				//patch file: type, num2, flag
 				if (type == 53)
 					num2 = 32;
 
@@ -16547,6 +_,7 @@
 
 				if (num2 == 53 && Main.rand.Next(3) != 0)
 					flag = false;
+				// Patch context: num2 & flag
 
 				Color newColor = default(Color);
 				if (type == 193)
@@ -16558,6 +_,7 @@
 				if (type == 460)
 					newColor = new Color(100, 150, 130, 100);
 
+				TileLoader.WalkDust(type, ref num2, ref flag, ref newColor);
 				if (!Falling) {
 					float num3 = Math.Abs(velocity.X) / 3f;
 					if ((float)Main.rand.Next(100) > num3 * 100f)
@@ -16936,6 +_,7 @@
 
 			UpdateHairDyeDust();
 			UpdateMiscCounter();
+			PlayerHooks.PreUpdate(this);
 			infernoCounter++;
 			if (infernoCounter >= 180)
 				infernoCounter = 0;
<<<<<<< HEAD
@@ -16954,6 +_,7 @@
 			gravity *= num5;
 			maxRegenDelay = (1f - (float)statMana / (float)statManaMax2) * 60f * 4f + 45f;
 			maxRegenDelay *= 0.7f;
+			RecalculateMaxRegenDelay();
 			UpdateSocialShadow();
 			UpdateTeleportVisuals();
 			whoAmI = i;
@@ -17262,6 +_,7 @@
=======
@@ -17289,6 +_,7 @@
>>>>>>> 33f6a0b3
 						}
 					}
 
+					PlayerHooks.SetControls(this);
 					if (controlInv) {
 						if (releaseInventory)
 							ToggleInv();
@@ -17428,7 +_,10 @@
 							CaptureManager.Instance.Scrolling();
 						}
 						else if (!flag8) {
+							if (PlayerInput.MouseInModdedUI.Count > 0) {
+								//Do nothing
+							}
-							if (!Main.playerInventory) {
+							else if (!Main.playerInventory) {
 								HandleHotbar();
 							}
 							else {
@@ -17472,6 +_,7 @@
 										Main.focusRecipe = 0;
 								}
 							}
+							PlayerInput.MouseInModdedUI.Clear();
 						}
 					}
 					else {
@@ -17660,12 +_,6 @@
 						}
 					}
 
-					bool flag12 = false;
-					for (int num23 = 3; num23 < 10; num23++) {
-						if (armor[num23].stack > 0 && armor[num23].wingSlot > -1)
-							flag12 = true;
-					}
-
 					if (stoned) {
 						int num24 = (int)(((float)num18 * gravDir - 2f) * 20f);
 						if (num24 > 0) {
@@ -17673,7 +_,7 @@
 							immune = false;
 						}
 					}
-					else if (((gravDir == 1f && num18 > num17) || (gravDir == -1f && num18 < -num17)) && !noFallDmg && !flag12) {
+					else if (((gravDir == 1f && num18 > num17) || (gravDir == -1f && num18 < -num17)) && !noFallDmg && wingsLogic == 0) {
 						immune = false;
 						int num25 = (int)((float)num18 * gravDir - (float)num17) * 10;
 						if (mount.Active)
@@ -17788,9 +_,11 @@
 			else
 				afkCounter = 0;
 
+			/*
 			meleeCrit += inventory[selectedItem].crit;
 			magicCrit += inventory[selectedItem].crit;
 			rangedCrit += inventory[selectedItem].crit;
+			*/
 			if (whoAmI == Main.myPlayer) {
 				Main.musicBox2 = -1;
 				if (Main.SceneMetrics.WaterCandleCount > 0)
@@ -17821,12 +_,14 @@
 					AddBuff(194, 2, quiet: false);
 			}
 
+			PlayerHooks.PreUpdateBuffs(this);
-			for (int num26 = 0; num26 < 327; num26++) {
+			for (int num26 = 0; num26 < BuffLoader.BuffCount; num26++) {
 				buffImmune[num26] = false;
 			}
 
 			UpdateProjectileCaches(i);
 			UpdateBuffs(i);
+			PlayerHooks.PostUpdateBuffs(this);
 			if (whoAmI == Main.myPlayer) {
 				if (!onFire && !poisoned)
 					trapDebuffSource = false;
@@ -17835,6 +_,9 @@
 				UpdatePetLight(i);
 			}
 
+			if (kbBuff)
+				allKB *= 1.5f;
+
 			UpdateLuckFactors();
 			RecalculateLuck();
 			if (luckNeedsSync && whoAmI == Main.myPlayer) {
@@ -17870,7 +_,7 @@
 			hideWolf = false;
 			forceWerewolf = false;
 			if (whoAmI == Main.myPlayer) {
-				for (int num27 = 0; num27 < 22; num27++) {
+				for (int num27 = 0; num27 < MaxBuffs; num27++) {
 					if (buffType[num27] > 0 && buffTime[num27] <= 0)
 						DelBuff(num27);
 				}
@@ -17923,6 +_,7 @@
 
 			UpdateArmorLights();
 			UpdateArmorSets(i);
+			PlayerHooks.PostUpdateEquips(this); // TODO, move down?
 			if (maxTurretsOld != maxTurrets) {
 				UpdateMaxTurrets();
 				maxTurretsOld = maxTurrets;
@@ -17970,8 +_,11 @@
 
 				meleeDamage += (1f - stealth) * 3f;
 				meleeCrit += (int)((1f - stealth) * 30f);
+				GetKnockback(DamageClass.Melee) *= 1f + (1f - stealth);
+				/*
 				if (meleeCrit > 100)
-					meleeCrit = 100;
+					meleeCrit = new Modifier(100);
+				*/
 
 				aggro -= (int)((1f - stealth) * 750f);
 				if (stealthTimer > 0)
@@ -18003,6 +_,7 @@
 
 				rangedDamage += (1f - stealth) * 0.6f;
 				rangedCrit += (int)((1f - stealth) * 10f);
+				GetKnockback(DamageClass.Ranged) *= 1f + (1f - stealth) * 0.5f;
 				aggro -= (int)((1f - stealth) * 750f);
 				if (stealthTimer > 0)
 					stealthTimer--;
@@ -18022,6 +_,7 @@
 
 					rangedDamage += (1f - stealth) * 0.8f;
 					rangedCrit += (int)((1f - stealth) * 20f);
+					GetKnockback(DamageClass.Ranged) *= 1f + (1f - stealth) * 0.5f;
 					aggro -= (int)((1f - stealth) * 1200f);
 					accRunSpeed *= 0.3f;
 					maxRunSpeed *= 0.3f;
@@ -18122,6 +_,7 @@
 			}
 
 			meleeSpeed = 1f / meleeSpeed;
+			PlayerHooks.PostUpdateMiscEffects(this);
 			UpdateLifeRegen();
 			soulDrain = 0;
 			UpdateManaRegen();
@@ -18134,7 +_,7 @@
 			runAcceleration *= moveSpeed;
 			maxRunSpeed *= moveSpeed;
 			UpdateJumpHeight();
-			for (int num33 = 0; num33 < 22; num33++) {
+			for (int num33 = 0; num33 < MaxBuffs; num33++) {
 				if (buffType[num33] > 0 && buffTime[num33] > 0 && buffImmune[buffType[num33]])
 					DelBuff(num33);
 			}
@@ -18146,10 +_,7 @@
 				statDefense /= 2;
 
 			if (witheredWeapon) {
-				meleeDamage *= 0.5f;
+				allDamage *= 0.5f;
-				rangedDamage *= 0.5f;
-				magicDamage *= 0.5f;
-				minionDamage *= 0.5f;
 			}
 
 			lastTileRangeX = tileRangeX;
@@ -18649,6 +_,7 @@
 						mount.UpdateDrill(this, controlUp, controlDown);
 				}
 
+				PlayerHooks.PostUpdateRunSpeeds(this);
 				HorizontalMovement();
 				if (gravControl) {
 					if (controlUp && releaseUp) {
@@ -18735,12 +_,13 @@
 					CancelAllJumpVisualEffects();
 				}
 				else {
+					bool isCustomWings = ItemLoader.WingUpdate(this, flag20);
 					if (flag20) {
 						WingAirVisuals();
 						WingMovement();
 					}
 
-					WingFrame(flag20);
+					WingFrame(flag20, isCustomWings);
 					if (wingsLogic > 0 && rocketBoots != 0 && base.velocity.Y != 0f && rocketTime != 0) {
 						int num45 = 6;
 						int num46 = rocketTime * num45;
@@ -18751,7 +_,7 @@
 						rocketTime = 0;
 					}
 
-					if (flag20 && wings != 4 && wings != 22 && wings != 0 && wings != 24 && wings != 28 && wings != 30 && wings != 33 && wings != 45) {
+					if (flag20 && wings != 4 && wings != 22 && wings != 0 && wings != 24 && wings != 28 && wings != 30 && wings != 33 && wings != 45 && !isCustomWings) {
 						bool flag21 = wingFrame == 3;
 						if (wings == 43 || wings == 44)
 							flag21 = (wingFrame == 4);
@@ -19004,7 +_,7 @@
 											wingFrame = 0;
 									}
 								}
-								else if (wings != 22 && wings != 28) {
+								else if (wings != 22 && wings != 28 && !isCustomWings) {
 									if (wings == 30) {
 										wingFrameCounter++;
 										int num62 = 5;
@@ -19211,7 +_,7 @@
 				}
 
 				if (flag22 && Main.myPlayer == whoAmI) {
-					for (int num79 = 0; num79 < 22; num79++) {
+					for (int num79 = 0; num79 < MaxBuffs; num79++) {
 						if (buffType[num79] == 38)
 							DelBuff(num79);
 					}
@@ -19284,15 +_,17 @@
 					Rectangle rectangle2 = new Rectangle((int)base.position.X, (int)base.position.Y, width, height);
 					for (int num80 = 0; num80 < 200; num80++) {
 						if (Main.npc[num80].active && !Main.npc[num80].dontTakeDamage && !Main.npc[num80].friendly && Main.npc[num80].immune[i] == 0 && CanNPCBeHitByPlayerOrPlayerProjectile(Main.npc[num80]) && rectangle2.Intersects(new Rectangle((int)Main.npc[num80].position.X, (int)Main.npc[num80].position.Y, Main.npc[num80].width, Main.npc[num80].height))) {
+							/*
 							float num81 = meleeCrit;
 							if (num81 < (float)rangedCrit)
 								num81 = rangedCrit;
 
 							if (num81 < (float)magicCrit)
 								num81 = magicCrit;
-
+							*/
+							// congrats, minecarts now crit based on generic crit (which is probably what the above logic was trying to emulate)
 							bool crit = false;
-							if ((float)Main.rand.Next(1, 101) <= num81)
+							if ((float)Main.rand.Next(1, 101) <= allCrit)
 								crit = true;
 
 							float currentSpeed = Math.Abs(base.velocity.X) / maxRunSpeed;
@@ -19422,7 +_,7 @@
 
 			if (num83) {
 				if ((onFire || onFire3) && !lavaWet) {
-					for (int num84 = 0; num84 < 22; num84++) {
+					for (int num84 = 0; num84 < MaxBuffs; num84++) {
 						int num85 = buffType[num84];
 						if (num85 == 24 || num85 == 323)
 							DelBuff(num84);
@@ -19669,6 +_,7 @@
 			if (vortexDebuff)
 				base.velocity.Y = base.velocity.Y * 0.8f + (float)Math.Cos(base.Center.X % 120f / 120f * ((float)Math.PI * 2f)) * 5f * 0.2f;
 
+			PlayerHooks.PreUpdateMovement(this);
 			if (tongued) {
 				base.position += base.velocity;
 				flag28 = false;
@@ -19759,6 +_,7 @@
 			grapCount = 0;
 			UpdateReleaseUseTile();
 			UpdateAdvancedShadows();
+			PlayerHooks.PostUpdate(this);
 		}
 
 		private void UpdateControlHolds() {
@@ -19794,6 +_,9 @@
 		}
 
 		public void RecalculateLuck() {
+			if (!PlayerHooks.PreModifyLuck(this, ref luck))
+				goto skipVanillaLuck;
+
 			luck = GetLadyBugLuck() * 0.2f + torchLuck * 0.2f;
 			luck += (float)(int)luckPotion * 0.1f;
 			if (LanternNight.LanternsUp)
@@ -19801,6 +_,9 @@
 
 			if (HasGardenGnomeNearby)
 				luck += 0.2f;
+
+			skipVanillaLuck:
+			PlayerHooks.ModifyLuck(this, ref luck);
 		}
 
 		private static int GetMouseScrollDelta() => PlayerInput.ScrollWheelDelta / 120;
@@ -19899,6 +_,8 @@
 
 			if (wingsLogic == 45 && (float)timeSinceLastDashStarted >= 60f)
 				runSlowdown *= 6f;
+			
+			ItemLoader.HorizontalWingSpeeds(this);
 		}
 
 		private void RocketBootVisuals() {
@@ -20005,7 +_,7 @@
 			}
 		}
 
-		public void WingFrame(bool wingFlap) {
+		public void WingFrame(bool wingFlap, bool isCustomWings = false) {
 			bool flag = wingsLogic != wings;
 			if (wings == 4) {
 				if (wingFlap || jump > 0) {
@@ -20646,6 +_,8 @@
 				num27 = 3;
 			}
 
+			if (isCustomWings) return;
+
 			if (wings == 32)
 				num27 = 3;
 
@@ -21209,6 +_,9 @@
 						break;
 				}
 
+				if (!NPCLoader.CanHitPlayer(Main.npc[i], this, ref specialHitSetter) || !PlayerHooks.CanBeHitByNPC(this, Main.npc[i], ref specialHitSetter))
+					continue;
+
 				if ((specialHitSetter == -1 && immune) || (dash == 2 && i == eocHit && eocDash > 0) || npcTypeNoAggro[Main.npc[i].type])
 					continue;
 
@@ -21244,6 +_,10 @@
 					if (num5 > 0 && HasNPCBannerBuff(num5))
 						num4 = ((!Main.expertMode) ? ((int)((float)num4 * ItemID.Sets.BannerStrength[Item.BannerToItem(num5)].NormalDamageReceived)) : ((int)((float)num4 * ItemID.Sets.BannerStrength[Item.BannerToItem(num5)].ExpertDamageReceived)));
 
+					bool crit = false;
+					NPCLoader.ModifyHitPlayer(Main.npc[i], this, ref num4, ref crit);
+					PlayerHooks.ModifyHitByNPC(this, Main.npc[i], ref num4, ref crit);
+					
 					if (whoAmI == Main.myPlayer && num2 > 0f && !immune && !Main.npc[i].dontTakeDamage) {
 						int num6 = (int)((float)num4 * num2);
 						if (num6 > 1000)
@@ -21265,8 +_,15 @@
 					if (resistCold && Main.npc[i].coldDamage)
 						num4 = (int)((float)num4 * 0.7f);
 
-					if (flag && Hurt(PlayerDeathReason.ByNPC(i), num4, num3, pvp: false, quiet: false, Crit: false, specialHitSetter) > 0.0 && !dead && !flag2)
-						StatusFromNPC(Main.npc[i]);
+					if (flag) { //TODO, what is this flag?
+						int realDamage = (int)Hurt(PlayerDeathReason.ByNPC(i), num4, num3, pvp: false, quiet: false, Crit: false, specialHitSetter);
+						
+						if (realDamage > 0 && !dead && !flag2)
+							StatusFromNPC(Main.npc[i]);
+							
+						NPCLoader.OnHitPlayer(Main.npc[i], this, realDamage, crit);
+						PlayerHooks.OnHitByNPC(this, Main.npc[i], realDamage, crit);
+					}
 
 					if (num) {
 						GiveImmuneTimeForCollisionAttack(longInvince ? 60 : 30);
@@ -21341,6 +_,8 @@
 		}
 
 		public void ItemCheck_ManageRightClickFeatures() {
+			//ItemLoader.AltFunctionUse(this.inventory[this.selectedItem], this)
+			// TODO, reintegrate AltFunctionUse
 			bool flag = selectedItem != 58 && controlUseTile && !tileInteractionHappened && releaseUseItem && !controlUseItem && !mouseInterface && !CaptureManager.Instance.Active && !Main.HoveringOverAnNPC && !Main.SmartInteractShowingGenuine;
 			bool flag2 = flag;
 			if (!ItemID.Sets.ItemsThatAllowRepeatedRightClick[inventory[selectedItem].type] && !Main.mouseRightRelease)
@@ -21387,6 +_,11 @@
 				controlUseItem = true;
 			}
 
+			if (flag2 && altFunctionUse == 0 && ItemLoader.AltFunctionUse(inventory[selectedItem], this)) {
+				altFunctionUse = 1;
+				controlUseItem = true;
+			}
+
 			if (!controlUseItem && altFunctionUse == 1)
 				altFunctionUse = 0;
 
@@ -21545,6 +_,9 @@
 		}
 
 		public void ScrollHotbar(int Offset) {
+			//disable hotbar scrolling when using auto select
+			//previously it only worked when scrolling between 0 and 9, and made the sound
+			if (selectedItem >= 10) return;
 			Offset = ClampHotbarOffset(Offset);
 			selectedItem += Offset;
 			if (Offset != 0) {
@@ -21773,6 +_,8 @@
 					cursorItemIconID = -1;
 				}
 			}
+
+			TileLoader.MouseOverFar(myX, myY);
 		}
 
 		private void TileInteractionsUse(int myX, int myY) {
@@ -21788,7 +_,8 @@
 				bool flag3 = false;
 				for (int i = 0; i < 58; i++) {
 					if (inventory[i].type == 949 && inventory[i].stack > 0) {
+						if (ItemLoader.ConsumeItem(inventory[i], this))
-						inventory[i].stack--;
+							inventory[i].stack--;
 						if (inventory[i].stack <= 0)
 							inventory[i].SetDefaults();
 
@@ -21863,7 +_,7 @@
 					Wiring.HitSwitch(myX, myY);
 					NetMessage.SendData(59, -1, -1, null, myX, myY);
 				}
-				else if (Main.tile[myX, myY].type == 139) {
+				else if (Main.tile[myX, myY].type == 139 || TileLoader.IsModMusicBox(Main.tile[myX, myY])) {
 					flag2 = true;
 					SoundEngine.PlaySound(28, myX * 16, myY * 16, 0);
 					WorldGen.SwitchMB(myX, myY);
@@ -21987,7 +_,7 @@
 					flag2 = true;
 					GamepadEnableGrappleCooldown();
 				}
-				else if (Main.tile[myX, myY].type == 4 || Main.tile[myX, myY].type == 13 || (Main.tile[myX, myY].type == 50 && Main.tile[myX, myY].frameX == 90)) {
+				else if (TileID.Sets.Torch[Main.tile[myX, myY].type] || Main.tile[myX, myY].type == 13 || (Main.tile[myX, myY].type == 50 && Main.tile[myX, myY].frameX == 90) || TileID.Sets.CanDropFromRightClick[Main.tile[myX, myY].type]) {
 					WorldGen.KillTile(myX, myY);
 					if (Main.netMode == 1)
 						NetMessage.SendData(17, -1, -1, null, 0, myX, myY);
@@ -22291,7 +_,8 @@
 					if (!NPC.AnyNPCs(245) && Main.hardMode && NPC.downedPlantBoss) {
 						for (int n = 0; n < 58; n++) {
 							if (inventory[n].type == 1293) {
+								if (ItemLoader.ConsumeItem(inventory[n], this))
-								inventory[n].stack--;
+									inventory[n].stack--;
 								if (inventory[n].stack <= 0)
 									inventory[n].SetDefaults();
 
@@ -22309,19 +_,22 @@
 							NetMessage.SendData(61, -1, -1, null, whoAmI, 245f);
 					}
 				}
-				else if (Main.tile[myX, myY].type == 10) {
+				else if (Main.tile[myX, myY].type == TileID.ClosedDoor || TileLoader.OpenDoorID(Main.tile[myX, myY]) >= 0) {
 					flag2 = true;
 					if (WorldGen.IsLockedDoor(myX, myY)) {
 						int num43 = 1141;
 						for (int num44 = 0; num44 < 58; num44++) {
 							if (inventory[num44].type == num43 && inventory[num44].stack > 0) {
+								if (ItemLoader.ConsumeItem(inventory[num44], this))
-								inventory[num44].stack--;
+									inventory[num44].stack--;
 								if (inventory[num44].stack <= 0)
 									inventory[num44] = new Item();
 
 								WorldGen.UnlockDoor(myX, myY);
 								if (Main.netMode == 1)
 									NetMessage.SendData(52, -1, -1, null, whoAmI, 2f, myX, myY);
+
+								break;
 							}
 						}
 					}
@@ -22337,7 +_,7 @@
 						}
 					}
 				}
-				else if (Main.tile[myX, myY].type == 11) {
+				else if (TileLoader.CloseDoorID(Main.tile[myX, myY]) >= 0) {
 					flag2 = true;
 					if (WorldGen.CloseDoor(myX, myY))
 						NetMessage.SendData(19, -1, -1, null, 1, myX, myY, direction);
@@ -22509,7 +_,7 @@
 					if (flag12)
 						NetMessage.SendTileSquare(-1, num62, num63, 2, 2);
 				}
-				else if (TileID.Sets.BasicChest[Main.tile[myX, myY].type] || Main.tile[myX, myY].type == 29 || Main.tile[myX, myY].type == 97 || Main.tile[myX, myY].type == 463 || Main.tile[myX, myY].type == 491) {
+				else if ((TileID.Sets.BasicChest[Main.tile[myX, myY].type] || Main.tile[myX, myY].type == 29 || Main.tile[myX, myY].type == 97 || Main.tile[myX, myY].type == 463 || Main.tile[myX, myY].type == 491) && Main.tile[myX, myY].type < TileID.Count) {
 					flag2 = true;
 					Main.mouseRightRelease = false;
 					int num68 = 0;
@@ -22551,7 +_,7 @@
 						editedChestName = false;
 					}
 
-					bool flag13 = Chest.IsLocked(Main.tile[num69, num70]);
+					bool flag13 = Chest.IsLocked(num69, num70);
 					if (Main.netMode == 1 && num68 == 0 && !flag13) {
 						if (num69 == chestX && num70 == chestY && chest != -1) {
 							chest = -1;
@@ -22611,7 +_,9 @@
 												continue;
 
 											if (num72 != 329) {
+												if (ItemLoader.ConsumeItem(inventory[num75], this))
-												inventory[num75].stack--;
+													inventory[num75].stack--;
+
 												if (inventory[num75].stack <= 0)
 													inventory[num75] = new Item();
 											}
@@ -22669,13 +_,17 @@
 					if (flag15)
 						LaunchMinecartHook(myX, myY);
 				}
+
+				if (TileLoader.RightClick(myX, myY))
+					flag2 = true;
+				// todo check out this flag2. return? "this.releaseUseTile = false;"
 			}
 
 			if (flag2)
 				tileInteractionHappened = true;
 		}
 
-		private static bool IsHoveringOverABottomSideOfABed(int myX, int myY) {
+		public static bool IsHoveringOverABottomSideOfABed(int myX, int myY) {
 			short frameX = Main.tile[myX, myY].frameX;
 			bool flag = frameX / 72 == 1;
 			bool flag2 = frameX % 72 < 36;
@@ -23616,7 +_,7 @@
 				cursorItemIconID = 3747;
 			}
 
-			if (Main.tile[myX, myY].type == 219 && (inventory[selectedItem].type == 424 || inventory[selectedItem].type == 1103)) {
+			if (Main.tile[myX, myY].type == 219 && ItemID.Sets.ExtractinatorMode[inventory[selectedItem].type] > -1) {
 				noThrow = 2;
 				cursorItemIconEnabled = true;
 				cursorItemIconID = inventory[selectedItem].type;
@@ -24192,6 +_,8 @@
 				cursorItemIconEnabled = false;
 				cursorItemIconID = 0;
 			}
+
+			TileLoader.MouseOver(myX, myY);
 		}
 
 		public Color ChatColor() {
@@ -24325,11 +_,22 @@
 				if (!item.active || item.noGrabDelay != 0 || item.playerIndexTheItemIsReservedFor != i || !CanAcceptItemIntoInventory(item))
 					continue;
 
+				if (!ItemLoader.CanPickup(item, this))
+					continue;
+
 				int itemGrabRange = GetItemGrabRange(item);
+				ItemLoader.GrabRange(Main.item[j], this, ref itemGrabRange);
 				Rectangle hitbox = item.Hitbox;
 				if (base.Hitbox.Intersects(hitbox)) {
-					if (i == Main.myPlayer && (inventory[selectedItem].type != 0 || itemAnimation <= 0))
+					if (i == Main.myPlayer && (inventory[selectedItem].type != 0 || itemAnimation <= 0)) {
+						if (!ItemLoader.OnPickup(Main.item[j], this)) {
+							Main.item[j] = new Item();
+							if (Main.netMode == 1)
+								NetMessage.SendData(21, -1, -1, null, j);
+							continue;
+						}
 						item = PickupItem(i, j, item);
+					}
 				}
 				else {
 					if (!new Rectangle((int)position.X - itemGrabRange, (int)position.Y - itemGrabRange, width + itemGrabRange * 2, height + itemGrabRange * 2).Intersects(hitbox))
@@ -24338,7 +_,9 @@
 					ItemSpaceStatus status = ItemSpace(item);
 					if (CanPullItem(item, status)) {
 						item.beingGrabbed = true;
+						if (ItemLoader.GrabStyle(item, this)) {
+						}
-						if (manaMagnet && (item.type == 184 || item.type == 1735 || item.type == 1868))
+						else if (manaMagnet && (item.type == 184 || item.type == 1735 || item.type == 1868))
 							PullItem_Pickup(item, 12f, 5);
 						else if (lifeMagnet && (item.type == 58 || item.type == 1734 || item.type == 1867))
 							PullItem_Pickup(item, 15f, 5);
@@ -24674,6 +_,36 @@
 			}
 		}
 
+		//TODO: Move to Player.TML.cs
+		public bool CanBuyItem(int price, int customCurrency = -1) {
+			if (customCurrency != -1)
+				return CustomCurrencyManager.BuyItem(this, price, customCurrency);
+
+			bool flag;
+			long num = Utils.CoinsCount(out flag, inventory, new int[] {
+				58,
+				57,
+				56,
+				55,
+				54
+			});
+
+			long num2 = Utils.CoinsCount(out flag, bank.item, new int[0]);
+			long num3 = Utils.CoinsCount(out flag, bank2.item, new int[0]);
+			long num4 = Utils.CoinsCount(out flag, bank3.item, new int[0]);
+			long num5 = Utils.CoinsCombineStacks(out flag, new long[] {
+				num,
+				num2,
+				num3,
+				num4
+			});
+
+			if (num5 < price)
+				return false;
+
+			return true;
+		}
+
 		public bool BuyItem(int price, int customCurrency = -1) {
 			if (customCurrency != -1)
 				return CustomCurrencyManager.BuyItem(this, price, customCurrency);
@@ -24891,7 +_,7 @@
 		public void AdjTiles() {
 			int num = 4;
 			int num2 = 3;
-			for (int i = 0; i < 624; i++) {
+			for (int i = 0; i < adjTile.Length; i++) {
 				oldAdjTile[i] = adjTile[i];
 				adjTile[i] = false;
 			}
@@ -24932,15 +_,17 @@
 								alchemyTable = true;
 								break;
 						}
+
+						TileLoader.AdjTiles(this, Main.tile[j, k].type);
 					}
 
-					if (Main.tile[j, k].liquid > 200 && Main.tile[j, k].liquidType() == 0)
+					if ((Main.tile[j, k].liquid > 200 && Main.tile[j, k].liquidType() == 0) || TileID.Sets.CountsAsWaterSource[Main.tile[j, k].type])
 						adjWater = true;
 
-					if (Main.tile[j, k].liquid > 200 && Main.tile[j, k].liquidType() == 2)
+					if ((Main.tile[j, k].liquid > 200 && Main.tile[j, k].liquidType() == 2) || TileID.Sets.CountsAsHoneySource[Main.tile[j, k].type])
 						adjHoney = true;
 
-					if (Main.tile[j, k].liquid > 200 && Main.tile[j, k].liquidType() == 1)
+					if ((Main.tile[j, k].liquid > 200 && Main.tile[j, k].liquidType() == 1) || TileID.Sets.CountsAsLavaSource[Main.tile[j, k].type])
 						adjLava = true;
 				}
 			}
@@ -24949,7 +_,7 @@
 				return;
 
 			bool flag = false;
-			for (int l = 0; l < 624; l++) {
+			for (int l = 0; l < adjTile.Length; l++) {
 				if (oldAdjTile[l] != adjTile[l]) {
 					flag = true;
 					break;
@@ -25176,6 +_,7 @@
 				faceHead = -1;
 			}
 
+			ItemLoader.PreUpdateVanitySet(this);
 			if (head > 0 && face > 0) {
 				if (ArmorIDs.Face.Sets.OverrideHelmet[face]) {
 					head = -1;
@@ -25211,6 +_,9 @@
 				obj.shader = GameShaders.Armor.GetSecondaryShader(cBody, this);
 			}
 
+			//TODO: Do these hooks go inside or outside the conditional?
+			PlayerHooks.FrameEffects(this);
+			EquipLoader.EquipFrameEffects(this);
 			if (!isDisplayDollOrInanimate) {
 				if (((body == 68 && legs == 57 && head == 106) || (body == 74 && legs == 63 && head == 106)) && Main.rand.Next(10) == 0) {
 					int num3 = Dust.NewDust(new Vector2(position.X - velocity.X * 2f, position.Y - 2f - velocity.Y * 2f), width, height, 43, 0f, 0f, 100, new Color(255, 0, 255), 0.3f);
@@ -25335,6 +_,7 @@
 			Item.GetDrawHitbox(HeldItem.type, this);
 			bool flag3 = CanVisuallyHoldItem(HeldItem);
 			bool flag4 = HeldItem.type != 4952;
+			ItemLoader.UpdateVanitySet(this);
 			if (mount.Active) {
 				legFrameCounter = 0.0;
 				legFrame.Y = legFrame.Height * 6;
@@ -25551,6 +_,8 @@
 						}
 					}
 				}
+
+				ItemLoader.UseItemFrame(inventory[selectedItem], this);
 			}
 			else if (pulley) {
 				if (pulleyDir == 2)
@@ -25684,6 +_,10 @@
 				reference9.Y = 0;
 			}
 
+			if (flag3 && itemAnimation <= 0) {
+				ItemLoader.HoldItemFrame(inventory[selectedItem], this);
+			}
+
 			if (legs == 140) {
 				legFrameCounter = 0.0;
 				legFrame.Y = legFrame.Height * (velocity.Y != 0f).ToInt();
@@ -25809,7 +_,7 @@
 			}
 		}
 
-		private bool ItemIsVisuallyIncompatible(Item item) {
+		public bool ItemIsVisuallyIncompatible(Item item) {
 			if (compositeBackArm.enabled && item.shieldSlot > 0)
 				return true;
 
@@ -25835,6 +_,12 @@
 			return false;
 		}
 
+		/// <summary>
+		/// Won't work with yoraiz0rEye as effect needs target item slot.
+		/// </summary>
+		/// <param name="item"></param>
+		public void UpdateVisibleAccessory(Item item) => UpdateVisibleAccessory(-1, item);
+
 		private void UpdateVisibleAccessory(int itemSlot, Item item) {
 			if (item.stringColor > 0)
 				stringColor = item.stringColor;
@@ -26057,6 +_,8 @@
 			if (drawPlayer.head == 267)
 				yoraiz0rDarkness = true;
 
+			ItemLoader.ArmorSetShadows(drawPlayer);
+			// TODO, rename to this? SetArmorEffectVisuals
 			if (drawPlayer.stoned || drawPlayer.stealth != 1f) {
 				armorEffectDrawOutlines = false;
 				armorEffectDrawShadow = false;
@@ -26233,6 +_,7 @@
 				}
 			}
 
+			ItemLoader.SetMatch(armorslot, type, male, ref num, ref somethingSpecial);
 			return num;
 		}
 
@@ -26417,6 +_,9 @@
 				}
 
 				immune = true;
+				if (dead)
+					PlayerHooks.OnRespawn(this);
+
 				dead = false;
 				immuneTime = 0;
 			}
@@ -26613,7 +_,7 @@
 			if (whoAmI != Main.myPlayer)
 				return;
 
-			for (int i = 0; i < 22; i++) {
+			for (int i = 0; i < MaxBuffs; i++) {
 				if (buffTime[i] > 0 && buffType[i] == 59)
 					DelBuff(i);
 			}
@@ -26736,6 +_,12 @@
 					return 0.0;
 				}
 
+				bool customDamage = false;
+				bool playSound = true;
+				bool genGore = true;
+				if (!PlayerHooks.PreHurt(this, pvp, quiet, ref Damage, ref hitDirection, ref Crit, ref customDamage, ref playSound, ref genGore, ref damageSource))
+					return 0.0;
+
 				if (whoAmI == Main.myPlayer && panic)
 					AddBuff(63, 480);
 
@@ -26747,7 +_,7 @@
 					NetMessage.SendData(84, -1, -1, null, whoAmI);
 
 				int num = Damage;
-				double num2 = Main.CalculateDamagePlayersTake(num, statDefense);
+				double num2 = customDamage ? num : Main.CalculateDamagePlayersTake(num, statDefense);
 				if (Crit)
 					num *= 2;
 
@@ -26774,7 +_,7 @@
 					}
 
 					if (invis) {
-						for (int k = 0; k < 22; k++) {
+						for (int k = 0; k < MaxBuffs; k++) {
 							if (buffType[k] == 10)
 								DelBuff(k);
 						}
@@ -26801,7 +_,7 @@
 						float num5 = 0.15f * (float)beetleOrbs;
 						num2 = (int)((double)(1f - num5) * num2);
 						beetleOrbs--;
-						for (int l = 0; l < 22; l++) {
+						for (int l = 0; l < MaxBuffs; l++) {
 							if (buffType[l] >= 95 && buffType[l] <= 97)
 								DelBuff(l);
 						}
@@ -26893,6 +_,8 @@
 						Projectile.NewProjectile(GetProjectileSource_Accessory(brainOfConfusionItem), base.Center.X + (float)Main.rand.Next(-40, 40), base.Center.Y - (float)Main.rand.Next(20, 60), velocity.X * 0.3f, velocity.Y * 0.3f, 565, 0, 0f, whoAmI);
 					}
 
+					//TODO: Is 'num2' correct? Ensure and add patch context.
+					PlayerHooks.Hurt(this, pvp, quiet, num2, hitDirection, Crit);
 					if (Main.netMode == 1 && whoAmI == Main.myPlayer && !quiet) {
 						if (!noKnockback && hitDirection != 0 && (!mount.Active || !mount.Cart))
 							NetMessage.SendData(13, -1, -1, null, whoAmI);
@@ -27026,6 +_,9 @@
 						fallStart = (int)(position.Y / 16f);
 					}
 
+					if (!playSound)
+						goto postSound; //gotos are ugly but minimize the diff file
+
 					if (stoned)
 						SoundEngine.PlaySound(0, (int)position.X, (int)position.Y);
 					else if ((wereWolf || forceWerewolf) && !hideWolf)
@@ -27040,7 +_,12 @@
 						SoundEngine.PlaySound(1, (int)position.X, (int)position.Y);
 
 					eyeHelper.BlinkBecausePlayerGotHurt();
+					postSound:
 					if (statLife > 0) {
+						if (!genGore)
+							goto postGore; //gotta minimize diff files
+
+						// Context: The patch that defines postGore used num2.
 						double num25 = num2 / (double)statLifeMax2 * 100.0;
 						float num26 = 2 * hitDirection;
 						float num27 = 0f;
@@ -27065,6 +_,9 @@
 								Dust.NewDust(position, width, height, 5, num26 + (float)hitDirection * num27 * Main.rand.NextFloat(), -2f);
 							}
 						}
+
+						postGore:
+						PlayerHooks.PostHurt(this, pvp, quiet, num2, hitDirection, Crit);
 					}
 					else {
 						statLife = 0;
@@ -27098,6 +_,11 @@
 				return;
 
 			StopVanityActions();
+			bool playSound = true;
+			bool genGore = true;
+			if (!PlayerHooks.PreKill(this, dmg, hitDirection, pvp, ref playSound, ref genGore, ref damageSource))
+				return;
+
 			if (pvp)
 				pvpDeath = true;
 
@@ -27156,19 +_,24 @@
 				}
 			}
 
-			SoundEngine.PlaySound(5, (int)position.X, (int)position.Y);
+			if (playSound)
+				SoundEngine.PlaySound(5, (int)position.X, (int)position.Y, 1, 1f, 0f);
+
 			headVelocity.Y = (float)Main.rand.Next(-40, -10) * 0.1f;
 			bodyVelocity.Y = (float)Main.rand.Next(-40, -10) * 0.1f;
 			legVelocity.Y = (float)Main.rand.Next(-40, -10) * 0.1f;
 			headVelocity.X = (float)Main.rand.Next(-20, 21) * 0.1f + (float)(2 * hitDirection);
 			bodyVelocity.X = (float)Main.rand.Next(-20, 21) * 0.1f + (float)(2 * hitDirection);
 			legVelocity.X = (float)Main.rand.Next(-20, 21) * 0.1f + (float)(2 * hitDirection);
-			if (stoned) {
+			if (stoned || !genGore) {
 				headPosition = Vector2.Zero;
 				bodyPosition = Vector2.Zero;
 				legPosition = Vector2.Zero;
 			}
 
+			if (!genGore)
+				goto postGore; //goto minimizes diff file size
+
 			for (int j = 0; j < 100; j++) {
 				if (stoned) {
 					Dust.NewDust(position, width, height, 1, 2 * hitDirection, -2f);
@@ -27186,6 +_,7 @@
 				}
 			}
 
+			postGore:
 			mount.Dismount(this);
 			dead = true;
 			respawnTimer = 600;
@@ -27205,6 +_,7 @@
 			if (Main.expertMode)
 				respawnTimer = (int)((double)respawnTimer * 1.5);
 
+			PlayerHooks.Kill(this, dmg, hitDirection, pvp, damageSource);
 			immuneAlpha = 0;
 			if (!ChildSafety.Disabled)
 				immuneAlpha = 255;
@@ -27281,6 +_,9 @@
 			if (newItem.uniqueStack && HasItem(newItem.type))
 				return new ItemSpaceStatus(CanTakeItem: false);
 
+			if (ItemLoader.ItemSpace(newItem, this))
+				return new ItemSpaceStatus(CanTakeItem: true);
+
 			int num = 50;
 			if (newItem.IsACoin)
 				num = 54;
@@ -27636,6 +_,7 @@
 
 			WorldGen.PlaceWall(tileTargetX, tileTargetY, inventory[selectedItem].createWall);
 			if (Main.tile[tileTargetX, tileTargetY].wall == inventory[selectedItem].createWall) {
+				WallLoader.PlaceInWorld(tileTargetX, tileTargetY, inventory[selectedItem]);
 				ApplyItemTime(inventory[selectedItem], wallSpeed);
 				if (Main.netMode == 1)
 					NetMessage.SendData(17, -1, -1, null, 3, tileTargetX, tileTargetY, inventory[selectedItem].createWall);
@@ -27694,7 +_,8 @@
 
 				WorldGen.PlaceWall(num, num2, createWall);
 				if (Main.tile[num, num2].wall == createWall) {
+					if (ItemLoader.ConsumeItem(inventory[selectedItem], this))
-					inventory[selectedItem].stack--;
+						inventory[selectedItem].stack--;
 					if (inventory[selectedItem].stack == 0)
 						inventory[selectedItem].SetDefaults();
 
@@ -27726,9 +_,18 @@
 				bool canPlace = false;
 				bool newObjectType = false;
 				TileObject objectData = default(TileObject);
+				if (!TileLoader.CanPlace(tileTargetX, tileTargetY, inventory[selectedItem].createTile)) {
+				}
-				if (TileObjectData.CustomPlace(createTile, inventory[selectedItem].placeStyle) && createTile != 82 && createTile != 227) {
+				else if (TileObjectData.CustomPlace(createTile, inventory[selectedItem].placeStyle) && createTile != 82 && createTile != 227) {
 					newObjectType = true;
-					canPlace = TileObject.CanPlace(tileTargetX, tileTargetY, (ushort)inventory[selectedItem].createTile, inventory[selectedItem].placeStyle, direction, out objectData);
+					int hackCreateTile = inventory[selectedItem].createTile;
+					int hackPlaceStyle = inventory[selectedItem].placeStyle;
+					if (hackCreateTile == TileID.Saplings) {
+						Tile soil = Main.tile[tileTargetX, tileTargetY + 1];
+						if (soil.active())
+							TileLoader.SaplingGrowthType(soil.type, ref hackCreateTile, ref hackPlaceStyle);
+					}
+					canPlace = TileObject.CanPlace(tileTargetX, tileTargetY, hackCreateTile, hackPlaceStyle, direction, out objectData, false);
 					PlaceThing_Tiles_BlockPlacementIfOverPlayers(ref canPlace, ref objectData);
 					PlaceThing_Tiles_BlockPlacementForRepeatedPigronatas(ref canPlace, ref objectData);
 					PlaceThing_Tiles_BlockPlacementForRepeatedPumpkins(ref canPlace, ref objectData);
@@ -27782,7 +_,7 @@
 
 				if (0 == 0) {
 					if (hitReplace.AddDamage(num, pickaxeDamage) < 100) {
-						int num2 = WorldGen.KillTile_GetTileDustAmount(fail: true, tile);
+						int num2 = WorldGen.KillTile_GetTileDustAmount(fail: true, tile, tileTargetX, tileTargetY);
 						for (int i = 0; i < num2; i++) {
 							WorldGen.KillTile_MakeTileDust(tileTargetX, tileTargetY, tile);
 						}
@@ -27952,6 +_,7 @@
 				PlaceThing_Tiles_PlaceIt_AutoPaintAndActuate(typeCaches);
 				if (PlayerInput.UsingGamepad && ItemID.Sets.SingleUseInGamepad[inventory[selectedItem].type] && Main.myPlayer == whoAmI && !Main.SmartCursorEnabled)
 					Main.blockMouse = true;
+				TileLoader.PlaceInWorld(tileTargetX, tileTargetY, inventory[selectedItem]);
 			}
 
 			return data;
@@ -28139,7 +_,8 @@
 					int num7 = FindItem(849);
 					if (num7 > -1 && WorldGen.PlaceActuator(num5, num6)) {
 						NetMessage.SendData(17, -1, -1, null, 8, num5, num6);
+						if (ItemLoader.ConsumeItem(inventory[num7], this))
-						inventory[num7].stack--;
+							inventory[num7].stack--;
 						if (inventory[num7].stack <= 0)
 							inventory[num7].SetDefaults();
 					}
@@ -28504,7 +_,7 @@
 				if (Main.tile[tileTargetX, tileTargetY].nactive() && Main.tile[tileTargetX, tileTargetY].type == 59)
 					canPlace = true;
 			}
-			else if (inventory[selectedItem].createTile == 4 || inventory[selectedItem].createTile == 136) {
+			else if (TileID.Sets.Torch[inventory[selectedItem].createTile] || inventory[selectedItem].createTile == 136) {
 				if (Main.tile[tileTargetX, tileTargetY].wall > 0) {
 					canPlace = true;
 				}
@@ -29031,7 +_,8 @@
 
 			if (paintingAWall) {
 				if (b != byte.MaxValue && Main.tile[x, y].wallColor() != b && WorldGen.paintWall(x, y, b, broadCast: true)) {
+					if (ItemLoader.ConsumeItem(item, this))
-					item.stack--;
+						item.stack--;
 					if (item.stack <= 0)
 						item.SetDefaults();
 
@@ -29040,7 +_,8 @@
 				}
 			}
 			else if (b != byte.MaxValue && Main.tile[x, y].color() != b && WorldGen.paintTile(x, y, b, broadCast: true)) {
+				if (ItemLoader.ConsumeItem(item, this))
-				item.stack--;
+					item.stack--;
 				if (item.stack <= 0)
 					item.SetDefaults();
 
@@ -29090,7 +_,7 @@
 			int num2 = 25;
 			int num3 = 50;
 			int num4 = -1;
-			if (extractType == 1) {
+			if (extractType == ItemID.DesertFossil) {
 				num /= 3;
 				num2 *= 2;
 				num3 = 20;
@@ -29333,6 +_,7 @@
 					num6 += Main.rand.Next(0, 6);
 			}
 
+			ItemLoader.ExtractinatorUse(ref num5, ref num6, extractType);
 			if (num5 > 0) {
 				Vector2 vector = Main.ReverseGravitySupport(Main.MouseScreen) + Main.screenPosition;
 				if (Main.SmartCursorEnabled || PlayerInput.UsingGamepad)
@@ -29427,8 +_,8 @@
 
 		public PlayerFishingConditions GetFishingConditions() {
 			PlayerFishingConditions result = default(PlayerFishingConditions);
-			Fishing_GetBestFishingPole(out result.PolePower, out result.PoleItemType);
-			Fishing_GetBait(out result.BaitPower, out result.BaitItemType);
+			Fishing_GetBestFishingPole(out result.Pole);
+			Fishing_GetBait(out result.Bait);
 			if (result.BaitItemType == 2673)
 				return result;
 
@@ -29436,12 +_,12 @@
 				return result;
 
 			int num = result.BaitPower + result.PolePower + fishingSkill;
-			result.LevelMultipliers = Fishing_GetPowerMultiplier();
+			result.LevelMultipliers = Fishing_GetPowerMultiplier(result.Pole, result.Bait);
 			result.FinalFishingLevel = (int)((float)num * result.LevelMultipliers);
 			return result;
 		}
 
-		private static float Fishing_GetPowerMultiplier() {
+		private float Fishing_GetPowerMultiplier(Item pole, Item bait) {
 			float num = 1f;
 			if (Main.raining)
 				num *= 1.2f;
@@ -29473,21 +_,20 @@
 			if (Main.bloodMoon)
 				num *= 1.1f;
 
+			PlayerHooks.GetFishingLevel(this, pole, bait, ref num);
 			return num;
 		}
 
-		private void Fishing_GetBait(out int baitPower, out int baitType) {
-			baitPower = 0;
-			baitType = 0;
+		private void Fishing_GetBait(out Item bait) {
+			bait = null;
 			for (int i = 54; i < 58; i++) {
 				if (inventory[i].stack > 0 && inventory[i].bait > 0) {
-					baitPower = inventory[i].bait;
-					baitType = inventory[i].type;
+					bait = inventory[i];
 					break;
 				}
 			}
 
-			if (baitPower != 0 || baitType != 0)
+			if (bait != null)
 				return;
 
 			int num = 0;
@@ -29503,20 +_,17 @@
 				return;
 			}
 
-			baitPower = inventory[num].bait;
-			baitType = inventory[num].type;
+			bait = inventory[num];
 		}
 
-		private void Fishing_GetBestFishingPole(out int fishingPolePower, out int fishingPoleType) {
-			fishingPolePower = inventory[selectedItem].fishingPole;
-			fishingPoleType = inventory[selectedItem].type;
-			if (fishingPolePower != 0)
+		private void Fishing_GetBestFishingPole(out Item pole) {
+			pole = inventory[selectedItem];
+			if (pole.fishingPole != 0)
 				return;
 
 			for (int i = 0; i < 58; i++) {
-				if (inventory[i].fishingPole > fishingPolePower) {
+				if (inventory[i].fishingPole > pole.fishingPole) {
-					fishingPolePower = inventory[i].fishingPole;
+					pole = inventory[i];
-					fishingPoleType = inventory[i].type;
 				}
 			}
 		}
@@ -29544,7 +_,8 @@
 				return;
 			}
 
+			if (ItemLoader.ConsumeItem(inventory[num], this))
-			inventory[num].stack--;
+				inventory[num].stack--;
 			if (inventory[num].stack <= 0)
 				inventory[num].SetDefaults();
 		}
@@ -29706,11 +_,15 @@
 		}
 
 		public Rectangle GetItemDrawFrame(int type) {
+#if SERVER
+			return Rectangle.Empty;
+#else
 			Main.instance.LoadItem(type);
 			if (type == 75)
 				return TextureAssets.Item[type].Frame(1, 8);
 
 			return TextureAssets.Item[type].Frame();
+#endif
 		}
 
 		public float GetAdjustedItemScale(Item item) {
@@ -29733,6 +_,12 @@
 		}
 
 		public void ItemCheck(int i) {
+			if (PlayerHooks.PreItemCheck(this))
+				ItemCheck_Inner(i);
+
+			PlayerHooks.PostItemCheck(this);
+		}
+		private void ItemCheck_Inner(int i) {
 			if (CCed) {
 				channel = false;
 				itemAnimation = (itemAnimationMax = 0);
@@ -29758,8 +_,17 @@
 			if (itemAnimation == 0 && reuseDelay > 0)
 				ApplyReuseDelay();
 
-			if (Main.myPlayer == i && itemAnimation == 0 && TileObjectData.CustomPlace(item.createTile, item.placeStyle))
-				TileObject.CanPlace(tileTargetX, tileTargetY, item.createTile, item.placeStyle, direction, out TileObject _, onlyCheck: true);
+			if (Main.myPlayer == i && itemAnimation == 0 && TileObjectData.CustomPlace(item.createTile, item.placeStyle)) {
+				int hackCreateTile = item.createTile;
+				int hackPlaceStyle = item.placeStyle;
+				if (hackCreateTile == TileID.Saplings) {
+					Tile soil = Main.tile[tileTargetX, tileTargetY + 1];
+					if (soil.active())
+						TileLoader.SaplingGrowthType(soil.type, ref hackCreateTile, ref hackPlaceStyle);
+				}
+
+				TileObject.CanPlace(tileTargetX, tileTargetY, hackCreateTile, hackPlaceStyle, direction, out _, true);
+			}
 
 			if (itemAnimation == 0 && altFunctionUse == 2)
 				altFunctionUse = 0;
@@ -29788,7 +_,7 @@
 				if (whoAmI == Main.myPlayer && gravDir == 1f && item.mountType != -1 && mount.CanMount(item.mountType, this))
 					mount.SetMount(item.mountType, this);
 
-				if ((item.shoot <= 0 || !ProjectileID.Sets.MinionTargettingFeature[item.shoot] || altFunctionUse != 2) && flag3 && whoAmI == Main.myPlayer && item.shoot >= 0 && item.shoot < 956 && (ProjectileID.Sets.LightPet[item.shoot] || Main.projPet[item.shoot]))
+				if ((item.shoot <= 0 || !ProjectileID.Sets.MinionTargettingFeature[item.shoot] || altFunctionUse != 2) && flag3 && whoAmI == Main.myPlayer && item.shoot >= 0 && (ProjectileID.Sets.LightPet[item.shoot] || Main.projPet[item.shoot]))
 					FreeUpPetsAndMinions(item);
 
 				if (flag3)
@@ -29818,12 +_,23 @@
 				itemAnimation--;
 			}
 
+			ItemLoader.HoldItem(item, this);
+
 			if (itemAnimation > 0)
 				ItemCheck_ApplyUseStyle(heightOffsetHitboxCenter, item2, drawHitbox);
 			else
 				ItemCheck_ApplyHoldStyle(heightOffsetHitboxCenter, item2, drawHitbox);
 
 			releaseUseItem = !controlUseItem;
+
+			//The following block has been moved to the end of the method with goto chains.
+			//This is done to fix the half of the item use/anim desync issue.
+			//In this exact case, this fixes itemTime not being lowered in the first tick after it's set, like itemAnim is.
+			//That happens because this itemTime reduction happened before the code that calls SetItemTime
+			//- Mirsario
+			goto SkipReduceItemTime;
+			ReduceItemTime:
+
 			if (itemTime > 0) {
 				itemTime--;
 				if (ItemTimeIsZero && whoAmI == Main.myPlayer) {
@@ -29837,6 +_,9 @@
 				}
 			}
 
+			goto PostReduceItemtime;
+			SkipReduceItemTime:
+
 			if (!JustDroppedAnItem) {
 				ItemCheck_EmitHeldItemLight(item);
 				ItemCheck_EmitFoodParticles(item);
@@ -29866,7 +_,7 @@
 
 					ItemCheck_TurretAltFeatureUse(item, flag4);
 					ItemCheck_MinionAltFeatureUse(item, flag4);
-					if (item.shoot > 0 && itemAnimation > 0 && ItemTimeIsZero && flag4)
+					if (item.shoot > 0 && itemAnimation > 0 && ItemTimeIsZero && flag4 && ItemLoader.CheckProjOnSwing(this, item))
 						ItemCheck_Shoot(i, item, weaponDamage);
 
 					ItemCheck_UseWiringTools(item);
@@ -29929,7 +_,8 @@
 
 						if (Main.myPlayer == i && item.damage > 0) {
 							int num = weaponDamage;
-							float knockBack = item.knockBack;
+							float knockBack = GetWeaponKnockback(item, item.knockBack);
+							/*
 							float num2 = 1f;
 							if (kbGlove)
 								num2 += 1f;
@@ -29940,6 +_,7 @@
 							knockBack *= num2;
 							if (inventory[selectedItem].type == 3106)
 								knockBack += knockBack * (1f - stealth);
+							*/
 
 							List<ushort> ignoreList2 = ItemCheck_GetTileCutIgnoreList(item);
 							ItemCheck_CutTiles(item, itemRectangle, ignoreList2);
@@ -29951,6 +_,9 @@
 				}
 
 				if (ItemTimeIsZero && itemAnimation > 0) {
+					if (ItemLoader.UseItem(item, this))
+						ApplyItemTime(item);
+
 					if (item.hairDye >= 0) {
 						ApplyItemTime(item);
 						if (whoAmI == Main.myPlayer) {
@@ -29960,18 +_,20 @@
 					}
 
 					if (item.healLife > 0) {
+						int healLife = GetHealLife(item);
-						statLife += item.healLife;
+						statLife += healLife;
 						ApplyItemTime(item);
-						if (Main.myPlayer == whoAmI)
-							HealEffect(item.healLife);
+						if (healLife > 0 && Main.myPlayer == whoAmI)
+							HealEffect(healLife, true);
 					}
 
 					if (item.healMana > 0) {
+						int healMana = GetHealMana(item);
-						statMana += item.healMana;
+						statMana += healMana;
 						ApplyItemTime(item);
-						if (Main.myPlayer == whoAmI) {
+						if (healMana > 0 && Main.myPlayer == whoAmI) {
 							AddBuff(94, manaSickTime);
-							ManaEffect(item.healMana);
+							ManaEffect(healMana);
 						}
 					}
 
@@ -30076,7 +_,7 @@
 					if (ItemTimeIsZero) {
 						ApplyItemTime(item);
 					}
-					else if (itemTime == item.useTime / 2) {
+					else if (itemTime == PlayerHooks.TotalUseTime(item.useTime, this, item) / 2) {
 						for (int k = 0; k < 70; k++) {
 							Dust.NewDust(base.position, width, height, 15, velocity.X * 0.5f, velocity.Y * 0.5f, 150, default(Color), 1.5f);
 						}
@@ -30165,7 +_,7 @@
 							Main.dust[Dust.NewDust(base.position, width, height, 15, 0f, 0f, 150, Color.Cyan, 1.2f)].velocity *= 0.5f;
 						}
 
-						if (item.stack > 0)
+						if (ItemLoader.ConsumeItem(item, this) && item.stack > 0)
 							item.stack--;
 					}
 				}
@@ -30191,7 +_,7 @@
 							Main.dust[Dust.NewDust(base.position, width, height, 15, 0f, 0f, 150, Color.Cyan, 1.2f)].velocity *= 0.5f;
 						}
 
-						if (item.stack > 0)
+						if (ItemLoader.ConsumeItem(item, this) && item.stack > 0)
 							item.stack--;
 					}
 				}
@@ -30206,7 +_,7 @@
 						else if (Main.netMode == 1 && whoAmI == Main.myPlayer)
 							NetMessage.SendData(73);
 
-						if (item.stack > 0)
+						if (ItemLoader.ConsumeItem(item, this) && item.stack > 0)
 							item.stack--;
 					}
 				}
@@ -30222,11 +_,11 @@
 								NetMessage.SendData(4, -1, -1, null, whoAmI);
 						}
 
-						if (item.stack > 0)
+						if (ItemLoader.ConsumeItem(item, this) && item.stack > 0)
 							item.stack--;
 					}
 					else {
-						float num10 = item.useTime;
+						float num10 = PlayerHooks.TotalUseTime(item.useTime, this, item);
 						num10 = (num10 - (float)itemTime) / num10;
 						float num11 = 44f;
 						float num12 = (float)Math.PI * 3f;
@@ -30260,11 +_,12 @@
 				}
 
 				if (i == Main.myPlayer) {
-					if (!dontConsumeWand && itemTime == (int)((float)item.useTime * tileSpeed) && item.tileWand > 0) {
+					if (item.tileWand > 0 && !dontConsumeWand && itemTime == PlayerHooks.TotalUseTime(item.useTime * tileSpeed, this, item)) {
 						int tileWand = item.tileWand;
 						for (int num15 = 0; num15 < 58; num15++) {
 							if (tileWand == inventory[num15].type && inventory[num15].stack > 0) {
+								if (ItemLoader.ConsumeItem(inventory[num15], this))
-								inventory[num15].stack--;
+									inventory[num15].stack--;
 								if (inventory[num15].stack <= 0)
 									inventory[num15] = new Item();
 
@@ -30296,7 +_,7 @@
 						if (flag7.HasValue)
 							flag6 = flag7.Value;
 
-						if (flag6) {
+						if (flag6 && ItemLoader.ConsumeItem(item, this)) {
 							if (item.stack > 0)
 								item.stack--;
 
@@ -30315,6 +_,9 @@
 				}
 			}
 
+			goto ReduceItemTime;
+			PostReduceItemtime:
+
 			if (itemAnimation == 0)
 				JustDroppedAnItem = false;
 		}
@@ -30569,11 +_,18 @@
 				if (i == whoAmI || !player.active || !player.hostile || player.immune || player.dead || (team != 0 && team == player.team) || !itemRectangle.Intersects(player.Hitbox) || !CanHit(player))
 					continue;
 
+				if (!ItemLoader.CanHitPvp(sItem, this, player) || !PlayerHooks.CanHitPvp(this, sItem, player))
+					continue; //TODO: PvP crit hook?
+
 				bool flag = false;
 				if (Main.rand.Next(1, 101) <= 10)
 					flag = true;
 
 				int num = Main.DamageVar(damage, luck);
+
+				ItemLoader.ModifyHitPvp(sItem, this, player, ref num, ref flag);
+				PlayerHooks.ModifyHitPvp(this, sItem, player, ref num, ref flag);
+
 				StatusToPlayerPvP(sItem.type, i);
 				OnHit(player.Center.X, player.Center.Y, player);
 				PlayerDeathReason playerDeathReason = PlayerDeathReason.ByPlayer(whoAmI);
@@ -30618,6 +_,8 @@
 				if (sItem.type == 1826 && Main.npc[i].value > 0f)
 					pumpkinSword(i, (int)((double)damage * 1.5), knockBack);
 
+				ItemLoader.OnHitPvp(sItem, this, Main.player[i], num2, flag);
+				PlayerHooks.OnHitPvp(this, sItem, Main.player[i], num2, flag);
 				if (Main.netMode != 0)
 					NetMessage.SendPlayerHurt(i, playerDeathReason, num, direction, flag, pvp: true, -1);
 
@@ -30632,11 +_,18 @@
 				if (!Main.npc[i].active || Main.npc[i].immune[whoAmI] != 0 || attackCD != 0)
 					continue;
 
+				bool? modCanHit = CombinedHooks.CanPlayerHitNPCWithItem(this, sItem, Main.npc[i]);
+
+				if (modCanHit == false) {
+					continue;
+				}
+
 				Main.npc[i].position += Main.npc[i].netOffset;
-				if (!Main.npc[i].dontTakeDamage && CanNPCBeHitByPlayerOrPlayerProjectile(Main.npc[i])) {
-					if (!Main.npc[i].friendly || (Main.npc[i].type == 22 && killGuide) || (Main.npc[i].type == 54 && killClothier)) {
+				if (modCanHit == true || ((!Main.npc[i].dontTakeDamage && CanNPCBeHitByPlayerOrPlayerProjectile(Main.npc[i])))) {
+					if (modCanHit == true || ((!Main.npc[i].friendly || (Main.npc[i].type == 22 && killGuide) || (Main.npc[i].type == 54 && killClothier)))) {
 						Rectangle value = new Rectangle((int)Main.npc[i].position.X, (int)Main.npc[i].position.Y, Main.npc[i].width, Main.npc[i].height);
+
-						if (itemRectangle.Intersects(value) && (Main.npc[i].noTileCollide || CanHit(Main.npc[i]))) {
+						if (modCanHit == true || (itemRectangle.Intersects(value) && (Main.npc[i].noTileCollide || CanHit(Main.npc[i])))) {
 							int num = originalDamage;
 							bool flag = false;
 							int weaponCrit = GetWeaponCrit(sItem);
@@ -30669,6 +_,11 @@
 							}
 
 							int num4 = Main.DamageVar(num, luck);
+
+							ItemLoader.ModifyHitNPC(sItem, this, Main.npc[i], ref num4, ref knockBack, ref flag);
+							NPCLoader.ModifyHitByItem(Main.npc[i], this, sItem, ref num4, ref knockBack, ref flag);
+							PlayerHooks.ModifyHitNPC(this, sItem, Main.npc[i], ref num4, ref knockBack, ref flag);
+
 							StatusToNPC(sItem.type, i);
 							if (Main.npc[i].life > 5)
 								OnHit(Main.npc[i].Center.X, Main.npc[i].Center.Y, Main.npc[i]);
@@ -30677,6 +_,11 @@
 								num4 += Main.npc[i].checkArmorPenetration(armorPenetration);
 
 							int dmgDone = (int)Main.npc[i].StrikeNPC(num4, knockBack, direction, flag);
+
+							ItemLoader.OnHitNPC(sItem, this, Main.npc[i], dmgDone, knockBack, flag);
+							NPCLoader.OnHitByItem(Main.npc[i], this, sItem, dmgDone, knockBack, flag);
+							PlayerHooks.OnHitNPC(this, sItem, Main.npc[i], dmgDone, knockBack, flag);
+
 							ApplyNPCOnHitEffects(sItem, itemRectangle, num, knockBack, i, num4, dmgDone);
 							int num5 = Item.NPCtoBanner(Main.npc[i].BannerID());
 							if (num5 >= 0)
@@ -31204,6 +_,9 @@
 				Main.dust[num30].velocity.Y *= 2f;
 			}
 
+			ItemLoader.MeleeEffects(sItem, this, itemRectangle);
+			PlayerHooks.MeleeEffects(this, sItem, itemRectangle);
+
 			return itemRectangle;
 		}
 
@@ -31260,6 +_,7 @@
 				}
 			}
 
+			ItemLoader.UseItemHitbox(sItem, this, ref itemRectangle, ref dontAttack);
 			if (sItem.type == 1450 && Main.rand.Next(3) == 0) {
 				int num = -1;
 				float x = itemRectangle.X + Main.rand.Next(itemRectangle.Width);
@@ -31571,7 +_,7 @@
 			if (Main.tileHammer[tile.type]) {
 				canHitWalls = false;
 				if (sItem.hammer > 0) {
-					num2 += sItem.hammer;
+					TileLoader.MineDamage(sItem.hammer, ref num2);
 					if (!WorldGen.CanKillTile(x, y))
 						num2 = 0;
 
@@ -31601,7 +_,10 @@
 				}
 			}
 			else if (Main.tileAxe[tile.type]) {
-				num2 = ((tile.type != 80) ? (num2 + (int)((float)sItem.axe * 1.2f)) : (num2 + (int)((float)(sItem.axe * 3) * 1.2f)));
+				if (tile.type == 80)
+					num2 += (int)(sItem.axe * 3 * 1.2f);
+				else
+					TileLoader.MineDamage(sItem.axe, ref num2);
 				if (sItem.axe > 0) {
 					AchievementsHelper.CurrentlyMining = true;
 					if (!WorldGen.CanKillTile(x, y))
@@ -31749,7 +_,9 @@
 					if (!poundRelease)
 						return;
 
+					if (TileLoader.Slope(x, y, Main.tile[x, y].type)) {
+					}
-					if (TileID.Sets.Platforms[Main.tile[x, y].type]) {
+					else if (TileID.Sets.Platforms[Main.tile[x, y].type]) {
 						if (tile.halfBrick()) {
 							WorldGen.PoundTile(x, y);
 							if (Main.netMode == 1)
@@ -32341,7 +_,8 @@
 				}
 
 				if (num3 >= 0 && WorldGen.PlaceWire(num, num2)) {
+					if (ItemLoader.ConsumeItem(inventory[num3], this))
-					inventory[num3].stack--;
+						inventory[num3].stack--;
 					if (inventory[num3].stack <= 0)
 						inventory[num3].SetDefaults();
 
@@ -32359,7 +_,8 @@
 				}
 
 				if (num4 >= 0 && WorldGen.PlaceWire2(num, num2)) {
+					if (ItemLoader.ConsumeItem(inventory[num4], this))
-					inventory[num4].stack--;
+						inventory[num4].stack--;
 					if (inventory[num4].stack <= 0)
 						inventory[num4].SetDefaults();
 
@@ -32378,7 +_,8 @@
 				}
 
 				if (num5 >= 0 && WorldGen.PlaceWire3(num, num2)) {
+					if (ItemLoader.ConsumeItem(inventory[num5], this))
-					inventory[num5].stack--;
+						inventory[num5].stack--;
 					if (inventory[num5].stack <= 0)
 						inventory[num5].SetDefaults();
 
@@ -32397,7 +_,8 @@
 				}
 
 				if (num6 >= 0 && WorldGen.PlaceWire4(num, num2)) {
+					if (ItemLoader.ConsumeItem(inventory[num6], this))
-					inventory[num6].stack--;
+						inventory[num6].stack--;
 					if (inventory[num6].stack <= 0)
 						inventory[num6].SetDefaults();
 
@@ -32430,7 +_,8 @@
 			else if (sItem.type == 849 && sItem.stack > 0 && WorldGen.PlaceActuator(num, num2)) {
 				ApplyItemTime(sItem);
 				NetMessage.SendData(17, -1, -1, null, 8, tileTargetX, tileTargetY);
+				if (ItemLoader.ConsumeItem(sItem, this))
-				sItem.stack--;
+					sItem.stack--;
 				if (sItem.stack <= 0)
 					sItem.SetDefaults();
 			}
@@ -33903,7 +_,8 @@
 					Main.projectile[num177].originalDamage = damage;
 					UpdateMaxTurrets();
 				}
-				else {
+				else if (PlayerHooks.Shoot(this, sItem, ref pointPoisition, ref num2, ref num3, ref projToShoot, ref Damage, ref KnockBack)
+					&& ItemLoader.Shoot(sItem, this, ref pointPoisition, ref num2, ref num3, ref projToShoot, ref Damage, ref KnockBack)) {
 					int num178 = Projectile.NewProjectile(projectileSource_Item_WithPotentialAmmo, pointPoisition.X, pointPoisition.Y, num2, num3, projToShoot, Damage, KnockBack, i);
 					if (sItem.type == 726)
 						Main.projectile[num178].magic = true;
@@ -34460,6 +_,10 @@
 		}
 
 		private void ItemCheck_ApplyHoldStyle(float mountOffset, Item sItem, Rectangle heldItemFrame) {
+			ItemCheck_ApplyHoldStyle_Inner(mountOffset, sItem, heldItemFrame);
+			ItemLoader.HoldStyle(sItem, this, heldItemFrame);
+		}
+		private void ItemCheck_ApplyHoldStyle_Inner(float mountOffset, Item sItem, Rectangle heldItemFrame) {
 			if (isPettingAnimal) {
 				int num = miscCounter % 14 / 7;
 				CompositeArmStretchAmount stretch = CompositeArmStretchAmount.ThreeQuarters;
@@ -34702,10 +_,12 @@
 				SetCompositeArmBack(enabled: true, stretch6, (float)Math.PI * -3f / 5f * (float)direction);
 				FlipItemLocationAndRotationForGravity();
 			}
+			// else if(!Main.dedServ)
+				// ItemLoader.UseStyle(sItem, this);
 		}
 
 		private void ItemCheck_ApplyManaRegenDelay(Item sItem) {
-			if (!spaceGun || (sItem.type != 127 && sItem.type != 4347 && sItem.type != 4348))
+ 			if (GetManaCost(sItem)>0)
 				manaRegenDelay = (int)maxRegenDelay;
 		}
 
@@ -34766,6 +_,10 @@
 		}
 
 		public void ItemCheck_ApplyUseStyle(float mountOffset, Item sItem, Rectangle heldItemFrame) {
+			ItemCheck_ApplyUseStyle_Inner(mountOffset, sItem, heldItemFrame);
+			ItemLoader.UseStyle(sItem, this, heldItemFrame);
+		}
+		public void ItemCheck_ApplyUseStyle_Inner(float mountOffset, Item sItem, Rectangle heldItemFrame) {
 			if (Main.dedServ)
 				return;
 
@@ -35489,6 +_,9 @@
 		}
 
 		private bool ItemCheck_CheckCanUse(Item sItem) {
+			if(!CombinedHooks.CanUseItem(this, sItem))
+				return false;
+
 			int whoAmI = base.whoAmI;
 			bool flag = true;
 			int num = (int)((float)Main.mouseX + Main.screenPosition.X) / 16;
@@ -35856,6 +_,11 @@
 			if (sItem.type == 3006)
 				flag2 = true;
 
+			if (sItem.type != ItemID.MedusaHead /*3269*/ && !CheckMana(sItem, pay:!flag2))
+				canUse = false;
+			
+			return canUse; //TODO: Explain this in a comment.
+			
 			if (sItem.type != 3269 && (!spaceGun || (sItem.type != 127 && sItem.type != 4347 && sItem.type != 4348))) {
 				if (statMana >= num) {
 					if (!flag2)
@@ -36023,7 +_,10 @@
 		private void ItemCheck_HandleMPItemAnimation(Item sItem) {
 			if (sItem.autoReuse && !noItems) {
 				releaseUseItem = true;
-				if (itemAnimation == 1 && sItem.stack > 0) {
+				//The following code line has been changed to fix a half of the vanilla item use/anim desync bug.
+				//In this exact case, itemAnim, which resets at 1, would desync from itemTime at the end of every tick, which resets at 0.
+				//- Mirsario
+				if (itemAnimation == 0 && sItem.stack > 0) { //if (itemAnimation == 1 && sItem.stack > 0) {
 					if (sItem.shoot > 0 && whoAmI != Main.myPlayer && controlUseItem && sItem.useStyle == 5 && sItem.reuseDelay == 0) {
 						ApplyItemAnimation(sItem);
 						if (sItem.UseSound != null)
@@ -36053,6 +_,7 @@
 			if (!mount.Active)
 				return;
 
+			MountLoader.UseAbility(this, Vector2.Zero, false);
 			if (mount.Type == 8) {
 				noItems = true;
 				if (controlUseItem) {
@@ -36210,7 +_,7 @@
 				if (num == 2)
 					num = 102;
 
-				for (int i = 0; i < 22; i++) {
+				for (int i = 0; i < MaxBuffs; i++) {
 					if (buffType[i] == 27 || buffType[i] == 101 || buffType[i] == 102) {
 						DelBuff(i);
 						i--;
@@ -36368,6 +_,7 @@
 		}
 
 		public float GetWeaponKnockback(Item sItem, float KnockBack) {
+			/*
 			if (sItem.summon)
 				KnockBack += minionKB;
 
@@ -36382,11 +_,25 @@
 
 			if (sItem.ranged && setVortex)
 				KnockBack *= 1f + (1f - stealth) * 0.5f;
-
-			return KnockBack;
+			*/
+
+			// implement minionKB as 'base damage'
+			KnockBack += minionKB * sItem.DamageType.GetCachedBenefitFrom(DamageClass.Summon);
+
+			StatModifier kbModifier = StatModifier.One;
+			var currentModifiers = damageData;
+			var scalings = sItem.DamageType.benefitsCache;
+			for (int i = 0; i < currentModifiers.Length; i++) {
+				kbModifier = kbModifier.CombineWith(currentModifiers[i].knockback.Scale(scalings[i]));
+			}
+
+			float flat = 0;
+			CombinedHooks.ModifyWeaponKnockback(this, sItem, ref kbModifier, ref flat);
+			return Math.Max(0, KnockBack * kbModifier + flat);
 		}
 
 		public int GetWeaponCrit(Item sItem) {
+			/*
 			if (sItem.melee)
 				return meleeCrit;
 
@@ -36397,9 +_,21 @@
 				return magicCrit;
 
 			return 0;
+			*/
+
+			int crit = sItem.crit;
+			var currentModifiers = damageData;
+			var scalings = sItem.DamageType.benefitsCache;
+			for (int i = 0; i < currentModifiers.Length; i++) {
+				crit += (int)(currentModifiers[i].critChance * scalings[i]);
+			}
+
+			CombinedHooks.ModifyWeaponCrit(this, sItem, ref crit);
+			return crit;
 		}
 
 		public int GetWeaponDamage(Item sItem) {
+			/*
 			int num = sItem.damage;
 			if (num > 0) {
 				if (sItem.melee) {
@@ -36425,6 +_,29 @@
 			}
 
 			return num;
+			*/
+
+			StatModifier damage = StatModifier.One;
+			var currentModifiers = damageData;
+			var scalings = sItem.DamageType.benefitsCache;
+			for (int i = 0; i < currentModifiers.Length; i++) {
+				damage = damage.CombineWith(currentModifiers[i].damage.Scale(scalings[i]));
+			}
+
+			// TODO: use an ItemID.Sets for arrow/bullet/rocket
+			if (sItem.useAmmo == AmmoID.Arrow || sItem.useAmmo == AmmoID.Stake)
+				damage = damage.CombineWith(arrowDamage);
+
+			if (sItem.useAmmo == AmmoID.Bullet || sItem.useAmmo == AmmoID.CandyCorn)
+				damage = damage.CombineWith(bulletDamage);
+
+			if (sItem.useAmmo == AmmoID.Rocket || sItem.useAmmo == AmmoID.StyngerBolt || sItem.useAmmo == AmmoID.JackOLantern || sItem.useAmmo == AmmoID.NailFriendly)
+				damage = damage.CombineWith(rocketDamage);
+
+			float flat = 0f;
+			CombinedHooks.ModifyWeaponDamage(this, sItem, ref damage, ref flat);
+			int damageNum = (int)((sItem.damage * (float)damage) + flat);
+			return Math.Max(0, damageNum);
 		}
 
 		public bool HasAmmo(Item sItem, bool canUse) {
@@ -36491,8 +_,11 @@
 			int pickedProjectileId = -1;
 			if (PickAmmo_TryFindingSpecificMatches(sItem.type, item.type, out pickedProjectileId))
 				projToShoot = pickedProjectileId;
-			else if (sItem.type == 1946)
+			else if (sItem.type == 1946) {
 				projToShoot = 338 + item.type - 771;
+				if (projToShoot > ProjectileID.RocketSnowmanIV)
+					projToShoot = ProjectileID.RocketSnowmanIV;
+			}
 			else if (sItem.type == 3930)
 				projToShoot = 715 + item.type - AmmoID.Rocket;
 			else if (sItem.useAmmo == AmmoID.Rocket)
@@ -36547,8 +_,14 @@
 
 			speed += item.shootSpeed;
 			if (item.ranged) {
-				if (item.damage > 0)
-					Damage += (int)((float)item.damage * rangedDamage);
+				if (item.damage > 0) {
+					// determine damage multiplier using item base damage and apply to ammo
+					// equivalent to Damage *= (item.damage + sItem.damage) / sItem.damage
+					if (sItem.damage > 0) // coin gun fix.
+						Damage += (int)(item.damage * Damage / (float)sItem.damage);
+					else
+						Damage += item.damage;
+				}
 			}
 			else {
 				Damage += item.damage;
@@ -36560,11 +_,12 @@
 					if (speed > 20f)
 						speed = 20f;
 				}
-
-				Damage = (int)((double)Damage * 1.2);
+				// archery buff damage moved into UpdateBuffs
+				// Damage = (int)((double)Damage * 1.2);
 			}
 
 			KnockBack += item.knockBack;
+			ItemLoader.PickAmmo(sItem, item, this, ref projToShoot, ref speed, ref Damage, ref KnockBack);
 			bool flag2 = dontConsume;
 			if (sItem.type == 3475 && Main.rand.Next(3) != 0)
 				flag2 = true;
@@ -36602,7 +_,7 @@
 			if (sItem.type == 1553 && Main.rand.Next(3) != 0)
 				flag2 = true;
 
-			if (sItem.type == 434 && itemAnimation < sItem.useAnimation - 2)
+			if (sItem.type == 434 && itemAnimation < PlayerHooks.TotalMeleeTime(sItem.useAnimation, this, sItem) - 2)
 				flag2 = true;
 
 			if (sItem.type == 4953 && itemAnimation > sItem.useAnimation - 8)
@@ -36626,7 +_,10 @@
 			if ((projToShoot == 145 || projToShoot == 146 || projToShoot == 147 || projToShoot == 148 || projToShoot == 149) && itemAnimation < itemAnimationMax - 5)
 				flag2 = true;
 
+			flag2 |= !PlayerHooks.ConsumeAmmo(this, sItem, item) | !ItemLoader.ConsumeAmmo(sItem, item, this);
 			if (!flag2 && item.consumable) {
+				PlayerHooks.OnConsumeAmmo(this, sItem, item);
+				ItemLoader.OnConsumeAmmo(sItem, item, this);
 				item.stack--;
 				if (item.stack <= 0) {
 					item.active = false;
@@ -36668,7 +_,7 @@
 						NetMessage.SendData(17, -1, -1, null, 0, x, y, 1f);
 					}
 
-					if (Main.tile[x, y].type == 21)
+					if (Main.tile[x, y].type == 21 || Main.tile[x, y].type < TileID.Count && TileID.Sets.BasicChest[Main.tile[x, y].type])
 						NetMessage.SendData(34, -1, -1, null, 1, x, y);
 
 					if (Main.tile[x, y].type == 467)
@@ -36676,13 +_,23 @@
 
 					if (Main.tile[x, y].type == 88)
 						NetMessage.SendData(34, -1, -1, null, 3, x, y);
+
+					if (Main.tile[x, y].type >= TileID.Count) {
+						if (TileID.Sets.BasicChest[Main.tile[x, y].type])
+							NetMessage.SendData(34, -1, -1, null, 101, x, y, 0f, 0, Main.tile[x, y].type, 0);
+
+						if (TileID.Sets.BasicDresser[Main.tile[x, y].type])
+							NetMessage.SendData(34, -1, -1, null, 103, x, y, 0f, 0, Main.tile[x, y].type, 0);
+					}
 				}
 				else {
 					bool num3 = Main.tile[x, y].active();
 					WorldGen.KillTile(x, y);
+#if CLIENT
 					if (num3 && !Main.tile[x, y].active())
 						AchievementsHelper.HandleMining();
 
+#endif
 					if (Main.netMode == 1)
 						NetMessage.SendData(17, -1, -1, null, 0, x, y);
 				}
@@ -36750,7 +_,24 @@
 			if (Main.tileNoFail[tileTarget.type])
 				num = 100;
 
-			num = ((!Main.tileDungeon[tileTarget.type] && tileTarget.type != 25 && tileTarget.type != 58 && tileTarget.type != 117 && tileTarget.type != 203) ? ((tileTarget.type == 85) ? (num + pickPower / 3) : ((tileTarget.type != 48 && tileTarget.type != 232) ? ((tileTarget.type == 226) ? (num + pickPower / 4) : ((tileTarget.type != 107 && tileTarget.type != 221) ? ((tileTarget.type != 108 && tileTarget.type != 222) ? ((tileTarget.type == 111 || tileTarget.type == 223) ? (num + pickPower / 4) : ((tileTarget.type != 211) ? (num + pickPower) : (num + pickPower / 5))) : (num + pickPower / 3)) : (num + pickPower / 2))) : (num + pickPower * 2))) : (num + pickPower / 2));
+			if(Main.tileDungeon[tileTarget.type] || tileTarget.type == 25 || tileTarget.type == 58 || tileTarget.type == 117 || tileTarget.type == 203)
+				num += pickPower / 2;
+			else if(tileTarget.type == 85)
+				num += pickPower / 3;
+			else if(tileTarget.type == 48 || tileTarget.type == 232)
+				num += pickPower * 2;
+			else if(tileTarget.type == 226)
+				num += pickPower / 4;
+			else if(tileTarget.type == 107 || tileTarget.type == 221)
+				num += pickPower / 2;
+			else if(tileTarget.type == 108 || tileTarget.type == 222)
+				num += pickPower / 3;
+			else if(tileTarget.type == 111 || tileTarget.type == 223)
+				num += pickPower / 4;
+			else if(tileTarget.type == 211)
+				num += pickPower / 5;
+			else
+				TileLoader.MineDamage(pickPower, ref num);
 			if (tileTarget.type == 211 && pickPower < 200)
 				num = 0;
 
@@ -36805,6 +_,9 @@
 			else if (tileTarget.type == 223 && pickPower < 150) {
 				num = 0;
 			}
+			else {
+				TileLoader.PickPowerCheck(tileTarget, pickPower, ref num);
+			}
 
 			if (tileTarget.type == 147 || tileTarget.type == 0 || tileTarget.type == 40 || tileTarget.type == 53 || tileTarget.type == 57 || tileTarget.type == 59 || tileTarget.type == 123 || tileTarget.type == 224 || tileTarget.type == 397)
 				num += pickPower;
@@ -37096,24 +_,47 @@
 		}
 
 		public void DropItems() {
+			List<Item> startInventory = PlayerHooks.GetStartingItems(this, DropItems_GetDefaults().Where(item => !item.IsAir), true);
+			IDictionary<int, int> startCounts = new Dictionary<int, int>();
+
+			foreach (Item item in startInventory) {
+				if (!startCounts.ContainsKey(item.netID))
+					startCounts[item.netID] = 0;
+
+				startCounts[item.netID] += item.stack;
+			}
+
+			startCounts[ModContent.ItemType<ModLoader.Default.StartBag>()] = 1;
 			for (int i = 0; i < 59; i++) {
 				if (inventory[i].stack > 0) {
+					Item item = inventory[i];
 					bool flag = true;
-					if (inventory[i].type == 3507 || inventory[i].type == 3506 || inventory[i].type == 3509)
+					if (startCounts.TryGetValue(item.netID, out int startingCount) && startingCount >= item.stack)
 						flag = false;
 
 					if (flag) {
+						int stack = item.stack;
+						if (startCounts.ContainsKey(item.netID)) {
+							stack -= startCounts[item.netID];
+							startCounts[item.netID] = 0;
+						}
+
 						int num = Item.NewItem((int)position.X, (int)position.Y, width, height, inventory[i].type);
 						Main.item[num].netDefaults(inventory[i].netID);
 						Main.item[num].Prefix(inventory[i].prefix);
-						Main.item[num].stack = inventory[i].stack;
+						Main.item[num].stack = stack;
 						Main.item[num].velocity.Y = (float)Main.rand.Next(-20, 1) * 0.2f;
 						Main.item[num].velocity.X = (float)Main.rand.Next(-20, 21) * 0.2f;
 						Main.item[num].noGrabDelay = 100;
 						Main.item[num].newAndShiny = false;
+						Main.item[num].ModItem = item.ModItem;
+						Main.item[num].globalItems = item.globalItems;
 						if (Main.netMode == 1)
 							NetMessage.SendData(21, -1, -1, null, num);
 					}
+					else if (item.stack > 0 && startCounts.ContainsKey(item.netID)) {
+						startCounts[item.netID] -= item.stack;
+					}
 				}
 
 				inventory[i].TurnToAir();
@@ -37127,6 +_,8 @@
 						Main.item[num2].velocity.X = (float)Main.rand.Next(-20, 21) * 0.2f;
 						Main.item[num2].noGrabDelay = 100;
 						Main.item[num2].newAndShiny = false;
+						Main.item[num2].ModItem = armor[i].ModItem;
+						Main.item[num2].globalItems = armor[i].globalItems;
 						if (Main.netMode == 1)
 							NetMessage.SendData(21, -1, -1, null, num2);
 					}
@@ -37144,6 +_,8 @@
 						Main.item[num3].velocity.X = (float)Main.rand.Next(-20, 21) * 0.2f;
 						Main.item[num3].noGrabDelay = 100;
 						Main.item[num3].newAndShiny = false;
+						Main.item[num3].ModItem = dye[i].ModItem;
+						Main.item[num3].globalItems = dye[i].globalItems;
 						if (Main.netMode == 1)
 							NetMessage.SendData(21, -1, -1, null, num3);
 					}
@@ -37161,6 +_,8 @@
 						Main.item[num4].velocity.X = (float)Main.rand.Next(-20, 21) * 0.2f;
 						Main.item[num4].noGrabDelay = 100;
 						Main.item[num4].newAndShiny = false;
+						Main.item[num4].ModItem = miscEquips[i].ModItem;
+						Main.item[num4].globalItems = miscEquips[i].globalItems;
 						if (Main.netMode == 1)
 							NetMessage.SendData(21, -1, -1, null, num4);
 					}
@@ -37180,6 +_,8 @@
 					Main.item[num5].velocity.X = (float)Main.rand.Next(-20, 21) * 0.2f;
 					Main.item[num5].noGrabDelay = 100;
 					Main.item[num5].newAndShiny = false;
+					Main.item[num5].ModItem = miscDyes[i].ModItem;
+					Main.item[num5].globalItems = miscDyes[i].globalItems;
 					if (Main.netMode == 1)
 						NetMessage.SendData(21, -1, -1, null, num5);
 				}
@@ -37187,12 +_,26 @@
 				miscDyes[i].TurnToAir();
 			}
 
+			DropItems_End(startInventory);
+		}
+		private IEnumerable<Item> DropItems_GetDefaults() { //Split by tML.
+			var inventory = new Item[this.inventory.Length];
+
+			for (int i = 0; i < inventory.Length; i++) {
+				inventory[i] = new Item();
+			}
+
 			inventory[0].SetDefaults(3507);
 			inventory[0].Prefix(-1);
 			inventory[1].SetDefaults(3509);
 			inventory[1].Prefix(-1);
 			inventory[2].SetDefaults(3506);
 			inventory[2].Prefix(-1);
+
+			return inventory;
+		}
+		private void DropItems_End(IList<Item> startInventory) { //Split by tML.
+			PlayerHooks.SetStartInventory(this, startInventory);
 			Main.mouseItem.TurnToAir();
 		}
 
@@ -37240,13 +_,14 @@
 		}
 
 		public object clientClone() {
-			Player player = new Player();
+			Player player = new Player(false);
 			player.zone1 = zone1;
 			player.zone2 = zone2;
 			player.zone3 = zone3;
 			player.zone4 = zone4;
 			player.voidVaultInfo = voidVaultInfo;
 			player.luck = luck;
+			PlayerHooks.CopyCustomBiomesTo(this, player);
 			player.extraAccessory = extraAccessory;
 			player.MinionRestTargetPoint = MinionRestTargetPoint;
 			player.MinionAttackTargetNPC = MinionAttackTargetNPC;
@@ -37297,13 +_,14 @@
 			}
 
 			player.trashItem = trashItem.Clone();
-			for (int j = 0; j < 22; j++) {
+			for (int j = 0; j < MaxBuffs; j++) {
 				player.buffType[j] = buffType[j];
 				player.buffTime[j] = buffTime[j];
 			}
 
 			DpadRadial.CopyTo(player.DpadRadial);
 			CircularRadial.CopyTo(player.CircularRadial);
+			PlayerHooks.clientClone(this, player);
 			return player;
 		}
 
@@ -37314,7 +_,7 @@
 			if (Main.tile[x, y - 1] == null)
 				return false;
 
-			if (!Main.tile[x, y - 1].active() || Main.tile[x, y - 1].type != 79)
+			if (!Main.tile[x, y - 1].active() || !TileID.Sets.IsValidSpawnPoint[Main.tile[x, y - 1].type])
 				return false;
 
 			for (int i = x - 1; i <= x + 1; i++) {
@@ -37446,6 +_,7 @@
 			if (path == null || path == "")
 				return;
 
+			BackupIO.Player.ArchivePlayer(path, isCloudSave);
 			if (FileUtilities.Exists(path, isCloudSave))
 				FileUtilities.Copy(path, path + ".bak", isCloudSave);
 
@@ -37453,13 +_,14 @@
 			using (Stream stream = isCloudSave ? ((Stream)new MemoryStream(2000)) : ((Stream)new FileStream(path, FileMode.Create))) {
 				using (CryptoStream cryptoStream = new CryptoStream(stream, rijndaelManaged.CreateEncryptor(ENCRYPTION_KEY, ENCRYPTION_KEY), CryptoStreamMode.Write)) {
 					using (BinaryWriter binaryWriter = new BinaryWriter(cryptoStream)) {
+						PlayerHooks.PreSavePlayer(player);
 						binaryWriter.Write(235);
 						playerFile.Metadata.Write(binaryWriter);
 						binaryWriter.Write(player.name);
 						binaryWriter.Write(player.difficulty);
 						binaryWriter.Write(playerFile.GetPlayTime().Ticks);
 						binaryWriter.Write(player.hair);
-						binaryWriter.Write(player.hairDye);
+						PlayerIO.WriteVanillaHairDye(player.hairDye, binaryWriter);
 						BitsByte bb = (byte)0;
 						for (int i = 0; i < 8; i++) {
 							bb[i] = player.hideVisibleAccessory[i];
@@ -37505,63 +_,57 @@
 						binaryWriter.Write(player.shoeColor.G);
 						binaryWriter.Write(player.shoeColor.B);
 						for (int k = 0; k < player.armor.Length; k++) {
-							binaryWriter.Write(player.armor[k].netID);
+							ItemIO.WriteVanillaID(player.armor[k], binaryWriter);
 							binaryWriter.Write(player.armor[k].prefix);
 						}
 
 						for (int l = 0; l < player.dye.Length; l++) {
-							binaryWriter.Write(player.dye[l].netID);
+							ItemIO.WriteVanillaID(player.dye[l], binaryWriter);
 							binaryWriter.Write(player.dye[l].prefix);
 						}
 
 						for (int m = 0; m < 58; m++) {
-							binaryWriter.Write(player.inventory[m].netID);
+							ItemIO.WriteVanillaID(player.inventory[m], binaryWriter);
 							binaryWriter.Write(player.inventory[m].stack);
 							binaryWriter.Write(player.inventory[m].prefix);
 							binaryWriter.Write(player.inventory[m].favorited);
 						}
 
 						for (int n = 0; n < player.miscEquips.Length; n++) {
-							binaryWriter.Write(player.miscEquips[n].netID);
+							ItemIO.WriteVanillaID(player.miscEquips[n], binaryWriter);
 							binaryWriter.Write(player.miscEquips[n].prefix);
-							binaryWriter.Write(player.miscDyes[n].netID);
+							ItemIO.WriteVanillaID(player.miscDyes[n], binaryWriter);
 							binaryWriter.Write(player.miscDyes[n].prefix);
 						}
 
 						for (int num = 0; num < 40; num++) {
-							binaryWriter.Write(player.bank.item[num].netID);
+							ItemIO.WriteVanillaID(player.bank.item[num], binaryWriter);
 							binaryWriter.Write(player.bank.item[num].stack);
 							binaryWriter.Write(player.bank.item[num].prefix);
 						}
 
 						for (int num2 = 0; num2 < 40; num2++) {
-							binaryWriter.Write(player.bank2.item[num2].netID);
+							ItemIO.WriteVanillaID(player.bank2.item[num2], binaryWriter);
 							binaryWriter.Write(player.bank2.item[num2].stack);
 							binaryWriter.Write(player.bank2.item[num2].prefix);
 						}
 
 						for (int num3 = 0; num3 < 40; num3++) {
-							binaryWriter.Write(player.bank3.item[num3].netID);
+							ItemIO.WriteVanillaID(player.bank3.item[num3], binaryWriter);
 							binaryWriter.Write(player.bank3.item[num3].stack);
 							binaryWriter.Write(player.bank3.item[num3].prefix);
 						}
 
 						for (int num4 = 0; num4 < 40; num4++) {
-							binaryWriter.Write(player.bank4.item[num4].netID);
+							ItemIO.WriteVanillaID(player.bank4.item[num4], binaryWriter);
 							binaryWriter.Write(player.bank4.item[num4].stack);
 							binaryWriter.Write(player.bank4.item[num4].prefix);
 						}
 
 						binaryWriter.Write(player.voidVaultInfo);
 						for (int num5 = 0; num5 < 22; num5++) {
-							if (Main.buffNoSave[player.buffType[num5]]) {
-								binaryWriter.Write(0);
+							binaryWriter.Write(0);
-								binaryWriter.Write(0);
+							binaryWriter.Write(0);
-							}
-							else {
-								binaryWriter.Write(player.buffType[num5]);
-								binaryWriter.Write(player.buffTime[num5]);
-							}
 						}
 
 						for (int num6 = 0; num6 < 200; num6++) {
@@ -37577,7 +_,7 @@
 						}
 
 						binaryWriter.Write(player.hbLocked);
-						for (int num7 = 0; num7 < player.hideInfo.Length; num7++) {
+						for (int num7 = 0; num7 < 13; num7++) {
 							binaryWriter.Write(player.hideInfo[num7]);
 						}
 
@@ -37606,9 +_,13 @@
 						stream.Flush();
 						if (isCloudSave && SocialAPI.Cloud != null)
 							SocialAPI.Cloud.Write(playerFile.Path, ((MemoryStream)stream).ToArray());
+
+						PlayerHooks.PostSavePlayer(player);
 					}
 				}
 			}
+
+			PlayerIO.Save(player, path, isCloudSave);
 		}
 
 		private void SaveTemporaryItemSlotContents(BinaryWriter writer) {
@@ -37711,7 +_,7 @@
 			if (Main.rand == null)
 				Main.rand = new UnifiedRandom((int)DateTime.Now.Ticks);
 
-			Player player = new Player();
+			Player player = new Player(false); // setup inventory is unnecessary
 			try {
 				RijndaelManaged rijndaelManaged = new RijndaelManaged();
 				rijndaelManaged.Padding = PaddingMode.None;
@@ -38050,7 +_,7 @@
 							if (num >= 11) {
 								int num28 = 22;
 								if (num < 74)
-									num28 = 10;
+									num28 -= 12;
 
 								for (int num29 = 0; num29 < num28; num29++) {
 									player.buffType[num29] = binaryReader.ReadInt32();
@@ -38140,7 +_,7 @@
 							if (num >= 220)
 								CreativePowerManager.Instance.LoadToPlayer(player, binaryReader, num);
 
-							LoadPlayer_LastMinuteFixes(player);
+							LoadPlayer_LastMinuteFixes(player, playerFileData);
 						}
 					}
 				}
@@ -38150,6 +_,9 @@
 				playerFileData.Player = player;
 				return playerFileData;
 			}
+			catch (CustomModDataException e) {
+				playerFileData.customDataFail = e;
+			}
 			catch {
 			}
 
@@ -38180,8 +_,9 @@
 			}
 		}
 
-		private static void LoadPlayer_LastMinuteFixes(Player newPlayer) {
+		private static void LoadPlayer_LastMinuteFixes(Player newPlayer, PlayerFileData playerFileData) {
 			newPlayer.skinVariant = (int)MathHelper.Clamp(newPlayer.skinVariant, 0f, 11f);
+			PlayerIO.Load(newPlayer, playerFileData.Path, playerFileData.IsCloudSave);
 			for (int i = 3; i < 10; i++) {
 				int type = newPlayer.armor[i].type;
 				if (type == 908 || type == 4874 || type == 5000)
@@ -38198,6 +_,7 @@
 
 				newPlayer.lavaTime = newPlayer.lavaMax;
 			}
+			newPlayer.ResetEffects();
 		}
 
 		public static PlayerFileData GetFileData(string file, bool cloudSave) {
@@ -38207,12 +_,17 @@
 			PlayerFileData playerFileData = LoadPlayer(file, cloudSave);
 			if (playerFileData.Player != null) {
 				if (playerFileData.Player.loadStatus != 0 && playerFileData.Player.loadStatus != 1) {
+					CustomModDataException customDataFail = playerFileData.customDataFail;
-					if (FileUtilities.Exists(file + ".bak", cloudSave))
+					if (FileUtilities.Exists(file + ".bak", cloudSave)) {
 						FileUtilities.Move(file + ".bak", file, cloudSave);
+						PlayerIO.LoadBackup(file, cloudSave);
+					}
 
 					playerFileData = LoadPlayer(file, cloudSave);
 					if (playerFileData.Player == null)
 						return null;
+
+					playerFileData.customDataFail = customDataFail;
 				}
 
 				return playerFileData;
@@ -38262,7 +_,15 @@
 			return -1;
 		}
 
-		public Player() {
+		public Player(bool startupInventory = true) {
+			ResetDamageClassData();
+			infoDisplayPage = 0;
+			buffType = new int[MaxBuffs];
+			buffTime = new int[MaxBuffs];
+			buffImmune = new bool[BuffLoader.BuffCount]; // TODO: Move all these patches to field initializers.
+			ownedProjectileCounts = new int[ProjectileLoader.ProjectileCount];
+			npcTypeNoAggro = new bool[NPCLoader.NPCCount];
+			PlayerHooks.SetupPlayer(this);
 			width = 20;
 			height = 42;
 			name = string.Empty;
@@ -38303,7 +_,7 @@
 			grappling[0] = -1;
 			statManaMax = 20;
 			extraAccessory = false;
-			for (int n = 0; n < 624; n++) {
+			for (int n = 0; n < adjTile.Length; n++) {
 				adjTile[n] = false;
 				oldAdjTile[n] = false;
 			}
@@ -38531,6 +_,7 @@
 		}
 
 		public void GetAnglerReward() {
+			List<Item> rewardItems = new List<Item>();
 			Item item = new Item();
 			item.type = 0;
 			int num = anglerQuestsFinished;
@@ -38716,56 +_,23 @@
 					}
 			}
 
-			item.position = base.Center;
 			GetItemSettings nPCEntityToPlayerInventorySettings = GetItemSettings.NPCEntityToPlayerInventorySettings;
-			Item item2 = GetItem(whoAmI, item, nPCEntityToPlayerInventorySettings);
-			if (item2.stack > 0) {
-				int number = Item.NewItem((int)position.X, (int)position.Y, width, height, item2.type, item2.stack, noBroadcast: false, 0, noGrabDelay: true);
-				if (Main.netMode == 1)
-					NetMessage.SendData(21, -1, -1, null, number, 1f);
-			}
-
+			rewardItems.Add(item);
 			if (item.type == 2417) {
 				Item item3 = new Item();
 				Item item4 = new Item();
 				item3.SetDefaults(2418);
-				item3.position = base.Center;
-				item2 = GetItem(whoAmI, item3, nPCEntityToPlayerInventorySettings);
-				if (item2.stack > 0) {
-					int number2 = Item.NewItem((int)position.X, (int)position.Y, width, height, item2.type, item2.stack, noBroadcast: false, 0, noGrabDelay: true);
-					if (Main.netMode == 1)
-						NetMessage.SendData(21, -1, -1, null, number2, 1f);
-				}
-
+				rewardItems.Add(item3);
 				item4.SetDefaults(2419);
-				item4.position = base.Center;
-				item2 = GetItem(whoAmI, item4, nPCEntityToPlayerInventorySettings);
-				if (item2.stack > 0) {
-					int number3 = Item.NewItem((int)position.X, (int)position.Y, width, height, item2.type, item2.stack, noBroadcast: false, 0, noGrabDelay: true);
-					if (Main.netMode == 1)
-						NetMessage.SendData(21, -1, -1, null, number3, 1f);
-				}
+				rewardItems.Add(item4);
 			}
 			else if (item.type == 2498) {
 				Item item5 = new Item();
 				Item item6 = new Item();
 				item5.SetDefaults(2499);
-				item5.position = base.Center;
-				item2 = GetItem(whoAmI, item5, nPCEntityToPlayerInventorySettings);
-				if (item2.stack > 0) {
-					int number4 = Item.NewItem((int)position.X, (int)position.Y, width, height, item2.type, item2.stack, noBroadcast: false, 0, noGrabDelay: true);
-					if (Main.netMode == 1)
-						NetMessage.SendData(21, -1, -1, null, number4, 1f);
-				}
-
+				rewardItems.Add(item5);
 				item6.SetDefaults(2500);
-				item6.position = base.Center;
-				item2 = GetItem(whoAmI, item6, nPCEntityToPlayerInventorySettings);
-				if (item2.stack > 0) {
-					int number5 = Item.NewItem((int)position.X, (int)position.Y, width, height, item2.type, item2.stack, noBroadcast: false, 0, noGrabDelay: true);
-					if (Main.netMode == 1)
-						NetMessage.SendData(21, -1, -1, null, number5, 1f);
-				}
+				rewardItems.Add(item6);
 			}
 
 			Item item7 = new Item();
@@ -38797,16 +_,9 @@
 				item7.stack = num3;
 			}
 
-			item7.position = base.Center;
-			item2 = GetItem(whoAmI, item7, nPCEntityToPlayerInventorySettings);
-			if (item2.stack > 0) {
-				int number6 = Item.NewItem((int)position.X, (int)position.Y, width, height, item2.type, item2.stack, noBroadcast: false, 0, noGrabDelay: true);
-				if (Main.netMode == 1)
-					NetMessage.SendData(21, -1, -1, null, number6, 1f);
-			}
-
+			rewardItems.Add(item7);
 			if (Main.rand.Next((int)(100f * num2)) > 50)
-				return;
+				goto postAnglerQuestCountCheck;
 
 			Item item8 = new Item();
 			if (Main.rand.Next((int)(15f * num2)) == 0)
@@ -38834,12 +_,18 @@
 			if (Main.rand.Next(250) <= num)
 				item8.stack++;
 
+			rewardItems.Add(item8);
+
+			postAnglerQuestCountCheck:
+			PlayerHooks.AnglerQuestReward(this, num2, rewardItems);
+			foreach (Item rewardItem in rewardItems) {
-			item8.position = base.Center;
+				rewardItem.position = Center;
-			item2 = GetItem(whoAmI, item8, GetItemSettings.NPCEntityToPlayerInventorySettings);
+				Item getItem = GetItem(whoAmI, rewardItem, GetItemSettings.NPCEntityToPlayerInventorySettings);
-			if (item2.stack > 0) {
+				if (getItem.stack > 0) {
-				int number7 = Item.NewItem((int)position.X, (int)position.Y, width, height, item2.type, item2.stack, noBroadcast: false, 0, noGrabDelay: true);
+					int number = Item.NewItem((int)position.X, (int)position.Y, width, height, getItem.type, getItem.stack, noBroadcast: false, 0, noGrabDelay: true);
-				if (Main.netMode == 1)
+					if (Main.netMode == 1)
-					NetMessage.SendData(21, -1, -1, null, number7, 1f);
+						NetMessage.SendData(21, -1, -1, null, number, 1f);
+				}
 			}
 		}
 
@@ -38967,6 +_,7 @@
 					list.Add(3024);
 			}
 
+			PlayerHooks.GetDyeTraderReward(this, list);
 			num = list[Main.rand.Next(list.Count)];
 			Item item = new Item();
 			item.SetDefaults(num);
@@ -38980,6 +_,52 @@
 			}
 		}
 
+		public int GetManaCost(Item item) {
+			float reduce = manaCost;
+			float mult = 1;
+			if (spaceGun && (item.type == ItemID.SpaceGun || item.type == ItemID.ZapinatorGray && item.type == ItemID.ZapinatorOrange))
+				mult = 0;
+
+			if(item.type == ItemID.BookStaff && altFunctionUse == 2)
+				mult = 2;
+
+			CombinedHooks.ModifyManaCost(this, item, ref reduce, ref mult);
+			int mana = (int)(item.mana * reduce * mult);
+			return mana >= 0 ? mana : 0;
+		}
+
+		public bool CheckMana(Item item, int amount = -1, bool pay = false, bool blockQuickMana = false) {
+			if (amount <= -1)
+				amount = GetManaCost(item);
+
+			if (statMana >= amount) {
+				if (pay) {
+					CombinedHooks.OnConsumeMana(this, item, amount);
+					statMana -= amount;
+				}
+
+				return true;
+			}
+
+			if (blockQuickMana)
+				return false;
+
+			CombinedHooks.OnMissingMana(this, item, amount);
+			if (statMana < amount && manaFlower)
+				QuickMana();
+
+			if (statMana >= amount) {
+				if (pay) {
+					CombinedHooks.OnConsumeMana(this, item, amount);
+					statMana -= amount;
+				}
+
+				return true;
+			}
+
+			return false;
+		}
+
 		public bool CheckMana(int amount, bool pay = false, bool blockQuickMana = false) {
 			int num = (int)((float)amount * manaCost);
 			if (statMana >= num) {
@@ -39012,7 +_,7 @@
 		public bool ConsumeSolarFlare() {
 			if (setSolar && solarShields > 0) {
 				solarShields--;
-				for (int i = 0; i < 22; i++) {
+				for (int i = 0; i < MaxBuffs; i++) {
 					if (buffType[i] >= 170 && buffType[i] <= 172)
 						DelBuff(i);
 				}
@@ -39132,7 +_,7 @@
 				}
 			}
 
-			int damage = (int)(20f * (1f + magicDamage + minionDamage - 2f));
+			int damage = (int)(20f * (1f + (float)(allDamage.CombineWith(magicDamage)) + (float)(allDamage.CombineWith(minionDamage)) - 2f));
 			IProjectileSource projectileSource_SetBonus = GetProjectileSource_SetBonus(3);
 			_ = Main.projectile[Projectile.NewProjectile(projectileSource_SetBonus, MinionRestTargetPoint, Vector2.Zero, 656, damage, 0f, Main.myPlayer)];
 		}
@@ -39251,7 +_,7 @@
 				return;
 
 			int timeToAdd = 480;
-			for (int i = 0; i < 22; i++) {
+			for (int i = 0; i < MaxBuffs; i++) {
 				if (buffType[i] >= type && buffType[i] < type + 3)
 					DelBuff(i);
 			}<|MERGE_RESOLUTION|>--- conflicted
+++ resolved
@@ -2012,8 +2012,7 @@
  			float num4 = (float)statLifeMax2 / 400f * 0.85f + 0.15f;
  			num2 *= num4;
  			lifeRegen += (int)Math.Round(num2);
-<<<<<<< HEAD
-@@ -13453,6 +_,9 @@
+@@ -13480,6 +_,9 @@
  				nebulaManaCounter = 0;
  			}
  
@@ -2023,7 +2022,7 @@
  			if (manaRegenDelay > 0) {
  				manaRegenDelay--;
  				manaRegenDelay -= manaRegenDelayBonus;
-@@ -13478,6 +_,7 @@
+@@ -13505,6 +_,7 @@
  			else {
  				manaRegen = 0;
  			}
@@ -2031,7 +2030,7 @@
  
  			manaRegenCount += manaRegen;
  			while (manaRegenCount >= 120) {
-@@ -13503,12 +_,19 @@
+@@ -13530,12 +_,19 @@
  
  				statMana = statManaMax2;
  			}
@@ -2043,9 +2042,6 @@
 +				}
 +			}
  		}
-=======
-@@ -13534,8 +_,8 @@
->>>>>>> 33f6a0b3
  
  		public void UpdateJumpHeight() {
  			if (mount.Active) {
@@ -2288,8 +2284,7 @@
  			infernoCounter++;
  			if (infernoCounter >= 180)
  				infernoCounter = 0;
-<<<<<<< HEAD
-@@ -16954,6 +_,7 @@
+@@ -16981,6 +_,7 @@
  			gravity *= num5;
  			maxRegenDelay = (1f - (float)statMana / (float)statManaMax2) * 60f * 4f + 45f;
  			maxRegenDelay *= 0.7f;
@@ -2297,10 +2292,7 @@
  			UpdateSocialShadow();
  			UpdateTeleportVisuals();
  			whoAmI = i;
-@@ -17262,6 +_,7 @@
-=======
 @@ -17289,6 +_,7 @@
->>>>>>> 33f6a0b3
  						}
  					}
  
