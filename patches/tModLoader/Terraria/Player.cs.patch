--- conflicted
+++ resolved
@@ -2718,7 +2718,6 @@
  			if (wings == 32)
  				num27 = 3;
  
-<<<<<<< HEAD
 @@ -21325,11 +_,13 @@
  				if (chest != -5)
  					voidLensChest.Clear();
@@ -2763,9 +2762,6 @@
  		}
  
 @@ -21621,6 +_,9 @@
-=======
-@@ -21622,6 +_,9 @@
->>>>>>> 6f2e4873
  						break;
  				}
  
@@ -2916,22 +2912,7 @@
  					flag2 = true;
  					if (WorldGen.CloseDoor(myX, myY))
  						NetMessage.SendData(19, -1, -1, null, 1, myX, myY, direction);
-<<<<<<< HEAD
-@@ -22794,8 +_,8 @@
- 							}
- 						}
- 						else {
--							piggyBankProjTracker.Clear();
--							voidLensChest.Clear();
-+							ClearPortableBankProjectileTrackers();
-+							
- 							int num47 = Chest.FindChest(num45, num46);
- 							if (num47 != -1) {
- 								Main.stackSplit = 600;
 @@ -22925,7 +_,7 @@
-=======
-@@ -22941,7 +_,7 @@
->>>>>>> 6f2e4873
  					if (flag12)
  						NetMessage.SendTileSquare(-1, num62, num63, 2, 2);
  				}
@@ -4658,19 +4639,7 @@
  			player.extraAccessory = extraAccessory;
  			player.MinionRestTargetPoint = MinionRestTargetPoint;
  			player.MinionAttackTargetNPC = MinionAttackTargetNPC;
-<<<<<<< HEAD
-@@ -37803,6 +_,7 @@
- 			player.talkNPC = talkNPC;
- 			player.piggyBankProjTracker = piggyBankProjTracker;
- 			player.voidLensChest = voidLensChest;
-+			clientClone_TMLCloneBankProjTrackers(player);
- 			player.hideVisibleAccessory = hideVisibleAccessory;
- 			player.hideMisc = hideMisc;
- 			player.shieldRaised = shieldRaised;
 @@ -37834,13 +_,14 @@
-=======
-@@ -37852,13 +_,14 @@
->>>>>>> 6f2e4873
  			}
  
  			player.trashItem = trashItem.Clone();
@@ -4946,21 +4915,7 @@
  				adjTile[n] = false;
  				oldAdjTile[n] = false;
  			}
-<<<<<<< HEAD
-@@ -38860,8 +_,7 @@
- 			hitReplace = new HitTile();
- 			mount = new Mount();
- 			talkNPC = -1;
--			piggyBankProjTracker.Clear();
--			voidLensChest.Clear();
-+			ClearPortableBankProjectileTrackers();
- 			creativeTracker = new CreativeUnlocksTracker();
- 		}
- 
 @@ -39081,6 +_,7 @@
-=======
-@@ -39099,6 +_,7 @@
->>>>>>> 6f2e4873
  		}
  
  		public void GetAnglerReward() {
