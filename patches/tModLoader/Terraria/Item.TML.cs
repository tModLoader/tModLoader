--- conflicted
+++ resolved
@@ -82,12 +82,6 @@
 		public static int NewItem(Vector2 position, int Type, int Stack = 1, bool noBroadcast = false, int prefixGiven = 0, bool noGrabDelay = false, bool reverseLookup = false)
 			=> NewItem((int)position.X, (int)position.Y, 0, 0, Type, Stack, noBroadcast, prefixGiven, noGrabDelay, reverseLookup);
 
-		// Internal utility methods below. Move somewhere, if there's a better place.
-
-<<<<<<< HEAD
-		public bool CountsAsClass(DamageClass damageClass)
-			=> DamageClassLoader.countsAs[DamageType.Type, damageClass.Type];
-
 		private void ApplyItemAnimationCompensations() {
 			// Compensate for the change of itemAnimation getting reset at 0 instead of vanilla's 1.
 
@@ -102,7 +96,10 @@
 		private void UndoItemAnimationCompensations() {
 			useAnimation -= currentUseAnimationCompensation;
 			currentUseAnimationCompensation = 0;
-=======
+		}
+
+		// Internal utility methods below. Move somewhere, if there's a better place.
+
 		internal static void DropItem(Item item, Rectangle rectangle) {
 			int droppedItemId = NewItem(rectangle, item.netID, 1, noBroadcast: true, prefixGiven: item.prefix);
 			var droppedItem = Main.item[droppedItemId];
@@ -112,7 +109,6 @@
 
 			if (Main.netMode == NetmodeID.Server)
 				NetMessage.SendData(21, -1, -1, null, droppedItemId);
->>>>>>> a1e6523d
 		}
 	}
 }