--- src/Terraria/Terraria/GameContent/UI/EmoteBubble.cs
+++ src/tModLoader/Terraria/GameContent/UI/EmoteBubble.cs
@@ -4,12 +_,13 @@
 using System.Collections.Generic;
 using Terraria.GameContent.Events;
 using Terraria.ID;
+using Terraria.ModLoader;
 
 namespace Terraria.GameContent.UI
 {
 	public class EmoteBubble
 	{
<<<<<<< HEAD
-		private static int[] CountNPCs = new int[663];
+		internal static int[] CountNPCs = new int[NPCLoader.NPCCount];
=======
-		private static int[] CountNPCs = new int[665];
+		internal static int[] CountNPCs = new int[NPCID.Count];
>>>>>>> 876f53f2
 		public static Dictionary<int, EmoteBubble> byID = new Dictionary<int, EmoteBubble>();
 		private static List<int> toClean = new List<int>();
 		public static int NextID;
@@ -337,7 +_,7 @@
 		}
 
 		private void ProbeTownNPCs(List<int> list) {
-			for (int i = 0; i < 663; i++) {
+			for (int i = 0; i < NPCLoader.NPCCount; i++) {
 				CountNPCs[i] = 0;
 			}
 
@@ -347,7 +_,7 @@
 			}
 
 			int type = ((NPC)anchor.entity).type;
-			for (int k = 0; k < 663; k++) {
+			for (int k = 0; k < NPCLoader.NPCCount; k++) {
 				if (NPCID.Sets.FaceEmote[k] > 0 && CountNPCs[k] > 0 && k != type)
 					list.Add(NPCID.Sets.FaceEmote[k]);
 			}<|MERGE_RESOLUTION|>--- conflicted
+++ resolved
@@ -5,33 +5,28 @@
  using Terraria.GameContent.Events;
  using Terraria.ID;
 +using Terraria.ModLoader;
- 
+
  namespace Terraria.GameContent.UI
  {
  	public class EmoteBubble
  	{
-<<<<<<< HEAD
--		private static int[] CountNPCs = new int[663];
-+		internal static int[] CountNPCs = new int[NPCLoader.NPCCount];
-=======
 -		private static int[] CountNPCs = new int[665];
 +		internal static int[] CountNPCs = new int[NPCID.Count];
->>>>>>> 876f53f2
  		public static Dictionary<int, EmoteBubble> byID = new Dictionary<int, EmoteBubble>();
  		private static List<int> toClean = new List<int>();
  		public static int NextID;
 @@ -337,7 +_,7 @@
  		}
- 
+
  		private void ProbeTownNPCs(List<int> list) {
 -			for (int i = 0; i < 663; i++) {
 +			for (int i = 0; i < NPCLoader.NPCCount; i++) {
  				CountNPCs[i] = 0;
  			}
- 
+
 @@ -347,7 +_,7 @@
  			}
- 
+
  			int type = ((NPC)anchor.entity).type;
 -			for (int k = 0; k < 663; k++) {
 +			for (int k = 0; k < NPCLoader.NPCCount; k++) {
