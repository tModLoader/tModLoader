--- src/Terraria/Terraria/GameContent/ShopHelper.cs
+++ src/tModLoader/Terraria/GameContent/ShopHelper.cs
@@ -3,6 +_,7 @@
 using System.Collections.Generic;
 using Terraria.GameContent.Personalities;
 using Terraria.ID;
+using Terraria.ModLoader;
 using Terraria.Localization;
 
 namespace Terraria.GameContent
@@ -118,7 +_,7 @@
 					_currentPriceAdjustment *= 0.95f;
 				}
 
-				bool[] array = new bool[668];
+				bool[] array = new bool[NPCLoader.NPCCount];
 				foreach (NPC item in nearbyResidentNPCs) {
 					array[item.type] = true;
 				}
<<<<<<< HEAD
@@ -186,7 +_,7 @@
 		}
 
 		private void AddHappinessReportText(string textKeyInCategory, object substitutes = null) {
-			string str = "TownNPCMood_" + NPCID.Search.GetName(_currentNPCBeingTalkedTo.netID);
+			string str = (_currentNPCBeingTalkedTo.type > 664 ? "Mods." + _currentNPCBeingTalkedTo.ModNPC.Mod.Name + "." : "") + "TownNPCMood_"  + NPCID.Search.GetName(_currentNPCBeingTalkedTo.netID); //Temporary until localization rework
 			if (_currentNPCBeingTalkedTo.type == 633 && _currentNPCBeingTalkedTo.altTexture == 2)
 				str += "Transformed";
 
=======
@@ -182,7 +_,13 @@
 					break;
 			}
 
-			return Language.GetTextValue("TownNPCMoodBiomes." + text);
+			string result = Language.GetTextValue("TownNPCMoodBiomes." + text);
+			if (biomeID >= BiomeLoader.VanillaPrimaryBiomeCount) {
+				string key = LoaderManager.Get<BiomeLoader>().Get(biomeID).DisplayName.Key;
+				result = Language.GetTextValue(key);
+			}
+
+			return result;
 		}
 
 		private void AddHappinessReportText(string textKeyInCategory, object substitutes = null) {
>>>>>>> 778964bb
<|MERGE_RESOLUTION|>--- conflicted
+++ resolved
@@ -17,17 +17,6 @@
  				foreach (NPC item in nearbyResidentNPCs) {
  					array[item.type] = true;
  				}
-<<<<<<< HEAD
-@@ -186,7 +_,7 @@
- 		}
- 
- 		private void AddHappinessReportText(string textKeyInCategory, object substitutes = null) {
--			string str = "TownNPCMood_" + NPCID.Search.GetName(_currentNPCBeingTalkedTo.netID);
-+			string str = (_currentNPCBeingTalkedTo.type > 664 ? "Mods." + _currentNPCBeingTalkedTo.ModNPC.Mod.Name + "." : "") + "TownNPCMood_"  + NPCID.Search.GetName(_currentNPCBeingTalkedTo.netID); //Temporary until localization rework
- 			if (_currentNPCBeingTalkedTo.type == 633 && _currentNPCBeingTalkedTo.altTexture == 2)
- 				str += "Transformed";
- 
-=======
 @@ -182,7 +_,13 @@
  					break;
  			}
@@ -42,5 +31,4 @@
 +			return result;
  		}
  
- 		private void AddHappinessReportText(string textKeyInCategory, object substitutes = null) {
->>>>>>> 778964bb
+ 		private void AddHappinessReportText(string textKeyInCategory, object substitutes = null) {