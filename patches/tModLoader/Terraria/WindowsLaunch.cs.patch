--- src/Terraria/Terraria/WindowsLaunch.cs
+++ src/tModLoader/Terraria/WindowsLaunch.cs
@@ -1,6 +_,9 @@
 #if WINDOWS
+using Microsoft.Xna.Framework;
 using System;
+using System.Collections.Generic;
 using System.IO;
+using System.Linq;
 using System.Reflection;
 using System.Runtime.InteropServices;
 using Terraria.Social;
@@ -53,6 +_,8 @@
 		private static void Main(string[] args) {
 			AppDomain.CurrentDomain.AssemblyResolve += delegate (object sender, ResolveEventArgs sargs) {
 				string resourceName = new AssemblyName(sargs.Name).Name;
+				if (resourceName == "Terraria" || resourceName.Contains("tModLoader"))
+					return Assembly.GetExecutingAssembly();
 
<<<<<<< HEAD
@@ -64,12 +_,33 @@
=======
 				Assembly existingAsm = Array.Find(AppDomain.CurrentDomain.GetAssemblies(), (Assembly asm) => asm.GetName().Name == resourceName);
 				if(existingAsm != null) {
@@ -70,12 +_,31 @@
>>>>>>> 86b6dac2
 				}
 			};
 
+#if NETCORE
+			NativeLibrary.SetDllImportResolver(typeof(Game).Assembly, (name, assembly, searchPath) => {
+				try {
+					if (assemblies.TryGetValue(name, out var handle)) {
+						return handle;
+					}
+					var files = Directory.GetFiles(Environment.CurrentDirectory, name + "*");
+					var match = files.FirstOrDefault(s => File.Exists(s));
+					if (match != null && NativeLibrary.TryLoad(match, out handle)) {
+						return assemblies[name] = handle;
+					}
+					return assemblies[name] = IntPtr.Zero;
+				}
+				catch (DirectoryNotFoundException e) {
+					throw new DirectoryNotFoundException("A needed library file was missing from the tModLoader directory. " + e.Message, e);
+				}
+			});
+#endif
+
 #if SERVER
 			WindowsLaunch._handleRoutine = new WindowsLaunch.HandlerRoutine(WindowsLaunch.ConsoleCtrlCheck);
 			WindowsLaunch.SetConsoleCtrlHandler(WindowsLaunch._handleRoutine, true);
 #endif
 			Program.LaunchGame(args);
 		}
+
+		private static Dictionary<string, IntPtr> assemblies = new Dictionary<string, IntPtr>();
 	}
 }
 #endif<|MERGE_RESOLUTION|>--- conflicted
+++ resolved
@@ -10,20 +10,27 @@
  using System.Reflection;
  using System.Runtime.InteropServices;
  using Terraria.Social;
-@@ -53,6 +_,8 @@
+@@ -52,14 +_,15 @@
+ 		[STAThread]
  		private static void Main(string[] args) {
  			AppDomain.CurrentDomain.AssemblyResolve += delegate (object sender, ResolveEventArgs sargs) {
- 				string resourceName = new AssemblyName(sargs.Name).Name;
-+				if (resourceName == "Terraria" || resourceName.Contains("tModLoader"))
+-				string resourceName = new AssemblyName(sargs.Name).Name;
++				string name = new AssemblyName(sargs.Name).Name;
++				if (name == "Terraria" || name.Contains("tModLoader"))
 +					return Assembly.GetExecutingAssembly();
  
-<<<<<<< HEAD
-@@ -64,12 +_,33 @@
-=======
- 				Assembly existingAsm = Array.Find(AppDomain.CurrentDomain.GetAssemblies(), (Assembly asm) => asm.GetName().Name == resourceName);
+-				Assembly existingAsm = Array.Find(AppDomain.CurrentDomain.GetAssemblies(), (Assembly asm) => asm.GetName().Name == resourceName);
++				Assembly existingAsm = Array.Find(AppDomain.CurrentDomain.GetAssemblies(), (Assembly asm) => asm.GetName().Name == name);
  				if(existingAsm != null) {
-@@ -70,12 +_,31 @@
->>>>>>> 86b6dac2
+ 					return existingAsm;
+ 				}
+-				resourceName += ".dll";
+-				string text = Array.Find(typeof(Program).Assembly.GetManifestResourceNames(), (string element) => element.EndsWith(resourceName));
++				string text = Array.Find(typeof(Program).Assembly.GetManifestResourceNames(), (string element) => element.EndsWith(name));
+ 				if (text == null)
+ 					return null;
+ 
+@@ -70,12 +_,33 @@
  				}
  			};
  
