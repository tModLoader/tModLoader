--- src/Terraria/Terraria/Program.cs
+++ src/tModLoader/Terraria/Program.cs
@@ -2,19 +_,24 @@
 using ReLogic.OS;
 using System;
 using System.Collections.Generic;
+
 #if CLIENT
 using System.Diagnostics;
 #endif
 using System.IO;
+using System.Linq;
 using System.Reflection;
 using System.Runtime.CompilerServices;
 using System.Text;
 using System.Threading;
+using System.Threading.Tasks;
+
 #if CLIENT
 using System.Windows.Forms;
 #endif
 using Terraria.Initializers;
 using Terraria.Localization;
+using Terraria.ModLoader;
+using Terraria.ModLoader.Exceptions;
 using Terraria.Social;
 using Terraria.Utilities;
 
@@ -40,6 +_,7 @@
 		private static int ThingsLoaded;
 		public static bool LoadedEverything;
 		public static IntPtr JitForcedMethodCache;
+		public static string SavePath { get; private set; } // moved from Main to avoid triggering the Main static constructor before logging initializes
 
 		public static float LoadedPercentage {
 			get {
@@ -64,34 +_,73 @@
 		public static void ForceLoadThread(object threadContext) {
 			ForceLoadAssembly(Assembly.GetExecutingAssembly(), initializeStaticMembers: true);
 			LoadedEverything = true;
+			Logging.Terraria.Info("JIT loading finished");
+		}
+
+		private static void ForceJITOnAssembly(IEnumerable<Type> types) {
+			try {
+				var methodsToJIT = CollectMethodsToJIT(types);
+
+				if (Environment.ProcessorCount > 1) {
+					Parallel.ForEach(methodsToJIT, ForceJITOnMethod);
+				}
+				else {
+					foreach (var method in methodsToJIT) {
+						ForceJITOnMethod(method);
+					}
+				}
+			}
+			catch (Exception e) {
+				Debug.WriteLine(e);
+			}
+		}
+
+		private static void ForceStaticInitializers(Type[] types)
+		{
+			foreach (Type type in types) {
+				if (!type.IsGenericType)
+					RuntimeHelpers.RunClassConstructor(type.TypeHandle);
+			}
 		}
 
-		private static void ForceJITOnAssembly(Assembly assembly) {
+		private static void ForceLoadAssembly(Assembly assembly, bool initializeStaticMembers) {
-			Type[] types = assembly.GetTypes();
+			var types = assembly.GetTypes();
-			for (int i = 0; i < types.Length; i++) {
+			ThingsToLoad = types.Select(type => GetMethodsCrossPlatform(type).Count()).Sum();
+
+			ForceJITOnAssembly(types);
+			if (initializeStaticMembers) {
+				ForceStaticInitializers(types);
+			}
+		}
+
+		private static IEnumerable<MethodInfo> CollectMethodsToJIT(IEnumerable<Type> types) =>
+			from type in types
+			from method in GetMethodsCrossPlatform(type)
+			where !method.IsAbstract && !method.ContainsGenericParameters && method.GetMethodBody() != null
+			select method;
+
+		private static void ForceJITOnMethod(MethodInfo method) {
+			try {
+#if XNA || NETCORE
+				RuntimeHelpers.PrepareMethod(method.MethodHandle);
+#else
+			// We don't synchronize access to JitForcedMethodCache because no one ever needs to read its value.
+			var methodPointer = method.MethodHandle.GetFunctionPointer();
+			JitForcedMethodCache = methodPointer;
+#endif
+			}catch (Exception e) {
+				Debug.Write(e);
+			}
+			Interlocked.Increment(ref ThingsLoaded);
+		}
+
+		private static IEnumerable<MethodInfo> GetMethodsCrossPlatform(Type type)
+		{
 #if WINDOWS
-				MethodInfo[] methods = types[i].GetMethods(BindingFlags.DeclaredOnly | BindingFlags.Instance | BindingFlags.Static | BindingFlags.Public | BindingFlags.NonPublic);
+			return type.GetMethods(BindingFlags.DeclaredOnly | BindingFlags.Instance | BindingFlags.Static | BindingFlags.Public | BindingFlags.NonPublic);
 #else
-				MethodInfo[] methods = types[i].GetMethods();
+			return type.GetMethods();
 #endif
-				foreach (MethodInfo methodInfo in methods) {
-
-					try {
-						if (!methodInfo.IsAbstract && !methodInfo.ContainsGenericParameters && methodInfo.GetMethodBody() != null)
-#if XNA
-						RuntimeHelpers.PrepareMethod(methodInfo.MethodHandle);
-#else
-							JitForcedMethodCache = methodInfo.MethodHandle.GetFunctionPointer();
-#endif
-					}
-					catch (BadImageFormatException e) 
-					{
-						Debug.Write(e);
-					}
-				}
-
-				ThingsLoaded++;
-			}
 		}
 
 		private static void ForceStaticInitializers(Assembly assembly) {
@@ -102,13 +_,6 @@
 			}
 		}
 
-		private static void ForceLoadAssembly(Assembly assembly, bool initializeStaticMembers) {
-			ThingsToLoad = assembly.GetTypes().Length;
-			ForceJITOnAssembly(assembly);
-			if (initializeStaticMembers)
-				ForceStaticInitializers(assembly);
-		}
-
 		private static void ForceLoadAssembly(string name, bool initializeStaticMembers) {
 			Assembly assembly = null;
 			Assembly[] assemblies = AppDomain.CurrentDomain.GetAssemblies();
<<<<<<< HEAD
@@ -158,27 +_,49 @@
=======
@@ -151,27 +_,52 @@
>>>>>>> 855877e9
 			}
 		}
 
+		// some versions of the .NET runtime will run the Main static initilizer as soon as LaunchGame is invoked
+		// causing Main.SavePath to be initialized before LaunchParameters is parsed.
+		// moving arg parsing to a separate function avoids this
 		public static void LaunchGame(string[] args, bool monoArgs = false) {
 			Thread.CurrentThread.Name = "Main Thread";
 			if (monoArgs)
 				args = Utils.ConvertMonoArgsToDotNet(args);
 
+			LaunchParameters = Utils.ParseArguements(args);
+			SavePath =
+				LaunchParameters.ContainsKey("-tmlsavedirectory") ? LaunchParameters["-tmlsavedirectory"] :
+				LaunchParameters.ContainsKey("-savedirectory") ? Path.Combine(LaunchParameters["-savedirectory"], "ModLoader") :
+				Platform.Get<IPathService>().GetStoragePath($"Terraria{Path.DirectorySeparatorChar}ModLoader{(ModLoader.ModLoader.IsBeta ? Path.DirectorySeparatorChar + "Beta" : "")}");
+
+			if (File.Exists("savehere.txt"))
+				SavePath = "ModLoader"; // Fallback for unresolveable antivirus/onedrive issues. Also makes the game portable I guess.
+
+			try {
+				Logging.Init();
+			}
+			catch (Exception e) {
+				DisplayException(e);
+				return;
+			}
+
+			LaunchGame_();
+		}
+
+		public static void LaunchGame_() {
 			if (Platform.IsOSX) {
 				Main.OnEngineLoad += delegate {
 					Main.instance.IsMouseVisible = false;
 				};
 			}
 
-			LaunchParameters = Utils.ParseArguements(args);
 			ThreadPool.SetMinThreads(8, 8);
 			LanguageManager.Instance.SetLanguage(GameCulture.DefaultCulture);
 			InitializeConsoleOutput();
-			SetupLogging();
 			Platform.Get<IWindowService>().SetQuickEditEnabled(enabled: false);
-			using (Main main = new Main()) {
-				try {
+			//Program.SetupLogging();
+			try {
+				ModLoader.ModLoader.EngineInit();
+				using (Main main = new Main()) {
 					Lang.InitializeLegacyLocalization();
 					SocialAPI.Initialize();
+					main.PostSocialInitialize();
 					LaunchInitializer.LoadParameters(main);
 					Main.OnEnginePreload += StartForceLoad;
 #if CLIENT
@@ -187,9 +_,10 @@
 					main.DedServ();
 #endif
 				}
-				catch (Exception e) {
-					DisplayException(e);
-				}
+			}
+			catch (Exception e) {
+				Logging.Terraria.Fatal("Main engine crash", e);
+				DisplayException(e);
 			}
 		}
 
<<<<<<< HEAD
@@ -211,9 +_,15 @@
=======
@@ -204,9 +_,21 @@
>>>>>>> 855877e9
 				}
 
 #if CLIENT
-				MessageBox.Show(text, "Terraria: Error");
+				ModLoader.UI.Interface.MessageBoxShow(text);
+
<<<<<<< HEAD
=======
+				if (e is FolderCreationFailedException)
+					Process.Start(e.HelpLink);
+
+				if (e.Message.Contains("CSteamworks"))
+					Process.Start(@"https://github.com/tModLoader/tModLoader/wiki/Basic-tModLoader-Usage-FAQ#systemdllnotfoundexception-unable-to-load-dllcsteamworks");
+
>>>>>>> 855877e9
+				if (e.StackTrace.Contains("LaunchLocalServer")) {
+					ModLoader.UI.Interface.MessageBoxShow("Looks like you didn't do a complete install. You are missing tModLoaderServer.exe. Check your install directory and read the install directions.");
+
+					Process.Start(@"https://github.com/tModLoader/tModLoader/wiki/Basic-tModLoader-Usage-FAQ#host-and-play-the-system-cannot-find-the-file-specified");
+				}
 #else
-				Console.WriteLine(Language.GetTextValue("Error.ServerCrash"), DateTime.Now, e);
+				Console.WriteLine(Language.GetTextValue("tModLoader.ServerCrash"), DateTime.Now, e);
 #endif
 			}
 			catch {<|MERGE_RESOLUTION|>--- conflicted
+++ resolved
@@ -22,7 +22,6 @@
  using Terraria.Initializers;
  using Terraria.Localization;
 +using Terraria.ModLoader;
-+using Terraria.ModLoader.Exceptions;
  using Terraria.Social;
  using Terraria.Utilities;
  
@@ -34,7 +33,7 @@
  
  		public static float LoadedPercentage {
  			get {
-@@ -64,34 +_,73 @@
+@@ -64,33 +_,72 @@
  		public static void ForceLoadThread(object threadContext) {
  			ForceLoadAssembly(Assembly.GetExecutingAssembly(), initializeStaticMembers: true);
  			LoadedEverything = true;
@@ -59,8 +58,7 @@
 +			}
 +		}
 +
-+		private static void ForceStaticInitializers(Type[] types)
-+		{
++		private static void ForceStaticInitializers(Type[] types) {
 +			foreach (Type type in types) {
 +				if (!type.IsGenericType)
 +					RuntimeHelpers.RunClassConstructor(type.TypeHandle);
@@ -95,14 +93,14 @@
 +			var methodPointer = method.MethodHandle.GetFunctionPointer();
 +			JitForcedMethodCache = methodPointer;
 +#endif
-+			}catch (Exception e) {
++			}
++			catch (Exception e) {
 +				Debug.Write(e);
 +			}
 +			Interlocked.Increment(ref ThingsLoaded);
 +		}
 +
-+		private static IEnumerable<MethodInfo> GetMethodsCrossPlatform(Type type)
-+		{
++		private static IEnumerable<MethodInfo> GetMethodsCrossPlatform(Type type) {
  #if WINDOWS
 -				MethodInfo[] methods = types[i].GetMethods(BindingFlags.DeclaredOnly | BindingFlags.Instance | BindingFlags.Static | BindingFlags.Public | BindingFlags.NonPublic);
 +			return type.GetMethods(BindingFlags.DeclaredOnly | BindingFlags.Instance | BindingFlags.Static | BindingFlags.Public | BindingFlags.NonPublic);
@@ -111,11 +109,10 @@
 +			return type.GetMethods();
  #endif
 -				foreach (MethodInfo methodInfo in methods) {
--
 -					try {
 -						if (!methodInfo.IsAbstract && !methodInfo.ContainsGenericParameters && methodInfo.GetMethodBody() != null)
 -#if XNA
--						RuntimeHelpers.PrepareMethod(methodInfo.MethodHandle);
+-							RuntimeHelpers.PrepareMethod(methodInfo.MethodHandle);
 -#else
 -							JitForcedMethodCache = methodInfo.MethodHandle.GetFunctionPointer();
 -#endif
@@ -131,7 +128,7 @@
  		}
  
  		private static void ForceStaticInitializers(Assembly assembly) {
-@@ -102,13 +_,6 @@
+@@ -101,13 +_,6 @@
  			}
  		}
  
@@ -145,11 +142,7 @@
  		private static void ForceLoadAssembly(string name, bool initializeStaticMembers) {
  			Assembly assembly = null;
  			Assembly[] assemblies = AppDomain.CurrentDomain.GetAssemblies();
-<<<<<<< HEAD
-@@ -158,27 +_,49 @@
-=======
-@@ -151,27 +_,52 @@
->>>>>>> 855877e9
+@@ -157,27 +_,52 @@
  			}
  		}
  
@@ -206,7 +199,7 @@
  					LaunchInitializer.LoadParameters(main);
  					Main.OnEnginePreload += StartForceLoad;
  #if CLIENT
-@@ -187,9 +_,10 @@
+@@ -186,9 +_,10 @@
  					main.DedServ();
  #endif
  				}
@@ -220,26 +213,13 @@
  			}
  		}
  
-<<<<<<< HEAD
-@@ -211,9 +_,15 @@
-=======
-@@ -204,9 +_,21 @@
->>>>>>> 855877e9
+@@ -210,9 +_,15 @@
  				}
  
  #if CLIENT
 -				MessageBox.Show(text, "Terraria: Error");
 +				ModLoader.UI.Interface.MessageBoxShow(text);
 +
-<<<<<<< HEAD
-=======
-+				if (e is FolderCreationFailedException)
-+					Process.Start(e.HelpLink);
-+
-+				if (e.Message.Contains("CSteamworks"))
-+					Process.Start(@"https://github.com/tModLoader/tModLoader/wiki/Basic-tModLoader-Usage-FAQ#systemdllnotfoundexception-unable-to-load-dllcsteamworks");
-+
->>>>>>> 855877e9
 +				if (e.StackTrace.Contains("LaunchLocalServer")) {
 +					ModLoader.UI.Interface.MessageBoxShow("Looks like you didn't do a complete install. You are missing tModLoaderServer.exe. Check your install directory and read the install directions.");
 +
