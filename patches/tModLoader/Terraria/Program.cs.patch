--- conflicted
+++ resolved
@@ -1,15 +1,11 @@
 --- src/Terraria/Terraria/Program.cs
 +++ src/tModLoader/Terraria/Program.cs
-<<<<<<< HEAD
-@@ -6,6 +_,7 @@
-=======
 @@ -2,25 +_,30 @@
  using ReLogic.OS;
  using System;
  using System.Collections.Generic;
 +
  #if CLIENT
->>>>>>> 74cf60a7
  using System.Diagnostics;
  #endif
  using System.IO;
@@ -17,7 +13,10 @@
  using System.Reflection;
  using System.Runtime.CompilerServices;
  using System.Text;
-@@ -15,12 +_,14 @@
+ using System.Threading;
++
+ #if CLIENT
+ using System.Windows.Forms;
  #endif
  using Terraria.Initializers;
  using Terraria.Localization;
@@ -33,11 +32,7 @@
  	{
  #if CLIENT
  		public const bool IsServer = false;
-<<<<<<< HEAD
-@@ -64,32 +_,18 @@
-=======
 @@ -64,31 +_,23 @@
->>>>>>> 74cf60a7
  		public static void ForceLoadThread(object threadContext) {
  			ForceLoadAssembly(Assembly.GetExecutingAssembly(), initializeStaticMembers: true);
  			LoadedEverything = true;
@@ -53,38 +48,21 @@
 -				MethodInfo[] methods = types[i].GetMethods();
 -#endif
 -				foreach (MethodInfo methodInfo in methods) {
--					try {
--						if (!methodInfo.IsAbstract && !methodInfo.ContainsGenericParameters && methodInfo.GetMethodBody() != null)
--#if XNA
--							RuntimeHelpers.PrepareMethod(methodInfo.MethodHandle);
+-					if (!methodInfo.IsAbstract && !methodInfo.ContainsGenericParameters && methodInfo.GetMethodBody() != null)
+-#if WINDOWS
+-						RuntimeHelpers.PrepareMethod(methodInfo.MethodHandle);
 -#else
--							JitForcedMethodCache = methodInfo.MethodHandle.GetFunctionPointer();
+-						JitForcedMethodCache = methodInfo.MethodHandle.GetFunctionPointer();
 -#endif
-<<<<<<< HEAD
--					}
--					catch (BadImageFormatException e) 
--					{
--						Debug.Write(e);
--					}
--				}
-=======
->>>>>>> 74cf60a7
 +		private static void ForceJITOnAssembly(IEnumerable<Type> types) {
 +			var methodsToJIT = CollectMethodsToJIT(types);
- 
--				ThingsLoaded++;
++
 +			if (Environment.ProcessorCount > 1) {
 +				methodsToJIT.AsParallel().AsUnordered().ForAll(ForceJITOnMethod);
 +			}
 +			else {
-+				foreach (var method in methodsToJIT)
++				foreach (var method in methodsToJIT) {
 +					ForceJITOnMethod(method);
-<<<<<<< HEAD
- 			}
- 		}
- 
-@@ -102,10 +_,15 @@
-=======
  				}
 -
 -				ThingsLoaded++;
@@ -98,7 +76,6 @@
  				if (!type.IsGenericType)
  					RuntimeHelpers.RunClassConstructor(type.TypeHandle);
 @@ -96,10 +_,13 @@
->>>>>>> 74cf60a7
  		}
  
  		private static void ForceLoadAssembly(Assembly assembly, bool initializeStaticMembers) {
@@ -107,22 +84,16 @@
 -			if (initializeStaticMembers)
 -				ForceStaticInitializers(assembly);
 +			var types = assembly.GetTypes();
-+
 +			ThingsToLoad = types.Select(type => GetMethodsCrossPlatform(type).Count()).Sum();
 +
 +			ForceJITOnAssembly(types);
-+
 +			if (initializeStaticMembers) {
 +				ForceStaticInitializers(types);
 +			}
  		}
  
  		private static void ForceLoadAssembly(string name, bool initializeStaticMembers) {
-<<<<<<< HEAD
-@@ -157,27 +_,52 @@
-=======
 @@ -151,27 +_,52 @@
->>>>>>> 74cf60a7
  			}
  		}
  
@@ -179,7 +150,7 @@
  					LaunchInitializer.LoadParameters(main);
  					Main.OnEnginePreload += StartForceLoad;
  #if CLIENT
-@@ -186,9 +_,10 @@
+@@ -180,9 +_,10 @@
  					main.DedServ();
  #endif
  				}
@@ -193,7 +164,7 @@
  			}
  		}
  
-@@ -223,9 +_,21 @@
+@@ -217,9 +_,21 @@
  				}
  
  #if CLIENT
