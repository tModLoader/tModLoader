--- conflicted
+++ resolved
@@ -74,20 +74,14 @@
  		}
  
  		private static void ForceLoadAssembly(string name, bool initializeStaticMembers) {
-<<<<<<< HEAD
-@@ -138,18 +_,46 @@
-=======
-@@ -129,6 +_,8 @@
- #if CLIENT
+@@ -125,4 +_,6 @@
  			if (Debugger.IsAttached)
  				return;
 +
 +			Platform.Get<IWindowService>().HideConsole();
- #endif
  
  			try {
-@@ -142,27 +_,57 @@
->>>>>>> aad4ae27
+@@ -138,27 +_,57 @@
  			}
  		}
  
