--- conflicted
+++ resolved
@@ -99,11 +99,7 @@
  
  			try {
  				Console.OutputEncoding = Encoding.UTF8;
-<<<<<<< HEAD
-@@ -138,24 +_,71 @@
-=======
-@@ -138,30 +_,81 @@
->>>>>>> 35e8da40
+@@ -138,24 +_,72 @@
  			}
  		}
  
@@ -132,7 +128,7 @@
 +			bool isServer = LaunchParameters.ContainsKey("-server");
 +
 +			try {
-+				ControlledFolderAccessSupport.CheckFileSystemAccess();
++				ontrolledFolderAccessSupport.CheckFileSystemAccess();
 +				Logging.Init(isServer ? Logging.LogFile.Server : Logging.LogFile.Client);
 +				if (Platform.Current.Type == PlatformType.Windows && System.Runtime.InteropServices.RuntimeInformation.ProcessArchitecture != System.Runtime.InteropServices.Architecture.X64)
 +					throw new Exception("The current Windows Architecture of your System is CURRENTLY unsupported. Aborting...");
