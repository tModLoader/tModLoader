--- src/Terraria/Terraria/Program.cs
+++ src/tModLoader/Terraria/Program.cs
@@ -2,19 +_,24 @@
 using ReLogic.OS;
 using System;
 using System.Collections.Generic;
+
 #if CLIENT
 using System.Diagnostics;
 #endif
 using System.IO;
+using System.Linq;
 using System.Reflection;
 using System.Runtime.CompilerServices;
 using System.Text;
 using System.Threading;
+using System.Threading.Tasks;
+
 #if CLIENT
 using System.Windows.Forms;
 #endif
 using Terraria.Initializers;
 using Terraria.Localization;
+using Terraria.ModLoader;
 using Terraria.Social;
 using Terraria.Utilities;
 
@@ -40,6 +_,7 @@
 		private static int ThingsLoaded;
 		public static bool LoadedEverything;
 		public static IntPtr JitForcedMethodCache;
+		public static string SavePath { get; private set; } // moved from Main to avoid triggering the Main static constructor before logging initializes
 
 		public static float LoadedPercentage {
 			get {
@@ -64,33 +_,72 @@
 		public static void ForceLoadThread(object threadContext) {
 			ForceLoadAssembly(Assembly.GetExecutingAssembly(), initializeStaticMembers: true);
 			LoadedEverything = true;
+			Logging.Terraria.Info("JIT loading finished");
+		}
+
+		private static void ForceJITOnAssembly(IEnumerable<Type> types) {
+			try {
+				var methodsToJIT = CollectMethodsToJIT(types);
+
+				if (Environment.ProcessorCount > 1) {
+					Parallel.ForEach(methodsToJIT, ForceJITOnMethod);
+				}
+				else {
+					foreach (var method in methodsToJIT) {
+						ForceJITOnMethod(method);
+					}
+				}
+			}
+			catch (Exception e) {
+				Debug.WriteLine(e);
+			}
+		}
+
+		private static void ForceStaticInitializers(Type[] types) {
+			foreach (Type type in types) {
+				if (!type.IsGenericType)
+					RuntimeHelpers.RunClassConstructor(type.TypeHandle);
+			}
 		}
 
-		private static void ForceJITOnAssembly(Assembly assembly) {
+		private static void ForceLoadAssembly(Assembly assembly, bool initializeStaticMembers) {
-			Type[] types = assembly.GetTypes();
+			var types = assembly.GetTypes();
-			for (int i = 0; i < types.Length; i++) {
+			ThingsToLoad = types.Select(type => GetMethodsCrossPlatform(type).Count()).Sum();
+
+			ForceJITOnAssembly(types);
+			if (initializeStaticMembers) {
+				ForceStaticInitializers(types);
+			}
+		}
+
+		private static IEnumerable<MethodInfo> CollectMethodsToJIT(IEnumerable<Type> types) =>
+			from type in types
+			from method in GetMethodsCrossPlatform(type)
+			where !method.IsAbstract && !method.ContainsGenericParameters && method.GetMethodBody() != null
+			select method;
+
+		private static void ForceJITOnMethod(MethodInfo method) {
+			try {
+#if XNA || NETCORE
+				RuntimeHelpers.PrepareMethod(method.MethodHandle);
+#else
+			// We don't synchronize access to JitForcedMethodCache because no one ever needs to read its value.
+			var methodPointer = method.MethodHandle.GetFunctionPointer();
+			JitForcedMethodCache = methodPointer;
+#endif
+			}
+			catch (Exception e) {
+				Debug.Write(e);
+			}
+			Interlocked.Increment(ref ThingsLoaded);
+		}
+
+		private static IEnumerable<MethodInfo> GetMethodsCrossPlatform(Type type) {
 #if WINDOWS
-				MethodInfo[] methods = types[i].GetMethods(BindingFlags.DeclaredOnly | BindingFlags.Instance | BindingFlags.Static | BindingFlags.Public | BindingFlags.NonPublic);
+			return type.GetMethods(BindingFlags.DeclaredOnly | BindingFlags.Instance | BindingFlags.Static | BindingFlags.Public | BindingFlags.NonPublic);
 #else
-				MethodInfo[] methods = types[i].GetMethods();
+			return type.GetMethods();
 #endif
-				foreach (MethodInfo methodInfo in methods) {
-					try {
-						if (!methodInfo.IsAbstract && !methodInfo.ContainsGenericParameters && methodInfo.GetMethodBody() != null)
-#if XNA
-							RuntimeHelpers.PrepareMethod(methodInfo.MethodHandle);
-#else
-							JitForcedMethodCache = methodInfo.MethodHandle.GetFunctionPointer();
-#endif
-					}
-					catch (BadImageFormatException e) 
-					{
-						Debug.Write(e);
-					}
-				}
-
-				ThingsLoaded++;
-			}
 		}
 
 		private static void ForceStaticInitializers(Assembly assembly) {
@@ -101,13 +_,6 @@
 			}
 		}
 
-		private static void ForceLoadAssembly(Assembly assembly, bool initializeStaticMembers) {
-			ThingsToLoad = assembly.GetTypes().Length;
-			ForceJITOnAssembly(assembly);
-			if (initializeStaticMembers)
-				ForceStaticInitializers(assembly);
-		}
-
 		private static void ForceLoadAssembly(string name, bool initializeStaticMembers) {
 			Assembly assembly = null;
 			Assembly[] assemblies = AppDomain.CurrentDomain.GetAssemblies();
@@ -157,27 +_,52 @@
 			}
 		}
 
+		// some versions of the .NET runtime will run the Main static initilizer as soon as LaunchGame is invoked
+		// causing Main.SavePath to be initialized before LaunchParameters is parsed.
+		// moving arg parsing to a separate function avoids this
 		public static void LaunchGame(string[] args, bool monoArgs = false) {
 			Thread.CurrentThread.Name = "Main Thread";
 			if (monoArgs)
 				args = Utils.ConvertMonoArgsToDotNet(args);
 
+			LaunchParameters = Utils.ParseArguements(args);
+			SavePath =
+				LaunchParameters.ContainsKey("-tmlsavedirectory") ? LaunchParameters["-tmlsavedirectory"] :
+				LaunchParameters.ContainsKey("-savedirectory") ? Path.Combine(LaunchParameters["-savedirectory"], "ModLoader") :
+				Platform.Get<IPathService>().GetStoragePath($"Terraria{Path.DirectorySeparatorChar}ModLoader{(ModLoader.ModLoader.IsBeta ? Path.DirectorySeparatorChar + "Beta" : "")}");
+
+			if (File.Exists("savehere.txt"))
+				SavePath = "ModLoader"; // Fallback for unresolveable antivirus/onedrive issues. Also makes the game portable I guess.
+
+			try {
+				Logging.Init();
+			}
+			catch (Exception e) {
+				DisplayException(e);
+				return;
+			}
+
+			LaunchGame_();
+		}
+
+		public static void LaunchGame_() {
 			if (Platform.IsOSX) {
 				Main.OnEngineLoad += delegate {
 					Main.instance.IsMouseVisible = false;
 				};
 			}
 
-			LaunchParameters = Utils.ParseArguements(args);
 			ThreadPool.SetMinThreads(8, 8);
 			LanguageManager.Instance.SetLanguage(GameCulture.DefaultCulture);
 			InitializeConsoleOutput();
-			SetupLogging();
 			Platform.Get<IWindowService>().SetQuickEditEnabled(enabled: false);
-			using (Main main = new Main()) {
-				try {
+			//Program.SetupLogging();
+			try {
+				ModLoader.ModLoader.EngineInit();
+				using (Main main = new Main()) {
 					Lang.InitializeLegacyLocalization();
 					SocialAPI.Initialize();
+					main.PostSocialInitialize();
 					LaunchInitializer.LoadParameters(main);
 					Main.OnEnginePreload += StartForceLoad;
 #if CLIENT
@@ -186,9 +_,10 @@
 					main.DedServ();
 #endif
 				}
-				catch (Exception e) {
-					DisplayException(e);
-				}
+			}
+			catch (Exception e) {
+				Logging.Terraria.Fatal("Main engine crash", e);
+				DisplayException(e);
 			}
 		}
 
<<<<<<< HEAD
@@ -210,9 +_,15 @@
=======
@@ -217,9 +_,21 @@
>>>>>>> cd639b7e
 				}
 
 #if CLIENT
-				MessageBox.Show(text, "Terraria: Error");
+				ModLoader.UI.Interface.MessageBoxShow(text);
+
+				if (e.StackTrace.Contains("LaunchLocalServer")) {
+					ModLoader.UI.Interface.MessageBoxShow("Looks like you didn't do a complete install. You are missing tModLoaderServer.exe. Check your install directory and read the install directions.");
+
+					Process.Start(@"https://github.com/tModLoader/tModLoader/wiki/Basic-tModLoader-Usage-FAQ#host-and-play-the-system-cannot-find-the-file-specified");
+				}
 #else
-				Console.WriteLine(Language.GetTextValue("Error.ServerCrash"), DateTime.Now, e);
+				Console.WriteLine(Language.GetTextValue("tModLoader.ServerCrash"), DateTime.Now, e);
 #endif
 			}
 			catch {<|MERGE_RESOLUTION|>--- conflicted
+++ resolved
@@ -1,11 +1,6 @@
 --- src/Terraria/Terraria/Program.cs
 +++ src/tModLoader/Terraria/Program.cs
-@@ -2,19 +_,24 @@
- using ReLogic.OS;
- using System;
- using System.Collections.Generic;
-+
- #if CLIENT
+@@ -6,6 +_,7 @@
  using System.Diagnostics;
  #endif
  using System.IO;
@@ -13,101 +8,37 @@
  using System.Reflection;
  using System.Runtime.CompilerServices;
  using System.Text;
- using System.Threading;
-+using System.Threading.Tasks;
-+
- #if CLIENT
- using System.Windows.Forms;
+@@ -15,12 +_,14 @@
  #endif
  using Terraria.Initializers;
  using Terraria.Localization;
 +using Terraria.ModLoader;
++using Terraria.ModLoader.Exceptions;
  using Terraria.Social;
  using Terraria.Utilities;
  
-@@ -40,6 +_,7 @@
- 		private static int ThingsLoaded;
- 		public static bool LoadedEverything;
- 		public static IntPtr JitForcedMethodCache;
-+		public static string SavePath { get; private set; } // moved from Main to avoid triggering the Main static constructor before logging initializes
- 
- 		public static float LoadedPercentage {
- 			get {
-@@ -64,33 +_,72 @@
+ namespace Terraria
+ {
+-	public static class Program
++	public static partial class Program
+ 	{
+ #if CLIENT
+ 		public const bool IsServer = false;
+@@ -64,32 +_,18 @@
  		public static void ForceLoadThread(object threadContext) {
  			ForceLoadAssembly(Assembly.GetExecutingAssembly(), initializeStaticMembers: true);
  			LoadedEverything = true;
 +			Logging.Terraria.Info("JIT loading finished");
-+		}
-+
-+		private static void ForceJITOnAssembly(IEnumerable<Type> types) {
-+			try {
-+				var methodsToJIT = CollectMethodsToJIT(types);
-+
-+				if (Environment.ProcessorCount > 1) {
-+					Parallel.ForEach(methodsToJIT, ForceJITOnMethod);
-+				}
-+				else {
-+					foreach (var method in methodsToJIT) {
-+						ForceJITOnMethod(method);
-+					}
-+				}
-+			}
-+			catch (Exception e) {
-+				Debug.WriteLine(e);
-+			}
-+		}
-+
-+		private static void ForceStaticInitializers(Type[] types) {
-+			foreach (Type type in types) {
-+				if (!type.IsGenericType)
-+					RuntimeHelpers.RunClassConstructor(type.TypeHandle);
-+			}
  		}
  
 -		private static void ForceJITOnAssembly(Assembly assembly) {
-+		private static void ForceLoadAssembly(Assembly assembly, bool initializeStaticMembers) {
 -			Type[] types = assembly.GetTypes();
-+			var types = assembly.GetTypes();
 -			for (int i = 0; i < types.Length; i++) {
-+			ThingsToLoad = types.Select(type => GetMethodsCrossPlatform(type).Count()).Sum();
-+
-+			ForceJITOnAssembly(types);
-+			if (initializeStaticMembers) {
-+				ForceStaticInitializers(types);
-+			}
-+		}
-+
-+		private static IEnumerable<MethodInfo> CollectMethodsToJIT(IEnumerable<Type> types) =>
-+			from type in types
-+			from method in GetMethodsCrossPlatform(type)
-+			where !method.IsAbstract && !method.ContainsGenericParameters && method.GetMethodBody() != null
-+			select method;
-+
-+		private static void ForceJITOnMethod(MethodInfo method) {
-+			try {
-+#if XNA || NETCORE
-+				RuntimeHelpers.PrepareMethod(method.MethodHandle);
-+#else
-+			// We don't synchronize access to JitForcedMethodCache because no one ever needs to read its value.
-+			var methodPointer = method.MethodHandle.GetFunctionPointer();
-+			JitForcedMethodCache = methodPointer;
-+#endif
-+			}
-+			catch (Exception e) {
-+				Debug.Write(e);
-+			}
-+			Interlocked.Increment(ref ThingsLoaded);
-+		}
-+
-+		private static IEnumerable<MethodInfo> GetMethodsCrossPlatform(Type type) {
- #if WINDOWS
+-#if WINDOWS
 -				MethodInfo[] methods = types[i].GetMethods(BindingFlags.DeclaredOnly | BindingFlags.Instance | BindingFlags.Static | BindingFlags.Public | BindingFlags.NonPublic);
-+			return type.GetMethods(BindingFlags.DeclaredOnly | BindingFlags.Instance | BindingFlags.Static | BindingFlags.Public | BindingFlags.NonPublic);
- #else
+-#else
 -				MethodInfo[] methods = types[i].GetMethods();
-+			return type.GetMethods();
- #endif
+-#endif
 -				foreach (MethodInfo methodInfo in methods) {
 -					try {
 -						if (!methodInfo.IsAbstract && !methodInfo.ContainsGenericParameters && methodInfo.GetMethodBody() != null)
@@ -122,26 +53,39 @@
 -						Debug.Write(e);
 -					}
 -				}
--
++		private static void ForceJITOnAssembly(IEnumerable<Type> types) {
++			var methodsToJIT = CollectMethodsToJIT(types);
+ 
 -				ThingsLoaded++;
--			}
- 		}
- 
- 		private static void ForceStaticInitializers(Assembly assembly) {
-@@ -101,13 +_,6 @@
++			if (Environment.ProcessorCount > 1) {
++				methodsToJIT.AsParallel().AsUnordered().ForAll(ForceJITOnMethod);
++			}
++			else {
++				foreach (var method in methodsToJIT)
++					ForceJITOnMethod(method);
  			}
  		}
  
--		private static void ForceLoadAssembly(Assembly assembly, bool initializeStaticMembers) {
+@@ -102,10 +_,15 @@
+ 		}
+ 
+ 		private static void ForceLoadAssembly(Assembly assembly, bool initializeStaticMembers) {
 -			ThingsToLoad = assembly.GetTypes().Length;
 -			ForceJITOnAssembly(assembly);
 -			if (initializeStaticMembers)
 -				ForceStaticInitializers(assembly);
--		}
--
++			var types = assembly.GetTypes();
++
++			ThingsToLoad = types.Select(type => GetMethodsCrossPlatform(type).Count()).Sum();
++
++			ForceJITOnAssembly(types);
++
++			if (initializeStaticMembers) {
++				ForceStaticInitializers(types);
++			}
+ 		}
+ 
  		private static void ForceLoadAssembly(string name, bool initializeStaticMembers) {
- 			Assembly assembly = null;
- 			Assembly[] assemblies = AppDomain.CurrentDomain.GetAssemblies();
 @@ -157,27 +_,52 @@
  			}
  		}
@@ -213,16 +157,18 @@
  			}
  		}
  
-<<<<<<< HEAD
-@@ -210,9 +_,15 @@
-=======
-@@ -217,9 +_,21 @@
->>>>>>> cd639b7e
+@@ -223,9 +_,21 @@
  				}
  
  #if CLIENT
 -				MessageBox.Show(text, "Terraria: Error");
 +				ModLoader.UI.Interface.MessageBoxShow(text);
++
++				if (e is FolderCreationFailedException)
++					Process.Start(e.HelpLink);
++
++				if (e.Message.Contains("CSteamworks"))
++					Process.Start(@"https://github.com/tModLoader/tModLoader/wiki/Basic-tModLoader-Usage-FAQ#systemdllnotfoundexception-unable-to-load-dllcsteamworks");
 +
 +				if (e.StackTrace.Contains("LaunchLocalServer")) {
 +					ModLoader.UI.Interface.MessageBoxShow("Looks like you didn't do a complete install. You are missing tModLoaderServer.exe. Check your install directory and read the install directions.");
