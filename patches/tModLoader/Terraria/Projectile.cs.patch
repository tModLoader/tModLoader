--- src/TerrariaNetCore/Terraria/Projectile.cs
+++ src/tModLoader/Terraria/Projectile.cs
@@ -20,12 +_,14 @@
 using Terraria.ID;
 using Terraria.Localization;
 using Terraria.Physics;
+using Terraria.ModLoader;
 using Terraria.Utilities;
 using Terraria.WorldBuilding;
+using LegacySoundStyle = Terraria.Audio.SoundStyle;
 
 namespace Terraria
 {
-	public class Projectile : Entity
+	public partial class Projectile : Entity
 	{
 		private class NPCDistanceByIndexComparator : IComparer<Tuple<int, float>>
 		{
@@ -88,7 +_,7 @@
 		public float knockBack;
 		public bool friendly;
 		public int penetrate = 1;
-		private int[] localNPCImmunity = new int[200];
+		public int[] localNPCImmunity = new int[200];
 		public bool usesLocalNPCImmunity;
 		public bool usesIDStaticNPCImmunity;
 		public int maxPenetrate = 1;
@@ -100,7 +_,6 @@
 		public Vector2[] oldPos = new Vector2[10];
 		public float[] oldRot = new float[10];
 		public int[] oldSpriteDirection = new int[10];
-		public bool minion;
 		public float minionSlots;
 		public int minionPos;
 		public int restrikeDelay;
@@ -112,9 +_,34 @@
 		public bool ownerHitCheck;
 		public int[] playerImmune = new int[255];
 		public string miscText = "";
-		public bool melee;
-		public bool ranged;
-		public bool magic;
+		internal bool melee {
+			get => CountsAsClass(DamageClass.Melee);
+			set {
+				if (value)
+					DamageType = DamageClass.Melee;
+				else if (DamageType == DamageClass.Melee)
+					DamageType = DamageClass.Default;
+			}
+		}
+		internal bool magic {
+			get => CountsAsClass(DamageClass.Magic);
+			set {
+				if (value)
+					DamageType = DamageClass.Magic;
+				else if (DamageType == DamageClass.Magic)
+					DamageType = DamageClass.Default;
+			}
+		}
+		internal bool ranged {
+			get => CountsAsClass(DamageClass.Ranged);
+			set {
+				if (value)
+					DamageType = DamageClass.Ranged;
+				else if (DamageType == DamageClass.Ranged)
+					DamageType = DamageClass.Default;
+			}
+		}
+		public bool minion;
 		public bool coldDamage;
 		public bool noEnchantments;
 		public bool noEnchantmentVisuals;
@@ -144,7 +_,12 @@
 		private static List<int> _ai156_blacklistedTargets = new List<int>();
 		private static float[] _CompanionCubeScreamCooldown = new float[255];
 
-		public string Name => Lang.GetProjectileName(type).Value;
+		private string nameOverride = null;
+		public string Name
+		{
+			get => nameOverride ?? Lang.GetProjectileName(type).Value;
+			set => nameOverride = value;
+		}
 
 		public bool WipableTurret {
 			get {
@@ -192,7 +_,7 @@
 		}
 
 		public static void ResetImmunity() {
-			for (int i = 0; i < 972; i++) {
+			for (int i = 0; i < perIDStaticNPCImmunity.Length; i++) {
 				for (int j = 0; j < 200; j++) {
 					perIDStaticNPCImmunity[i][j] = 0u;
 				}
<<<<<<< HEAD
@@ -221,7 +_,35 @@
=======
@@ -221,7 +_,37 @@
>>>>>>> 018edba5
 			}
 		}
 
+		public void CloneDefaults(int TypeToClone) {
+			int originalType = type;
+			var originalModProjectile = ModProjectile;
+			var originalGlobals = globalProjectiles;
+			SetDefaults(TypeToClone);
+			type = originalType;
+			ModProjectile = originalModProjectile;
+			globalProjectiles = originalGlobals;
+
+			int num = ProjectileID.Sets.TrailCacheLength[type];
+			if (num != oldPos.Length) {
+				Array.Resize(ref oldPos, num);
+				Array.Resize(ref oldRot, num);
+				Array.Resize(ref oldSpriteDirection, num);
+			}
+
+			for (int i = 0; i < oldPos.Length; i++) {
+				oldPos[i].X = 0f;
+				oldPos[i].Y = 0f;
+				oldRot[i] = 0f;
+				oldSpriteDirection[i] = 0;
+			}
+		}
+
 		public void SetDefaults(int Type) {
+			ModProjectile = null;
+			globalProjectiles = new Instanced<GlobalProjectile>[0];
+			DamageType = DamageClass.Default;
+			ArmorPenetration = 0;
+			CritChance = 0;
+			WhipSettings = default;
+			nameOverride = null;
 			ownerHitCheckDistance = 1000f;
 			counterweight = false;
 			sentry = false;
@@ -269,9 +_,11 @@
 			minionSlots = 0f;
 			soundDelay = 0;
 			spriteDirection = 1;
+			/*
 			melee = false;
 			ranged = false;
 			magic = false;
+			*/
 			ownerHitCheck = false;
 			hide = false;
 			lavaWet = false;
@@ -1806,6 +_,7 @@
 				ignoreWater = true;
 			}
 			else if (type == 150 || type == 151 || type == 152) {
+				ArmorPenetration = 10;
 				width = 28;
 				height = 28;
 				aiStyle = 4;
@@ -2145,6 +_,7 @@
 				trap = true;
 			}
 			else if (type == 189) {
+				ArmorPenetration = 10;
 				width = 8;
 				height = 8;
 				aiStyle = 36;
@@ -4851,6 +_,7 @@
 				netImportant = true;
 			}
 			else if (type == 493 || type == 494) {
+				ArmorPenetration = 10;
 				width = 32;
 				height = 32;
 				aiStyle = 4;
@@ -5119,6 +_,7 @@
 				penetrate = -1;
 			}
 			else if (type == 532) {
+				ArmorPenetration = 25;
 				width = 16;
 				height = 16;
 				aiStyle = 1;
@@ -5525,6 +_,7 @@
 				extraUpdates = 2;
 			}
 			else if (type == 595) {
+				ArmorPenetration = 20;
 				width = 68;
 				height = 64;
 				aiStyle = 75;
@@ -6609,6 +_,7 @@
 				hide = true;
 			}
 			else if (type == 723 || type == 724 || type == 725 || type == 726) {
+				ArmorPenetration = 25;
 				width = 24;
 				height = 24;
 				aiStyle = 5;
@@ -7230,6 +_,7 @@
 				ranged = true;
 			}
 			else if (type == 864) {
+				ArmorPenetration = 25;
 				netImportant = true;
 				width = 10;
 				height = 10;
@@ -7589,6 +_,7 @@
 					coldDamage = true;
 			}
 			else if (type == 916) {
+				ArmorPenetration = 25;
 				width = 18;
 				height = 18;
 				aiStyle = 176;
@@ -7611,6 +_,7 @@
 				height = 96;
 			}
 			else if (type == 917) {
+				ArmorPenetration = 30;
 				width = 30;
 				height = 30;
 				aiStyle = 177;
@@ -8017,6 +_,7 @@
 				alpha = 255;
 			}
 			else if (type == 964) {
+				ArmorPenetration = 20;
 				width = 40;
 				height = 40;
 				aiStyle = 187;
@@ -8054,6 +_,7 @@
 				alpha = 255;
 			}
 			else if (type == 969) {
+				ArmorPenetration = 10;
 				width = 56;
 				height = 64;
 				aiStyle = 177;
@@ -8088,9 +_,18 @@
 				alpha = 255;
 				hide = true;
 			}
+			/*
 			else {
 				active = false;
 			}
+			*/
+
+			// tML:
+			// this tells all vanilla summon class projectiles THAT AREN'T WHIPS to actually use the corresponding DamageClass
+			if (type < ProjectileID.Count && (minion || sentry || ProjectileID.Sets.MinionShot[type] || ProjectileID.Sets.SentryShot[type]))
+				DamageType = DamageClass.Summon;
+
+			ProjectileLoader.SetDefaults(this);
 
 			width = (int)((float)width * scale);
 			height = (int)((float)height * scale);
@@ -8102,6 +_,7 @@
 			height = 18;
 			aiStyle = 165;
 			friendly = true;
+			DamageType = DamageClass.SummonMeleeSpeed;
 			penetrate = -1;
 			tileCollide = false;
 			scale = 1f;
<<<<<<< HEAD
@@ -8109,6 +_,7 @@
 			extraUpdates = 1;
 			usesLocalNPCImmunity = true;
 			localNPCHitCooldown = -1;
+			VanillaWhipSettings(this, out WhipSettings.Segments, out WhipSettings.RangeMultiplier);
 		}
 
 		public static int GetNextSlot() {
=======
@@ -8123,6 +_,10 @@
 			return result;
 		}
 
+		/// <summary>
+		/// <inheritdoc cref="Projectile.NewProjectile(IEntitySource, float, float, float, float, int, int, float, int, float, float)"/>
+		/// <br/><br/>This particular overload uses a Vector2 instead of X and Y to determine the actual spawn position and a Vector2 to dictate the initial velocity.
+		/// </summary>
 		public static int NewProjectile(IEntitySource spawnSource, Vector2 position, Vector2 velocity, int Type, int Damage, float KnockBack, int Owner = 255, float ai0 = 0f, float ai1 = 0f) => NewProjectile(spawnSource, position.X, position.Y, velocity.X, velocity.Y, Type, Damage, KnockBack, Owner, ai0, ai1);
 
 		public static int FindOldestProjectile() {
@@ -8138,6 +_,24 @@
 			return result;
 		}
 
+		/// <summary>
+		/// Spawns a projectile into the game world with the given type. The spawn position is given in world coordinates by the X and Y parameters. SpeedX and SpeedY dictate the initial velocity. Damage and KnockBack are self explanitory. Owner is the player who spawned the projectile, almost always Main.myPlayer. ai0 and ai1 will initialize the Projectile.ai[] array with the supplied values. This can be used to pass in information to the Projectile. The Projectile AI code will have to be written to utilize those values. The return value is the index of the spawned Projectile within the <see cref="Main.projectile"/> array.
+		/// <br/> Make sure that this method is called only by the client in charge of the source causing this projectile to spawn. Failure to do this will result in the projectile spawning once for each player in the world. For example, if Player code uses this method, make sure to first check <code>if(Main.myPlayer == Player.whoAmI)</code> to ensure that only the local player spawns the projectile.
+		/// <br/> Projectiles spawning other projectiles should check <code>if(Main.myPlayer == Projectile.owner)</code>
+		/// <br/> If the source is an NPC or non-player owned projectile, checking <code>if (Main.netMode != NetmodeID.MultiplayerClient)</code> will ensure that clients don't attempt to spawn the projectile.
+		/// </summary>
+		/// <param name="spawnSource"></param>
+		/// <param name="X"></param>
+		/// <param name="Y"></param>
+		/// <param name="SpeedX"></param>
+		/// <param name="SpeedY"></param>
+		/// <param name="Type">Either an <see cref="ProjectileID"/> entry or <see cref="ModContent.ProjectileType{T}"/>, for example <see cref="ProjectileID.FireArrow"/> or ModContent.ProjectileType&lt;MyModProjectile&gt;()</param>
+		/// <param name="Damage"></param>
+		/// <param name="KnockBack"></param>
+		/// <param name="Owner"></param>
+		/// <param name="ai0"></param>
+		/// <param name="ai1"></param>
+		/// <returns></returns>
 		public static int NewProjectile(IEntitySource spawnSource, float X, float Y, float SpeedX, float SpeedY, int Type, int Damage, float KnockBack, int Owner = 255, float ai0 = 0f, float ai1 = 0f) {
 			int num = 1000;
 			for (int i = 0; i < 1000; i++) {
>>>>>>> 018edba5
@@ -8169,6 +_,7 @@
 			projectile.honeyWet = Collision.honey;
 			Main.projectileIdentity[Owner, num] = num;
 			FindBannerToAssociateTo(spawnSource, projectile);
+			HandlePlayerStatModifiers(spawnSource, projectile);
 			if (projectile.aiStyle == 1) {
 				while (projectile.velocity.X >= 16f || projectile.velocity.X <= -16f || projectile.velocity.Y >= 16f || projectile.velocity.Y < -16f) {
 					projectile.velocity.X *= 0.97f;
@@ -8203,7 +_,7 @@
 				projectile.ai[1] = projectile.position.Y;
 			}
 
-			if (Type > 0 && Type < 972) {
+			if (Type > 0) {
 				if (ProjectileID.Sets.NeedsUUID[Type])
 					projectile.projUUID = projectile.identity;
 
@@ -8214,8 +_,11 @@
 				}
 			}
 
+			// Copied at the bottom. Gotos would be messy.
+			/*
 			if (Main.netMode != 0 && Owner == Main.myPlayer)
 				NetMessage.SendData(27, -1, -1, null, num);
+			*/
 
 			if (Owner == Main.myPlayer) {
 				if (ProjectileID.Sets.IsAGolfBall[Type] && Damage <= 0) {
@@ -8325,11 +_,23 @@
 
 				if (Type == 777 || Type == 781 || Type == 794 || Type == 797 || Type == 800 || Type == 785 || Type == 788 || Type == 791 || Type == 903 || Type == 904 || Type == 905 || Type == 906 || Type == 910 || Type == 911)
 					projectile.timeLeft = 180;
+
+				// Copied from 1.3, adjusted to check for actual player (servers never shoot thrower projectiles)
+				if (Main.netMode != NetmodeID.Server) {
+					Player throwingPlayer = Main.player[Owner];
+					if (throwingPlayer.AnyThrownCostReduction && throwingPlayer.HeldItem.CountsAsClass(DamageClass.Throwing))
+						projectile.noDropItem = true;
+				}
 			}
 
 			if (Type == 249)
 				projectile.frame = Main.rand.Next(5);
 
+			ProjectileLoader.OnSpawn(projectile, spawnSource);
+
+			if (Main.netMode != 0 && Owner == Main.myPlayer)
+				NetMessage.SendData(27, -1, -1, null, num);
+
 			return num;
 		}
 
@@ -9052,9 +_,18 @@
 		}
 
 		public void Damage() {
+			bool? shouldHitAnything = ProjectileLoader.CanDamage(this);
+			if (shouldHitAnything.HasValue) {
+				if (shouldHitAnything.Value)
+					goto SkipVanillaLogic;
+				else
+					return;
+			}
+
-			if (type == 18 || type == 72 || type == 86 || type == 87 || aiStyle == 31 || aiStyle == 32 || type == 226 || type == 378 || type == 613 || type == 650 || type == 882 || type == 888 || type == 895 || type == 896 || (type == 434 && localAI[0] != 0f) || type == 439 || type == 444 || (type == 451 && ((int)(ai[0] - 1f) / penetrate == 0 || ai[1] < 5f) && ai[0] != 0f) || type == 500 || type == 653 || type == 460 || type == 633 || type == 600 || type == 601 || type == 602 || type == 535 || (type == 631 && localAI[1] == 0f) || type == 651 || (type == 188 && localAI[0] < 5f) || (aiStyle == 137 && ai[0] != 0f) || aiStyle == 138 || (type == 261 && velocity.Length() < 1.5f) || (type == 818 && ai[0] < 1f) || type == 831 || type == 970 || (type == 833 && ai[0] == 4f) || (type == 834 && ai[0] == 4f) || (type == 835 && ai[0] == 4f) || (type == 281 && ai[0] == -3f) || ((type == 598 || type == 636 || type == 614 || type == 971) && ai[0] == 1f) || (type == 923 && localAI[0] <= 60f) || (type == 919 && localAI[0] <= 60f) || (aiStyle == 15 && ai[0] == 0f && localAI[1] <= 12f) || type == 861 || (aiStyle == 93 && ai[0] != 0f && ai[0] != 2f) || (aiStyle == 10 && localAI[1] == -1f) || (Main.projPet[type] && type != 266 && type != 407 && type != 317 && (type != 388 || ai[0] != 2f) && (type < 390 || type > 392) && (type < 393 || type > 395) && (type != 533 || !(ai[0] >= 6f) || !(ai[0] <= 8f)) && (type < 625 || type > 628) && (type != 755 || ai[0] == 0f) && (type != 946 || ai[0] == 0f) && type != 758 && type != 951 && type != 963 && (type != 759 || frame == Main.projFrames[type] - 1) && type != 833 && type != 834 && type != 835 && type != 864 && (type != 623 || ai[0] != 2f)))
+			if (type == 18 || type == 72 || type == 86 || type == 87 || aiStyle == 31 || aiStyle == 32 || type == 226 || type == 378 || type == 613 || type == 650 || type == 882 || type == 888 || type == 895 || type == 896 || (type == 434 && localAI[0] != 0f) || type == 439 || type == 444 || (type == 451 && ((int)(ai[0] - 1f) / penetrate == 0 || ai[1] < 5f) && ai[0] != 0f) || type == 500 || type == 653 || type == 460 || type == 633 || type == 600 || type == 601 || type == 602 || type == 535 || (type == 631 && localAI[1] == 0f) || type == 651 || (type == 188 && localAI[0] < 5f) || (aiStyle == 137 && ai[0] != 0f) || aiStyle == 138 || (type == 261 && velocity.Length() < 1.5f) || (type == 818 && ai[0] < 1f) || type == 831 || type == 970 || (type == 833 && ai[0] == 4f) || (type == 834 && ai[0] == 4f) || (type == 835 && ai[0] == 4f) || (type == 281 && ai[0] == -3f) || ((type == 598 || type == 636 || type == 614 || type == 971) && ai[0] == 1f) || (type == 923 && localAI[0] <= 60f) || (type == 919 && localAI[0] <= 60f) || (aiStyle == 15 && ai[0] == 0f && localAI[1] <= 12f) || type == 861 || (aiStyle == 93 && ai[0] != 0f && ai[0] != 2f) || (aiStyle == 10 && localAI[1] == -1f) || (Main.projPet[type] && type != 266 && type != 407 && type != 317 && (type != 388 || ai[0] != 2f) && (type < 390 || type > 392) && (type < 393 || type > 395) && (type != 533 || !(ai[0] >= 6f) || !(ai[0] <= 8f)) && (type < 625 || type > 628) && (type != 755 || ai[0] == 0f) && (type != 946 || ai[0] == 0f) && type != 758 && type != 951 && type != 963 && (type != 759 || frame == Main.projFrames[type] - 1) && type != 833 && type != 834 && type != 835 && type != 864 && (type != 623 || ai[0] != 2f) && !ProjectileLoader.MinionContactDamage(this)))
 				return;
 
+			SkipVanillaLogic:
 			Rectangle myRect = new Rectangle((int)base.position.X, (int)base.position.Y, width, height);
 			if (type == 85 || type == 101) {
 				int num = 30;
@@ -9080,6 +_,7 @@
 				myRect.Height += num3 * 2;
 			}
 
+			ProjectileLoader.ModifyDamageHitbox(this, ref myRect);
 			if (friendly && owner == Main.myPlayer && !npcProj) {
 				if ((aiStyle == 16 && !ProjectileID.Sets.RocketsSkipDamageForPlayers[type] && (timeLeft <= 1 || type == 108 || type == 164)) || (type == 286 && localAI[1] == -1f)) {
 					int myPlayer = Main.myPlayer;
@@ -9211,7 +_,9 @@
 							num5 = 1.9f;
 							break;
 					}
+
 				}
+				ProjectileLoader.ModifyDamageScaling(this, ref num5);
 
 				if (damage > 0) {
 					int[] array = localNPCImmunity;
@@ -9221,11 +_,26 @@
 							array = projectile.localNPCImmunity;
 					}
 
+					//Patch context
 					for (int i = 0; i < 200; i++) {
 						bool flag = (!usesLocalNPCImmunity && !usesIDStaticNPCImmunity) || (usesLocalNPCImmunity && array[i] == 0) || (usesIDStaticNPCImmunity && IsNPCIndexImmuneToProjectileType(type, i));
 						if (!(Main.npc[i].active && !Main.npc[i].dontTakeDamage && flag) || (Main.npc[i].aiStyle == 112 && Main.npc[i].ai[2] > 1f))
 							continue;
 
+						bool? modCanHit = ProjectileLoader.CanHitNPC(this, Main.npc[i]);
+						if (modCanHit == false)
+							continue;
+
+						bool? modCanBeHit = NPCLoader.CanBeHitByProjectile(Main.npc[i], this);
+						if (modCanBeHit == false)
+							continue;
+
+						bool? modCanHit2 = PlayerLoader.CanHitNPCWithProj(this, Main.npc[i]);
+						if (modCanHit2 == false)
+							continue;
+
+						bool canHitFlag = modCanBeHit == true || modCanHit == true || modCanHit2 == true; //If any hook forces damage: ignore vanilla conditions
+
 						Main.npc[i].position += Main.npc[i].netOffset;
 						bool flag2 = !Main.npc[i].friendly;
 						flag2 |= (type == 318);
@@ -9235,8 +_,12 @@
 							flag2 = false;
 
 						bool flag3 = Main.npc[i].friendly && !Main.npc[i].dontTakeDamageFromHostiles;
-						if ((friendly && flag2) || (hostile && flag3)) {
+						if (canHitFlag || (friendly && flag2) || (hostile && flag3)) {
 							bool flag4 = maxPenetrate == 1 && !usesLocalNPCImmunity && !usesIDStaticNPCImmunity;
+
+							if (canHitFlag)
+								flag4 = true;
+
 							if (owner < 0 || Main.npc[i].immune[owner] == 0 || flag4) {
 								bool flag5 = false;
 								if (type == 11 && (Main.npc[i].type == 47 || Main.npc[i].type == 57))
@@ -9248,6 +_,9 @@
 								else if (Main.npc[i].immortal && npcProj)
 									flag5 = true;
 
+								if (canHitFlag)
+									flag5 = false;
+
 								if (!flag5 && (Main.npc[i].noTileCollide || !ownerHitCheck || CanHitWithMeleeWeapon(Main.npc[i]))) {
 									bool flag6 = false;
 									if (Main.npc[i].type == 414) {
@@ -9348,9 +_,14 @@
 
 										float num7 = knockBack;
 										bool flag7 = false;
-										int num8 = Main.player[owner].armorPenetration;
+										// int num8 = Main.player[owner].armorPenetration;
 										bool flag8 = !npcProj && !trap;
 										switch (type) {
+											// tML:
+											// armor penetration is handled in a more flexible way now, so all this nonsense is now completely unnecessary
+											// please refer to the correspondin' cases in SetDefaults for more information on how vanilla armor penetration values are set
+											// - thomas
+											/*
 											case 864:
 												num8 += 25;
 												break;
@@ -9390,6 +_,7 @@
 											case 969:
 												num8 += 10;
 												break;
+											*/
 											case 877:
 											case 878:
 											case 879:
@@ -9401,7 +_,7 @@
 										}
 
 										int num9 = (int)((float)damage * num5);
-										if (type > 0 && type < 972 && ProjectileID.Sets.StardustDragon[type]) {
+										if (type > 0 && ProjectileID.Sets.StardustDragon[type]) {
 											float value2 = (scale - 1f) * 100f;
 											value2 = Utils.Clamp(value2, 0f, 50f);
 											num9 = (int)((float)num9 * (1f + value2 * 0.23f));
@@ -9431,15 +_,30 @@
 										}
 
 										if (flag8) {
+											/*
 											if (melee && Main.rand.Next(1, 101) <= Main.player[owner].meleeCrit)
 												flag7 = true;
 
+											// Extra patch context.
+
 											if (ranged && Main.rand.Next(1, 101) <= Main.player[owner].rangedCrit)
 												flag7 = true;
 
 											if (magic && Main.rand.Next(1, 101) <= Main.player[owner].magicCrit)
 												flag7 = true;
 
+											tML:
+											the above code only accounts for the "three" vanilla classes that are capable of crits, and doesn't account for throwin'
+											it also doesn't account for any modded damage types, and so a change was needed in order to allow it to work with new classes
+											on top of this, the change from usin' the player's class crit to usin' the projectile's crit chance is important
+											it's part of the fix for the infamous "crit swap" exploit, as well as a larger overall fix to crit chance
+
+											- thomas
+											*/
+
+											if (DamageType.UseStandardCritCalcs && Main.rand.Next(100) < CritChance)
+												flag7 = true;
+
 											int num15 = type;
 											if ((uint)(num15 - 688) <= 2u) {
 												if (Main.player[owner].setMonkT3) {
@@ -9748,7 +_,7 @@
 												num21 = (int)((double)num21 * 0.75);
 										}
 
-										if (Main.netMode != 2 && nPC.type == 439 && type >= 0 && type <= 972 && ProjectileID.Sets.CultistIsResistantTo[type])
+										if (Main.netMode != 2 && nPC.type == 439 && type >= 0 && ProjectileID.Sets.CultistIsResistantTo[type])
 											num21 = (int)((float)num21 * 0.75f);
 
 										if (type == 497 && penetrate != 1) {
@@ -9878,6 +_,10 @@
 											Main.player[owner].ClearBuff(198);
 										}
 
+										// Essentially, the following block is moved to execute later on.
+										goto VanillaOnHitEffectsEnd;
+
+										VanillaOnHitEffectsStart:
 										StatusNPC(i);
 										if (flag8 && nPC.life > 5)
 											TryDoingOnHitEffects(nPC);
@@ -9885,11 +_,14 @@
 										if (ProjectileID.Sets.ImmediatelyUpdatesNPCBuffFlags[type])
 											nPC.UpdateNPC_BuffSetFlags(lowerBuffTime: false);
 
+										// Extra patch context.
 										if (type == 317) {
 											ai[1] = -1f;
 											netUpdate = true;
 										}
+										goto PostModifyHit;
 
+										VanillaOnHitEffectsEnd:
 										int num34 = base.direction;
 										switch (type) {
 											case 697:
@@ -9906,14 +_,26 @@
 											if (ai[0] == 0f)
 												num7 *= 0.25f;
 
+										// Extra context
+
 											if (ai[0] == 6f)
 												num7 *= 0.5f;
 										}
 
+										ProjectileLoader.ModifyHitNPC(this, nPC, ref num21, ref num7, ref flag7, ref num34);
+										NPCLoader.ModifyHitByProjectile(nPC, this, ref num21, ref num7, ref flag7, ref num34);
+										PlayerLoader.ModifyHitNPCWithProj(this, nPC, ref num21, ref num7, ref flag7, ref num34);
+
+										goto VanillaOnHitEffectsStart;
+
+										PostModifyHit:
+
-										if (flag8 && !hostile && num8 > 0)
+										if (flag8 && !hostile && ArmorPenetration > 0)
-											num21 += nPC.checkArmorPenetration(num8);
+											num21 += nPC.checkArmorPenetration(ArmorPenetration);
 
 										NPCKillAttempt attempt = new NPCKillAttempt(nPC);
+										// Extra context
+
 										int num35 = (!flag8) ? ((int)nPC.StrikeNPCNoInteraction(num21, num7, num34, flag7)) : ((int)nPC.StrikeNPC(num21, num7, num34, flag7));
 										if (flag8 && attempt.DidNPCDie())
 											Main.player[owner].OnKillNPC(ref attempt, this);
@@ -10169,9 +_,16 @@
 											}
 										}
 
+										// Extra patch context.
+
 										if (type == 710)
 											BetsySharpnel(i);
 
+										// Patching: See ModifyHitX above for locals
+										ProjectileLoader.OnHitNPC(this, Main.npc[i], num21, num7, flag7);
+										NPCLoader.OnHitByProjectile(Main.npc[i], this, num21, num7, flag7);
+										PlayerLoader.OnHitNPCWithProj(this, Main.npc[i], num21, num7, flag7);
+
 										if (penetrate > 0 && type != 317 && type != 866) {
 											if (type == 357)
 												damage = (int)((double)damage * 0.8);
@@ -10318,6 +_,9 @@
 						if (!flag17 || !Colliding(myRect, player2.getRect()))
 							continue;
 
+						if (!ProjectileLoader.CanHitPvp(this, player2) || !PlayerLoader.CanHitPvpWithProj(this, player2))
+							continue;
+
 						if (aiStyle == 3) {
 							if (ai[0] == 0f) {
 								velocity.X = 0f - velocity.X;
@@ -10351,14 +_,20 @@
 							timeLeft = 1;
 
 						bool flag18 = false;
-						if (melee && Main.rand.Next(1, 101) <= Main.player[owner].meleeCrit)
+						if (melee && Main.rand.Next(1, 101) <= Main.player[owner].GetTotalCritChance(DamageClass.Melee))
 							flag18 = true;
 
+						//Patch context: ^ flag18, to be used below multiple times.
 						int num45 = Main.DamageVar((int)((float)damage * num5), Main.player[owner].luck);
+
+						ProjectileLoader.ModifyHitPvp(this, player2, ref num45, ref flag18);
+						PlayerLoader.ModifyHitPvpWithProj(this, player2, ref num45, ref flag18);
+
 						if (!player2.immune)
 							StatusPvP(m);
 
 						TryDoingOnHitEffects(player2);
+						//Patch context: num46, to be used below.
 						int num46 = (int)player2.Hurt(playerDeathReason, num45, base.direction, pvp: true, quiet: false, flag18);
 						if (num46 > 0 && Main.player[owner].ghostHeal && friendly && !hostile)
 							ghostHeal(num46, new Vector2(player2.Center.X, player2.Center.Y), player2);
@@ -10369,6 +_,9 @@
 						if ((melee || ProjectileID.Sets.IsAWhip[type]) && Main.player[owner].meleeEnchant == 7)
 							NewProjectile(GetProjectileSource_FromThis(), player2.Center.X, player2.Center.Y, player2.velocity.X, player2.velocity.Y, 289, 0, 0f, owner);
 
+						ProjectileLoader.OnHitPvp(this, player2, num46, flag18);
+						PlayerLoader.OnHitPvpWithProj(this, player2, num46, flag18);
+
 						if (Main.netMode != 0)
 							NetMessage.SendPlayerHurt(m, playerDeathReason, num45, base.direction, flag18, pvp: true, -1);
 
@@ -10435,10 +_,12 @@
 				case 919:
 				case 923:
 				case 924:
+					// This is the cooldown slot variable.
 					num48 = 1;
 					break;
 			}
 
+			// Extra patch context.
 			int myPlayer2 = Main.myPlayer;
 			bool flag19 = Main.player[myPlayer2].active && !Main.player[myPlayer2].dead && (!Main.player[myPlayer2].immune || num48 != -1);
 			if (flag19 && type == 281)
@@ -10447,9 +_,15 @@
 			if (Main.getGoodWorld && type == 281)
 				flag19 = true;
 
+			if (ModProjectile != null)
+				num48 = ModProjectile.CooldownSlot;
+
 			if (!flag19 || !Colliding(myRect, Main.player[myPlayer2].getRect()))
 				return;
 
+			if (!ProjectileLoader.CanHitPlayer(this, Main.player[myPlayer2]) || !PlayerLoader.CanBeHitByProjectile(Main.player[myPlayer2], this))
+				return;
+
 			int direction = base.direction;
 			direction = ((!(Main.player[myPlayer2].position.X + (float)(Main.player[myPlayer2].width / 2) < base.position.X + (float)(width / 2))) ? 1 : (-1));
 			if (!Main.player[myPlayer2].CanParryAgainst(Main.player[myPlayer2].Hitbox, base.Hitbox, velocity)) {
@@ -10482,7 +_,13 @@
 					}
 				}
 
-				if (Main.player[myPlayer2].Hurt(PlayerDeathReason.ByProjectile(-1, whoAmI), num52, direction, pvp: false, quiet: false, Crit: false, num48) > 0.0 && !Main.player[myPlayer2].dead)
+				bool crit = false;
+				ProjectileLoader.ModifyHitPlayer(this, Main.player[myPlayer2], ref num52, ref crit);
+				PlayerLoader.ModifyHitByProjectile(Main.player[myPlayer2], this, ref num52, ref crit);
+
+				int realDamage = (int)Main.player[myPlayer2].Hurt(PlayerDeathReason.ByProjectile(-1, whoAmI), num52, direction, pvp: false, quiet: false, Crit: crit, num48);
+
+				if (realDamage > 0 && !Main.player[myPlayer2].dead)
 					StatusPlayer(myPlayer2);
 
 				if (trap) {
@@ -10490,6 +_,9 @@
 					if (Main.player[myPlayer2].dead)
 						AchievementsHelper.HandleSpecialEvent(Main.player[myPlayer2], 4);
 				}
+
+				ProjectileLoader.OnHitPlayer(this, Main.player[myPlayer2], realDamage, crit);
+				PlayerLoader.OnHitByProjectile(Main.player[myPlayer2], this, realDamage, crit);
 			}
 
 			if (true) {
@@ -10542,7 +_,7 @@
 			return num;
 		}
 
-		private static void EmitBlackLightningParticles(NPC targetNPC) {
+		public static void EmitBlackLightningParticles(NPC targetNPC) {
 			ParticleOrchestrator.RequestParticleSpawn(clientOnly: false, ParticleOrchestraType.BlackLightningHit, new ParticleOrchestraSettings {
 				PositionInWorld = targetNPC.Center
 			});
@@ -10673,10 +_,15 @@
 				}
 			}
 
+			ProjectileLoader.CutTiles(this);
 			AchievementsHelper.CurrentlyMining = false;
 		}
 
 		private bool CanCutTiles() {
+			bool? canCutTiles = ProjectileLoader.CanCutTiles(this);
+			if (canCutTiles.HasValue)
+				return canCutTiles.Value;
+
 			if (aiStyle != 45 && aiStyle != 137 && aiStyle != 92 && aiStyle != 105 && aiStyle != 106 && !ProjectileID.Sets.IsAGolfBall[type] && type != 463 && type != 69 && type != 70 && type != 621 && type != 10 && type != 11 && type != 379 && type != 407 && type != 476 && type != 623 && (type < 625 || type > 628) && type != 833 && type != 834 && type != 835 && type != 818 && type != 831 && type != 820 && type != 864)
 				return type != 970;
 
@@ -10862,6 +_,10 @@
 				}
 			}
 
+			bool? modColliding = ProjectileLoader.Colliding(this, myRect, targetRect);
+			if (modColliding.HasValue)
+				return modColliding.Value;
+
 			if (myRect.Intersects(targetRect))
 				return true;
 
@@ -11397,7 +_,7 @@
 
 				if (numUpdates == -1 && (minion || sentry)) {
 					Player player = Main.player[owner];
-					damage = (int)((float)originalDamage * player.minionDamage + (float)player.minionAddDamage + 5E-06f);
+					damage = (int)player.GetTotalDamage(DamageClass.Summon).ApplyTo(originalDamage);
 				}
 
 				if (minion && numUpdates == -1 && type != 625 && type != 628) {
@@ -12121,8 +_,21 @@
 					overrideHeight = 4;
 				}
 
+				Vector2 hitboxCenterFrac = vector ?? new Vector2(0.5f);
+				int num = (overrideWidth != -1) ? overrideWidth : base.width;
+				int num2 = (overrideHeight != -1) ? overrideHeight : base.height;
+
+				if (!ProjectileLoader.TileCollideStyle(this, ref num, ref num2, ref flag6, ref hitboxCenterFrac)) {
+				}
-				if (((type != 440 && type != 449 && type != 606) || ai[1] != 1f) && (type != 466 || localAI[1] != 1f) && (type != 580 || !(localAI[1] > 0f)) && (type != 640 || !(localAI[1] > 0f))) {
+				else if (((type != 440 && type != 449 && type != 606) || ai[1] != 1f) && (type != 466 || localAI[1] != 1f) && (type != 580 || !(localAI[1] > 0f)) && (type != 640 || !(localAI[1] > 0f))) {
+					// base.center isn't correct, we have to use position to get a right value
+					Vector2 center = base.position + new Vector2(base.width, base.height) * 0.5f;
+					Vector2 vector2 = center - new Vector2(num, num2) * hitboxCenterFrac;
 					if (aiStyle == 10) {
+						base.velocity = Collision.TileCollision(vector2, base.velocity, num, num2, flag6, flag6);
+						if (type >= ProjectileID.CopperCoinsFalling && type <= ProjectileID.PlatinumCoinsFalling)
+							base.velocity = Collision.AnyCollisionWithSpecificTiles(vector2, base.velocity, num, num2, TileID.Sets.Falling, evenActuated: true);
+						/* This section was rewriten above so it is affected by ProjectileLoader.TileCollideStyle
 						if (type >= 736 && type <= 738) {
 							base.velocity = Collision.TileCollision(base.position, base.velocity, base.width, base.height, flag6, flag6);
 						}
@@ -12136,13 +_,17 @@
 						else {
 							base.velocity = Collision.TileCollision(base.position, base.velocity, base.width, base.height, flag6, flag6);
 						}
+						*/
 					}
 					else {
+						/* This section was moved to before the ProjectileLoader.TileCollideStyle call
 						Vector2 vector2 = base.position;
 						int num = (overrideWidth != -1) ? overrideWidth : base.width;
 						int num2 = (overrideHeight != -1) ? overrideHeight : base.height;
+
 						if (overrideHeight != -1 || overrideWidth != -1)
 							vector2 = (vector.HasValue ? (base.Center - new Vector2(num, num2) * vector.Value) : new Vector2(base.position.X + (float)(base.width / 2) - (float)(num / 2), base.position.Y + (float)(base.height / 2) - (float)(num2 / 2)));
+						*/
 
 						if (wet) {
 							if (honeyWet) {
@@ -12395,7 +_,9 @@
 						}
 					}
 
+					if (!ProjectileLoader.OnTileCollide(this, lastVelocity)) {
+					}
-					if (type == 663 || type == 665 || type == 667 || type == 677 || type == 678 || type == 679 || type == 691 || type == 692 || type == 693 || type == 688 || type == 689 || type == 690) {
+					else if (type == 663 || type == 665 || type == 667 || type == 677 || type == 678 || type == 679 || type == 691 || type == 692 || type == 693 || type == 688 || type == 689 || type == 690) {
 						base.position += base.velocity;
 						base.velocity = Vector2.Zero;
 					}
@@ -13326,6 +_,9 @@
 			if (aiStyle == 4 || aiStyle == 38 || aiStyle == 84 || aiStyle == 148 || (aiStyle == 7 && ai[0] == 2f) || ((type == 440 || type == 449 || type == 606) && ai[1] == 1f) || (aiStyle == 93 && ai[0] < 0f) || type == 540 || type == 756 || type == 818 || type == 856 || type == 961 || type == 933 || ProjectileID.Sets.IsAGolfBall[type])
 				return;
 
+			if (!ProjectileLoader.ShouldUpdatePosition(this))
+				return;
+
 			if (wet)
 				position += wetVelocity;
 			else
@@ -13443,8 +_,17 @@
 			FishingCheck_RollEnemySpawns(ref fisher);
 			FishingCheck_RollItemDrop(ref fisher);
 			bool flag = false;
+			AdvancedPopupRequest sonar = new AdvancedPopupRequest();
+			//Bobber position as default
+			Vector2 sonarPosition = new Vector2(position.X, position.Y);
+			PlayerLoader.CatchFish(Main.player[owner], fisher, ref fisher.rolledItemDrop, ref fisher.rolledEnemySpawn, ref sonar, ref sonarPosition);
+
+			if(sonar.Text != null && Main.player[owner].sonarPotion) {
+				PopupText.AssignAsSonarText(PopupText.NewText(sonar,sonarPosition));
+			}
+
 			if (fisher.rolledItemDrop > 0) {
-				if (Main.player[owner].sonarPotion) {
+				if (sonar.Text == null && Main.player[owner].sonarPotion) {
 					Item item = new Item();
 					item.SetDefaults(fisher.rolledItemDrop);
 					item.position = position;
@@ -13459,7 +_,7 @@
 			}
 
 			if (fisher.rolledEnemySpawn > 0) {
-				if (Main.player[owner].sonarPotion)
+				if (sonar.Text == null && Main.player[owner].sonarPotion)
 					PopupText.AssignAsSonarText(PopupText.NewText(PopupTextContext.SonarAlert, fisher.rolledEnemySpawn, base.Center, stay5TimesLonger: false));
 
 				float num4 = fisher.fishingLevel;
@@ -13933,9 +_,11 @@
 				while (Main.tile[i, num].liquid > 0 && !WorldGen.SolidTile(i, num) && num < Main.maxTilesY - 10) {
 					numWaters++;
 					num++;
+					//patch file: flag, num4
 					if (Main.tile[i, num].lava())
 						lava = true;
 					else if (Main.tile[i, num].honey())
+						//patch file: flag2
 						honey = true;
 
 					tileCoords.X = i;
@@ -14295,6 +_,9 @@
 						return 0.77f;
 					case "Random":
 						return Main.rand.NextFloat();
+					case "bluemagic123":
+					case "blushiemagic":
+						return 0.55f + (float)Math.Cos(Main.time / 120.0 * 6.2831854820251465) * 0.1f;
 				}
 			}
 
@@ -14420,6 +_,8 @@
 			}
 		}
 
+		// Original vanilla methods:
+		/*
 		public static IEntitySource GetNoneSource() => null;
 		public IEntitySource GetNPCSource_FromThis() => new EntitySource_Parent(this);
 		public IEntitySource GetProjectileSource_FromThis() => new EntitySource_Parent(this);
@@ -14428,6 +_,22 @@
 		public IEntitySource GetProjectileSource_OnHit(Entity victim, int projectileSourceId) => new EntitySource_OnHit_ByProjectileSourceID(this, victim, projectileSourceId);
 		public IEntitySource GetItemSource_OnHit(Entity victim, int itemSourceId) => new EntitySource_OnHit_ByItemSourceID(this, victim, itemSourceId);
 		public static IEntitySource InheritSource(Projectile projectile) => projectile?.GetProjectileSource_FromThis();
+		*/
+
+		// Internal redirects:
+
+		internal IEntitySource GetNPCSource_FromThis() => GetSource_FromThis();
+		internal IEntitySource GetProjectileSource_FromThis() => GetSource_FromThis();
+		internal IEntitySource GetItemSource_FromThis() => GetSource_FromThis();
+		internal IEntitySource GetItemSource_DropAsItem() => GetSource_DropAsItem();
+		internal IEntitySource GetProjectileSource_OnHit(Entity victim, int projectileSourceId) => GetSource_OnHit(victim, context: ProjectileSourceID.ToContextString(projectileSourceId));
+		internal IEntitySource GetItemSource_OnHit(Entity victim, int itemSourceId) => GetSource_OnHit(victim, ItemSourceID.ToContextString(itemSourceId));
+
+		internal static IEntitySource GetNoneSource() => GetSource_None();
+
+		// Public API methods can be found in:
+		//   Entity.TML.Sources.cs;
+		//   Projectile.TML.Sources.cs (if exists);
 
 		private void AI_152_SuperStarSlash() {
 			alpha -= 10;
@@ -14452,6 +_,10 @@
 		}
 
 		public void AI() {
+			ProjectileLoader.ProjectileAI(this);
+		}
+
+		public void VanillaAI() {
 			if (aiStyle == 1) {
 				AI_001();
 			}
@@ -22355,7 +_,7 @@
 						int num787 = (int)base.Center.Y / 16;
 						for (int num788 = num786 - num785; num788 <= num786 + num785; num788++) {
 							for (int num789 = num787 - num785; num789 <= num787 + num785; num789++) {
-								if (Main.rand.Next(4) == 0 && new Vector2(num786 - num788, num787 - num789).Length() < (float)num785 && num788 > 0 && num788 < Main.maxTilesX - 1 && num789 > 0 && num789 < Main.maxTilesY - 1 && Main.tile[num788, num789] != null && Main.tile[num788, num789].active() && Main.IsTileSpelunkable(Main.tile[num788, num789])) {
+								if (Main.rand.Next(4) == 0 && new Vector2(num786 - num788, num787 - num789).Length() < (float)num785 && num788 > 0 && num788 < Main.maxTilesX - 1 && num789 > 0 && num789 < Main.maxTilesY - 1 && Main.tile[num788, num789] != null && Main.tile[num788, num789].active() && Main.IsTileSpelunkable(num788, num789)) {
 									int num790 = Dust.NewDust(new Vector2(num788 * 16, num789 * 16), 16, 16, 204, 0f, 0f, 150, default(Color), 0.3f);
 									Main.dust[num790].fadeIn = 0.75f;
 									Dust dust2 = Main.dust[num790];
@@ -25253,7 +_,7 @@
 						for (int num974 = num972 - num971; num974 <= num972 + num971; num974++) {
 							for (int num975 = num973 - num971; num975 <= num973 + num971; num975++) {
 								int num976 = Main.rand.Next(8);
-								if (num976 < 4 && new Vector2(num972 - num974, num973 - num975).Length() < (float)num971 && Main.tile[num974, num975] != null && Main.tile[num974, num975].active() && Main.IsTileSpelunkable(Main.tile[num974, num975])) {
+								if (num976 < 4 && new Vector2(num972 - num974, num973 - num975).Length() < (float)num971 && Main.tile[num974, num975] != null && Main.tile[num974, num975].active() && Main.IsTileSpelunkable(num974, num975)) {
 									float num977 = Distance(new Vector2(num974 * 16 + 8, num975 * 16 + 8));
 									if (num977 < num970 || num970 == -1f) {
 										num970 = num977;
@@ -26401,7 +_,7 @@
 			}
 
 			if (flag) {
-				player.CheckMana(player.inventory[player.selectedItem].mana, pay: true);
+				player.CheckMana(player.inventory[player.selectedItem], pay: true);
 				localAI[0] = 1f;
 			}
 		}
@@ -27325,7 +_,7 @@
 				wetVelocity = base.velocity;
 		}
 
-		private void ResetLocalNPCHitImmunity() {
+		public void ResetLocalNPCHitImmunity() {
 			for (int i = 0; i < 200; i++) {
 				localNPCImmunity[i] = 0;
 			}
@@ -27419,8 +_,7 @@
 					break;
 			}
 
-			float meleeSpeed = player.meleeSpeed;
-			float num15 = 1f / meleeSpeed;
+			float num15 = 1f / player.inverseMeleeSpeed;
 			num2 *= num15;
 			num8 *= num15;
 			num9 *= num15;
@@ -27733,7 +_,7 @@
 				}
 			}
 			else if (ai[0] == 1f) {
-				float meleeSpeed = Main.player[owner].meleeSpeed;
+				float meleeSpeed = Main.player[owner].inverseMeleeSpeed;
 				float num5 = 14f / meleeSpeed;
 				float num6 = 0.9f / meleeSpeed;
 				float num7 = 300f / meleeSpeed;
@@ -27977,7 +_,7 @@
 
 						if (flag3) {
 							bool flag4 = false;
-							if (!flag || player.CheckMana(player.inventory[player.selectedItem].mana, pay: true)) {
+							if (!flag || player.CheckMana(player.inventory[player.selectedItem], pay: true)) {
 								int num = damage;
 								position = base.Center;
 								int num2 = 0;
@@ -29210,7 +_,7 @@
 			if (flag2 && player.channel && player.itemAnimation < num)
 				player.SetDummyItemTime(num);
 
-			if (player.itemAnimation == 0)
+			if (player.ItemAnimationEndingOrEnded)
 				Kill();
 
 			rotation = (float)Math.Atan2(velocity.Y, velocity.X) + (float)Math.PI / 2f + (float)Math.PI / 4f;
@@ -29480,7 +_,7 @@
 				ai[1] += 1f;
 			}
 
-			if (Main.player[owner].itemAnimation == 0)
+			if (Main.player[owner].ItemAnimationEndingOrEnded)
 				Kill();
 
 			rotation = (float)Math.Atan2(velocity.Y, velocity.X) + 2.355f;
@@ -30381,8 +_,11 @@
 			}
 
 			player.heldProj = whoAmI;
+
+			// causes projectile to be duped with #2351 because tML makes reuse start at itemAnimation == 1
+			// could fix the calculation to `player.itemAnimationMax - (int)((ai[0] - 1) / MaxUpdates);` but the code doesn't do anything useful (even in vanilla)
-			player.itemAnimation = player.itemAnimationMax - (int)(ai[0] / (float)MaxUpdates);
+			// player.itemAnimation = player.itemAnimationMax - (int)(ai[0] / MaxUpdates);
-			player.itemTime = player.itemAnimation;
+			// player.itemTime = player.itemAnimation;
 			if (ai[0] == (float)(int)(timeToFlyOut / 2f)) {
 				WhipPointsForCollision.Clear();
 				FillWhipControlPoints(this, WhipPointsForCollision);
@@ -30632,6 +_,11 @@
 
 		public static void GetWhipSettings(Projectile proj, out float timeToFlyOut, out int segments, out float rangeMultiplier) {
 			timeToFlyOut = Main.player[proj.owner].itemAnimationMax * proj.MaxUpdates;
+			segments = proj.WhipSettings.Segments;
+			rangeMultiplier = proj.WhipSettings.RangeMultiplier;
+		}
+
+		private static void VanillaWhipSettings(Projectile proj, out int segments, out float rangeMultiplier) {
 			segments = 20;
 			rangeMultiplier = 1f;
 			switch (proj.type) {
@@ -33091,6 +_,9 @@
 					if (num3 > (float)num9)
 						ai[0] = 1f;
 				}
+				else if (ProjectileLoader.GrappleOutOfRange(num3, this)) {
+					ai[0] = 1f;
+				}
 
 				Vector2 value = base.Center - new Vector2(5f);
 				Vector2 value2 = base.Center + new Vector2(5f);
@@ -33183,6 +_,7 @@
 							if (type >= 646 && type <= 649)
 								num17 = 4;
 
+							ProjectileLoader.NumGrappleHooks(this, Main.player[owner], ref num17);
 							for (int num18 = 0; num18 < 1000; num18++) {
 								if (Main.projectile[num18].active && Main.projectile[num18].owner == owner && Main.projectile[num18].aiStyle == 7) {
 									if (Main.projectile[num18].timeLeft < num16) {
@@ -33260,6 +_,7 @@
 				if (type == 332)
 					num19 = 17f;
 
+				ProjectileLoader.GrappleRetreatSpeed(this, Main.player[owner], ref num19);
 				if (num3 < 24f)
 					Kill();
 
@@ -33470,7 +_,7 @@
 				return;
 			}
 
-			ai[0] += Main.dayRate;
+			ai[0] += (float)Main.desiredWorldEventsUpdateRate;
 			if (localAI[0] == 0f && Main.netMode != 2) {
 				localAI[0] = 1f;
 				if ((double)Main.LocalPlayer.position.Y < Main.worldSurface * 16.0)
@@ -33776,7 +_,7 @@
 						if (tileSafely2.active() && Main.tileSolid[tileSafely2.type] && !Main.tileSolidTop[tileSafely2.type])
 							continue;
 
-						int num4 = WorldGen.KillTile_GetTileDustAmount(fail: true, tileSafely);
+						int num4 = WorldGen.KillTile_GetTileDustAmount(true, tileSafely, j, k);
 						for (int l = 0; l < num4; l++) {
 							Dust obj = Main.dust[WorldGen.KillTile_MakeTileDust(j, k, tileSafely)];
 							obj.velocity.Y -= 3f + (float)num3 * 1.5f;
@@ -34189,6 +_,8 @@
 				int num4 = item.stack = Main.rand.Next(minValue2, num3 + 1);
 			}
 
+			PlayerLoader.ModifyCaughtFish(thePlayer, item);
+			ItemLoader.CaughtFishStack(item);
 			item.newAndShiny = true;
 			Item item2 = thePlayer.GetItem(owner, item, default(GetItemSettings));
 			if (item2.stack > 0) {
@@ -43119,7 +_,7 @@
 				}
 
 				if (flag && Main.myPlayer == owner) {
-					if (player.channel && player.CheckMana(player.inventory[player.selectedItem].mana, pay: true) && !player.noItems && !player.CCed) {
+					if (player.channel && player.CheckMana(player.inventory[player.selectedItem], pay: true) && !player.noItems && !player.CCed) {
 						float num8 = player.inventory[player.selectedItem].shootSpeed * scale;
 						Vector2 value2 = vector;
 						Vector2 value3 = Main.screenPosition + new Vector2(Main.mouseX, Main.mouseY) - value2;
@@ -43356,7 +_,7 @@
 
 				if (flag5 && Main.myPlayer == owner) {
 					bool flag6 = false;
-					flag6 = (!flag3 || player.CheckMana(player.inventory[player.selectedItem].mana, pay: true));
+					flag6 = (!flag3 || player.CheckMana(player.inventory[player.selectedItem], pay: true));
 					if (player.channel && flag6 && !player.noItems && !player.CCed) {
 						if (ai[0] == 180f) {
 							Vector2 center = base.Center;
@@ -43416,7 +_,7 @@
 				if (ai[0] > 120f)
 					num35 = 5f;
 
-				damage = (int)((float)player.inventory[player.selectedItem].damage * player.magicDamage);
+				damage = (int)player.GetTotalDamage(DamageClass.Magic).ApplyTo(player.inventory[player.selectedItem].damage);
 				ai[0] += 1f;
 				ai[1] += 1f;
 				bool flag8 = false;
@@ -43468,7 +_,7 @@
 
 				if (flag9 && Main.myPlayer == owner) {
 					bool flag10 = false;
-					flag10 = (!flag8 || player.CheckMana(player.inventory[player.selectedItem].mana, pay: true));
+					flag10 = (!flag8 || player.CheckMana(player.inventory[player.selectedItem], pay: true));
 					if (player.channel && flag10 && !player.noItems && !player.CCed) {
 						if (ai[0] == 1f) {
 							Vector2 center2 = base.Center;
@@ -44386,7 +_,7 @@
 					localAI[0] += (float)Main.rand.Next(10, 31) * 0.1f;
 
 				float num = localAI[0] / 60f;
-				num /= (1f + Main.player[owner].meleeSpeed) / 2f;
+				num /= (1f + Main.player[owner].inverseMeleeSpeed) / 2f;
 				float num2 = ProjectileID.Sets.YoyosLifeTimeMultiplier[type];
 				if (num2 != -1f && num > num2)
 					ai[0] = -1f;
@@ -44474,12 +_,17 @@
 			if (Main.player[owner].yoyoString)
 				num10 = num10 * 1.25f + 30f;
 
-			num10 /= (1f + Main.player[owner].meleeSpeed * 3f) / 4f;
+			num10 /= (1f + Main.player[owner].inverseMeleeSpeed * 3f) / 4f;
-			num8 /= (1f + Main.player[owner].meleeSpeed * 3f) / 4f;
+			num8 /= (1f + Main.player[owner].inverseMeleeSpeed * 3f) / 4f;
 			num7 = 14f - num8 / 2f;
 			if (num7 < 1f)
 				num7 = 1f;
 
+			// Yoyos with effective top speed (boosted by melee speed) num8 > 26 will set num11 to be less than 1.
+			// This breaks the AI's acceleration vector math and stops the velocity from being correctly capped every frame.
+			// Providing a minimum value of 1.01 to num11 fixes this, allowing for very fast modded yoyos.
+			// See issue #751 for more details.
+			if (num7 < 1.01f) num7 = 1.01f;
 			num9 = 5f + num8 / 2f;
 			if (flag)
 				num9 += 20f;
@@ -45060,7 +_,7 @@
 					if (tileSafely2.active() && Main.tileSolid[tileSafely2.type] && !Main.tileSolidTop[tileSafely2.type])
 						continue;
 
-					int num5 = WorldGen.KillTile_GetTileDustAmount(fail: true, tileSafely);
+					int num5 = WorldGen.KillTile_GetTileDustAmount(fail: true, tileSafely, i, j);
 					for (int k = 0; k < num5; k++) {
 						Dust obj = Main.dust[WorldGen.KillTile_MakeTileDust(i, j, tileSafely)];
 						obj.velocity.Y -= 3f + (float)num4 * 1.5f;
@@ -45576,7 +_,7 @@
 			}
 		}
 
-		private void CreateImpactExplosion(int dustAmountMultiplier, Vector2 explosionOrigin, ref Point scanAreaStart, ref Point scanAreaEnd, int explosionRange, out bool causedShockwaves) {
+		public void CreateImpactExplosion(int dustAmountMultiplier, Vector2 explosionOrigin, ref Point scanAreaStart, ref Point scanAreaEnd, int explosionRange, out bool causedShockwaves) {
 			causedShockwaves = false;
 			int num = 4;
 			for (int i = scanAreaStart.X; i <= scanAreaEnd.X; i++) {
@@ -45592,7 +_,7 @@
 					if (tileSafely2.active() && Main.tileSolid[tileSafely2.type] && !Main.tileSolidTop[tileSafely2.type])
 						continue;
 
-					int num2 = WorldGen.KillTile_GetTileDustAmount(fail: true, tileSafely) * dustAmountMultiplier;
+					int num2 = WorldGen.KillTile_GetTileDustAmount(fail: true, tileSafely, i, j) * dustAmountMultiplier;
 					for (int k = 0; k < num2; k++) {
 						Dust obj = Main.dust[WorldGen.KillTile_MakeTileDust(i, j, tileSafely)];
 						obj.velocity.Y -= 3f + (float)num * 1.5f;
@@ -45648,7 +_,7 @@
 			}
 		}
 
-		private void CreateImpactExplosion2_FlailTileCollision(Vector2 explosionOrigin, bool causedShockwaves, Vector2 velocityBeforeCollision) {
+		public void CreateImpactExplosion2_FlailTileCollision(Vector2 explosionOrigin, bool causedShockwaves, Vector2 velocityBeforeCollision) {
 			Vector2 spinningpoint = new Vector2(7f, 0f);
 			Vector2 value = new Vector2(1f, 0.7f);
 			Color color = Color.White * 0.5f;
@@ -46241,6 +_,11 @@
 			int num = timeLeft;
 			timeLeft = 0;
 			ParticleOrchestraSettings settings;
+			if (!ProjectileLoader.PreKill(this, num)) {
+				active = false;
+				return;
+			}
+
 			if (type == 949) {
 				SoundEngine.PlaySound(SoundID.Item10, base.Center);
 				int num2 = (int)ai[0];
@@ -47071,7 +_,7 @@
 
 			if (Main.myPlayer == owner && bobber) {
 				PopupText.ClearSonarText();
-				if (ai[1] > 0f && ai[1] < 5125f)
+				if (ai[1] > 0f)
 					AI_061_FishingBobber_GiveItemToPlayer(Main.player[owner], (int)ai[1]);
 
 				ai[1] = 0f;
@@ -52666,6 +_,7 @@
 				}
 			}
 
+			ProjectileLoader.Kill(this, num);
 			active = false;
 		}
 
@@ -52732,6 +_,9 @@
 			if (Main.tileDungeon[Main.tile[x, y].type] || TileID.Sets.BasicChest[Main.tile[x, y].type])
 				return false;
 
+			if (!TileLoader.CanExplode(x, y))
+				return false;
+
 			switch (Main.tile[x, y].type) {
 				case 26:
 				case 88:
@@ -52792,7 +_,7 @@
 
 					for (int k = i - 1; k <= i + 1; k++) {
 						for (int l = j - 1; l <= j + 1; l++) {
-							if (Main.tile[k, l] != null && Main.tile[k, l].wall > 0 && wallSplode) {
+							if (Main.tile[k, l] != null && Main.tile[k, l].wall > 0 && wallSplode && WallLoader.CanExplode(k, l, Main.tile[k, l].wall)) {
 								WorldGen.KillWall(k, l);
 								if (Main.tile[k, l].wall == 0 && Main.netMode != 0)
 									NetMessage.SendData(17, -1, -1, null, 2, k, l);
@@ -52846,6 +_,10 @@
 		}
 
 		public Color GetAlpha(Color newColor) {
+			Color? modColor = ProjectileLoader.GetAlpha(this, newColor);
+			if (modColor.HasValue)
+				return modColor.Value;
+
 			if (type == 937)
 				newColor.A = (byte)((float)(int)newColor.A * 0.75f);
 <|MERGE_RESOLUTION|>--- conflicted
+++ resolved
@@ -94,11 +94,7 @@
  				for (int j = 0; j < 200; j++) {
  					perIDStaticNPCImmunity[i][j] = 0u;
  				}
-<<<<<<< HEAD
-@@ -221,7 +_,35 @@
-=======
-@@ -221,7 +_,37 @@
->>>>>>> 018edba5
+@@ -221,7 +_,38 @@
  			}
  		}
  
@@ -264,7 +260,6 @@
  			penetrate = -1;
  			tileCollide = false;
  			scale = 1f;
-<<<<<<< HEAD
 @@ -8109,6 +_,7 @@
  			extraUpdates = 1;
  			usesLocalNPCImmunity = true;
@@ -273,7 +268,6 @@
  		}
  
  		public static int GetNextSlot() {
-=======
 @@ -8123,6 +_,10 @@
  			return result;
  		}
@@ -310,7 +304,6 @@
  		public static int NewProjectile(IEntitySource spawnSource, float X, float Y, float SpeedX, float SpeedY, int Type, int Damage, float KnockBack, int Owner = 255, float ai0 = 0f, float ai1 = 0f) {
  			int num = 1000;
  			for (int i = 0; i < 1000; i++) {
->>>>>>> 018edba5
 @@ -8169,6 +_,7 @@
  			projectile.honeyWet = Collision.honey;
  			Main.projectileIdentity[Owner, num] = num;
