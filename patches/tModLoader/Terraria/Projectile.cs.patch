--- src/TerrariaNetCore/Terraria/Projectile.cs
+++ src/tModLoader/Terraria/Projectile.cs
@@ -20,12 +_,14 @@
 using Terraria.ID;
 using Terraria.Localization;
 using Terraria.Physics;
+using Terraria.ModLoader;
 using Terraria.Utilities;
 using Terraria.WorldBuilding;
+using LegacySoundStyle = Terraria.Audio.SoundStyle;
 
 namespace Terraria
 {
-	public class Projectile : Entity
+	public partial class Projectile : Entity
 	{
 		private class NPCDistanceByIndexComparator : IComparer<Tuple<int, float>>
 		{
@@ -88,7 +_,7 @@
 		public float knockBack;
 		public bool friendly;
 		public int penetrate = 1;
-		private int[] localNPCImmunity = new int[200];
+		public int[] localNPCImmunity = new int[200];
 		public bool usesLocalNPCImmunity;
 		public bool usesIDStaticNPCImmunity;
 		public int maxPenetrate = 1;
@@ -100,7 +_,6 @@
 		public Vector2[] oldPos = new Vector2[10];
 		public float[] oldRot = new float[10];
 		public int[] oldSpriteDirection = new int[10];
-		public bool minion;
 		public float minionSlots;
 		public int minionPos;
 		public int restrikeDelay;
@@ -112,9 +_,34 @@
 		public bool ownerHitCheck;
 		public int[] playerImmune = new int[255];
 		public string miscText = "";
-		public bool melee;
-		public bool ranged;
-		public bool magic;
+		internal bool melee {
+			get => CountsAsClass(DamageClass.Melee);
+			set {
+				if (value)
+					DamageType = DamageClass.Melee;
+				else if (DamageType == DamageClass.Melee)
+					DamageType = DamageClass.Generic;
+			}
+		}
+		internal bool magic {
+			get => CountsAsClass(DamageClass.Magic);
+			set {
+				if (value)
+					DamageType = DamageClass.Magic;
+				else if (DamageType == DamageClass.Magic)
+					DamageType = DamageClass.Generic;
+			}
+		}
+		internal bool ranged {
+			get => CountsAsClass(DamageClass.Ranged);
+			set {
+				if (value)
+					DamageType = DamageClass.Ranged;
+				else if (DamageType == DamageClass.Ranged)
+					DamageType = DamageClass.Generic;
+			}
+		}
+		public bool minion;
 		public bool coldDamage;
 		public bool noEnchantments;
 		public bool noEnchantmentVisuals;
@@ -144,7 +_,12 @@
 		private static List<int> _ai156_blacklistedTargets = new List<int>();
 		private static float[] _CompanionCubeScreamCooldown = new float[255];
 
-		public string Name => Lang.GetProjectileName(type).Value;
+		private string nameOverride = null;
+		public string Name
+		{
+			get => nameOverride ?? Lang.GetProjectileName(type).Value;
+			set => nameOverride = value;
+		}
 
 		public bool WipableTurret {
 			get {
@@ -192,7 +_,7 @@
 		}
 
 		public static void ResetImmunity() {
-			for (int i = 0; i < 972; i++) {
+			for (int i = 0; i < perIDStaticNPCImmunity.Length; i++) {
 				for (int j = 0; j < 200; j++) {
 					perIDStaticNPCImmunity[i][j] = 0u;
 				}
@@ -221,7 +_,37 @@
 			}
 		}
 
+		public void CloneDefaults(int TypeToClone) {
+			int originalType = type;
+			var originalModProjectile = ModProjectile;
+			var originalGlobals = globalProjectiles;
+			SetDefaults(TypeToClone);
+			type = originalType;
+			ModProjectile = originalModProjectile;
+			globalProjectiles = originalGlobals;
+
+			int num = ProjectileID.Sets.TrailCacheLength[type];
+			if (num != oldPos.Length) {
+				Array.Resize(ref oldPos, num);
+				Array.Resize(ref oldRot, num);
+				Array.Resize(ref oldSpriteDirection, num);
+			}
+
+			for (int i = 0; i < oldPos.Length; i++) {
+				oldPos[i].X = 0f;
+				oldPos[i].Y = 0f;
+				oldRot[i] = 0f;
+				oldSpriteDirection[i] = 0;
+			}
+		}
+
 		public void SetDefaults(int Type) {
+			ModProjectile = null;
+			globalProjectiles = new Instanced<GlobalProjectile>[0];
+			DamageType = DamageClass.Generic;
+			ArmorPenetration = 0;
+			CritChance = 0;
+			nameOverride = null;
 			ownerHitCheckDistance = 1000f;
 			counterweight = false;
 			sentry = false;
@@ -1806,6 +_,7 @@
 				ignoreWater = true;
 			}
 			else if (type == 150 || type == 151 || type == 152) {
+				ArmorPenetration = 10;
 				width = 28;
 				height = 28;
 				aiStyle = 4;
@@ -2145,6 +_,7 @@
 				trap = true;
 			}
 			else if (type == 189) {
+				ArmorPenetration = 10;
 				width = 8;
 				height = 8;
 				aiStyle = 36;
@@ -4851,6 +_,7 @@
 				netImportant = true;
 			}
 			else if (type == 493 || type == 494) {
+				ArmorPenetration = 10;
 				width = 32;
 				height = 32;
 				aiStyle = 4;
@@ -5119,6 +_,7 @@
 				penetrate = -1;
 			}
 			else if (type == 532) {
+				ArmorPenetration = 25;
 				width = 16;
 				height = 16;
 				aiStyle = 1;
@@ -5525,6 +_,7 @@
 				extraUpdates = 2;
 			}
 			else if (type == 595) {
+				ArmorPenetration = 20;
 				width = 68;
 				height = 64;
 				aiStyle = 75;
@@ -6609,6 +_,7 @@
 				hide = true;
 			}
 			else if (type == 723 || type == 724 || type == 725 || type == 726) {
+				ArmorPenetration = 25;
 				width = 24;
 				height = 24;
 				aiStyle = 5;
@@ -7230,6 +_,7 @@
 				ranged = true;
 			}
 			else if (type == 864) {
+				ArmorPenetration = 25;
 				netImportant = true;
 				width = 10;
 				height = 10;
@@ -7589,6 +_,7 @@
 					coldDamage = true;
 			}
 			else if (type == 916) {
+				ArmorPenetration = 25;
 				width = 18;
 				height = 18;
 				aiStyle = 176;
@@ -7611,6 +_,7 @@
 				height = 96;
 			}
 			else if (type == 917) {
+				ArmorPenetration = 30;
 				width = 30;
 				height = 30;
 				aiStyle = 177;
@@ -8017,6 +_,7 @@
 				alpha = 255;
 			}
 			else if (type == 964) {
+				ArmorPenetration = 20;
 				width = 40;
 				height = 40;
 				aiStyle = 187;
@@ -8054,6 +_,7 @@
 				alpha = 255;
 			}
 			else if (type == 969) {
+				ArmorPenetration = 10;
 				width = 56;
 				height = 64;
 				aiStyle = 177;
@@ -8088,9 +_,18 @@
 				alpha = 255;
 				hide = true;
 			}
+			/*
 			else {
 				active = false;
 			}
+			*/
+
+			// tML:
+			// this tells all vanilla summon class projectiles THAT AREN'T WHIPS to actually use the corresponding DamageClass
+			if (type < ProjectileID.Count && (minion || sentry || ProjectileID.Sets.MinionShot[type] || ProjectileID.Sets.SentryShot[type]))
+				DamageType = DamageClass.Summon;
+
+			ProjectileLoader.SetDefaults(this);
 
 			width = (int)((float)width * scale);
 			height = (int)((float)height * scale);
@@ -8102,6 +_,7 @@
 			height = 18;
 			aiStyle = 165;
 			friendly = true;
+			DamageType = DamageClass.SummonMeleeSpeed;
 			penetrate = -1;
 			tileCollide = false;
 			scale = 1f;
@@ -8169,6 +_,7 @@
 			projectile.honeyWet = Collision.honey;
 			Main.projectileIdentity[Owner, num] = num;
 			FindBannerToAssociateTo(spawnSource, projectile);
+			HandlePlayerStatModifiers(spawnSource, projectile);
 			if (projectile.aiStyle == 1) {
 				while (projectile.velocity.X >= 16f || projectile.velocity.X <= -16f || projectile.velocity.Y >= 16f || projectile.velocity.Y < -16f) {
 					projectile.velocity.X *= 0.97f;
@@ -8203,7 +_,7 @@
 				projectile.ai[1] = projectile.position.Y;
 			}
 
-			if (Type > 0 && Type < 972) {
+			if (Type > 0) {
 				if (ProjectileID.Sets.NeedsUUID[Type])
 					projectile.projUUID = projectile.identity;
 
@@ -8214,8 +_,11 @@
 				}
 			}
 
+			// Copied at the bottom. Gotos would be messy.
+			/*
 			if (Main.netMode != 0 && Owner == Main.myPlayer)
 				NetMessage.SendData(27, -1, -1, null, num);
+			*/
 
 			if (Owner == Main.myPlayer) {
 				if (ProjectileID.Sets.IsAGolfBall[Type] && Damage <= 0) {
@@ -8330,6 +_,11 @@
 			if (Type == 249)
 				projectile.frame = Main.rand.Next(5);
 
+			ProjectileLoader.OnSpawn(projectile, spawnSource);
+
+			if (Main.netMode != 0 && Owner == Main.myPlayer)
+				NetMessage.SendData(27, -1, -1, null, num);
+
 			return num;
 		}
 
@@ -9052,9 +_,18 @@
 		}
 
 		public void Damage() {
+			bool? shouldHitAnything = ProjectileLoader.CanDamage(this);
+			if (shouldHitAnything.HasValue) {
+				if (shouldHitAnything.Value)
+					goto SkipVanillaLogic;
+				else
+					return;
+			}
+
-			if (type == 18 || type == 72 || type == 86 || type == 87 || aiStyle == 31 || aiStyle == 32 || type == 226 || type == 378 || type == 613 || type == 650 || type == 882 || type == 888 || type == 895 || type == 896 || (type == 434 && localAI[0] != 0f) || type == 439 || type == 444 || (type == 451 && ((int)(ai[0] - 1f) / penetrate == 0 || ai[1] < 5f) && ai[0] != 0f) || type == 500 || type == 653 || type == 460 || type == 633 || type == 600 || type == 601 || type == 602 || type == 535 || (type == 631 && localAI[1] == 0f) || type == 651 || (type == 188 && localAI[0] < 5f) || (aiStyle == 137 && ai[0] != 0f) || aiStyle == 138 || (type == 261 && velocity.Length() < 1.5f) || (type == 818 && ai[0] < 1f) || type == 831 || type == 970 || (type == 833 && ai[0] == 4f) || (type == 834 && ai[0] == 4f) || (type == 835 && ai[0] == 4f) || (type == 281 && ai[0] == -3f) || ((type == 598 || type == 636 || type == 614 || type == 971) && ai[0] == 1f) || (type == 923 && localAI[0] <= 60f) || (type == 919 && localAI[0] <= 60f) || (aiStyle == 15 && ai[0] == 0f && localAI[1] <= 12f) || type == 861 || (aiStyle == 93 && ai[0] != 0f && ai[0] != 2f) || (aiStyle == 10 && localAI[1] == -1f) || (Main.projPet[type] && type != 266 && type != 407 && type != 317 && (type != 388 || ai[0] != 2f) && (type < 390 || type > 392) && (type < 393 || type > 395) && (type != 533 || !(ai[0] >= 6f) || !(ai[0] <= 8f)) && (type < 625 || type > 628) && (type != 755 || ai[0] == 0f) && (type != 946 || ai[0] == 0f) && type != 758 && type != 951 && type != 963 && (type != 759 || frame == Main.projFrames[type] - 1) && type != 833 && type != 834 && type != 835 && type != 864 && (type != 623 || ai[0] != 2f)))
+			if (type == 18 || type == 72 || type == 86 || type == 87 || aiStyle == 31 || aiStyle == 32 || type == 226 || type == 378 || type == 613 || type == 650 || type == 882 || type == 888 || type == 895 || type == 896 || (type == 434 && localAI[0] != 0f) || type == 439 || type == 444 || (type == 451 && ((int)(ai[0] - 1f) / penetrate == 0 || ai[1] < 5f) && ai[0] != 0f) || type == 500 || type == 653 || type == 460 || type == 633 || type == 600 || type == 601 || type == 602 || type == 535 || (type == 631 && localAI[1] == 0f) || type == 651 || (type == 188 && localAI[0] < 5f) || (aiStyle == 137 && ai[0] != 0f) || aiStyle == 138 || (type == 261 && velocity.Length() < 1.5f) || (type == 818 && ai[0] < 1f) || type == 831 || type == 970 || (type == 833 && ai[0] == 4f) || (type == 834 && ai[0] == 4f) || (type == 835 && ai[0] == 4f) || (type == 281 && ai[0] == -3f) || ((type == 598 || type == 636 || type == 614 || type == 971) && ai[0] == 1f) || (type == 923 && localAI[0] <= 60f) || (type == 919 && localAI[0] <= 60f) || (aiStyle == 15 && ai[0] == 0f && localAI[1] <= 12f) || type == 861 || (aiStyle == 93 && ai[0] != 0f && ai[0] != 2f) || (aiStyle == 10 && localAI[1] == -1f) || (Main.projPet[type] && type != 266 && type != 407 && type != 317 && (type != 388 || ai[0] != 2f) && (type < 390 || type > 392) && (type < 393 || type > 395) && (type != 533 || !(ai[0] >= 6f) || !(ai[0] <= 8f)) && (type < 625 || type > 628) && (type != 755 || ai[0] == 0f) && (type != 946 || ai[0] == 0f) && type != 758 && type != 951 && type != 963 && (type != 759 || frame == Main.projFrames[type] - 1) && type != 833 && type != 834 && type != 835 && type != 864 && (type != 623 || ai[0] != 2f) && !ProjectileLoader.MinionContactDamage(this)))
 				return;
 
+			SkipVanillaLogic:
 			Rectangle myRect = new Rectangle((int)base.position.X, (int)base.position.Y, width, height);
 			if (type == 85 || type == 101) {
 				int num = 30;
@@ -9080,6 +_,7 @@
 				myRect.Height += num3 * 2;
 			}
 
+			ProjectileLoader.ModifyDamageHitbox(this, ref myRect);
 			if (friendly && owner == Main.myPlayer && !npcProj) {
 				if ((aiStyle == 16 && !ProjectileID.Sets.RocketsSkipDamageForPlayers[type] && (timeLeft <= 1 || type == 108 || type == 164)) || (type == 286 && localAI[1] == -1f)) {
 					int myPlayer = Main.myPlayer;
@@ -9211,7 +_,9 @@
 							num5 = 1.9f;
 							break;
 					}
+
 				}
+				ProjectileLoader.ModifyDamageScaling(this, ref num5);
 
 				if (damage > 0) {
 					int[] array = localNPCImmunity;
@@ -9221,11 +_,26 @@
 							array = projectile.localNPCImmunity;
 					}
 
+					//Patch context
 					for (int i = 0; i < 200; i++) {
 						bool flag = (!usesLocalNPCImmunity && !usesIDStaticNPCImmunity) || (usesLocalNPCImmunity && array[i] == 0) || (usesIDStaticNPCImmunity && IsNPCIndexImmuneToProjectileType(type, i));
 						if (!(Main.npc[i].active && !Main.npc[i].dontTakeDamage && flag) || (Main.npc[i].aiStyle == 112 && Main.npc[i].ai[2] > 1f))
 							continue;
 
+						bool? modCanHit = ProjectileLoader.CanHitNPC(this, Main.npc[i]);
+						if (modCanHit == false)
+							continue;
+
+						bool? modCanBeHit = NPCLoader.CanBeHitByProjectile(Main.npc[i], this);
+						if (modCanBeHit == false)
+							continue;
+
+						bool? modCanHit2 = PlayerLoader.CanHitNPCWithProj(this, Main.npc[i]);
+						if (modCanHit2 == false)
+							continue;
+
+						bool canHitFlag = modCanBeHit == true || modCanHit == true || modCanHit2 == true; //If any hook forces damage: ignore vanilla conditions
+
 						Main.npc[i].position += Main.npc[i].netOffset;
 						bool flag2 = !Main.npc[i].friendly;
 						flag2 |= (type == 318);
@@ -9235,8 +_,12 @@
 							flag2 = false;
 
 						bool flag3 = Main.npc[i].friendly && !Main.npc[i].dontTakeDamageFromHostiles;
-						if ((friendly && flag2) || (hostile && flag3)) {
+						if (canHitFlag || (friendly && flag2) || (hostile && flag3)) {
 							bool flag4 = maxPenetrate == 1 && !usesLocalNPCImmunity && !usesIDStaticNPCImmunity;
+
+							if (canHitFlag)
+								flag4 = true;
+
 							if (owner < 0 || Main.npc[i].immune[owner] == 0 || flag4) {
 								bool flag5 = false;
 								if (type == 11 && (Main.npc[i].type == 47 || Main.npc[i].type == 57))
@@ -9248,6 +_,9 @@
 								else if (Main.npc[i].immortal && npcProj)
 									flag5 = true;
 
+								if (canHitFlag)
+									flag5 = false;
+
 								if (!flag5 && (Main.npc[i].noTileCollide || !ownerHitCheck || CanHitWithMeleeWeapon(Main.npc[i]))) {
 									bool flag6 = false;
 									if (Main.npc[i].type == 414) {
@@ -9348,9 +_,14 @@
 
 										float num7 = knockBack;
 										bool flag7 = false;
-										int num8 = Main.player[owner].armorPenetration;
+										// int num8 = Main.player[owner].armorPenetration;
 										bool flag8 = !npcProj && !trap;
 										switch (type) {
+											// tML:
+											// armor penetration is handled in a more flexible way now, so all this nonsense is now completely unnecessary
+											// please refer to the correspondin' cases in SetDefaults for more information on how vanilla armor penetration values are set
+											// - thomas
+											/*
 											case 864:
 												num8 += 25;
 												break;
@@ -9390,6 +_,7 @@
 											case 969:
 												num8 += 10;
 												break;
+											*/
 											case 877:
 											case 878:
 											case 879:
@@ -9401,7 +_,7 @@
 										}
 
 										int num9 = (int)((float)damage * num5);
-										if (type > 0 && type < 972 && ProjectileID.Sets.StardustDragon[type]) {
+										if (type > 0 && ProjectileID.Sets.StardustDragon[type]) {
 											float value2 = (scale - 1f) * 100f;
 											value2 = Utils.Clamp(value2, 0f, 50f);
 											num9 = (int)((float)num9 * (1f + value2 * 0.23f));
@@ -9431,15 +_,30 @@
 										}
 
 										if (flag8) {
+											/*
 											if (melee && Main.rand.Next(1, 101) <= Main.player[owner].meleeCrit)
 												flag7 = true;
 
+											// Extra patch context.
+
 											if (ranged && Main.rand.Next(1, 101) <= Main.player[owner].rangedCrit)
 												flag7 = true;
 
 											if (magic && Main.rand.Next(1, 101) <= Main.player[owner].magicCrit)
 												flag7 = true;
 
+											tML:
+											the above code only accounts for the "three" vanilla classes that are capable of crits, and doesn't account for throwin'
+											it also doesn't account for any modded damage types, and so a change was needed in order to allow it to work with new classes
+											on top of this, the change from usin' the player's class crit to usin' the projectile's crit chance is important
+											it's part of the fix for the infamous "crit swap" exploit, as well as a larger overall fix to crit chance
+
+											- thomas
+											*/
+
+											if (DamageType.UseStandardCritCalcs && Main.rand.Next(100) < CritChance)
+												flag7 = true;
+
 											int num15 = type;
 											if ((uint)(num15 - 688) <= 2u) {
 												if (Main.player[owner].setMonkT3) {
@@ -9748,7 +_,7 @@
 												num21 = (int)((double)num21 * 0.75);
 										}
 
-										if (Main.netMode != 2 && nPC.type == 439 && type >= 0 && type <= 972 && ProjectileID.Sets.CultistIsResistantTo[type])
+										if (Main.netMode != 2 && nPC.type == 439 && type >= 0 && ProjectileID.Sets.CultistIsResistantTo[type])
 											num21 = (int)((float)num21 * 0.75f);
 
 										if (type == 497 && penetrate != 1) {
@@ -9878,6 +_,10 @@
 											Main.player[owner].ClearBuff(198);
 										}
 
+										// Essentially, the following block is moved to execute later on.
+										goto VanillaOnHitEffectsEnd;
+
+										VanillaOnHitEffectsStart:
 										StatusNPC(i);
 										if (flag8 && nPC.life > 5)
 											TryDoingOnHitEffects(nPC);
@@ -9885,11 +_,14 @@
 										if (ProjectileID.Sets.ImmediatelyUpdatesNPCBuffFlags[type])
 											nPC.UpdateNPC_BuffSetFlags(lowerBuffTime: false);
 
+										// Extra patch context.
 										if (type == 317) {
 											ai[1] = -1f;
 											netUpdate = true;
 										}
+										goto PostModifyHit;
 
+										VanillaOnHitEffectsEnd:
 										int num34 = base.direction;
 										switch (type) {
 											case 697:
@@ -9906,14 +_,26 @@
 											if (ai[0] == 0f)
 												num7 *= 0.25f;
 
+										// Extra context
+
 											if (ai[0] == 6f)
 												num7 *= 0.5f;
 										}
 
+										ProjectileLoader.ModifyHitNPC(this, nPC, ref num21, ref num7, ref flag7, ref num34);
+										NPCLoader.ModifyHitByProjectile(nPC, this, ref num21, ref num7, ref flag7, ref num34);
+										PlayerLoader.ModifyHitNPCWithProj(this, nPC, ref num21, ref num7, ref flag7, ref num34);
+
+										goto VanillaOnHitEffectsStart;
+
+										PostModifyHit:
+
-										if (flag8 && !hostile && num8 > 0)
+										if (flag8 && !hostile && ArmorPenetration > 0)
-											num21 += nPC.checkArmorPenetration(num8);
+											num21 += nPC.checkArmorPenetration(ArmorPenetration);
 
 										NPCKillAttempt attempt = new NPCKillAttempt(nPC);
+										// Extra context
+
 										int num35 = (!flag8) ? ((int)nPC.StrikeNPCNoInteraction(num21, num7, num34, flag7)) : ((int)nPC.StrikeNPC(num21, num7, num34, flag7));
 										if (flag8 && attempt.DidNPCDie())
 											Main.player[owner].OnKillNPC(ref attempt, this);
@@ -10169,9 +_,16 @@
 											}
 										}
 
+										// Extra patch context.
+
 										if (type == 710)
 											BetsySharpnel(i);
 
+										// Patching: See ModifyHitX above for locals
+										ProjectileLoader.OnHitNPC(this, Main.npc[i], num21, num7, flag7);
+										NPCLoader.OnHitByProjectile(Main.npc[i], this, num21, num7, flag7);
+										PlayerLoader.OnHitNPCWithProj(this, Main.npc[i], num21, num7, flag7);
+
 										if (penetrate > 0 && type != 317 && type != 866) {
 											if (type == 357)
 												damage = (int)((double)damage * 0.8);
@@ -10318,6 +_,9 @@
 						if (!flag17 || !Colliding(myRect, player2.getRect()))
 							continue;
 
+						if (!ProjectileLoader.CanHitPvp(this, player2) || !PlayerLoader.CanHitPvpWithProj(this, player2))
+							continue;
+
 						if (aiStyle == 3) {
 							if (ai[0] == 0f) {
 								velocity.X = 0f - velocity.X;
@@ -10351,14 +_,20 @@
 							timeLeft = 1;
 
 						bool flag18 = false;
-						if (melee && Main.rand.Next(1, 101) <= Main.player[owner].meleeCrit)
+						if (melee && Main.rand.Next(1, 101) <= Main.player[owner].GetTotalCritChance(DamageClass.Melee))
 							flag18 = true;
 
+						//Patch context: ^ flag18, to be used below multiple times.
 						int num45 = Main.DamageVar((int)((float)damage * num5), Main.player[owner].luck);
+
+						ProjectileLoader.ModifyHitPvp(this, player2, ref num45, ref flag18);
+						PlayerLoader.ModifyHitPvpWithProj(this, player2, ref num45, ref flag18);
+
 						if (!player2.immune)
 							StatusPvP(m);
 
 						TryDoingOnHitEffects(player2);
+						//Patch context: num46, to be used below.
 						int num46 = (int)player2.Hurt(playerDeathReason, num45, base.direction, pvp: true, quiet: false, flag18);
 						if (num46 > 0 && Main.player[owner].ghostHeal && friendly && !hostile)
 							ghostHeal(num46, new Vector2(player2.Center.X, player2.Center.Y), player2);
@@ -10369,6 +_,9 @@
 						if ((melee || ProjectileID.Sets.IsAWhip[type]) && Main.player[owner].meleeEnchant == 7)
 							NewProjectile(GetProjectileSource_FromThis(), player2.Center.X, player2.Center.Y, player2.velocity.X, player2.velocity.Y, 289, 0, 0f, owner);
 
+						ProjectileLoader.OnHitPvp(this, player2, num46, flag18);
+						PlayerLoader.OnHitPvpWithProj(this, player2, num46, flag18);
+
 						if (Main.netMode != 0)
 							NetMessage.SendPlayerHurt(m, playerDeathReason, num45, base.direction, flag18, pvp: true, -1);
 
@@ -10435,10 +_,12 @@
 				case 919:
 				case 923:
 				case 924:
+					// This is the cooldown slot variable.
 					num48 = 1;
 					break;
 			}
 
+			// Extra patch context.
 			int myPlayer2 = Main.myPlayer;
 			bool flag19 = Main.player[myPlayer2].active && !Main.player[myPlayer2].dead && (!Main.player[myPlayer2].immune || num48 != -1);
 			if (flag19 && type == 281)
@@ -10447,9 +_,15 @@
 			if (Main.getGoodWorld && type == 281)
 				flag19 = true;
 
+			if (ModProjectile != null)
+				num48 = ModProjectile.CooldownSlot;
+
 			if (!flag19 || !Colliding(myRect, Main.player[myPlayer2].getRect()))
 				return;
 
+			if (!ProjectileLoader.CanHitPlayer(this, Main.player[myPlayer2]) || !PlayerLoader.CanBeHitByProjectile(Main.player[myPlayer2], this))
+				return;
+
 			int direction = base.direction;
 			direction = ((!(Main.player[myPlayer2].position.X + (float)(Main.player[myPlayer2].width / 2) < base.position.X + (float)(width / 2))) ? 1 : (-1));
 			if (!Main.player[myPlayer2].CanParryAgainst(Main.player[myPlayer2].Hitbox, base.Hitbox, velocity)) {
@@ -10482,7 +_,13 @@
 					}
 				}
 
-				if (Main.player[myPlayer2].Hurt(PlayerDeathReason.ByProjectile(-1, whoAmI), num52, direction, pvp: false, quiet: false, Crit: false, num48) > 0.0 && !Main.player[myPlayer2].dead)
+				bool crit = false;
+				ProjectileLoader.ModifyHitPlayer(this, Main.player[myPlayer2], ref num52, ref crit);
+				PlayerLoader.ModifyHitByProjectile(Main.player[myPlayer2], this, ref num52, ref crit);
+
+				int realDamage = (int)Main.player[myPlayer2].Hurt(PlayerDeathReason.ByProjectile(-1, whoAmI), num52, direction, pvp: false, quiet: false, Crit: crit, num48);
+
+				if (realDamage > 0 && !Main.player[myPlayer2].dead)
 					StatusPlayer(myPlayer2);
 
 				if (trap) {
@@ -10490,6 +_,9 @@
 					if (Main.player[myPlayer2].dead)
 						AchievementsHelper.HandleSpecialEvent(Main.player[myPlayer2], 4);
 				}
+
+				ProjectileLoader.OnHitPlayer(this, Main.player[myPlayer2], realDamage, crit);
+				PlayerLoader.OnHitByProjectile(Main.player[myPlayer2], this, realDamage, crit);
 			}
 
 			if (true) {
@@ -10542,7 +_,7 @@
 			return num;
 		}
 
-		private static void EmitBlackLightningParticles(NPC targetNPC) {
+		public static void EmitBlackLightningParticles(NPC targetNPC) {
 			ParticleOrchestrator.RequestParticleSpawn(clientOnly: false, ParticleOrchestraType.BlackLightningHit, new ParticleOrchestraSettings {
 				PositionInWorld = targetNPC.Center
 			});
@@ -10673,10 +_,15 @@
 				}
 			}
 
+			ProjectileLoader.CutTiles(this);
 			AchievementsHelper.CurrentlyMining = false;
 		}
 
 		private bool CanCutTiles() {
+			bool? canCutTiles = ProjectileLoader.CanCutTiles(this);
+			if (canCutTiles.HasValue)
+				return canCutTiles.Value;
+
 			if (aiStyle != 45 && aiStyle != 137 && aiStyle != 92 && aiStyle != 105 && aiStyle != 106 && !ProjectileID.Sets.IsAGolfBall[type] && type != 463 && type != 69 && type != 70 && type != 621 && type != 10 && type != 11 && type != 379 && type != 407 && type != 476 && type != 623 && (type < 625 || type > 628) && type != 833 && type != 834 && type != 835 && type != 818 && type != 831 && type != 820 && type != 864)
 				return type != 970;
 
@@ -10862,6 +_,10 @@
 				}
 			}
 
+			bool? modColliding = ProjectileLoader.Colliding(this, myRect, targetRect);
+			if (modColliding.HasValue)
+				return modColliding.Value;
+
 			if (myRect.Intersects(targetRect))
 				return true;
 
@@ -11397,7 +_,7 @@
 
 				if (numUpdates == -1 && (minion || sentry)) {
 					Player player = Main.player[owner];
-					damage = (int)((float)originalDamage * player.minionDamage + (float)player.minionAddDamage + 5E-06f);
+					damage = (int)player.GetTotalDamage(DamageClass.Summon).ApplyTo(originalDamage);
 				}
 
 				if (minion && numUpdates == -1 && type != 625 && type != 628) {
@@ -12121,8 +_,21 @@
 					overrideHeight = 4;
 				}
 
+				Vector2 hitboxCenterFrac = vector ?? new Vector2(0.5f);
+				int num = (overrideWidth != -1) ? overrideWidth : base.width;
+				int num2 = (overrideHeight != -1) ? overrideHeight : base.height;
+
+				if (!ProjectileLoader.TileCollideStyle(this, ref num, ref num2, ref flag6, ref hitboxCenterFrac)) {
+				}
-				if (((type != 440 && type != 449 && type != 606) || ai[1] != 1f) && (type != 466 || localAI[1] != 1f) && (type != 580 || !(localAI[1] > 0f)) && (type != 640 || !(localAI[1] > 0f))) {
+				else if (((type != 440 && type != 449 && type != 606) || ai[1] != 1f) && (type != 466 || localAI[1] != 1f) && (type != 580 || !(localAI[1] > 0f)) && (type != 640 || !(localAI[1] > 0f))) {
+					// base.center isn't correct, we have to use position to get a right value
+					Vector2 center = base.position + new Vector2(base.width, base.height) * 0.5f;
+					Vector2 vector2 = center - new Vector2(num, num2) * hitboxCenterFrac;
 					if (aiStyle == 10) {
+						base.velocity = Collision.TileCollision(vector2, base.velocity, num, num2, flag6, flag6);
+						if (type >= ProjectileID.CopperCoinsFalling && type <= ProjectileID.PlatinumCoinsFalling)
+							base.velocity = Collision.AnyCollisionWithSpecificTiles(vector2, base.velocity, num, num2, TileID.Sets.Falling, evenActuated: true);
+						/* This section was rewriten above so it is affected by ProjectileLoader.TileCollideStyle
 						if (type >= 736 && type <= 738) {
 							base.velocity = Collision.TileCollision(base.position, base.velocity, base.width, base.height, flag6, flag6);
 						}
@@ -12136,13 +_,17 @@
 						else {
 							base.velocity = Collision.TileCollision(base.position, base.velocity, base.width, base.height, flag6, flag6);
 						}
+						*/
 					}
 					else {
+						/* This section was moved to before the ProjectileLoader.TileCollideStyle call
 						Vector2 vector2 = base.position;
 						int num = (overrideWidth != -1) ? overrideWidth : base.width;
 						int num2 = (overrideHeight != -1) ? overrideHeight : base.height;
+
 						if (overrideHeight != -1 || overrideWidth != -1)
 							vector2 = (vector.HasValue ? (base.Center - new Vector2(num, num2) * vector.Value) : new Vector2(base.position.X + (float)(base.width / 2) - (float)(num / 2), base.position.Y + (float)(base.height / 2) - (float)(num2 / 2)));
+						*/
 
 						if (wet) {
 							if (honeyWet) {
@@ -12395,7 +_,9 @@
 						}
 					}
 
+					if (!ProjectileLoader.OnTileCollide(this, lastVelocity)) {
+					}
-					if (type == 663 || type == 665 || type == 667 || type == 677 || type == 678 || type == 679 || type == 691 || type == 692 || type == 693 || type == 688 || type == 689 || type == 690) {
+					else if (type == 663 || type == 665 || type == 667 || type == 677 || type == 678 || type == 679 || type == 691 || type == 692 || type == 693 || type == 688 || type == 689 || type == 690) {
 						base.position += base.velocity;
 						base.velocity = Vector2.Zero;
 					}
@@ -13326,6 +_,9 @@
 			if (aiStyle == 4 || aiStyle == 38 || aiStyle == 84 || aiStyle == 148 || (aiStyle == 7 && ai[0] == 2f) || ((type == 440 || type == 449 || type == 606) && ai[1] == 1f) || (aiStyle == 93 && ai[0] < 0f) || type == 540 || type == 756 || type == 818 || type == 856 || type == 961 || type == 933 || ProjectileID.Sets.IsAGolfBall[type])
 				return;
 
+			if (!ProjectileLoader.ShouldUpdatePosition(this))
+				return;
+
 			if (wet)
 				position += wetVelocity;
 			else
@@ -13443,8 +_,17 @@
 			FishingCheck_RollEnemySpawns(ref fisher);
 			FishingCheck_RollItemDrop(ref fisher);
 			bool flag = false;
+			AdvancedPopupRequest sonar = new AdvancedPopupRequest();
+			//Bobber position as default
+			Vector2 sonarPosition = new Vector2(position.X, position.Y);
+			PlayerLoader.CatchFish(Main.player[owner], fisher, ref fisher.rolledItemDrop, ref fisher.rolledEnemySpawn, ref sonar, ref sonarPosition);
+
+			if(sonar.Text != null && Main.player[owner].sonarPotion) {
+				PopupText.AssignAsSonarText(PopupText.NewText(sonar,sonarPosition));
+			}
+
 			if (fisher.rolledItemDrop > 0) {
-				if (Main.player[owner].sonarPotion) {
+				if (sonar.Text == null && Main.player[owner].sonarPotion) {
 					Item item = new Item();
 					item.SetDefaults(fisher.rolledItemDrop);
 					item.position = position;
@@ -13459,7 +_,7 @@
 			}
 
 			if (fisher.rolledEnemySpawn > 0) {
-				if (Main.player[owner].sonarPotion)
+				if (sonar.Text == null && Main.player[owner].sonarPotion)
 					PopupText.AssignAsSonarText(PopupText.NewText(PopupTextContext.SonarAlert, fisher.rolledEnemySpawn, base.Center, stay5TimesLonger: false));
 
 				float num4 = fisher.fishingLevel;
@@ -13933,9 +_,11 @@
 				while (Main.tile[i, num].liquid > 0 && !WorldGen.SolidTile(i, num) && num < Main.maxTilesY - 10) {
 					numWaters++;
 					num++;
+					//patch file: flag, num4
 					if (Main.tile[i, num].lava())
 						lava = true;
 					else if (Main.tile[i, num].honey())
+						//patch file: flag2
 						honey = true;
 
 					tileCoords.X = i;
@@ -14295,6 +_,9 @@
 						return 0.77f;
 					case "Random":
 						return Main.rand.NextFloat();
+					case "bluemagic123":
+					case "blushiemagic":
+						return 0.55f + (float)Math.Cos(Main.time / 120.0 * 6.2831854820251465) * 0.1f;
 				}
 			}
 
@@ -14420,6 +_,8 @@
 			}
 		}
 
+		// Original vanilla methods:
+		/*
 		public static IEntitySource GetNoneSource() => null;
 		public IEntitySource GetNPCSource_FromThis() => new EntitySource_Parent(this);
 		public IEntitySource GetProjectileSource_FromThis() => new EntitySource_Parent(this);
@@ -14428,6 +_,22 @@
 		public IEntitySource GetProjectileSource_OnHit(Entity victim, int projectileSourceId) => new EntitySource_OnHit_ByProjectileSourceID(this, victim, projectileSourceId);
 		public IEntitySource GetItemSource_OnHit(Entity victim, int itemSourceId) => new EntitySource_OnHit_ByItemSourceID(this, victim, itemSourceId);
 		public static IEntitySource InheritSource(Projectile projectile) => projectile?.GetProjectileSource_FromThis();
+		*/
+
+		// Internal redirects:
+
+		internal IEntitySource GetNPCSource_FromThis() => GetSource_FromThis();
+		internal IEntitySource GetProjectileSource_FromThis() => GetSource_FromThis();
+		internal IEntitySource GetItemSource_FromThis() => GetSource_FromThis();
+		internal IEntitySource GetItemSource_DropAsItem() => GetSource_DropAsItem();
+		internal IEntitySource GetProjectileSource_OnHit(Entity victim, int projectileSourceId) => GetSource_OnHit(victim, context: ProjectileSourceID.ToContextString(projectileSourceId));
+		internal IEntitySource GetItemSource_OnHit(Entity victim, int itemSourceId) => GetSource_OnHit(victim, ItemSourceID.ToContextString(itemSourceId));
+
+		internal static IEntitySource GetNoneSource() => GetSource_None();
+
+		// Public API methods can be found in:
+		//   Entity.TML.Sources.cs;
+		//   Projectile.TML.Sources.cs (if exists);
 
 		private void AI_152_SuperStarSlash() {
 			alpha -= 10;
@@ -14452,6 +_,10 @@
 		}
 
 		public void AI() {
+			ProjectileLoader.ProjectileAI(this);
+		}
+
+		public void VanillaAI() {
 			if (aiStyle == 1) {
 				AI_001();
 			}
@@ -22355,7 +_,7 @@
 						int num787 = (int)base.Center.Y / 16;
 						for (int num788 = num786 - num785; num788 <= num786 + num785; num788++) {
 							for (int num789 = num787 - num785; num789 <= num787 + num785; num789++) {
-								if (Main.rand.Next(4) == 0 && new Vector2(num786 - num788, num787 - num789).Length() < (float)num785 && num788 > 0 && num788 < Main.maxTilesX - 1 && num789 > 0 && num789 < Main.maxTilesY - 1 && Main.tile[num788, num789] != null && Main.tile[num788, num789].active() && Main.IsTileSpelunkable(Main.tile[num788, num789])) {
+								if (Main.rand.Next(4) == 0 && new Vector2(num786 - num788, num787 - num789).Length() < (float)num785 && num788 > 0 && num788 < Main.maxTilesX - 1 && num789 > 0 && num789 < Main.maxTilesY - 1 && Main.tile[num788, num789] != null && Main.tile[num788, num789].active() && Main.IsTileSpelunkable(num788, num789)) {
 									int num790 = Dust.NewDust(new Vector2(num788 * 16, num789 * 16), 16, 16, 204, 0f, 0f, 150, default(Color), 0.3f);
 									Main.dust[num790].fadeIn = 0.75f;
 									Dust dust2 = Main.dust[num790];
@@ -25253,7 +_,7 @@
 						for (int num974 = num972 - num971; num974 <= num972 + num971; num974++) {
 							for (int num975 = num973 - num971; num975 <= num973 + num971; num975++) {
 								int num976 = Main.rand.Next(8);
-								if (num976 < 4 && new Vector2(num972 - num974, num973 - num975).Length() < (float)num971 && Main.tile[num974, num975] != null && Main.tile[num974, num975].active() && Main.IsTileSpelunkable(Main.tile[num974, num975])) {
+								if (num976 < 4 && new Vector2(num972 - num974, num973 - num975).Length() < (float)num971 && Main.tile[num974, num975] != null && Main.tile[num974, num975].active() && Main.IsTileSpelunkable(num974, num975)) {
 									float num977 = Distance(new Vector2(num974 * 16 + 8, num975 * 16 + 8));
 									if (num977 < num970 || num970 == -1f) {
 										num970 = num977;
@@ -26401,7 +_,7 @@
 			}
 
 			if (flag) {
-				player.CheckMana(player.inventory[player.selectedItem].mana, pay: true);
+				player.CheckMana(player.inventory[player.selectedItem], pay: true);
 				localAI[0] = 1f;
 			}
 		}
<<<<<<< HEAD
@@ -27325,7 +_,7 @@
 				wetVelocity = base.velocity;
 		}
 
-		private void ResetLocalNPCHitImmunity() {
+		public void ResetLocalNPCHitImmunity() {
 			for (int i = 0; i < 200; i++) {
 				localNPCImmunity[i] = 0;
 			}
=======
@@ -27419,8 +_,7 @@
 					break;
 			}
 
-			float meleeSpeed = player.meleeSpeed;
-			float num15 = 1f / meleeSpeed;
+			float num15 = 1f / player.inverseMeleeSpeed;
 			num2 *= num15;
 			num8 *= num15;
 			num9 *= num15;
@@ -27733,7 +_,7 @@
 				}
 			}
 			else if (ai[0] == 1f) {
-				float meleeSpeed = Main.player[owner].meleeSpeed;
+				float meleeSpeed = Main.player[owner].inverseMeleeSpeed;
 				float num5 = 14f / meleeSpeed;
 				float num6 = 0.9f / meleeSpeed;
 				float num7 = 300f / meleeSpeed;
>>>>>>> 036c36a2
@@ -27977,7 +_,7 @@
 
 						if (flag3) {
 							bool flag4 = false;
-							if (!flag || player.CheckMana(player.inventory[player.selectedItem].mana, pay: true)) {
+							if (!flag || player.CheckMana(player.inventory[player.selectedItem], pay: true)) {
 								int num = damage;
 								position = base.Center;
 								int num2 = 0;
@@ -29210,7 +_,7 @@
 			if (flag2 && player.channel && player.itemAnimation < num)
 				player.SetDummyItemTime(num);
 
-			if (player.itemAnimation == 0)
+			if (player.ItemAnimationEndingOrEnded)
 				Kill();
 
 			rotation = (float)Math.Atan2(velocity.Y, velocity.X) + (float)Math.PI / 2f + (float)Math.PI / 4f;
@@ -29480,7 +_,7 @@
 				ai[1] += 1f;
 			}
 
-			if (Main.player[owner].itemAnimation == 0)
+			if (Main.player[owner].ItemAnimationEndingOrEnded)
 				Kill();
 
 			rotation = (float)Math.Atan2(velocity.Y, velocity.X) + 2.355f;
@@ -30381,8 +_,11 @@
 			}
 
 			player.heldProj = whoAmI;
+
+			// causes projectile to be duped with #2351 because tML makes reuse start at itemAnimation == 1
+			// could fix the calculation to `player.itemAnimationMax - (int)((ai[0] - 1) / MaxUpdates);` but the code doesn't do anything useful (even in vanilla)
-			player.itemAnimation = player.itemAnimationMax - (int)(ai[0] / (float)MaxUpdates);
+			// player.itemAnimation = player.itemAnimationMax - (int)(ai[0] / MaxUpdates);
-			player.itemTime = player.itemAnimation;
+			// player.itemTime = player.itemAnimation;
 			if (ai[0] == (float)(int)(timeToFlyOut / 2f)) {
 				WhipPointsForCollision.Clear();
 				FillWhipControlPoints(this, WhipPointsForCollision);
@@ -33091,6 +_,9 @@
 					if (num3 > (float)num9)
 						ai[0] = 1f;
 				}
+				else if (ProjectileLoader.GrappleOutOfRange(num3, this)) {
+					ai[0] = 1f;
+				}
 
 				Vector2 value = base.Center - new Vector2(5f);
 				Vector2 value2 = base.Center + new Vector2(5f);
@@ -33183,6 +_,7 @@
 							if (type >= 646 && type <= 649)
 								num17 = 4;
 
+							ProjectileLoader.NumGrappleHooks(this, Main.player[owner], ref num17);
 							for (int num18 = 0; num18 < 1000; num18++) {
 								if (Main.projectile[num18].active && Main.projectile[num18].owner == owner && Main.projectile[num18].aiStyle == 7) {
 									if (Main.projectile[num18].timeLeft < num16) {
@@ -33260,6 +_,7 @@
 				if (type == 332)
 					num19 = 17f;
 
+				ProjectileLoader.GrappleRetreatSpeed(this, Main.player[owner], ref num19);
 				if (num3 < 24f)
 					Kill();
 
@@ -33470,7 +_,7 @@
 				return;
 			}
 
-			ai[0] += Main.dayRate;
+			ai[0] += (float)Main.desiredWorldEventsUpdateRate;
 			if (localAI[0] == 0f && Main.netMode != 2) {
 				localAI[0] = 1f;
 				if ((double)Main.LocalPlayer.position.Y < Main.worldSurface * 16.0)
@@ -33776,7 +_,7 @@
 						if (tileSafely2.active() && Main.tileSolid[tileSafely2.type] && !Main.tileSolidTop[tileSafely2.type])
 							continue;
 
-						int num4 = WorldGen.KillTile_GetTileDustAmount(fail: true, tileSafely);
+						int num4 = WorldGen.KillTile_GetTileDustAmount(true, tileSafely, j, k);
 						for (int l = 0; l < num4; l++) {
 							Dust obj = Main.dust[WorldGen.KillTile_MakeTileDust(j, k, tileSafely)];
 							obj.velocity.Y -= 3f + (float)num3 * 1.5f;
@@ -34189,6 +_,8 @@
 				int num4 = item.stack = Main.rand.Next(minValue2, num3 + 1);
 			}
 
+			PlayerLoader.ModifyCaughtFish(thePlayer, item);
+			ItemLoader.CaughtFishStack(item);
 			item.newAndShiny = true;
 			Item item2 = thePlayer.GetItem(owner, item, default(GetItemSettings));
 			if (item2.stack > 0) {
@@ -43119,7 +_,7 @@
 				}
 
 				if (flag && Main.myPlayer == owner) {
-					if (player.channel && player.CheckMana(player.inventory[player.selectedItem].mana, pay: true) && !player.noItems && !player.CCed) {
+					if (player.channel && player.CheckMana(player.inventory[player.selectedItem], pay: true) && !player.noItems && !player.CCed) {
 						float num8 = player.inventory[player.selectedItem].shootSpeed * scale;
 						Vector2 value2 = vector;
 						Vector2 value3 = Main.screenPosition + new Vector2(Main.mouseX, Main.mouseY) - value2;
@@ -43356,7 +_,7 @@
 
 				if (flag5 && Main.myPlayer == owner) {
 					bool flag6 = false;
-					flag6 = (!flag3 || player.CheckMana(player.inventory[player.selectedItem].mana, pay: true));
+					flag6 = (!flag3 || player.CheckMana(player.inventory[player.selectedItem], pay: true));
 					if (player.channel && flag6 && !player.noItems && !player.CCed) {
 						if (ai[0] == 180f) {
 							Vector2 center = base.Center;
@@ -43416,7 +_,7 @@
 				if (ai[0] > 120f)
 					num35 = 5f;
 
-				damage = (int)((float)player.inventory[player.selectedItem].damage * player.magicDamage);
+				damage = (int)player.GetTotalDamage(DamageClass.Magic).ApplyTo(player.inventory[player.selectedItem].damage);
 				ai[0] += 1f;
 				ai[1] += 1f;
 				bool flag8 = false;
@@ -43468,7 +_,7 @@
 
 				if (flag9 && Main.myPlayer == owner) {
 					bool flag10 = false;
-					flag10 = (!flag8 || player.CheckMana(player.inventory[player.selectedItem].mana, pay: true));
+					flag10 = (!flag8 || player.CheckMana(player.inventory[player.selectedItem], pay: true));
 					if (player.channel && flag10 && !player.noItems && !player.CCed) {
 						if (ai[0] == 1f) {
 							Vector2 center2 = base.Center;
@@ -44386,7 +_,7 @@
 					localAI[0] += (float)Main.rand.Next(10, 31) * 0.1f;
 
 				float num = localAI[0] / 60f;
-				num /= (1f + Main.player[owner].meleeSpeed) / 2f;
+				num /= (1f + Main.player[owner].inverseMeleeSpeed) / 2f;
 				float num2 = ProjectileID.Sets.YoyosLifeTimeMultiplier[type];
 				if (num2 != -1f && num > num2)
 					ai[0] = -1f;
@@ -44474,12 +_,17 @@
 			if (Main.player[owner].yoyoString)
 				num10 = num10 * 1.25f + 30f;
 
-			num10 /= (1f + Main.player[owner].meleeSpeed * 3f) / 4f;
+			num10 /= (1f + Main.player[owner].inverseMeleeSpeed * 3f) / 4f;
-			num8 /= (1f + Main.player[owner].meleeSpeed * 3f) / 4f;
+			num8 /= (1f + Main.player[owner].inverseMeleeSpeed * 3f) / 4f;
 			num7 = 14f - num8 / 2f;
 			if (num7 < 1f)
 				num7 = 1f;
 
+			// Yoyos with effective top speed (boosted by melee speed) num8 > 26 will set num11 to be less than 1.
+			// This breaks the AI's acceleration vector math and stops the velocity from being correctly capped every frame.
+			// Providing a minimum value of 1.01 to num11 fixes this, allowing for very fast modded yoyos.
+			// See issue #751 for more details.
+			if (num7 < 1.01f) num7 = 1.01f;
 			num9 = 5f + num8 / 2f;
 			if (flag)
 				num9 += 20f;
@@ -45060,7 +_,7 @@
 					if (tileSafely2.active() && Main.tileSolid[tileSafely2.type] && !Main.tileSolidTop[tileSafely2.type])
 						continue;
 
-					int num5 = WorldGen.KillTile_GetTileDustAmount(fail: true, tileSafely);
+					int num5 = WorldGen.KillTile_GetTileDustAmount(fail: true, tileSafely, i, j);
 					for (int k = 0; k < num5; k++) {
 						Dust obj = Main.dust[WorldGen.KillTile_MakeTileDust(i, j, tileSafely)];
 						obj.velocity.Y -= 3f + (float)num4 * 1.5f;
@@ -45576,7 +_,7 @@
 			}
 		}
 
-		private void CreateImpactExplosion(int dustAmountMultiplier, Vector2 explosionOrigin, ref Point scanAreaStart, ref Point scanAreaEnd, int explosionRange, out bool causedShockwaves) {
+		public void CreateImpactExplosion(int dustAmountMultiplier, Vector2 explosionOrigin, ref Point scanAreaStart, ref Point scanAreaEnd, int explosionRange, out bool causedShockwaves) {
 			causedShockwaves = false;
 			int num = 4;
 			for (int i = scanAreaStart.X; i <= scanAreaEnd.X; i++) {
@@ -45592,7 +_,7 @@
 					if (tileSafely2.active() && Main.tileSolid[tileSafely2.type] && !Main.tileSolidTop[tileSafely2.type])
 						continue;
 
-					int num2 = WorldGen.KillTile_GetTileDustAmount(fail: true, tileSafely) * dustAmountMultiplier;
+					int num2 = WorldGen.KillTile_GetTileDustAmount(fail: true, tileSafely, i, j) * dustAmountMultiplier;
 					for (int k = 0; k < num2; k++) {
 						Dust obj = Main.dust[WorldGen.KillTile_MakeTileDust(i, j, tileSafely)];
 						obj.velocity.Y -= 3f + (float)num * 1.5f;
@@ -45648,7 +_,7 @@
 			}
 		}
 
-		private void CreateImpactExplosion2_FlailTileCollision(Vector2 explosionOrigin, bool causedShockwaves, Vector2 velocityBeforeCollision) {
+		public void CreateImpactExplosion2_FlailTileCollision(Vector2 explosionOrigin, bool causedShockwaves, Vector2 velocityBeforeCollision) {
 			Vector2 spinningpoint = new Vector2(7f, 0f);
 			Vector2 value = new Vector2(1f, 0.7f);
 			Color color = Color.White * 0.5f;
@@ -46241,6 +_,11 @@
 			int num = timeLeft;
 			timeLeft = 0;
 			ParticleOrchestraSettings settings;
+			if (!ProjectileLoader.PreKill(this, num)) {
+				active = false;
+				return;
+			}
+
 			if (type == 949) {
 				SoundEngine.PlaySound(SoundID.Item10, base.Center);
 				int num2 = (int)ai[0];
@@ -47071,7 +_,7 @@
 
 			if (Main.myPlayer == owner && bobber) {
 				PopupText.ClearSonarText();
-				if (ai[1] > 0f && ai[1] < 5125f)
+				if (ai[1] > 0f)
 					AI_061_FishingBobber_GiveItemToPlayer(Main.player[owner], (int)ai[1]);
 
 				ai[1] = 0f;
@@ -52666,6 +_,7 @@
 				}
 			}
 
+			ProjectileLoader.Kill(this, num);
 			active = false;
 		}
 
@@ -52732,6 +_,9 @@
 			if (Main.tileDungeon[Main.tile[x, y].type] || TileID.Sets.BasicChest[Main.tile[x, y].type])
 				return false;
 
+			if (!TileLoader.CanExplode(x, y))
+				return false;
+
 			switch (Main.tile[x, y].type) {
 				case 26:
 				case 88:
@@ -52792,7 +_,7 @@
 
 					for (int k = i - 1; k <= i + 1; k++) {
 						for (int l = j - 1; l <= j + 1; l++) {
-							if (Main.tile[k, l] != null && Main.tile[k, l].wall > 0 && wallSplode) {
+							if (Main.tile[k, l] != null && Main.tile[k, l].wall > 0 && wallSplode && WallLoader.CanExplode(k, l, Main.tile[k, l].wall)) {
 								WorldGen.KillWall(k, l);
 								if (Main.tile[k, l].wall == 0 && Main.netMode != 0)
 									NetMessage.SendData(17, -1, -1, null, 2, k, l);
@@ -52846,6 +_,10 @@
 		}
 
 		public Color GetAlpha(Color newColor) {
+			Color? modColor = ProjectileLoader.GetAlpha(this, newColor);
+			if (modColor.HasValue)
+				return modColor.Value;
+
 			if (type == 937)
 				newColor.A = (byte)((float)(int)newColor.A * 0.75f);
 <|MERGE_RESOLUTION|>--- conflicted
+++ resolved
@@ -845,7 +845,6 @@
  				localAI[0] = 1f;
  			}
  		}
-<<<<<<< HEAD
 @@ -27325,7 +_,7 @@
  				wetVelocity = base.velocity;
  		}
@@ -855,7 +854,6 @@
  			for (int i = 0; i < 200; i++) {
  				localNPCImmunity[i] = 0;
  			}
-=======
 @@ -27419,8 +_,7 @@
  					break;
  			}
@@ -875,7 +873,6 @@
  				float num5 = 14f / meleeSpeed;
  				float num6 = 0.9f / meleeSpeed;
  				float num7 = 300f / meleeSpeed;
->>>>>>> 036c36a2
 @@ -27977,7 +_,7 @@
  
  						if (flag3) {
