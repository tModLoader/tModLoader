--- conflicted
+++ resolved
@@ -1,16 +1,12 @@
 --- src/TerrariaNetCore/Terraria/Projectile.cs
 +++ src/tModLoader/Terraria/Projectile.cs
-@@ -20,12 +_,17 @@
+@@ -20,12 +_,13 @@
  using Terraria.ID;
  using Terraria.Localization;
  using Terraria.Physics;
 +using Terraria.ModLoader;
  using Terraria.Utilities;
  using Terraria.WorldBuilding;
-+// Aliases for renames
-+using IProjectileSource = Terraria.DataStructures.IEntitySource;
-+using ProjectileSource_NPC = Terraria.DataStructures.EntitySource_NPC;
-+using ProjectileSource_ProjectileParent = Terraria.DataStructures.EntitySource_ProjectileParent;
  
  namespace Terraria
  {
@@ -153,7 +149,6 @@
  				if (ProjectileID.Sets.NeedsUUID[Type])
  					projectile.projUUID = projectile.identity;
  
-<<<<<<< HEAD
 @@ -8214,8 +_,11 @@
  				}
  			}
@@ -166,23 +161,19 @@
  
  			if (Owner == Main.myPlayer) {
  				if (ProjectileID.Sets.IsAGolfBall[Type] && Damage <= 0) {
-@@ -8330,6 +_,12 @@
+@@ -8330,6 +_,11 @@
  			if (Type == 249)
  				projectile.frame = Main.rand.Next(5);
  
 +			ProjectileLoader.OnSpawn(projectile, spawnSource);
 +
-+			// Copied from above.
 +			if (Main.netMode != 0 && Owner == Main.myPlayer)
 +				NetMessage.SendData(27, -1, -1, null, num);
 +
  			return num;
  		}
  
-@@ -9050,9 +_,18 @@
-=======
 @@ -9052,9 +_,18 @@
->>>>>>> 22a16edf
  		}
  
  		public void Damage() {
@@ -622,25 +613,7 @@
  				}
  			}
  
-<<<<<<< HEAD
-@@ -14454,7 +_,12 @@
- 		}
- 
- 		public static IProjectileSource GetNoneSource() => null;
-+
-+		// New
-+		public IEntitySource GetEntitySource() => GetProjectileSource_FromThis();
-+		// Old
--		public IProjectileSource GetProjectileSource_FromThis() => new ProjectileSource_ProjectileParent(this);
-+		internal IProjectileSource GetProjectileSource_FromThis() => new ProjectileSource_ProjectileParent(this);
-+
- 		public static IProjectileSource InheritSource(Projectile projectile) => projectile?.GetProjectileSource_FromThis();
- 
- 		private void AI_152_SuperStarSlash() {
-@@ -14480,6 +_,10 @@
-=======
 @@ -14452,6 +_,10 @@
->>>>>>> 22a16edf
  		}
  
  		public void AI() {
