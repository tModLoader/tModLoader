--- src/TerrariaNetCore/Terraria/Projectile.cs
+++ src/tModLoader/Terraria/Projectile.cs
@@ -20,14 +_,16 @@
 using Terraria.Graphics.Shaders;
 using Terraria.ID;
 using Terraria.Localization;
+using Terraria.ModLoader;
 using Terraria.ObjectData;
 using Terraria.Physics;
 using Terraria.Utilities;
 using Terraria.WorldBuilding;
+using LegacySoundStyle = Terraria.Audio.SoundStyle;
 
 namespace Terraria;
 
-public class Projectile : Entity
+public partial class Projectile : Entity
 {
 	private class NPCDistanceByIndexComparator : IComparer<Tuple<int, float>>
 	{
@@ -66,70 +_,278 @@
 	public bool arrow;
 	public int numHits;
 	public bool bobber;
+
+	/// <summary>
+	/// Indicates that this projectile will be synced to a joining player (by default, any projectiles active before the player joins (besides projectiles with type in <see cref="Main.projPet"/>) are not synced over). Example: glowsticks
+	/// <br/> Defaults to <see langword="false"/>.
+	/// </summary>
 	public bool netImportant;
+
+	/// <summary>
+	/// Set to true if you don't want this projectile to have a chance to recover the ammo item that shot this. For example, if you shoot the <see cref="ProjectileID.WoodenArrowFriendly"/> projectile, it will sometimes drop the <see cref="ItemID.WoodenArrow"/>  item. If your weapon shoots multiple arrows for 1 ammo, you might want to consider setting this field to prevent infinite ammo glitches.
+	/// <br/> In <see cref="ModProjectile.Kill(int)"/>, check this and <see cref="owner"/> to decide if the item should drop: <code>if (Projectile.owner == Main.myPlayer &amp;&amp; !Projectile.noDropItem)</code> See <see href="https://github.com/tModLoader/tModLoader/blob/1.4/ExampleMod/Content/Projectiles/ExamplePaperAirplaneProjectile.cs#L146">ExamplePaperAirplaneProjectile</see> for an example of this logic.
+	/// <br/> Set directly on the projectile instance returned from <see cref="Projectile.NewProjectile(IEntitySource, float, float, float, float, int, int, float, int, float, float, float)"/>, not in <see cref="ModProjectile.SetDefaults"/>. This ensures that the weapon spawning the projectile decides if the ammo item will spawn, which is more compatible.
+	/// <br/> Set automatically when shot from a weapon that counts as <see cref="DamageClass.Throwing"/> and <see cref="Player.AnyThrownCostReduction"/> is <see langword="true"/>.
+	/// <br/> Defaults to <see langword="false"/>.
+	/// </summary>
 	public bool noDropItem;
 	public static int maxAI = 3;
 	public bool counterweight;
+
+	/// <summary>
+	/// Scales the projectile drawing, but not the hitbox, making this not suitable for affecting hitbox. Avoid large values.
+	/// <br/> Defaults to 1f.
+	/// </summary>
 	public float scale = 1f;
+
+	/// <summary>
+	/// Rotation of the projectile. Radians not Degrees. Use <see cref="MathHelper"/> if you want to convert degrees to radians. 0 is facing right, <see cref="MathHelper.PiOver2"/> is facing down, and so on. Note that hitboxes do not rotate.
+	/// <br/> The <see href="https://github.com/tModLoader/tModLoader/wiki/Basic-Projectile#rotation">Basic Projectile Guide</see> teaches more about projectile rotation.
+	/// <br/> Defaults to 0f.
+	/// </summary>
 	public float rotation;
+
+	/// <summary>
+	/// The Projectile ID of this projectile. The Projectile ID is a unique number assigned to each Projectile loaded into the game. This will be equal to either an <see cref="ProjectileID"/> entry or <see cref="ModContent.ProjectileType{T}"/>, for example <see cref="ProjectileID.WoodenArrowFriendly"/> or ModContent.ProjectileType&lt;MyModProjectile&gt;(). To check if a Projectile instance is a specific Projectile, check <c>Projectile.type == ProjectileID.VanillaProjectileHere</c> or <c>Projectile.type == ModContent.ProjectileType&lt;ModdedProjectileHere&gt;()</c> in an <see langword="if"/> statement.
+	/// </summary>
 	public int type;
+
+	/// <summary>
+	/// How transparent to draw this projectile. 0 to 255. 255 is completely transparent.
+	/// <br/> <see href="https://github.com/tModLoader/tModLoader/blob/1.4/ExampleMod/Content/Projectiles/ExampleBullet.cs">ExampleBullet</see> sets this to 255, and the projectile aiStyle of <see cref="ProjAIStyleID.Arrow"/> automatically decreases alpha each tick, letting the projectile fade in quickly after being spawned. Useful for projectiles that look odd when initially spawned on the weapon because of texture overlap.
+	/// <br/> The <see href="https://github.com/tModLoader/tModLoader/wiki/Basic-Projectile#fade-inout">Basic Projectile Guide</see> teaches more about projectile fade in and out.
+	/// <br/> Defaults to 0.
+	/// </summary>
 	public int alpha;
 	public bool sentry;
 	public short glowMask;
+
+	/// <summary>
+	/// The index of the player who owns this projectile. In Multiplayer, Clients "own" projectiles that they shoot, while the Server "owns" projectiles spawned by NPCs and the World.
+	/// <br/> It is very important to check <c>if (Projectile.owner == Main.myPlayer)</c> for things like dropping items or spawning projectiles in <see cref="ModProjectile.AI"/> and some other methods because AI runs simultaneously on all Clients and the Server. This check gates some of the code that should only run on the owners computer. <see href="https://github.com/tModLoader/tModLoader/blob/1.4/ExampleMod/Content/Projectiles/ExamplePaperAirplaneProjectile.cs#L146">ExamplePaperAirplaneProjectile</see> checks owner for spawning the recovered ammo item. If you don't do this, you will run into desync bugs in your mod.
+	/// <br/> Defaults to the owner parameter of Projectile.NewProjectile, which should always be set to <see cref="Main.myPlayer"/> to correspond to the client that owns the projectile..
+	/// </summary>
 	public int owner = 255;
+
+	/// <summary>
+	/// An array with 3 slots used for any sort of data storage, which is occasionally synced to the server. Each vanilla <see cref="ProjAIStyleID"/> uses these slots for different purposes. Call <see cref="netUpdate"/> to manually sync. The advantage of using these 3 floats is that they are synced automatically. Using fields in your <see cref="ModProjectile"/> class will work just the same, but they might need to by synced via <see cref="ModProjectile.SendExtraAI(System.IO.BinaryWriter)"/> and <see cref="ModProjectile.ReceiveExtraAI(System.IO.BinaryReader)"/> if necessary.
+	/// <br/> Clever use of <see href="https://learn.microsoft.com/en-us/dotnet/csharp/language-reference/keywords/ref#reference-return-values">Reference return values</see> as seen in <see href="https://github.com/tModLoader/tModLoader/blob/1.4/ExampleMod/Content/Pets/ExampleLightPet/ExampleLightPetProjectile.cs#L22">ExampleLightPetProjectile.cs</see> can be used to reuse the ai array entries with readable names.
+	/// <br/> Defaults to [0, 0, 0]
+	/// </summary>
 	public float[] ai = new float[maxAI];
+
+	/// <summary>
+	/// Acts like <see cref="ai"/>, but does not sync to the server. Many vanilla <see cref="ProjAIStyleID"/> use these slots for various purposes.
+	/// <br/> Defaults to [0, 0, 0]
+	/// </summary>
 	public float[] localAI = new float[maxAI];
 	public float gfxOffY;
 	public float stepSpeed = 1f;
+
+	/// <summary>
+	/// Selects which vanilla code to use for the AI method. Vanilla projectile AI styles are enumerated in the <see cref="ProjAIStyleID"/> class. Modders can use vanilla aiStyle and optionally <see cref="ModProjectile.AIType"/> to mimic AI code already in the game. This is usually only useful as a prototyping tool since it is difficult to customize existing aiStyle code. See <see cref="ModProjectile.AIType"/> and <see href="https://github.com/tModLoader/tModLoader/blob/1.4/ExampleMod/Content/Projectiles/ExampleCloneProjectile.cs">ExampleCloneProjectile</see> to see how to use vanilla ai. If you are using custom AI code, there is no need to set this field.
+	/// <br/> The <see href="https://github.com/tModLoader/tModLoader/wiki/Basic-Projectile#what-is-ai">Basic Projectile Guide</see> teaches how to use an existing aiStyle.
+	/// <br/> Customizing an existing aiStyle usually requires following the <see href="https://github.com/tModLoader/tModLoader/wiki/Advanced-Vanilla-Code-Adaption#example-projectile-or-npc-ai-code">Vanilla Code Adaption Guide</see>.
+	/// <br/> Defaults to 0.
+	/// </summary>
 	public int aiStyle;
+
+	/// <summary>
+	/// Time in ticks before this projectile will naturally despawn.
+	/// <br/> Each update timeLeft is decreased by 1. Once timeLeft hits 0, the Projectile will naturally despawn. The default value, 3600, is measured in ticks, which are usually 60 per seconds, so the default despawn time is about 60 seconds. Adjust this if you want the projectile to fizzle early rather than travel infinitely. Note that <see cref="extraUpdates"/> will cause it to decrease faster than normal time because Update is being called more often.
+	/// <br/> Defaults to 3600.
+	/// </summary>
 	public int timeLeft;
 	public int soundDelay;
+
+	/// <summary>
+	/// This will always be set in Projectile.NewProjectile based on the weapons damage and player stat modifiers. Modders should not set this in <see cref="ModProjectile.SetDefaults"/> as it will be overwritten.
+	/// </summary>
 	public int damage;
 	public int originalDamage;
 	public int spriteDirection = 1;
+
+	/// <summary>
+	/// If True, this projectile will hurt players and friendly npcs (<see cref="NPC.friendly"/>)
+	/// <br/> Defaults to <see langword="false"/>.
+	/// </summary>
 	public bool hostile;
 	public bool reflected;
+
+	/// <summary>
+	/// This will always be set in Projectile.NewProjectile based on the weapons knockback and player stat modifiers. Modders should not set this in <see cref="ModProjectile.SetDefaults"/> as it will be overwritten.
+	/// </summary>
 	public float knockBack;
+
+	/// <summary>
+	/// If True, this projectile will hurt enemies (!<see cref="NPC.friendly"/>)
+	/// <br/> Defaults to <see langword="false"/>.
+	/// </summary>
 	public bool friendly;
+
+	/// <summary>
+	/// The remaining number of npc can this projectile hit before dying. (Or tile bounces). Assign this field in SetDefaults and use it in ModProjectile logic if needed. A value of -1 means the projectile will penetrate infinitely. See <see href="https://github.com/tModLoader/tModLoader/blob/1.4/ExampleMod/Content/Projectiles/ExamplePiercingProjectile.cs">ExamplePiercingProjectile</see> for more information on how penetrate influences NPC immunity frames.
+	/// <br/> Defaults to 1. Used to automatically assigned a value to <see cref="maxPenetrate"/> at the end of SetDefaults.
+	/// </summary>
 	public int penetrate = 1;
-	private int[] localNPCImmunity = new int[200];
+	public int[] localNPCImmunity = new int[200];
 	public bool usesLocalNPCImmunity;
 	public bool usesIDStaticNPCImmunity;
 	public bool appliesImmunityTimeOnSingleHits;
+
+	/// <summary>
+	/// How many npc can this projectile hit before dying. (Or tile bounces)
+	/// <br/> Automatically set at the end of SetDefaults to the value of <see cref="penetrate"/>.
+	/// </summary>
 	public int maxPenetrate = 1;
+
+	/// <summary>
+	/// The projectile's universal unique identifier, which is the same on all clients and the server. Usually used to find the same projectile on multiple clients and/or the server, e.g. <c>Projectile match = Main.projectile.FirstOrDefault(x => x.identity == identity);</c>
+	/// <br/> Projectile.whoAmI indexes are not consistent between clients.
+	/// </summary>
 	public int identity;
+
+	/// <summary>
+	/// Set to a value above 0f to make this projectile emit a white light (higher number: more intensive light. 1f being stronger than a torch))
+	/// <br/> The <see href="https://github.com/tModLoader/tModLoader/wiki/Basic-Projectile#lighting">Basic Projectile Guide</see> teaches more about lighting, including non-white lighting, dust light, and glow behavior.
+	/// <br/> Defaults to 0.
+	/// </summary>
 	public float light;
+
+	/// <summary>
+	/// Set manually to true in <see cref="ModProjectile.AI"/> once to make it sync its current <see cref="ai"/>[] array to the server and other clients (depending on what the <see cref="Main.netMode"/> is where this is set to true)
+	/// </summary>
 	public bool netUpdate;
+
+	/// <summary>
+	/// Used internally to check for projectiles that spam <see cref="netUpdate"/>. Don't use it yourself manually
+	/// </summary>
 	public bool netUpdate2;
 	public int netSpam;
+
+	/// <summary>
+	/// Holds the value of <see cref="Entity.position"/> from previous updates from newest to oldest. Use for drawing trails. Must be used with <see cref="ProjectileID.Sets.TrailCacheLength"/> and <see cref="ProjectileID.Sets.TrailingMode"/> to be used properly.
+	/// </summary>
 	public Vector2[] oldPos = new Vector2[10];
+
+	/// <summary>
+	/// Holds the value of <see cref="Projectile.rotation"/> from previous updates from newest to oldest. Use for drawing trails. Must be used with <see cref="ProjectileID.Sets.TrailCacheLength"/> and <see cref="ProjectileID.Sets.TrailingMode"/> to be used properly.
+	/// </summary>
 	public float[] oldRot = new float[10];
+
+	/// <summary>
+	/// Holds the value of <see cref="Projectile.spriteDirection"/> from previous updates from newest to oldest. Use for drawing trails. Must be used with <see cref="ProjectileID.Sets.TrailCacheLength"/> and <see cref="ProjectileID.Sets.TrailingMode"/> to be used properly.
+	/// </summary>
 	public int[] oldSpriteDirection = new int[10];
+
+	/// <summary>
+	/// Indicates that this projectile is a minion
+	/// <br/> Defaults to <see langword="false"/>.
+	/// </summary>
 	public bool minion;
+
+	/// <summary>
+	/// Set to 1f on a minion to count it towards the minion limit of the summoning player (Optic Staff summons two minions at once with 0.5f each)
+	/// <br/> Defaults to 0f.
+	/// </summary>
 	public float minionSlots;
 	public int minionPos;
 	public int restrikeDelay;
+
+	/// <summary>
+	/// If true, the projectile will collide with tiles, usually bouncing or killing the tile depending on <see cref="ModProjectile.OnTileCollide(Vector2)"/>. <see href="https://github.com/tModLoader/tModLoader/blob/1.4/ExampleMod/Content/Projectiles/ExampleBullet.cs#L38">ExampleBullet</see> shows how to implemtent bounce.
+	/// <br/> Defaults to <see langword="true"/>.
+	/// </summary>
 	public bool tileCollide;
+
+	/// <summary>
+	/// Additional update steps per tick. Useful for really fast projectiles such as <see href="https://github.com/tModLoader/tModLoader/wiki/Advanced-Vanilla-Code-Adaption#example-item-and-projectile-shadowbeam-staff-clone">Shadowbeam Staff</see>. If your projectile is mistakenly occasionally traveling through tiles, you may need to increase this to prevent that.
+	/// <br/> Defaults to 0.
+	/// </summary>
 	public int extraUpdates;
 	public bool stopsDealingDamageAfterPenetrateHits;
 	public int numUpdates;
+
+	/// <summary>
+	/// The projectile will not be affected by water.
+	/// <br/> Defaults to <see langword="false"/>.
+	/// </summary>
 	public bool ignoreWater;
 	public bool isAPreviewDummy;
+
+	/// <summary>
+	/// Projectile is not drawn normally. Held projectiles (<see cref="Player.heldProj"/>) and projectiles specified to be drawn at specific layers (<see cref="ModProjectile.DrawBehind(int, List{int}, List{int}, List{int}, List{int}, List{int})"/>)  use this.
+	/// </summary>
 	public bool hide;
+
+	/// <summary>
+	/// If <see langword="true"/>, then this projectile will only deal damage if its owner has line of sight to the hit.
+	/// <br/> Useful for melee projectiles, such as spears and shortswords.
+	/// <br/> Defaults to <see langword="false"/>.
+	/// </summary>
 	public bool ownerHitCheck;
 	public bool usesOwnerMeleeHitCD;
 	public int[] playerImmune = new int[255];
 	public string miscText = "";
-	public bool melee;
-	public bool ranged;
-	public bool magic;
+
+	internal bool melee {
+		get => CountsAsClass(DamageClass.Melee);
+		set {
+			if (value)
+				DamageType = DamageClass.Melee;
+			else if (DamageType == DamageClass.Melee)
+				DamageType = DamageClass.Default;
+		}
+	}
+
+	internal bool ranged {
+		get => CountsAsClass(DamageClass.Ranged);
+		set {
+			if (value)
+				DamageType = DamageClass.Ranged;
+			else if (DamageType == DamageClass.Ranged)
+				DamageType = DamageClass.Default;
+		}
+	}
+
+	internal bool magic {
+		get => CountsAsClass(DamageClass.Magic);
+		set {
+			if (value)
+				DamageType = DamageClass.Magic;
+			else if (DamageType == DamageClass.Magic)
+				DamageType = DamageClass.Default;
+		}
+	}
+
 	public bool coldDamage;
 	public bool noEnchantments;
 	public bool noEnchantmentVisuals;
+
+	/// <summary>
+	/// If true, this projectile was spawned by a trap tile.
+	/// </summary>
 	public bool trap;
+
+	/// <summary>
+	/// If true, this projectile was spawned by a friendly Town NPC.
+	/// </summary>
 	public bool npcProj;
 	public bool originatedFromActivableTile;
+
+	/// <summary>
+	/// Used as a timer to decide when to change <see cref="frame"/>.
+	/// <br/> Defaults to 0.
+	/// </summary>
 	public int frameCounter;
+
+	/// <summary>
+	/// The frame number in the spritesheet that this projectile will be drawn with. Assign in <see cref="ModProjectile.AI"/> based on the state of the projectile and <see cref="frameCounter"/>.
+	/// <br/> <see cref="Main.projFrames"/> must be set in ModProjectile.SetStaticDefaults as well.
+	/// <br/> Example: projectile has 4 frames, then frame can have values between 0 and 3
+	/// <br/> The <see href="https://github.com/tModLoader/tModLoader/wiki/Basic-Projectile#animationmultiple-frames">Basic Projectile Guide</see> teaches how to animate projectiles.
+	/// <br/> Defaults to 0.
+	/// </summary>
 	public int frame;
 	public bool manualDirectionChange;
 	public int projUUID = -1;
@@ -152,7 +_,14 @@
 	private static List<int> _ai156_blacklistedTargets = new List<int>();
 	private static float[] _CompanionCubeScreamCooldown = new float[255];
 
+	/*
 	public string Name => Lang.GetProjectileName(type).Value;
+	*/
+	private string nameOverride = null;
+	public string Name {
+		get => nameOverride ?? Lang.GetProjectileName(type).Value;
+		set => nameOverride = value;
+	}
 
 	public bool WipableTurret {
 		get {
@@ -202,7 +_,7 @@
 
 	public static void ResetImmunity()
 	{
-		for (int i = 0; i < ProjectileID.Count; i++) {
+		for (int i = 0; i < perIDStaticNPCImmunity.Length; i++) {
 			for (int j = 0; j < 200; j++) {
 				perIDStaticNPCImmunity[i][j] = 0u;
 			}
@@ -232,8 +_,46 @@
 		}
 	}
 
+	// Added by TML.
+	public void CloneDefaults(int TypeToClone)
+	{
+		int originalType = type;
+		var originalModProjectile = ModProjectile;
+		var originalGlobals = globalProjectiles;
+
+		SetDefaults(TypeToClone);
+
+		type = originalType;
+		ModProjectile = originalModProjectile;
+		globalProjectiles = originalGlobals;
+
+		int num = ProjectileID.Sets.TrailCacheLength[type];
+		if (num != oldPos.Length) {
+			Array.Resize(ref oldPos, num);
+			Array.Resize(ref oldRot, num);
+			Array.Resize(ref oldSpriteDirection, num);
+		}
+
+		for (int i = 0; i < oldPos.Length; i++) {
+			oldPos[i].X = 0f;
+			oldPos[i].Y = 0f;
+			oldRot[i] = 0f;
+			oldSpriteDirection[i] = 0;
+		}
+	}
+
 	public void SetDefaults(int Type)
 	{
+		// TML fields:
+		ModProjectile = null;
+		globalProjectiles = new Instanced<GlobalProjectile>[0];
+		DamageType = DamageClass.Default;
+		ArmorPenetration = 0;
+		CritChance = 0;
+		WhipSettings = default;
+		ContinuouslyUpdateDamage = false;
+		nameOverride = null;
+
 		ownerHitCheckDistance = 1000f;
 		counterweight = false;
 		sentry = false;
@@ -284,9 +_,11 @@
 		minionSlots = 0f;
 		soundDelay = 0;
 		spriteDirection = 1;
+		/*
 		melee = false;
 		ranged = false;
 		magic = false;
+		*/
 		ownerHitCheck = false;
 		hide = false;
 		lavaWet = false;
@@ -1167,6 +_,8 @@
 			magic = true;
 		}
 		else if (type == 85) {
+			ArmorPenetration = 15; // Added by TML
+
 			width = 6;
 			height = 6;
 			aiStyle = 193;
@@ -1859,6 +_,8 @@
 			ignoreWater = true;
 		}
 		else if (type == 150 || type == 151 || type == 152) {
+			ArmorPenetration = 10; // Added by TML.
+
 			width = 28;
 			height = 28;
 			aiStyle = 4;
@@ -2200,6 +_,9 @@
 			trap = true;
 		}
 		else if (type == 189) {
+			// There's some custom code in Damage that adds an extra 5 armor pen on-hit if the owner has strongBees at time of hit
+			ArmorPenetration = 10; // Added by TML.
+
 			width = 8;
 			height = 8;
 			aiStyle = 36;
@@ -4245,6 +_,10 @@
 			ignoreWater = true;
<<<<<<< HEAD
 		}
 		else if (type == 410) {
+			 // Added by TML.
+			if (Main.remixWorld)
+				ArmorPenetration = 20;
+
 			width = 14;
 			height = 14;
 			aiStyle = 72;
@@ -4473,6 +_,8 @@
 			tileCollide = false;
=======
>>>>>>> 0bd9d882
 		}
 		else if (type == 410) {
+			// Added by TML.
+			if (Main.remixWorld)
+				ArmorPenetration = 20;
+
 			width = 14;
 			height = 14;
 			aiStyle = 72;
@@ -4960,6 +_,8 @@
 			netImportant = true;
 		}
 		else if (type == 493 || type == 494) {
+			ArmorPenetration = 10; // Added by TML.
+
 			width = 32;
 			height = 32;
 			aiStyle = 4;
@@ -5244,6 +_,8 @@
 			}
 		}
 		else if (type == 532) {
+			ArmorPenetration = 25; // Added by TML.
+
 			width = 16;
 			height = 16;
 			aiStyle = 1;
@@ -5655,6 +_,8 @@
 			extraUpdates = 2;
 		}
 		else if (type == 595) {
+			ArmorPenetration = 20; // Added by TML.
+
 			width = 68;
 			height = 64;
 			aiStyle = 75;
@@ -6740,6 +_,8 @@
 			hide = true;
 		}
 		else if (type == 723 || type == 724 || type == 725 || type == 726) {
+			ArmorPenetration = 25; // Added by TML.
+
 			width = 24;
 			height = 24;
 			aiStyle = 5;
@@ -7365,6 +_,8 @@
 			ranged = true;
 		}
 		else if (type == 864) {
+			ArmorPenetration = 25; // Added by TML.
+
 			netImportant = true;
 			width = 10;
 			height = 10;
@@ -7724,6 +_,8 @@
 				coldDamage = true;
 		}
 		else if (type == 916) {
+			ArmorPenetration = 50; // Added by TML.
+
 			width = 18;
 			height = 18;
 			aiStyle = 176;
@@ -7746,6 +_,8 @@
 			height = 96;
 		}
 		else if (type == 917) {
+			ArmorPenetration = 30; // Added by TML.
+
 			width = 30;
 			height = 30;
 			aiStyle = 177;
@@ -8152,6 +_,8 @@
 			alpha = 255;
 		}
 		else if (type == 964) {
+			ArmorPenetration = 20; // Added by TML.
+
 			width = 40;
 			height = 40;
 			aiStyle = 187;
@@ -8189,6 +_,8 @@
 			alpha = 255;
 		}
 		else if (type == 969) {
+			ArmorPenetration = 10; // Added by TML.
+
 			width = 56;
 			height = 64;
 			aiStyle = 177;
@@ -8224,6 +_,8 @@
 			hide = true;
 		}
 		else if (type == 977) {
+			ArmorPenetration = 5; // Added by TML
+
 			width = 20;
 			height = 20;
 			aiStyle = 152;
@@ -8250,6 +_,8 @@
 			coldDamage = true;
 		}
 		else if (type == 974) {
+			ArmorPenetration = 5; // Added by TML
+
 			width = 20;
 			height = 20;
 			aiStyle = 188;
@@ -8279,6 +_,8 @@
 			timeLeft = 30;
 		}
 		else if (type == 976) {
+			ArmorPenetration = 20; // Added by TML
+
 			width = 20;
 			height = 20;
 			aiStyle = 152;
@@ -8643,9 +_,17 @@
 			friendly = true;
 			penetrate = -1;
 		}
+		/*
 		else {
 			active = false;
 		}
+		*/
+
+		// TML: This tells all vanilla summon class projectiles THAT AREN'T WHIPS to actually use the corresponding DamageClass
+		if (type < ProjectileID.Count && (minion || sentry || ProjectileID.Sets.MinionShot[type] || ProjectileID.Sets.SentryShot[type]))
+			DamageType = DamageClass.Summon;
+
+		ProjectileLoader.SetDefaults(this);
 
 		width = (int)((float)width * scale);
 		height = (int)((float)height * scale);
@@ -8678,6 +_,9 @@
 		extraUpdates = 1;
 		usesLocalNPCImmunity = true;
 		localNPCHitCooldown = -1;
+
+		DamageType = DamageClass.SummonMeleeSpeed;
+		VanillaWhipSettings(this, out WhipSettings.Segments, out WhipSettings.RangeMultiplier);
 	}
 
 	public static int GetNextSlot()
@@ -8693,6 +_,10 @@
 		return result;
 	}
 
+	/// <summary>
+	/// <inheritdoc cref="Projectile.NewProjectile(IEntitySource, float, float, float, float, int, int, float, int, float, float, float)"/>
+	/// <br/><br/>This particular overload uses a Vector2 instead of X and Y to determine the actual spawn position and a Vector2 to dictate the initial velocity.
+	/// </summary>
 	public static int NewProjectile(IEntitySource spawnSource, Vector2 position, Vector2 velocity, int Type, int Damage, float KnockBack, int Owner = -1, float ai0 = 0f, float ai1 = 0f, float ai2 = 0f) => NewProjectile(spawnSource, position.X, position.Y, velocity.X, velocity.Y, Type, Damage, KnockBack, Owner, ai0, ai1, ai2);
 
 	public static int FindOldestProjectile()
@@ -8709,6 +_,25 @@
 		return result;
 	}
 
+	/// <summary>
+	/// Spawns a projectile into the game world with the given type. The spawn position is given in world coordinates by the X and Y parameters. SpeedX and SpeedY dictate the initial velocity. Damage and KnockBack are self explanitory. Owner is the player who spawned the projectile, almost always Main.myPlayer. ai0, ai1, and ai2 will initialize the Projectile.ai[] array with the supplied values. This can be used to pass in information to the Projectile. The Projectile AI code will have to be written to utilize those values. The return value is the index of the spawned Projectile within the <see cref="Main.projectile"/> array.
+	/// <br/> Make sure that this method is called only by the client in charge of the source causing this projectile to spawn. Failure to do this will result in the projectile spawning once for each player in the world. For example, if Player code uses this method, make sure to first check <code>if(Main.myPlayer == Player.whoAmI)</code> to ensure that only the local player spawns the projectile.
+	/// <br/> Projectiles spawning other projectiles should check <code>if(Main.myPlayer == Projectile.owner)</code>
+	/// <br/> If the source is an NPC or non-player owned projectile, checking <code>if (Main.netMode != NetmodeID.MultiplayerClient)</code> will ensure that clients don't attempt to spawn the projectile.
+	/// </summary>
+	/// <param name="spawnSource"></param>
+	/// <param name="X"></param>
+	/// <param name="Y"></param>
+	/// <param name="SpeedX"></param>
+	/// <param name="SpeedY"></param>
+	/// <param name="Type">Either a <see cref="ProjectileID"/> entry or <see cref="ModContent.ProjectileType{T}"/>, for example <see cref="ProjectileID.FireArrow"/> or ModContent.ProjectileType&lt;MyModProjectile&gt;()</param>
+	/// <param name="Damage"></param>
+	/// <param name="KnockBack"></param>
+	/// <param name="Owner"></param>
+	/// <param name="ai0"></param>
+	/// <param name="ai1"></param>
+	/// <param name="ai2"></param>
+	/// <returns></returns>
 	public static int NewProjectile(IEntitySource spawnSource, float X, float Y, float SpeedX, float SpeedY, int Type, int Damage, float KnockBack, int Owner = -1, float ai0 = 0f, float ai1 = 0f, float ai2 = 0f)
 	{
 		if (Owner == -1)
@@ -8745,6 +_,10 @@
 		projectile.shimmerWet = Collision.shimmer;
 		Main.projectileIdentity[Owner, num] = num;
 		FindBannerToAssociateTo(spawnSource, projectile);
+
+		// Added by TML.
+		HandlePlayerStatModifiers(spawnSource, projectile);
+
 		if (projectile.aiStyle == 1) {
 			while (projectile.velocity.X >= 16f || projectile.velocity.X <= -16f || projectile.velocity.Y >= 16f || projectile.velocity.Y < -16f) {
 				projectile.velocity.X *= 0.97f;
@@ -8780,7 +_,7 @@
 			projectile.ai[1] = projectile.position.Y;
 		}
 
-		if (Type > 0 && Type < ProjectileID.Count) {
+		if (Type > 0) {
 			if (ProjectileID.Sets.NeedsUUID[Type])
 				projectile.projUUID = projectile.identity;
 
@@ -8791,8 +_,11 @@
 			}
 		}
 
+		// Copied at the bottom. Gotos would be messy.
+		/*
 		if (Main.netMode != 0 && Owner == Main.myPlayer)
 			NetMessage.SendData(27, -1, -1, null, num);
+		*/
 
 		if (Owner == Main.myPlayer) {
 			if (ProjectileID.Sets.IsAGolfBall[Type] && Damage <= 0) {
@@ -8902,6 +_,13 @@
 
 			if (Type == 777 || Type == 781 || Type == 794 || Type == 797 || Type == 800 || Type == 785 || Type == 788 || Type == 791 || Type == 903 || Type == 904 || Type == 905 || Type == 906 || Type == 910 || Type == 911)
 				projectile.timeLeft = 180;
+
+			// Copied from 1.3, moved from Shoot context to OnSpawn with matching logic
+			if (Main.netMode != NetmodeID.Server) {
+				Player throwingPlayer = Main.player[Owner];
+				if (throwingPlayer.AnyThrownCostReduction && throwingPlayer.HeldItem.CountsAsClass(DamageClass.Throwing) && spawnSource is EntitySource_ItemUse_WithAmmo)
+					projectile.noDropItem = true;
+			}
 		}
 
 		if (Type == 249)
@@ -8910,6 +_,11 @@
 		if (Owner == Main.myPlayer)
 			Main.player[Owner].TryUpdateChannel(projectile);
 
+		ProjectileLoader.OnSpawn(projectile, spawnSource);
+
+		if (Main.netMode != 0 && Owner == Main.myPlayer)
+			NetMessage.SendData(27, -1, -1, null, num);
+
 		return num;
 	}
 
@@ -9719,7 +_,14 @@
 
 	public void Damage()
 	{
+		bool vanillaCanDamage = true;
 		if (type == 18 || type == 72 || type == 86 || type == 87 || aiStyle == 31 || aiStyle == 32 || type == 226 || type == 378 || type == 613 || type == 650 || type == 882 || type == 888 || type == 895 || type == 896 || (type == 434 && localAI[0] != 0f) || type == 439 || type == 444 || (type == 451 && ((int)(ai[0] - 1f) / penetrate == 0 || ai[1] < 5f) && ai[0] != 0f) || type == 500 || type == 653 || type == 1018 || type == 460 || type == 633 || type == 600 || type == 601 || type == 602 || type == 535 || (type == 631 && localAI[1] == 0f) || (type == 537 && localAI[0] <= 30f) || type == 651 || (type == 188 && localAI[0] < 5f) || (aiStyle == 137 && ai[0] != 0f) || aiStyle == 138 || (type == 261 && velocity.Length() < 1.5f) || (type == 818 && ai[0] < 1f) || type == 831 || type == 970 || (type == 833 && ai[0] == 4f) || (type == 834 && ai[0] == 4f) || (type == 835 && ai[0] == 4f) || (type == 281 && ai[0] == -3f) || ((type == 598 || type == 636 || type == 614 || type == 971 || type == 975) && ai[0] == 1f) || (type == 923 && localAI[0] <= 60f) || (type == 919 && localAI[0] <= 60f) || (aiStyle == 15 && ai[0] == 0f && localAI[1] <= 12f) || type == 861 || (type >= 511 && type <= 513 && ai[1] >= 1f) || type == 1007 || (aiStyle == 93 && ai[0] != 0f && ai[0] != 2f) || (aiStyle == 10 && localAI[1] == -1f) || (type == 85 && localAI[0] >= 54f) || (Main.projPet[type] && type != 266 && type != 407 && type != 317 && (type != 388 || ai[0] != 2f) && (type < 390 || type > 392) && (type < 393 || type > 395) && (type != 533 || !(ai[0] >= 6f) || !(ai[0] <= 8f)) && (type < 625 || type > 628) && (type != 755 || ai[0] == 0f) && (type != 946 || ai[0] == 0f) && type != 758 && type != 951 && type != 963 && (type != 759 || frame == Main.projFrames[type] - 1) && type != 833 && type != 834 && type != 835 && type != 864 && (type != 623 || ai[0] != 2f)))
+			vanillaCanDamage = false;
+
+		if (Main.projPet[type] && ProjectileLoader.MinionContactDamage(this))
+			vanillaCanDamage = true;
+
+		if (!(ProjectileLoader.CanDamage(this) ?? vanillaCanDamage))
 			return;
 
 		Rectangle rectangle = Damage_GetHitbox();
@@ -9858,6 +_,14 @@
 					if (!((!Main.npc[i].dontTakeDamage || NPCID.Sets.ZappingJellyfish[Main.npc[i].type]) && flag5) || (Main.npc[i].aiStyle == 112 && Main.npc[i].ai[2] > 1f))
 						continue;
 
+					bool canHitFlag = false;
+					if (CombinedHooks.CanHitNPCWithProj(this, Main.npc[i]) is bool b) {
+						if (!b)
+							continue;
+
+						canHitFlag = true;
+					}
+
 					Main.npc[i].position += Main.npc[i].netOffset;
 					bool flag6 = !Main.npc[i].friendly;
 					flag6 |= type == 318;
@@ -9867,8 +_,12 @@
 						flag6 = false;
 
 					bool flag7 = Main.npc[i].friendly && !Main.npc[i].dontTakeDamageFromHostiles;
-					if ((friendly && (flag6 || NPCID.Sets.ZappingJellyfish[Main.npc[i].type])) || (hostile && flag7)) {
+					if (canHitFlag || (friendly && (flag6 || NPCID.Sets.ZappingJellyfish[Main.npc[i].type])) || (hostile && flag7)) {
 						bool flag8 = maxPenetrate == 1 && !usesLocalNPCImmunity && !usesIDStaticNPCImmunity;
+
+						if (canHitFlag)
+							flag8 = true;
+
 						if (owner < 0 || Main.npc[i].immune[owner] == 0 || flag8) {
 							bool flag9 = false;
 							if (type == 11 && (Main.npc[i].type == 47 || Main.npc[i].type == 57))
@@ -9880,6 +_,9 @@
 							else if (Main.npc[i].immortal && npcProj)
 								flag9 = true;
 
+							if (canHitFlag)
+								flag9 = false;
+
 							if (!flag9 && (Main.npc[i].noTileCollide || !ownerHitCheck || CanHitWithMeleeWeapon(Main.npc[i]))) {
 								bool flag10 = false;
 								if (Main.npc[i].type == 414) {
@@ -9990,9 +_,18 @@
 									if (type == 604)
 										Main.player[owner].Counterweight(nPC.Center, damage, knockBack);
 
+									var modifiers = nPC.GetIncomingStrikeModifiers(DamageType, direction);
+									modifiers.ArmorPenetration += ArmorPenetration;
+									CombinedHooks.ModifyHitNPCWithProj(this, nPC, ref modifiers);
+
 									float num3 = knockBack;
 									bool flag12 = false;
+
+									// TML:
+									// This is unused, replaced with this.ArmorPenetration.
+									// Make sure to keep ArmorPenetration values in sync with the switch table below.
-									int num4 = Main.player[owner].armorPenetration;
+									int num4 = (int)Main.player[owner].armorPenetration;
+
 									float armorPenetrationPercent = 0f;
 									bool flag13 = false;
 									switch (type) {
@@ -10027,7 +_,7 @@
 										case 189:
 											num4 += 10;
 											if (flag && Main.player[owner].strongBees)
-												num4 += 5;
+												modifiers.ArmorPenetration += 5; //num4 += 5
 											break;
 										case 723:
 										case 724:
@@ -10058,12 +_,14 @@
 										case 976:
 											num4 += 20;
 											break;
+										// Extra patch context.
 										case 974:
 											num4 += 5;
 											break;
 										case 977:
 											num4 += 5;
 											break;
+										// Patch note: If this area updates - see the note above the switch block.
 									}
 
 									if (flag13) {
@@ -10071,9 +_,13 @@
 										return;
 									}
 
+									/*
 									int num5 = (int)((float)damage * num);
+									*/
+									modifiers.SourceDamage *= num;
+									float num5 = 1000; // to reduce patches, set to 1000, and then turn it into a multiplier later
 									int num6 = 0;
-									if (type > 0 && type < ProjectileID.Count && ProjectileID.Sets.StardustDragon[type]) {
+									if (type > 0 && ProjectileID.Sets.StardustDragon[type]) {
 										float value = (scale - 1f) * 100f;
 										value = Utils.Clamp(value, 0f, 50f);
 										num5 = (int)((float)num5 * (1f + value * 0.23f));
@@ -10103,17 +_,28 @@
 									}
 
 									if (flag && type == 189 && Main.player[owner].strongBees)
-										num5 += 5;
+										modifiers.SourceDamage.Base += 5; //num5 += 5;
 
 									if (flag) {
+										/*
 										if (melee && Main.rand.Next(1, 101) <= Main.player[owner].meleeCrit)
 											flag12 = true;
 
+										// Patch context
 										if (ranged && Main.rand.Next(1, 101) <= Main.player[owner].rangedCrit)
 											flag12 = true;
 
 										if (magic && Main.rand.Next(1, 101) <= Main.player[owner].magicCrit)
 											flag12 = true;
+										*/
+
+										// The above code only accounts for the "three" vanilla classes that are capable of crits, and doesn't account for throwing.
+										// It also doesn't account for any modded damage types, and so a change was needed in order to allow it to work with new classes.
+										// On top of this, the change from using the player's class crit to using the projectile's crit chance is important.
+										// It's a part of the fix for the infamous "crit swap" exploit, as well as of a larger overall fix to crit chance.
+										// - Thomas
+										if (DamageType.UseStandardCritCalcs && Main.rand.Next(100) < CritChance)
+											flag12 = true;
 
 										int num12 = type;
 										if ((uint)(num12 - 688) <= 2u) {
@@ -10127,12 +_,19 @@
 										}
 									}
 
+									modifiers.SourceDamage *= num5 / 1000;
+									// set this just so that summon procs which scale with this value can spawn correctly
+									num5 = modifiers.SourceDamage.ApplyTo(damage);
+
+									/*
 									float num13 = 1f;
 									if (type == 864)
 										num13 = 0.75f;
 
 									if (type == 688 || type == 689 || type == 690)
 										num13 /= 2f;
+									*/
+									float num13 = ProjectileID.Sets.SummonTagDamageMultiplier[type];
 
 									if (flag && (minion || ProjectileID.Sets.MinionShot[type] || sentry || ProjectileID.Sets.SentryShot[type])) {
 										bool flag14 = false;
@@ -10223,13 +_,19 @@
 											int num17 = (int)((float)num5 * 1.75f);
 											int num18 = NewProjectile(GetProjectileSource_FromThis(), nPC.Center, Vector2.Zero, 918, num17, 0f, owner);
 											Main.projectile[num18].localNPCImmunity[i] = -1;
-											num6 += num17;
+											modifiers.ScalingBonusDamage += 0.75f * num13; //num6 += num17;
 										}
 									}
 
 									num6 = (int)((float)num6 * num13);
+									/*
 									num5 += num6;
 									int num19 = ((!flag) ? Main.DamageVar(num5) : Main.DamageVar(num5, Main.player[owner].luck));
+									*/
+									modifiers.FlatBonusDamage += num6;
+									float luck = flag ? Main.player[owner].luck : 0f;
+									float num19 = 1000; // to reduce patches, set to 1000, and then turn it into a multiplier later
+
 									if (type == 1002)
 										num19 /= 2;
 
@@ -10455,9 +_,12 @@
 									}
 
 									if (Main.netMode != 2 && flag) {
+										/*
 										int num27 = Item.NPCtoBanner(nPC.BannerID());
 										if (num27 > 0 && Main.player[owner].HasNPCBannerBuff(num27))
 											num19 = ((!Main.expertMode) ? ((int)((float)num19 * ItemID.Sets.BannerStrength[Item.BannerToItem(num27)].NormalDamageDealt)) : ((int)((float)num19 * ItemID.Sets.BannerStrength[Item.BannerToItem(num27)].ExpertDamageDealt)));
+										*/
+										Main.player[owner].ApplyBannerOffenseBuff(nPC, ref modifiers);
 									}
 
 									if (Main.expertMode) {
@@ -10468,7 +_,7 @@
 											num19 = (int)((double)num19 * 0.75);
 									}
 
-									if (Main.netMode != 2 && nPC.type == 439 && type >= 0 && type <= ProjectileID.Count && ProjectileID.Sets.CultistIsResistantTo[type])
+									if (Main.netMode != 2 && nPC.type == 439 && type >= 0 && ProjectileID.Sets.CultistIsResistantTo[type])
 										num19 = (int)((float)num19 * 0.75f);
 
 									if (type == 497 && penetrate != 1) {
@@ -10594,16 +_,20 @@
 									}
 
 									if (type == 261 && velocity.Length() < 3.5f) {
-										num19 /= 2;
+										modifiers.SourceDamage /= 2; //num19 /= 2;
 										num3 /= 2f;
 									}
 
 									if (flag && melee && Main.player[owner].parryDamageBuff && !ProjectileID.Sets.DontApplyParryDamageBuff[type]) {
-										num19 *= 5;
+										modifiers.ScalingBonusDamage += 4f; //num19 *= 5;
 										Main.player[owner].parryDamageBuff = false;
 										Main.player[owner].ClearBuff(198);
 									}
 
+									// Essentially, the following block is moved to execute later on.
+									goto VanillaOnHitEffectsEnd;
+
+									VanillaOnHitEffectsStart:
 									StatusNPC(i);
 									if (flag && nPC.life > 5)
 										TryDoingOnHitEffects(nPC);
@@ -10611,12 +_,15 @@
 									if (ProjectileID.Sets.ImmediatelyUpdatesNPCBuffFlags[type])
 										nPC.UpdateNPC_BuffSetFlags(lowerBuffTime: false);
 
+									// Extra patch context.
 									if (type == 317) {
 										ai[1] = -1f;
 										netUpdate = true;
 									}
+									goto PostModifyHit;
 
-									int num34 = direction;
+									VanillaOnHitEffectsEnd:
+									int? num34 = null;//direction;
 									switch (type) {
 										case 697:
 										case 699:
@@ -10639,11 +_,29 @@
 											num3 *= 0.5f;
 									}
 
+									modifiers.ScalingArmorPenetration += armorPenetrationPercent;
+									modifiers.Knockback *= num3 / knockBack;
+									modifiers.TargetDamageMultiplier *= num19 / 1000;
+									if (num34 != null)
+										modifiers.HitDirectionOverride = num34;
+
+									var strike = modifiers.ToHitInfo(damage, flag12, num3, damageVariation: true, luck: flag ? Main.player[owner].luck : 0);
+									num34 = strike.HitDirection;
+
+									goto VanillaOnHitEffectsStart;
+
+									PostModifyHit:
+
+									/*
 									if (flag && !hostile)
 										num19 += nPC.checkArmorPenetration(num4, armorPenetrationPercent);
+									*/
 
 									NPCKillAttempt attempt = new NPCKillAttempt(nPC);
+									/*
 									int num35 = ((!flag) ? ((int)nPC.StrikeNPCNoInteraction(num19, num3, num34, flag12)) : ((int)nPC.StrikeNPC(num19, num3, num34, flag12)));
+									*/
+									int num35 = nPC.StrikeNPC(strike, noPlayerInteraction: !flag);
 									if (flag && attempt.DidNPCDie())
 										Main.player[owner].OnKillNPC(ref attempt, this);
 
@@ -10768,10 +_,13 @@
 										localAI[0] = 1f;
 
 									if (Main.netMode != 0) {
+										/*
 										if (flag12)
 											NetMessage.SendData(28, -1, -1, null, i, num19, num3, num34, 1);
 										else
 											NetMessage.SendData(28, -1, -1, null, i, num19, num3, num34);
+										*/
+										NetMessage.SendStrikeNPC(nPC, strike);
 									}
 
 									if (type == 916)
@@ -10913,9 +_,12 @@
 										}
 									}
 
+									// Extra patch context.
 									if (type == 710)
 										BetsySharpnel(i);
 
+									CombinedHooks.OnHitNPCWithProj(this, nPC, strike, num35);
+
 									if (penetrate > 0 && type != 317 && type != 866) {
 										if (type == 357)
 											damage = (int)((double)damage * 0.8);
@@ -11066,6 +_,9 @@
 					if (!flag26 || !Colliding(rectangle, player3.getRect()))
 						continue;
 
+					if (!CombinedHooks.CanHitPvpWithProj(this, player3))
+						continue;
+
 					if (aiStyle == 3) {
 						if (ai[0] == 0f) {
 							velocity.X = 0f - velocity.X;
@@ -11103,11 +_,14 @@
 						timeLeft = 1;
 
 					bool flag27 = false;
+					/*
-					if (melee && Main.rand.Next(1, 101) <= Main.player[owner].meleeCrit)
+					if (melee && Main.rand.Next(1, 101) <= Main.player[owner].GetTotalCritChance(DamageClass.Melee))
 						flag27 = true;
+					*/
 
 					int num46 = Main.DamageVar((int)((float)damage * num), Main.player[owner].luck);
 					bool dodgeable = IsDamageDodgable();
+
 					if (!player3.immune)
 						StatusPvP(m);
 
@@ -11207,10 +_,12 @@
 			case 919:
 			case 923:
 			case 924:
+				// Patch note: 'num49' is what should be set to 'ModProjectile.CooldownSlot' on a line below.
 				num49 = 1;
 				break;
 		}
 
+		// Extra patch context.
 		int myPlayer = Main.myPlayer;
 		bool flag28 = Main.player[myPlayer].active && !Main.player[myPlayer].dead && (!Main.player[myPlayer].immune || num49 != -1);
 		if (flag28 && type == 281)
@@ -11219,13 +_,21 @@
 		if (Main.getGoodWorld && type == 281)
 			flag28 = true;
 
+		if (ModProjectile != null)
+			num49 = ModProjectile.CooldownSlot;
+
 		if (!flag28 || !Colliding(rectangle, Main.player[myPlayer].getRect()))
 			return;
 
+		if (!CombinedHooks.CanBeHitByProjectile(Main.player[myPlayer], this))
+			return;
+
 		int num50 = direction;
 		num50 = ((!(Main.player[myPlayer].position.X + (float)(Main.player[myPlayer].width / 2) < position.X + (float)(width / 2))) ? 1 : (-1));
 		if (!Main.player[myPlayer].CanParryAgainst(Main.player[myPlayer].Hitbox, base.Hitbox, velocity)) {
 			int num51 = Main.DamageVar(damage, 0f - Main.player[owner].luck);
+			// Moved to CombinedHooks.ModifyHitByProjectile
+			/*
 			int num52 = bannerIdToRespondTo;
 			if (num52 > 0 && Main.player[myPlayer].HasNPCBannerBuff(num52)) {
 				ItemID.BannerEffect bannerEffect = ItemID.Sets.BannerStrength[Item.BannerToItem(num52)];
@@ -11245,7 +_,9 @@
 
 				num51 = (int)((float)num51 * num53);
 			}
+			*/
 
+			// projectiles just do double damage to players :|
 			int num54 = num51 * 2;
 			if (type == 961) {
 				if (penetrate == 1) {
@@ -11262,7 +_,8 @@
 			if (ProjectileID.Sets.IsAGravestone[type])
 				playerIndex2 = (int)ai[0];
 
+			// Added ArmorPenetration argument
-			if (Main.player[myPlayer].Hurt(PlayerDeathReason.ByProjectile(playerIndex2, whoAmI), num54, num50, pvp: false, quiet: false, Crit: false, num49, dodgeable2) > 0.0 && !Main.player[myPlayer].dead)
+			if (Main.player[myPlayer].Hurt(PlayerDeathReason.ByProjectile(playerIndex2, whoAmI), num54, num50, pvp: false, quiet: false, Crit: false, num49, dodgeable2, armorPenetration: ArmorPenetration) > 0.0 && !Main.player[myPlayer].dead)
 				StatusPlayer(myPlayer);
 
 			if (trap) {
@@ -11307,6 +_,7 @@
 		if (type == 967)
 			result.Inflate(10, 10);
 
+		ProjectileLoader.ModifyDamageHitbox(this, ref result);
 		return result;
 	}
 
@@ -11337,7 +_,8 @@
 
 		bool dodgeable = IsDamageDodgable();
 		PlayerDeathReason damageSource = PlayerDeathReason.ByProjectile(playerIndex, whoAmI);
+		// Added ArmorPenetration argument
-		if (Main.player[j].Hurt(damageSource, num, direction, pvp, quiet: false, Crit: false, -1, dodgeable) > 0.0 && !Main.player[j].dead)
+		if (Main.player[j].Hurt(damageSource, num, direction, pvp, quiet: false, Crit: false, -1, dodgeable, armorPenetration: ArmorPenetration) > 0.0 && !Main.player[j].dead)
 			StatusPlayer(j);
 
 		if (trap) {
@@ -11393,7 +_,7 @@
 		return num;
 	}
 
-	private static void EmitBlackLightningParticles(NPC targetNPC)
+	public static void EmitBlackLightningParticles(NPC targetNPC)
 	{
 		ParticleOrchestrator.RequestParticleSpawn(clientOnly: false, ParticleOrchestraType.BlackLightningHit, new ParticleOrchestraSettings {
 			PositionInWorld = targetNPC.Center
@@ -11540,13 +_,19 @@
 					WorldGen.KillTile(i, j);
 					if (Main.netMode != 0)
 						NetMessage.SendData(17, -1, -1, null, 0, i, j);
+					// Extra patch context.
 				}
 			}
 		}
+
+		ProjectileLoader.CutTiles(this);
 	}
 
 	private bool CanCutTiles()
 	{
+		if (ProjectileLoader.CanCutTiles(this) is bool modResult)
+			return modResult;
+
 		if (aiStyle != 45 && aiStyle != 137 && aiStyle != 92 && aiStyle != 105 && aiStyle != 106 && !ProjectileID.Sets.IsAGolfBall[type] && type != 463 && type != 69 && type != 70 && type != 621 && type != 10 && type != 11 && type != 379 && type != 407 && type != 476 && type != 623 && (type < 625 || type > 628) && type != 833 && type != 834 && type != 835 && type != 818 && type != 831 && type != 820 && type != 864 && type != 970 && type != 995 && type != 908)
 			return type != 1020;
 
@@ -11813,6 +_,9 @@
 			}
 		}
 
+		if (ProjectileLoader.Colliding(this, myRect, targetRect) is bool modColliding)
+			return modColliding;
+
 		if (myRect.Intersects(targetRect))
 			return true;
 
@@ -12392,7 +_,7 @@
 		if (Main.netMode == 1 && (ProjectileID.Sets.IsAGolfBall[type] || type == 820)) {
 			int num = (int)(position.X + (float)(width / 2)) / 16;
 			int num2 = (int)(position.Y + (float)(height / 2)) / 16;
-			if (Main.tile[num, num2] == null)
+			if (!Main.sectionManager.TileLoaded(num, num2))
 				return;
 		}
 
@@ -12412,9 +_,16 @@
 			if (!noEnchantmentVisuals)
 				UpdateEnchantmentVisuals();
 
+			/*
 			if (numUpdates == -1 && (minion || sentry)) {
+			*/
+			if ((minion || sentry || ContinuouslyUpdateDamage)) {
 				Player player = Main.player[owner];
+
+				/*
 				damage = (int)((float)originalDamage * player.minionDamage + 5E-06f);
+				*/
+				damage = (int)player.GetTotalDamage(DamageType).ApplyTo(originalDamage);
 			}
 
 			if (minion && numUpdates == -1 && type != 625 && type != 628) {
@@ -13237,8 +_,24 @@
 				overrideHeight = 4;
 			}
 
+			Vector2 hitboxCenterFrac = vector ?? new Vector2(0.5f);
+			int num2 = (overrideWidth != -1) ? overrideWidth : width;
+			int num3 = (overrideHeight != -1) ? overrideHeight : height;
+
+			if (!ProjectileLoader.TileCollideStyle(this, ref num2, ref num3, ref flag6, ref hitboxCenterFrac)) { } else
 			if (((type != 440 && type != 449 && type != 606) || ai[1] != 1f) && (type != 466 || localAI[1] != 1f) && (type != 580 || !(localAI[1] > 0f)) && (type != 640 || !(localAI[1] > 0f))) {
+				//TML: base.Center isn't correct due to snapping, we have to calculate it without that.
+				Vector2 center = base.position + new Vector2(base.width, base.height) * 0.5f;
+				Vector2 vector2 = center - new Vector2(num2, num3) * hitboxCenterFrac;
+
 				if (aiStyle == 10) {
+					velocity = Collision.TileCollision(vector2, base.velocity, num2, num3, flag6, flag6);
+
+					if (type >= ProjectileID.CopperCoinsFalling && type <= ProjectileID.PlatinumCoinsFalling)
+						velocity = Collision.AnyCollisionWithSpecificTiles(vector2, base.velocity, num2, num3, TileID.Sets.Falling, evenActuated: true);
+
+					//TML: This section was rewriten above so it is affected by ProjectileLoader.TileCollideStyle
+					/*
 					if (type >= 736 && type <= 738) {
 						velocity = Collision.TileCollision(position, velocity, width, height, flag6, flag6);
 					}
@@ -13252,13 +_,17 @@
 					else {
 						velocity = Collision.TileCollision(position, velocity, width, height, flag6, flag6);
 					}
+					*/
 				}
 				else {
+					/* This section was moved to before the ProjectileLoader.TileCollideStyle call
 					Vector2 vector2 = position;
 					int num2 = ((overrideWidth != -1) ? overrideWidth : width);
 					int num3 = ((overrideHeight != -1) ? overrideHeight : height);
+
 					if (overrideHeight != -1 || overrideWidth != -1)
 						vector2 = ((!vector.HasValue) ? new Vector2(position.X + (float)(width / 2) - (float)(num2 / 2), position.Y + (float)(height / 2) - (float)(num3 / 2)) : (base.Center - new Vector2(num2, num3) * vector.Value));
+					*/
 
 					if (wet) {
 						if (shimmerWet) {
@@ -13551,6 +_,7 @@
 					}
 				}
 
+				if (!ProjectileLoader.OnTileCollide(this, lastVelocity)) { } else
 				if (type == 663 || type == 665 || type == 667 || type == 677 || type == 678 || type == 679 || type == 691 || type == 692 || type == 693 || type == 688 || type == 689 || type == 690) {
 					position += velocity;
 					velocity = Vector2.Zero;
@@ -14602,6 +_,9 @@
 		if (aiStyle == 4 || aiStyle == 38 || aiStyle == 84 || aiStyle == 148 || (aiStyle == 7 && ai[0] == 2f) || ((type == 440 || type == 449 || type == 606) && ai[1] == 1f) || (aiStyle == 93 && ai[0] < 0f) || type == 540 || type == 756 || type == 818 || type == 856 || type == 961 || type == 933 || ProjectileID.Sets.IsAGolfBall[type])
 			return;
 
+		if (!ProjectileLoader.ShouldUpdatePosition(this))
+			return;
+
 		if (wet)
 			position += wetVelocity;
 		else
@@ -14740,12 +_,24 @@
 		}
 
 		FishingCheck_RollDropLevels(fisher.fishingLevel, out fisher.common, out fisher.uncommon, out fisher.rare, out fisher.veryrare, out fisher.legendary, out fisher.crate);
+
+		PlayerLoader.ModifyFishingAttempt(Main.player[owner], ref fisher);
+
 		FishingCheck_ProbeForQuestFish(ref fisher);
 		FishingCheck_RollEnemySpawns(ref fisher);
 		FishingCheck_RollItemDrop(ref fisher);
 		bool flag = false;
+
+		var sonar = new AdvancedPopupRequest();
+		Vector2 sonarPosition = new Vector2(position.X, position.Y); // Bobber position as default
+		PlayerLoader.CatchFish(Main.player[owner], fisher, ref fisher.rolledItemDrop, ref fisher.rolledEnemySpawn, ref sonar, ref sonarPosition);
+
+		if (sonar.Text != null && Main.player[owner].sonarPotion) {
+			PopupText.AssignAsSonarText(PopupText.NewText(sonar, sonarPosition));
+		}
+
 		if (fisher.rolledItemDrop > 0) {
-			if (Main.player[owner].sonarPotion) {
+			if (sonar.Text == null && Main.player[owner].sonarPotion) {
 				Item item = new Item();
 				item.SetDefaults(fisher.rolledItemDrop);
 				item.position = position;
@@ -14760,7 +_,7 @@
 		}
 
 		if (fisher.rolledEnemySpawn > 0) {
-			if (Main.player[owner].sonarPotion)
+			if (sonar.Text == null && Main.player[owner].sonarPotion)
 				PopupText.AssignAsSonarText(PopupText.NewText(PopupTextContext.SonarAlert, fisher.rolledEnemySpawn, base.Center, stay5TimesLonger: false));
 
 			float num4 = fisher.fishingLevel;
@@ -15692,6 +_,9 @@
 					return 0.77f;
 				case "Random":
 					return Main.rand.NextFloat();
+				case "bluemagic123":
+				case "blushiemagic":
+					return 0.55f + (float)Math.Cos(Main.time / 120.0 * 6.2831854820251465) * 0.1f;
 			}
 		}
 
@@ -15818,6 +_,8 @@
 		}
 	}
 
+	// Original vanilla methods:
+	/*
 	public static IEntitySource GetNoneSource() => null;
 	public IEntitySource GetNPCSource_FromThis() => new EntitySource_Parent(this);
 	public IEntitySource GetProjectileSource_FromThis() => new EntitySource_Parent(this);
@@ -15826,6 +_,22 @@
 	public IEntitySource GetProjectileSource_OnHit(Entity victim, int projectileSourceId) => new EntitySource_OnHit_ByProjectileSourceID(this, victim, projectileSourceId);
 	public IEntitySource GetItemSource_OnHit(Entity victim, int itemSourceId) => new EntitySource_OnHit_ByItemSourceID(this, victim, itemSourceId);
 	public static IEntitySource InheritSource(Projectile projectile) => projectile?.GetProjectileSource_FromThis();
+	*/
+
+	// Internal redirects:
+
+	internal IEntitySource GetNPCSource_FromThis() => GetSource_FromThis();
+	internal IEntitySource GetProjectileSource_FromThis() => GetSource_FromThis();
+	internal IEntitySource GetItemSource_FromThis() => GetSource_FromThis();
+	internal IEntitySource GetItemSource_DropAsItem() => GetSource_DropAsItem();
+	internal IEntitySource GetProjectileSource_OnHit(Entity victim, int projectileSourceId) => GetSource_OnHit(victim, context: ProjectileSourceID.ToContextString(projectileSourceId));
+	internal IEntitySource GetItemSource_OnHit(Entity victim, int itemSourceId) => GetSource_OnHit(victim, ItemSourceID.ToContextString(itemSourceId));
+
+	internal static IEntitySource GetNoneSource() => GetSource_None();
+
+	// Public API methods can be found in:
+	//   Entity.TML.Sources.cs;
+	//   Projectile.TML.Sources.cs (if exists);
 
 	private void AI_152_SuperStarSlash()
 	{
@@ -16028,6 +_,11 @@
 
 	public void AI()
 	{
+		ProjectileLoader.ProjectileAI(this);
+	}
+
+	public void VanillaAI()
+	{
 		if (aiStyle == 1) {
 			AI_001();
 		}
@@ -24171,7 +_,7 @@
 					int num799 = (int)base.Center.Y / 16;
 					for (int num800 = num798 - num797; num800 <= num798 + num797; num800++) {
 						for (int num801 = num799 - num797; num801 <= num799 + num797; num801++) {
-							if (Main.rand.Next(4) == 0 && new Vector2(num798 - num800, num799 - num801).Length() < (float)num797 && num800 > 0 && num800 < Main.maxTilesX - 1 && num801 > 0 && num801 < Main.maxTilesY - 1 && Main.tile[num800, num801] != null && Main.tile[num800, num801].active() && Main.IsTileSpelunkable(Main.tile[num800, num801])) {
+							if (Main.rand.Next(4) == 0 && new Vector2(num798 - num800, num799 - num801).Length() < (float)num797 && num800 > 0 && num800 < Main.maxTilesX - 1 && num801 > 0 && num801 < Main.maxTilesY - 1 && Main.tile[num800, num801] != null && Main.tile[num800, num801].active() && Main.IsTileSpelunkable(num800, num801)) {
 								int num802 = Dust.NewDust(new Vector2(num800 * 16, num801 * 16), 16, 16, 204, 0f, 0f, 150, default(Color), 0.3f);
 								Main.dust[num802].fadeIn = 0.75f;
 								Dust dust2 = Main.dust[num802];
@@ -27134,7 +_,7 @@
 					for (int num994 = num992 - num991; num994 <= num992 + num991; num994++) {
 						for (int num995 = num993 - num991; num995 <= num993 + num991; num995++) {
 							int num996 = Main.rand.Next(8);
-							if (num996 < 4 && new Vector2(num992 - num994, num993 - num995).Length() < (float)num991 && Main.tile[num994, num995] != null && Main.tile[num994, num995].active() && Main.IsTileSpelunkable(Main.tile[num994, num995])) {
+							if (num996 < 4 && new Vector2(num992 - num994, num993 - num995).Length() < (float)num991 && Main.tile[num994, num995] != null && Main.tile[num994, num995].active() && Main.IsTileSpelunkable(num994, num995)) {
 								float num997 = Distance(new Vector2(num994 * 16 + 8, num995 * 16 + 8));
 								if (num997 < num990 || num990 == -1f) {
 									num990 = num997;
@@ -28300,8 +_,11 @@
 				NetMessage.SendData(32, -1, -1, null, chestIndex, num);
 		}
 
+		//TML: Added context below
+		const string Context = "GasTrap";
+
 		if (!flag)
-			Item.NewItem(pos: new Vector2(theChest.x * 16 + gasOffsetX, theChest.y * 16 + gasOffsetY), source: new EntitySource_OverfullChest(theChest.x, theChest.y, theChest), randomBox: Vector2.One, Type: 5356);
+			Item.NewItem(pos: new Vector2(theChest.x * 16 + gasOffsetX, theChest.y * 16 + gasOffsetY), source: new EntitySource_OverfullChest(theChest.x, theChest.y, theChest, Context), randomBox: Vector2.One, Type: 5356);
 	}
 
 	private void AI_111_DryadsWard()
@@ -28896,7 +_,7 @@
 	private void AI_190_NightsEdge()
 	{
 		if (localAI[0] == 0f && type == 984) {
-			SoundEffectInstance soundEffectInstance = SoundEngine.PlaySound(SoundID.Item60, position);
+			SoundEffectInstance soundEffectInstance = SoundEngine.PlaySound((SoundStyle?)SoundID.Item60, position);
 			if (soundEffectInstance != null)
 				soundEffectInstance.Volume *= 0.65f;
 		}
@@ -29021,7 +_,7 @@
 	{
 		if (soundDelay == 0) {
 			soundDelay = -1;
-			SoundEffectInstance soundEffectInstance = SoundEngine.PlaySound(SoundID.Item60, base.Center);
+			SoundEffectInstance soundEffectInstance = SoundEngine.PlaySound((SoundStyle?)SoundID.Item60, base.Center);
 			if (soundEffectInstance != null)
 				soundEffectInstance.Volume *= 0.15f * ai[0];
 		}
@@ -29343,7 +_,7 @@
 		}
 
 		if (flag) {
-			player.CheckMana(player.inventory[player.selectedItem].mana, pay: true);
+			player.CheckMana(player.inventory[player.selectedItem], pay: true);
 			localAI[0] = 1f;
 		}
 	}
@@ -30276,7 +_,7 @@
 			wetVelocity = velocity;
 	}
 
-	private void ResetLocalNPCHitImmunity()
+	public void ResetLocalNPCHitImmunity()
 	{
 		for (int i = 0; i < 200; i++) {
 			localNPCImmunity[i] = 0;
@@ -30372,8 +_,11 @@
 				break;
 		}
 
+		/*
 		float meleeSpeed = player.meleeSpeed;
 		float num15 = 1f / meleeSpeed;
+		*/
+		float num15 = 1f / player.inverseMeleeSpeed;
 		num2 *= num15;
 		num8 *= num15;
 		num9 *= num15;
@@ -30689,7 +_,10 @@
 			}
 		}
 		else if (ai[0] == 1f) {
+			/*
 			float meleeSpeed = Main.player[owner].meleeSpeed;
+			*/
+			float meleeSpeed = Main.player[owner].inverseMeleeSpeed;
 			float num5 = 14f / meleeSpeed;
 			float num6 = 0.9f / meleeSpeed;
 			float num7 = 300f / meleeSpeed;
@@ -30935,7 +_,7 @@
 
 					if (flag3) {
 						bool flag4 = false;
-						if (!flag || player.CheckMana(player.inventory[player.selectedItem].mana, pay: true)) {
+						if (!flag || player.CheckMana(player.inventory[player.selectedItem], pay: true)) {
 							int num = damage;
 							position = base.Center;
 							int num2 = 0;
@@ -31850,6 +_,14 @@
 		return result;
 	}
 
+	/// <summary>
+	/// Finds the closest NPC to this projectile which can be targeted and which it has line of sight to.
+	/// </summary>
+	/// <param name="maxRange">
+	/// The maximum range at which this projectile should search out a target, measured in pixels.<br/>
+	/// Defaults to 800 (50 tiles). Each tile, for reference, measures out to be 16x16 pixels.
+	/// </param>
+	/// <returns>The index, in <see cref="Main.npc"/>, of the closest targetable NPC.</returns>
 	public int FindTargetWithLineOfSight(float maxRange = 800f)
 	{
 		float num = maxRange;
@@ -32321,7 +_,10 @@
 				break;
 		}
 
+		/*
 		num4 *= 1f / player.meleeSpeed;
+		*/
+		num4 *= 1f / player.inverseMeleeSpeed;
 		float num7 = num3 + num4 * num2;
 		float num8 = num5 + num6 * num2;
 		float f = velocity.ToRotation();
@@ -32518,7 +_,7 @@
 			ai[1] += 1f;
 		}
 
-		if (Main.player[owner].itemAnimation == 0)
+		if (Main.player[owner].ItemAnimationEndingOrEnded)
 			Kill();
 
 		rotation = (float)Math.Atan2(velocity.Y, velocity.X) + 2.355f;
@@ -33692,6 +_,13 @@
 	public static void GetWhipSettings(Projectile proj, out float timeToFlyOut, out int segments, out float rangeMultiplier)
 	{
 		timeToFlyOut = Main.player[proj.owner].itemAnimationMax * proj.MaxUpdates;
+		segments = proj.WhipSettings.Segments;
+		rangeMultiplier = proj.WhipSettings.RangeMultiplier;
+	}
+
+	//TML: Method split, called from DefaultToWhip now.
+	private static void VanillaWhipSettings(Projectile proj, out int segments, out float rangeMultiplier)
+	{
 		segments = 20;
 		rangeMultiplier = 1f;
 		switch (proj.type) {
@@ -36279,6 +_,9 @@
 				if (num3 > (float)num9)
 					ai[0] = 1f;
 			}
+			else if (ProjectileLoader.GrappleOutOfRange(num3, this)) {
+				ai[0] = 1f;
+			}
 
 			Vector2 vector3 = base.Center - new Vector2(5f);
 			Vector2 vector4 = base.Center + new Vector2(5f);
@@ -36334,7 +_,8 @@
 						continue;
 
 					Tile tile = Main.tile[l, m];
+					// TML: Moved nactive check into method, changed from tile to coords
-					if (!tile.nactive() || !AI_007_GrapplingHooks_CanTileBeLatchedOnTo(tile) || list.Contains(new Point(l, m)) || (type == 403 && tile.type != 314) || Main.player[owner].IsBlacklistedForGrappling(new Point(l, m)))
+					if (!AI_007_GrapplingHooks_CanTileBeLatchedOnTo(l, m) || list.Contains(new Point(l, m)) || (type == 403 && tile.type != 314) || Main.player[owner].IsBlacklistedForGrappling(new Point(l, m)))
 						continue;
 
 					if (Main.player[owner].grapCount < 10) {
@@ -36371,6 +_,8 @@
 						if (type >= 646 && type <= 649)
 							num17 = 4;
 
+						ProjectileLoader.NumGrappleHooks(this, Main.player[owner], ref num17);
+
 						for (int num18 = 0; num18 < 1000; num18++) {
 							if (Main.projectile[num18].active && Main.projectile[num18].owner == owner && Main.projectile[num18].aiStyle == 7) {
 								if (Main.projectile[num18].timeLeft < num16) {
@@ -36448,6 +_,8 @@
 			if (type == 332)
 				num19 = 17f;
 
+			ProjectileLoader.GrappleRetreatSpeed(this, Main.player[owner], ref num19);
+
 			if (num3 < 24f)
 				Kill();
 
@@ -36463,7 +_,8 @@
 				Main.tile[point4.X, point4.Y] = new Tile();
 
 			bool flag = true;
-			if (Main.tile[point4.X, point4.Y].nactive() && AI_007_GrapplingHooks_CanTileBeLatchedOnTo(Main.tile[point4.X, point4.Y]))
+			// TML: Moved nactive check into method, changed from tile to coords
+			if (AI_007_GrapplingHooks_CanTileBeLatchedOnTo(point4.X, point4.Y))
 				flag = false;
 
 			if (flag) {
@@ -36476,7 +_,23 @@
 		}
 	}
 
+	/*
 	private bool AI_007_GrapplingHooks_CanTileBeLatchedOnTo(Tile theTile) => Main.tileSolid[theTile.type] | (theTile.type == 314) | (type == 865 && TileID.Sets.IsATreeTrunk[theTile.type]) | (type == 865 && theTile.type == 323);
+	*/
+	private bool AI_007_GrapplingHooks_CanTileBeLatchedOnTo(int x, int y)
+	{
+		Tile theTile = Main.tile[x, y];
+		// Code taken 1:1 from the commented out method with the same name
+		bool vanilla = Main.tileSolid[theTile.type] | (theTile.type == 314) | (type == 865 && TileID.Sets.IsATreeTrunk[theTile.type]) | (type == 865 && theTile.type == 323);
+
+		// TML: Vanilla check modified by moving Tile.nactive() from its callsites into here to allow actuated or air to be grappled by mods
+		vanilla &= theTile.nactive();
+
+		if (ProjectileLoader.GrappleCanLatchOnTo(this, Main.player[owner], x, y) is bool modOverride)
+			return modOverride;
+
+		return vanilla;
+	}
 
 	private void AI_147_Celeb2Rocket()
 	{
@@ -36660,7 +_,7 @@
 			return;
 		}
 
-		ai[0] += Main.dayRate;
+		ai[0] += (float)Main.desiredWorldEventsUpdateRate;
 		if (localAI[0] == 0f && Main.netMode != 2) {
 			localAI[0] = 1f;
 			if ((double)Main.LocalPlayer.position.Y < Main.worldSurface * 16.0)
@@ -36968,7 +_,7 @@
 					if (tileSafely2.active() && Main.tileSolid[tileSafely2.type] && !Main.tileSolidTop[tileSafely2.type])
 						continue;
 
-					int num4 = WorldGen.KillTile_GetTileDustAmount(fail: true, tileSafely);
+					int num4 = WorldGen.KillTile_GetTileDustAmount(true, tileSafely, j, k);
 					for (int l = 0; l < num4; l++) {
 						Dust obj = Main.dust[WorldGen.KillTile_MakeTileDust(j, k, tileSafely)];
 						obj.velocity.Y -= 3f + (float)num3 * 1.5f;
@@ -37401,6 +_,9 @@
 			item.stack = stack2;
 		}
 
+		PlayerLoader.ModifyCaughtFish(thePlayer, item);
+		ItemLoader.CaughtFishStack(item);
+
 		item.newAndShiny = true;
 		Item item2 = thePlayer.GetItem(owner, item, default(GetItemSettings));
 		if (item2.stack > 0) {
@@ -46721,7 +_,7 @@
 			}
 
 			if (flag && Main.myPlayer == owner) {
-				if (player.channel && player.CheckMana(player.inventory[player.selectedItem].mana, pay: true) && !player.noItems && !player.CCed) {
+				if (player.channel && player.CheckMana(player.inventory[player.selectedItem], pay: true) && !player.noItems && !player.CCed) {
 					float num8 = player.inventory[player.selectedItem].shootSpeed * scale;
 					Vector2 vector3 = vector;
 					Vector2 value = Main.screenPosition + new Vector2(Main.mouseX, Main.mouseY) - vector3;
@@ -46958,7 +_,7 @@
 
 			if (flag5 && Main.myPlayer == owner) {
 				bool flag6 = false;
-				flag6 = !flag3 || player.CheckMana(player.inventory[player.selectedItem].mana, pay: true);
+				flag6 = !flag3 || player.CheckMana(player.inventory[player.selectedItem], pay: true);
 				if (player.channel && flag6 && !player.noItems && !player.CCed) {
 					if (ai[0] == 180f) {
 						Vector2 center = base.Center;
@@ -47018,7 +_,11 @@
 			if (ai[0] > 120f)
 				num37 = 5f;
 
+			/*
 			damage = (int)((float)player.inventory[player.selectedItem].damage * player.magicDamage);
+			*/
+			damage = (int)player.GetTotalDamage(DamageClass.Magic).ApplyTo(player.inventory[player.selectedItem].damage);
+
 			ai[0] += 1f;
 			ai[1] += 1f;
 			bool flag8 = false;
@@ -47070,7 +_,7 @@
 
 			if (flag9 && Main.myPlayer == owner) {
 				bool flag10 = false;
-				flag10 = !flag8 || player.CheckMana(player.inventory[player.selectedItem].mana, pay: true);
+				flag10 = !flag8 || player.CheckMana(player.inventory[player.selectedItem], pay: true);
 				if (player.channel && flag10 && !player.noItems && !player.CCed) {
 					if (ai[0] == 1f) {
 						Vector2 center2 = base.Center;
@@ -47991,7 +_,11 @@
 				localAI[0] += (float)Main.rand.Next(10, 31) * 0.1f;
 
 			float num = localAI[0] / 60f;
+
+			/*
 			num /= (1f + Main.player[owner].meleeSpeed) / 2f;
+			*/
+			num /= (1f + Main.player[owner].inverseMeleeSpeed) / 2f;
 			float num2 = ProjectileID.Sets.YoyosLifeTimeMultiplier[type];
 			if (num2 != -1f && num > num2)
 				ai[0] = -1f;
@@ -48079,12 +_,23 @@
 		if (Main.player[owner].yoyoString)
 			num10 = num10 * 1.25f + 30f;
 
+		/*
 		num10 /= (1f + Main.player[owner].meleeSpeed * 3f) / 4f;
 		num8 /= (1f + Main.player[owner].meleeSpeed * 3f) / 4f;
+		*/
+		num10 /= (1f + Main.player[owner].inverseMeleeSpeed * 3f) / 4f;
+		num8 /= (1f + Main.player[owner].inverseMeleeSpeed * 3f) / 4f;
 		num7 = 14f - num8 / 2f;
 		if (num7 < 1f)
 			num7 = 1f;
 
+		// Yoyos with effective top speed (boosted by melee speed) num8 > 26 will set num11 to be less than 1.
+		// This breaks the AI's acceleration vector math and stops the velocity from being correctly capped every frame.
+		// Providing a minimum value of 1.01 to num11 fixes this, allowing for very fast modded yoyos.
+		// See issue #751 for more details.
+		if (num7 < 1.01f)
+			num7 = 1.01f;
+
 		num9 = 5f + num8 / 2f;
 		if (flag)
 			num9 += 20f;
@@ -48678,7 +_,7 @@
 				if (tileSafely2.active() && Main.tileSolid[tileSafely2.type] && !Main.tileSolidTop[tileSafely2.type])
 					continue;
 
-				int num5 = WorldGen.KillTile_GetTileDustAmount(fail: true, tileSafely);
+				int num5 = WorldGen.KillTile_GetTileDustAmount(fail: true, tileSafely, i, j);
 				for (int k = 0; k < num5; k++) {
 					Dust obj = Main.dust[WorldGen.KillTile_MakeTileDust(i, j, tileSafely)];
 					obj.velocity.Y -= 3f + (float)num4 * 1.5f;
@@ -49207,7 +_,7 @@
 		}
 	}
 
-	private void CreateImpactExplosion(int dustAmountMultiplier, Vector2 explosionOrigin, ref Point scanAreaStart, ref Point scanAreaEnd, int explosionRange, out bool causedShockwaves)
+	public void CreateImpactExplosion(int dustAmountMultiplier, Vector2 explosionOrigin, ref Point scanAreaStart, ref Point scanAreaEnd, int explosionRange, out bool causedShockwaves)
 	{
 		causedShockwaves = false;
 		int num = 4;
@@ -49224,7 +_,7 @@
 				if (tileSafely2.active() && Main.tileSolid[tileSafely2.type] && !Main.tileSolidTop[tileSafely2.type])
 					continue;
 
-				int num2 = WorldGen.KillTile_GetTileDustAmount(fail: true, tileSafely) * dustAmountMultiplier;
+				int num2 = WorldGen.KillTile_GetTileDustAmount(fail: true, tileSafely, i, j) * dustAmountMultiplier;
 				for (int k = 0; k < num2; k++) {
 					Dust obj = Main.dust[WorldGen.KillTile_MakeTileDust(i, j, tileSafely)];
 					obj.velocity.Y -= 3f + (float)num * 1.5f;
@@ -49281,7 +_,7 @@
 		}
 	}
 
-	private void CreateImpactExplosion2_FlailTileCollision(Vector2 explosionOrigin, bool causedShockwaves, Vector2 velocityBeforeCollision)
+	public void CreateImpactExplosion2_FlailTileCollision(Vector2 explosionOrigin, bool causedShockwaves, Vector2 velocityBeforeCollision)
 	{
 		Vector2 spinningpoint = new Vector2(7f, 0f);
 		Vector2 vector = new Vector2(1f, 0.7f);
@@ -49930,12 +_,17 @@
 		int num = timeLeft;
 		timeLeft = 0;
 		bool flag = true;
-		if (type >= 0 && type < ProjectileID.Count && ProjectileID.Sets.DontCancelChannelOnKill[type])
+		if (type >= 0 && ProjectileID.Sets.DontCancelChannelOnKill[type])
 			flag = false;
 
 		if (owner == Main.myPlayer && flag)
 			Main.player[owner].TryCancelChannel(this);
 
+		if (!ProjectileLoader.PreKill(this, num)) {
+			active = false;
+			return;
+		}
+
 		if (Main.getGoodWorld && aiStyle == 16)
 			TryGettingHitByOtherPlayersExplosives();
 
@@ -50912,7 +_,7 @@
 
 		if (Main.myPlayer == owner && bobber) {
 			PopupText.ClearSonarText();
-			if (ai[1] > 0f && ai[1] < (float)ItemID.Count)
+			if (ai[1] > 0f)
 				AI_061_FishingBobber_GiveItemToPlayer(Main.player[owner], (int)ai[1]);
 
 			ai[1] = 0f;
@@ -56584,15 +_,23 @@
 					x2 *= 1f + (float)Main.rand.Next(-20, 21) * 0.01f;
 					y8 *= 1f + (float)Main.rand.Next(-20, 21) * 0.01f;
 					NewProjectile(GetProjectileSource_FromThis(), base.Center.X, base.Center.Y, x2, y8, 379, damage, knockBack, owner);
+					// Extra patch context.
 				}
 			}
 		}
+
+		// Patch note: End of Projectile.Kill().
+		ProjectileLoader.Kill(this, num);
 
 		active = false;
 	}
 
 	private void DropGeodeGems()
 	{
+		// TML: Reroute to more flexible TML method
+		DropGeodeLoot(this);
+		return;
+
 		List<int> list = new List<int> {
 			181,
 			182,
@@ -56692,9 +_,13 @@
 
 	public bool CanExplodeTile(int x, int y)
 	{
+		// Extra patch context.
 		if (Main.tileDungeon[Main.tile[x, y].type] || TileID.Sets.BasicChest[Main.tile[x, y].type])
 			return false;
 
+		if (!TileLoader.CanExplode(x, y))
+			return false;
+
 		switch (Main.tile[x, y].type) {
 			case 26:
 			case 88:
@@ -56762,6 +_,10 @@
 				for (int k = i - 1; k <= i + 1; k++) {
 					for (int l = j - 1; l <= j + 1; l++) {
 						if (Main.tile[k, l] != null && Main.tile[k, l].wall > 0 && wallSplode) {
+							if (!WallLoader.CanExplode(k, l, Main.tile[k, l].wall)) {
+								continue;
+							}
+
 							WorldGen.KillWall(k, l);
 							if (Main.tile[k, l].wall == 0 && Main.netMode != 0)
 								NetMessage.SendData(17, -1, -1, null, 2, k, l);
@@ -56819,6 +_,9 @@
 
 	public Color GetAlpha(Color newColor)
 	{
+		if (ProjectileLoader.GetAlpha(this, newColor) is Color modColor)
+			return modColor;
+
 		if (type == 920 || type == 921)
 			return Color.Lerp(newColor, Color.White, 0.4f) * Opacity;
 <|MERGE_RESOLUTION|>--- conflicted
+++ resolved
@@ -414,20 +414,6 @@
  			aiStyle = 36;
 @@ -4245,6 +_,10 @@
  			ignoreWater = true;
-<<<<<<< HEAD
- 		}
- 		else if (type == 410) {
-+			 // Added by TML.
-+			if (Main.remixWorld)
-+				ArmorPenetration = 20;
-+
- 			width = 14;
- 			height = 14;
- 			aiStyle = 72;
-@@ -4473,6 +_,8 @@
- 			tileCollide = false;
-=======
->>>>>>> 0bd9d882
  		}
  		else if (type == 410) {
 +			// Added by TML.
