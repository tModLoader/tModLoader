--- src/Terraria/Terraria/Projectile.cs
+++ src/tModLoader/Terraria/Projectile.cs
@@ -20,12 +_,13 @@
 using Terraria.ID;
 using Terraria.Localization;
 using Terraria.Physics;
+using Terraria.ModLoader;
 using Terraria.Utilities;
 using Terraria.WorldBuilding;
 
 namespace Terraria
 {
-	public class Projectile : Entity
+	public partial class Projectile : Entity
 	{
 		private class NPCDistanceByIndexComparator : IComparer<Tuple<int, float>>
 		{
@@ -88,9 +_,9 @@
 		public float knockBack;
 		public bool friendly;
 		public int penetrate = 1;
-		private int[] localNPCImmunity = new int[200];
+		public int[] localNPCImmunity = new int[200];
-		private bool usesLocalNPCImmunity;
+		public bool usesLocalNPCImmunity;
-		private bool usesIDStaticNPCImmunity;
+		public bool usesIDStaticNPCImmunity;
 		public int maxPenetrate = 1;
 		public int identity;
 		public float light;
@@ -140,7 +_,12 @@
 		private static List<int> _ai156_blacklistedTargets = new List<int>();
 		private static float[] _CompanionCubeScreamCooldown = new float[255];
 
-		public string Name => Lang.GetProjectileName(type).Value;
+		private string nameOverride = null;
+		public string Name		
+		{
+			get => nameOverride ?? Lang.GetProjectileName(type).Value;
+			set => nameOverride = value;
+		}
 
 		public bool WipableTurret {
 			get {
@@ -188,7 +_,7 @@
 		}
 
 		public static void ResetImmunity() {
-			for (int i = 0; i < 954; i++) {
+			for (int i = 0; i < perIDStaticNPCImmunity.Length; i++) {
 				for (int j = 0; j < 200; j++) {
 					perIDStaticNPCImmunity[i][j] = 0u;
 				}
@@ -217,7 +_,31 @@
 			}
 		}
 
+		public void CloneDefaults(int TypeToClone) {
+			int originalType = type;
+			ModProjectile originalModProjectile = modProjectile;
+			SetDefaults(TypeToClone);
+			type = originalType;
+			modProjectile = originalModProjectile;
+			int num = ProjectileID.Sets.TrailCacheLength[type];
+			if (num != oldPos.Length) {
+				Array.Resize(ref oldPos, num);
+				Array.Resize(ref oldRot, num);
+				Array.Resize(ref oldSpriteDirection, num);
+			}
+
+			for (int i = 0; i < oldPos.Length; i++) {
+				oldPos[i].X = 0f;
+				oldPos[i].Y = 0f;
+				oldRot[i] = 0f;
+				oldSpriteDirection[i] = 0;
+			}
+		}
+
 		public void SetDefaults(int Type) {
+			modProjectile = null;
+			globalProjectiles = new GlobalProjectile[0];
+			nameOverride = null;
 			ownerHitCheckDistance = 1000f;
 			counterweight = false;
 			sentry = false;
@@ -7891,9 +_,8 @@
 				usesLocalNPCImmunity = true;
 				localNPCHitCooldown = 80;
 			}
-			else {
-				active = false;
-			}
+
+			ProjectileLoader.SetDefaults(this);
 
 			width = (int)((float)width * scale);
 			height = (int)((float)height * scale);
@@ -7926,6 +_,7 @@
 			return result;
 		}
 
+		public static Projectile NewProjectileDirect(Vector2 position, Vector2 velocity, int Type, int Damage, float KnockBack, int Owner = 255, float ai0 = 0f, float ai1 = 0f) => Main.projectile[Projectile.NewProjectile(position.X, position.Y, velocity.X, velocity.Y, Type, Damage, KnockBack, Owner, ai0, ai1)];
 		public static int NewProjectile(Vector2 position, Vector2 velocity, int Type, int Damage, float KnockBack, int Owner = 255, float ai0 = 0f, float ai1 = 0f) => NewProjectile(position.X, position.Y, velocity.X, velocity.Y, Type, Damage, KnockBack, Owner, ai0, ai1);
 
 		public static int FindOldestProjectile() {
@@ -8005,7 +_,7 @@
 				projectile.ai[1] = projectile.position.Y;
 			}
 
-			if (Type > 0 && Type < 954) {
+			if (Type > 0) {
 				if (ProjectileID.Sets.NeedsUUID[Type])
 					projectile.projUUID = projectile.identity;
 
<<<<<<< HEAD
@@ -7947,6 +_,8 @@
 						projectile.ai[0] = num2;
 				}
 			}
+			
+			ProjectileLoader.OnSpawn(projectile, null);
 
 			if (Main.netMode != 0 && Owner == Main.myPlayer)
 				NetMessage.SendData(27, -1, -1, null, num);
@@ -8752,7 +_,10 @@
 		}
 
=======
@@ -8831,6 +_,12 @@
>>>>>>> bf69505b
 		public void Damage() {
 			if (type == 18 || type == 72 || type == 86 || type == 87 || aiStyle == 31 || aiStyle == 32 || type == 226 || type == 378 || type == 613 || type == 650 || type == 882 || type == 888 || type == 895 || type == 896 || (type == 434 && localAI[0] != 0f) || type == 439 || type == 444 || (type == 451 && ((int)(ai[0] - 1f) / penetrate == 0 || ai[1] < 5f) && ai[0] != 0f) || type == 500 || type == 653 || type == 460 || type == 633 || type == 600 || type == 601 || type == 602 || type == 535 || (type == 631 && localAI[1] == 0f) || type == 651 || (type == 188 && localAI[0] < 5f) || (aiStyle == 137 && ai[0] != 0f) || aiStyle == 138 || (type == 261 && velocity.Length() < 1.5f) || (type == 818 && ai[0] < 1f) || type == 831 || (type == 833 && ai[0] == 4f) || (type == 834 && ai[0] == 4f) || (type == 835 && ai[0] == 4f) || (type == 281 && ai[0] == -3f) || ((type == 598 || type == 636 || type == 614) && ai[0] == 1f) || (type == 923 && localAI[0] <= 60f) || (type == 919 && localAI[0] <= 60f) || (aiStyle == 15 && ai[0] == 0f && localAI[1] <= 12f) || type == 861 || (aiStyle == 93 && ai[0] != 0f && ai[0] != 2f) || (aiStyle == 10 && localAI[1] == -1f) || (Main.projPet[type] && type != 266 && type != 407 && type != 317 && (type != 388 || ai[0] != 2f) && (type < 390 || type > 392) && (type < 393 || type > 395) && (type != 533 || !(ai[0] >= 6f) || !(ai[0] <= 8f)) && (type < 625 || type > 628) && (type != 755 || ai[0] == 0f) && (type != 946 || ai[0] == 0f) && type != 758 && type != 951 && (type != 759 || frame == Main.projFrames[type] - 1) && type != 833 && type != 834 && type != 835 && type != 864 && (type != 623 || ai[0] != 2f)))
 				return;
+			
+			if (Main.projPet[type] && !ProjectileLoader.MinionContactDamage(this))
+				return;
+			
+			if (!ProjectileLoader.CanDamage(this))
+				return;
 
 			Rectangle myRect = new Rectangle((int)base.position.X, (int)base.position.Y, width, height);
 			if (type == 85 || type == 101) {
@@ -8857,6 +_,7 @@
 				myRect.Height += num3 * 2;
 			}
 
+			ProjectileLoader.ModifyDamageHitbox(this, ref myRect);
 			if (friendly && owner == Main.myPlayer && !npcProj) {
 				if ((aiStyle == 16 && !ProjectileID.Sets.RocketsSkipDamageForPlayers[type] && (timeLeft <= 1 || type == 108 || type == 164)) || (type == 286 && localAI[1] == -1f)) {
 					int myPlayer = Main.myPlayer;
@@ -8921,8 +_,27 @@
 					}
 
 					for (int i = 0; i < 200; i++) {
-						bool flag = (!usesLocalNPCImmunity && !usesIDStaticNPCImmunity) || (usesLocalNPCImmunity && array[i] == 0) || (usesIDStaticNPCImmunity && IsNPCIndexImmuneToProjectileType(type, i));
-						if (!(Main.npc[i].active && !Main.npc[i].dontTakeDamage && flag) || (Main.npc[i].aiStyle == 112 && Main.npc[i].ai[2] > 1f))
+						if (!Main.npc[i].active || Main.npc[i].dontTakeDamage)
+							continue;
+
+						bool immunityTimerInactive = !usesLocalNPCImmunity && !usesIDStaticNPCImmunity || usesLocalNPCImmunity && localNPCImmunity[i] == 0 || usesIDStaticNPCImmunity && IsNPCIndexImmuneToProjectileType(type, i);
+						if (!immunityTimerInactive)
+							continue;
+
+						bool? modCanHit = ProjectileLoader.CanHitNPC(this, Main.npc[i]);
+						if (modCanHit==false)
+							continue;
+
+						bool? modCanBeHit = NPCLoader.CanBeHitByProjectile(Main.npc[i], this);
+						if (modCanBeHit==false)
+							continue;
+
+						bool? modCanHit2 = PlayerHooks.CanHitNPCWithProj(this, Main.npc[i]);
+						if (modCanHit2==false)
+							continue;
+
+						bool canHitFlag = modCanHit==true || modCanBeHit==true || modCanHit2==true;
+						if (!canHitFlag && (!this.friendly || Main.npc[i].friendly && this.type != 318 && (Main.npc[i].type != 22 || this.owner >= 255 || !Main.player[this.owner].killGuide) && (Main.npc[i].type != 54 || this.owner >= 255 || !Main.player[this.owner].killClothier)) && (!this.hostile || !Main.npc[i].friendly || Main.npc[i].dontTakeDamageFromHostiles) || this.owner >= 0 && Main.npc[i].immune[this.owner] != 0 && this.maxPenetrate != 1)
 							continue;
 
 						Main.npc[i].position += Main.npc[i].netOffset;
@@ -8940,6 +_,9 @@
 								flag4 = true;
 							else if (type == 31 && Main.npc[i].type == 69)
 								flag4 = true;
+
+							if (canHitFlag)
+								flag4 = false;
 							else if (Main.npc[i].trapImmune && trap)
 								flag4 = true;
 							else if (Main.npc[i].immortal && npcProj)
@@ -9089,7 +_,7 @@
 									}
 
 									int num9 = (int)((float)damage * num5);
-									if (type > 0 && type < 954 && ProjectileID.Sets.StardustDragon[type]) {
+									if (type > 0 && ProjectileID.Sets.StardustDragon[type]) {
 										float value2 = (scale - 1f) * 100f;
 										value2 = Utils.Clamp(value2, 0f, 50f);
 										num9 = (int)((float)num9 * (1f + value2 * 0.23f));
@@ -9415,7 +_,7 @@
 											num18 = (int)((double)num18 * 0.75);
 									}
 
-									if (Main.netMode != 2 && nPC.type == 439 && type >= 0 && type <= 954 && ProjectileID.Sets.CountsAsHoming[type])
+									if (Main.netMode != 2 && nPC.type == 439 && type >= 0 && ProjectileID.Sets.CountsAsHoming[type])
 										num18 = (int)((float)num18 * 0.75f);
 
 									if (type == 497 && penetrate != 1) {
@@ -9542,6 +_,10 @@
 										Main.player[owner].ClearBuff(198);
 									}
 
+									//Essentially, the following block is moved to execute later on.
+									goto VanillaOnHitEffectsEnd;
+									
+									VanillaOnHitEffectsStart:
 									StatusNPC(i);
 									if (flag7 && nPC.life > 5)
 										TryDoingOnHitEffects(nPC);
@@ -9553,7 +_,9 @@
 										ai[1] = -1f;
 										netUpdate = true;
 									}
-
+									goto PostModifyHit;
+									
+									VanillaOnHitEffectsEnd:
 									int num31 = base.direction;
 									switch (type) {
 										case 697:
@@ -9573,11 +_,24 @@
 										if (ai[0] == 6f)
 											num7 *= 0.5f;
 									}
+									// Moved up ]]
+									// TODO: Actually, make a weird goto sequence instead of straight up cutting and pasting code.
+
+									float knockback = knockBack;
+
+									ProjectileLoader.ModifyHitNPC(this, nPC, ref num18, ref knockback, ref flag6, ref num31);
+									NPCLoader.ModifyHitByProjectile(nPC, this, ref num18, ref knockback, ref flag6, ref num31);
+									PlayerHooks.ModifyHitNPCWithProj(this, nPC, ref num18, ref knockback, ref flag6, ref num31);
+									
+									goto VanillaOnHitEffectsStart;
+									
+									PostModifyHit:
 
 									if (flag7 && !hostile && num8 > 0)
 										num18 += nPC.checkArmorPenetration(num8);
 
+									// patch note: use local variable 'knockback', not knockBack / num7
-									int num32 = (!flag7) ? ((int)nPC.StrikeNPCNoInteraction(num18, num7, num31, flag6)) : ((int)nPC.StrikeNPC(num18, num7, num31, flag6));
+ 									int num32 = (!flag7) ? ((int)nPC.StrikeNPCNoInteraction(num18, knockback, num31, flag6)) : ((int)nPC.StrikeNPC(num18, knockback, num31, flag6));
 									if (flag7 && Main.player[owner].accDreamCatcher)
 										Main.player[owner].addDPS(num32);
 
@@ -9683,10 +_,11 @@
 										localAI[0] = 1f;
 
 									if (Main.netMode != 0) {
+										// patch note: use local variable 'knockback', not knockBack
 										if (flag6)
-											NetMessage.SendData(28, -1, -1, null, i, num18, knockBack, num31, 1);
+											NetMessage.SendData(28, -1, -1, null, i, num18, knockback, num31, 1);
 										else
-											NetMessage.SendData(28, -1, -1, null, i, num18, knockBack, num31);
+											NetMessage.SendData(28, -1, -1, null, i, num18, knockback, num31);
 									}
 
 									if (type == 916)
@@ -9850,6 +_,9 @@
 									if (type == 710)
 										BetsySharpnel(i);
 
+									ProjectileLoader.OnHitNPC(this, Main.npc[i], num32, knockback, flag6);
+									NPCLoader.OnHitByProjectile(Main.npc[i], this, num32, knockback, flag6);
+									PlayerHooks.OnHitNPCWithProj(this, Main.npc[i], num32, knockback, flag6);
 									if (penetrate > 0 && type != 317 && type != 866) {
 										if (type == 357)
 											damage = (int)((double)damage * 0.8);
@@ -9994,6 +_,9 @@
 
 						if (!flag16 || !Colliding(myRect, player2.getRect()))
 							continue;
+							
+						if (!ProjectileLoader.CanHitPvp(this, player2) || !PlayerHooks.CanHitPvpWithProj(this, player2))
+							continue;
 
 						if (aiStyle == 3) {
 							if (ai[0] == 0f) {
@@ -10031,11 +_,15 @@
 						if (melee && Main.rand.Next(1, 101) <= Main.player[owner].meleeCrit)
 							flag17 = true;
 
+						//Patch context: ^ flag17, to be used below multiple times.
 						int num46 = Main.DamageVar((int)((float)damage * num5), Main.player[owner].luck);
+						ProjectileLoader.ModifyHitPvp(this, player2, ref num46, ref flag17);
+						PlayerHooks.ModifyHitPvpWithProj(this, player2, ref num46, ref flag17);
 						if (!player2.immune)
 							StatusPvP(num45);
 
 						TryDoingOnHitEffects(player2);
+						//Patch context: num47, to be used below.
 						int num47 = (int)player2.Hurt(playerDeathReason, num46, base.direction, pvp: true, quiet: false, flag17);
 						if (num47 > 0 && Main.player[owner].ghostHeal && friendly && !hostile)
 							ghostHeal(num47, new Vector2(player2.Center.X, player2.Center.Y));
@@ -10046,6 +_,8 @@
 						if ((melee || ProjectileID.Sets.IsAWhip[type]) && Main.player[owner].meleeEnchant == 7)
 							NewProjectile(player2.Center.X, player2.Center.Y, player2.velocity.X, player2.velocity.Y, 289, 0, 0f, owner);
 
+						ProjectileLoader.OnHitPvp(this, player2, num47, flag17);
+						PlayerHooks.OnHitPvpWithProj(this, player2, num47, flag17);
 						if (Main.netMode != 0)
 							NetMessage.SendPlayerHurt(num45, playerDeathReason, num46, base.direction, flag17, pvp: true, -1);
 
@@ -10158,14 +_,23 @@
 
 			if (Main.getGoodWorld && type == 281)
 				flag18 = true;
+				
+			if (modProjectile != null)
+				num51 = modProjectile.cooldownSlot;
 
 			if (!flag18 || !Colliding(myRect, Main.player[myPlayer2].getRect()))
 				return;
+				
+			if (!ProjectileLoader.CanHitPlayer(this, Main.player[myPlayer2]) || !PlayerHooks.CanBeHitByProjectile(Main.player[myPlayer2], this))
+				return;
 
 			int direction = base.direction;
 			direction = ((!(Main.player[myPlayer2].position.X + (float)(Main.player[myPlayer2].width / 2) < base.position.X + (float)(width / 2))) ? 1 : (-1));
 			if (!Main.player[myPlayer2].CanParryAgainst(Main.player[myPlayer2].Hitbox, base.Hitbox, velocity)) {
 				int num52 = Main.DamageVar(damage, 0f - Main.player[owner].luck);
+				bool crit = false;
+				ProjectileLoader.ModifyHitPlayer(this, Main.player[myPlayer2], ref num52, ref crit);
+				PlayerHooks.ModifyHitByProjectile(Main.player[myPlayer2], this, ref num52, ref crit);
 				if (Main.player[myPlayer2].resistCold && coldDamage)
 					num52 = (int)((float)num52 * 0.7f);
 
@@ -10178,7 +_,9 @@
 
 				num52 = (int)((float)num52 * num53);
 				int num54 = num52 * 2;
-				if (Main.player[myPlayer2].Hurt(PlayerDeathReason.ByProjectile(-1, whoAmI), num54, direction, pvp: false, quiet: false, Crit: false, num51) > 0.0 && !Main.player[myPlayer2].dead)
+				int realDamage = (int)Main.player[myPlayer2].Hurt(PlayerDeathReason.ByProjectile(-1, whoAmI), num54, direction, pvp: false, quiet: false, Crit: false, num51);
+
+				if (realDamage > 0 && !Main.player[myPlayer2].dead)
 					StatusPlayer(myPlayer2);
 
 				if (trap) {
@@ -10186,6 +_,9 @@
 					if (Main.player[myPlayer2].dead)
 						AchievementsHelper.HandleSpecialEvent(Main.player[myPlayer2], 4);
 				}
+
+				ProjectileLoader.OnHitPlayer(this, Main.player[myPlayer2], realDamage, crit);
+				PlayerHooks.OnHitByProjectile(Main.player[myPlayer2], this, realDamage, crit);
 			}
 
 			if (true) {
@@ -10334,10 +_,15 @@
 				}
 			}
 
+			ProjectileLoader.CutTiles(this);
 			AchievementsHelper.CurrentlyMining = false;
 		}
 
 		private bool CanCutTiles() {
+			bool? canCutTiles = ProjectileLoader.CanCutTiles(this);
+			if (canCutTiles.HasValue)
+				return canCutTiles.Value;
+		
 			if (aiStyle != 45 && aiStyle != 137 && aiStyle != 92 && aiStyle != 105 && aiStyle != 106 && !ProjectileID.Sets.IsAGolfBall[type] && type != 463 && type != 69 && type != 70 && type != 621 && type != 10 && type != 11 && type != 379 && type != 407 && type != 476 && type != 623 && (type < 625 || type > 628) && type != 833 && type != 834 && type != 835 && type != 818 && type != 831 && type != 820)
 				return type != 864;
 
@@ -10520,6 +_,10 @@
 				}
 			}
 
+			bool? modColliding = ProjectileLoader.Colliding(this, myRect, targetRect);
+			if (modColliding.HasValue)
+				return modColliding.Value;
+
 			if (myRect.Intersects(targetRect))
 				return true;
 
@@ -11771,17 +_,21 @@
 					overrideHeight = 4;
 				}
 
+				if (!ProjectileLoader.TileCollideStyle(this, ref overrideWidth, ref overrideHeight, ref flag6)) {
+				}
-				if (((type != 440 && type != 449 && type != 606) || ai[1] != 1f) && (type != 466 || localAI[1] != 1f) && (type != 580 || !(localAI[1] > 0f)) && (type != 640 || !(localAI[1] > 0f))) {
+				else if ((type != 440 && type != 449 && type != 606 || ai[1] != 1f) && (type != 466 || localAI[1] != 1f) && (type != 580 || localAI[1] <= 0f) && (type != 640 || localAI[1] <= 0f)) {
 					if (aiStyle == 10) {
 						if (type >= 736 && type <= 738)
 							base.velocity = Collision.TileCollision(base.position, base.velocity, base.width, base.height, flag6, flag6);
 						else if (type == 42 || type == 65 || type == 68 || type == 354 || (type == 31 && ai[0] == 2f))
+							//patch file: flag6
 							base.velocity = Collision.TileCollision(base.position, base.velocity, base.width, base.height, flag6, flag6);
 						else
 							base.velocity = Collision.TileCollision(base.position, base.velocity, base.width, base.height, flag6, flag6);
 					}
 					else {
 						Vector2 vector2 = base.position;
+						//patch file: overrideWidth, overrideHeight
 						int num = (overrideWidth != -1) ? overrideWidth : base.width;
 						int num2 = (overrideHeight != -1) ? overrideHeight : base.height;
 						if (overrideHeight != -1 || overrideWidth != -1)
@@ -12038,7 +_,9 @@
 						}
 					}
 
+					if (!ProjectileLoader.OnTileCollide(this, lastVelocity)) {
+					}
-					if (type == 663 || type == 665 || type == 667 || type == 677 || type == 678 || type == 679 || type == 691 || type == 692 || type == 693 || type == 688 || type == 689 || type == 690) {
+					else if (type == 663 || type == 665 || type == 667 || type == 677 || type == 678 || type == 679 || type == 691 || type == 692 || type == 693 || type == 688 || type == 689 || type == 690) {
 						base.position += base.velocity;
 						base.velocity = Vector2.Zero;
 					}
@@ -12962,6 +_,9 @@
 			if (aiStyle == 4 || aiStyle == 38 || aiStyle == 84 || aiStyle == 148 || (aiStyle == 7 && ai[0] == 2f) || ((type == 440 || type == 449 || type == 606) && ai[1] == 1f) || (aiStyle == 93 && ai[0] < 0f) || type == 540 || type == 756 || type == 818 || type == 856 || type == 933 || ProjectileID.Sets.IsAGolfBall[type])
 				return;
 
+			if (!ProjectileLoader.ShouldUpdatePosition(this))
+				return;
+
 			if (wet)
 				position += wetVelocity;
 			else
@@ -13080,6 +_,9 @@
 			FishingCheck_RollEnemySpawns(ref fisher);
 			FishingCheck_RollItemDrop(ref fisher);
 			bool flag = false;
+			PlayerHooks.CatchFish(Main.player[owner], Main.player[owner].inventory[Main.player[owner].selectedItem],
+				fisher.waterNeededToFish, fisher.inLava ? 1 : fisher.inHoney ? 2 : 0, fisher.fishingLevel, fisher.heightLevel, fisher.questFish, ref fisher.rolledItemDrop);
+
 			if (fisher.rolledItemDrop > 0) {
 				if (Main.player[owner].sonarPotion) {
 					Item item = new Item();
@@ -13575,9 +_,11 @@
 				while (Main.tile[i, num].liquid > 0 && !WorldGen.SolidTile(i, num) && num < Main.maxTilesY - 10) {
 					numWaters++;
 					num++;
+					//patch file: flag, num4
 					if (Main.tile[i, num].lava())
 						lava = true;
 					else if (Main.tile[i, num].honey())
+						//patch file: flag2
 						honey = true;
 
 					tileCoords.X = i;
@@ -13937,6 +_,9 @@
 						return 0.77f;
 					case "Random":
 						return Main.rand.NextFloat();
+					case "bluemagic123":
+					case "blushiemagic":
+						return 0.55f + (float)Math.Cos(Main.time / 120.0 * 6.2831854820251465) * 0.1f;
 				}
 			}
 
@@ -14087,6 +_,10 @@
 		}
 
 		public void AI() {
+			ProjectileLoader.ProjectileAI(this);
+		}
+
+		public void VanillaAI() {
 			if (aiStyle == 1) {
 				AI_001();
 			}
@@ -27192,7 +_,7 @@
 
 						if (flag3) {
 							bool flag4 = false;
-							if (!flag || player.CheckMana(player.inventory[player.selectedItem].mana, pay: true)) {
+							if (!flag || player.CheckMana(player.inventory[player.selectedItem], pay: true)) {
 								int num = damage;
 								position = base.Center;
 								int num2 = 0;
@@ -32098,6 +_,9 @@
 					if (num3 > (float)num9)
 						ai[0] = 1f;
 				}
+				else if (ProjectileLoader.GrappleOutOfRange(num3, this)) {
+					ai[0] = 1f;
+				}
 
 				Vector2 value = base.Center - new Vector2(5f);
 				Vector2 value2 = base.Center + new Vector2(5f);
@@ -32190,6 +_,7 @@
 							if (type >= 646 && type <= 649)
 								num17 = 4;
 
+							ProjectileLoader.NumGrappleHooks(this, Main.player[owner], ref num17);
 							for (int num18 = 0; num18 < 1000; num18++) {
 								if (Main.projectile[num18].active && Main.projectile[num18].owner == owner && Main.projectile[num18].aiStyle == 7) {
 									if (Main.projectile[num18].timeLeft < num16) {
@@ -32267,6 +_,7 @@
 				if (type == 332)
 					num19 = 17f;
 
+				ProjectileLoader.GrappleRetreatSpeed(this, Main.player[owner], ref num19);
 				if (num3 < 24f)
 					Kill();
 
@@ -32783,7 +_,7 @@
 						if (tileSafely2.active() && Main.tileSolid[tileSafely2.type] && !Main.tileSolidTop[tileSafely2.type])
 							continue;
 
-						int num4 = WorldGen.KillTile_GetTileDustAmount(fail: true, tileSafely);
+						int num4 = WorldGen.KillTile_GetTileDustAmount(true, tileSafely, j, k);
 						for (int l = 0; l < num4; l++) {
 							Dust obj = Main.dust[WorldGen.KillTile_MakeTileDust(j, k, tileSafely)];
 							obj.velocity.Y -= 3f + (float)num3 * 1.5f;
@@ -33196,6 +_,7 @@
 				int num4 = item.stack = Main.rand.Next(minValue2, num3 + 1);
 			}
 
+			ItemLoader.CaughtFishStack(item);
 			item.newAndShiny = true;
 			Item item2 = thePlayer.GetItem(owner, item, default(GetItemSettings));
 			if (item2.stack > 0) {
@@ -41604,7 +_,7 @@
 				}
 
 				if (flag && Main.myPlayer == owner) {
-					if (player.channel && player.CheckMana(player.inventory[player.selectedItem].mana, pay: true) && !player.noItems && !player.CCed) {
+					if (player.channel && player.CheckMana(player.inventory[player.selectedItem], pay: true) && !player.noItems && !player.CCed) {
 						float num8 = player.inventory[player.selectedItem].shootSpeed * scale;
 						Vector2 value2 = vector;
 						Vector2 value3 = Main.screenPosition + new Vector2(Main.mouseX, Main.mouseY) - value2;
@@ -41841,7 +_,7 @@
 
 				if (flag5 && Main.myPlayer == owner) {
 					bool flag6 = false;
-					flag6 = (!flag3 || player.CheckMana(player.inventory[player.selectedItem].mana, pay: true));
+					flag6 = (!flag3 || player.CheckMana(player.inventory[player.selectedItem], pay: true));
 					if (player.channel && flag6 && !player.noItems && !player.CCed) {
 						if (ai[0] == 180f) {
 							Vector2 center = base.Center;
@@ -41953,7 +_,7 @@
 
 				if (flag9 && Main.myPlayer == owner) {
 					bool flag10 = false;
-					flag10 = (!flag8 || player.CheckMana(player.inventory[player.selectedItem].mana, pay: true));
+					flag10 = (!flag8 || player.CheckMana(player.inventory[player.selectedItem], pay: true));
 					if (player.channel && flag10 && !player.noItems && !player.CCed) {
 						if (ai[0] == 1f) {
 							Vector2 center2 = base.Center;
@@ -42961,6 +_,11 @@
 			if (num7 < 1f)
 				num7 = 1f;
 
+			// Yoyos with effective top speed (boosted by melee speed) num8 > 26 will set num11 to be less than 1.
+			// This breaks the AI's acceleration vector math and stops the velocity from being correctly capped every frame.
+			// Providing a minimum value of 1.01 to num11 fixes this, allowing for very fast modded yoyos.
+			// See issue #751 for more details.
+			if (num7 < 1.01f) num7 = 1.01f;
 			num9 = 5f + num8 / 2f;
 			if (flag)
 				num9 += 20f;
@@ -43542,7 +_,7 @@
 					if (tileSafely2.active() && Main.tileSolid[tileSafely2.type] && !Main.tileSolidTop[tileSafely2.type])
 						continue;
 
-					int num5 = WorldGen.KillTile_GetTileDustAmount(fail: true, tileSafely);
+					int num5 = WorldGen.KillTile_GetTileDustAmount(fail: true, tileSafely, i, j);
 					for (int k = 0; k < num5; k++) {
 						Dust obj = Main.dust[WorldGen.KillTile_MakeTileDust(i, j, tileSafely)];
 						obj.velocity.Y -= 3f + (float)num4 * 1.5f;
@@ -44074,7 +_,7 @@
 					if (tileSafely2.active() && Main.tileSolid[tileSafely2.type] && !Main.tileSolidTop[tileSafely2.type])
 						continue;
 
-					int num2 = WorldGen.KillTile_GetTileDustAmount(fail: true, tileSafely) * dustAmountMultiplier;
+					int num2 = WorldGen.KillTile_GetTileDustAmount(fail: true, tileSafely, i, j) * dustAmountMultiplier;
 					for (int k = 0; k < num2; k++) {
 						Dust obj = Main.dust[WorldGen.KillTile_MakeTileDust(i, j, tileSafely)];
 						obj.velocity.Y -= 3f + (float)num * 1.5f;
@@ -44716,6 +_,11 @@
 			int num = timeLeft;
 			timeLeft = 0;
 			ParticleOrchestraSettings settings;
+			if (!ProjectileLoader.PreKill(this, num)) {
+				active = false;
+				return;
+			}
+
 			if (type == 949) {
 				SoundEngine.PlaySound(SoundID.Item10, base.Center);
 				int num2 = (int)ai[0];
@@ -45527,7 +_,7 @@
 
 			if (Main.myPlayer == owner && bobber) {
 				PopupText.ClearSonarText();
-				if (ai[1] > 0f && ai[1] < 5088f)
+				if (ai[1] > 0f)
 					AI_061_FishingBobber_GiveItemToPlayer(Main.player[owner], (int)ai[1]);
 
 				ai[1] = 0f;
@@ -51079,6 +_,7 @@
 				}
 			}
 
+			ProjectileLoader.Kill(this, num);
 			active = false;
 		}
 
@@ -51145,6 +_,9 @@
 			if (Main.tileDungeon[Main.tile[x, y].type] || TileID.Sets.BasicChest[Main.tile[x, y].type])
 				return false;
 
+			if (!TileLoader.CanExplode(x, y))
+				return false;
+
 			switch (Main.tile[x, y].type) {
 				case 26:
 				case 88:
@@ -51205,7 +_,7 @@
 
 					for (int k = i - 1; k <= i + 1; k++) {
 						for (int l = j - 1; l <= j + 1; l++) {
-							if (Main.tile[k, l] != null && Main.tile[k, l].wall > 0 && wallSplode) {
+							if (Main.tile[k, l] != null && Main.tile[k, l].wall > 0 && wallSplode && WallLoader.CanExplode(k, l, Main.tile[k, l].wall)) {
 								WorldGen.KillWall(k, l);
 								if (Main.tile[k, l].wall == 0 && Main.netMode != 0)
 									NetMessage.SendData(17, -1, -1, null, 2, k, l);
@@ -51259,6 +_,10 @@
 		}
 
 		public Color GetAlpha(Color newColor) {
+			Color? modColor = ProjectileLoader.GetAlpha(this, newColor);
+			if (modColor.HasValue)
+				return modColor.Value;
+
 			if (type == 937)
 				newColor.A = (byte)((float)(int)newColor.A * 0.75f);
 <|MERGE_RESOLUTION|>--- conflicted
+++ resolved
@@ -112,7 +112,6 @@
  				if (ProjectileID.Sets.NeedsUUID[Type])
  					projectile.projUUID = projectile.identity;
  
-<<<<<<< HEAD
 @@ -7947,6 +_,8 @@
  						projectile.ai[0] = num2;
  				}
@@ -125,9 +124,6 @@
 @@ -8752,7 +_,10 @@
  		}
  
-=======
-@@ -8831,6 +_,12 @@
->>>>>>> bf69505b
  		public void Damage() {
  			if (type == 18 || type == 72 || type == 86 || type == 87 || aiStyle == 31 || aiStyle == 32 || type == 226 || type == 378 || type == 613 || type == 650 || type == 882 || type == 888 || type == 895 || type == 896 || (type == 434 && localAI[0] != 0f) || type == 439 || type == 444 || (type == 451 && ((int)(ai[0] - 1f) / penetrate == 0 || ai[1] < 5f) && ai[0] != 0f) || type == 500 || type == 653 || type == 460 || type == 633 || type == 600 || type == 601 || type == 602 || type == 535 || (type == 631 && localAI[1] == 0f) || type == 651 || (type == 188 && localAI[0] < 5f) || (aiStyle == 137 && ai[0] != 0f) || aiStyle == 138 || (type == 261 && velocity.Length() < 1.5f) || (type == 818 && ai[0] < 1f) || type == 831 || (type == 833 && ai[0] == 4f) || (type == 834 && ai[0] == 4f) || (type == 835 && ai[0] == 4f) || (type == 281 && ai[0] == -3f) || ((type == 598 || type == 636 || type == 614) && ai[0] == 1f) || (type == 923 && localAI[0] <= 60f) || (type == 919 && localAI[0] <= 60f) || (aiStyle == 15 && ai[0] == 0f && localAI[1] <= 12f) || type == 861 || (aiStyle == 93 && ai[0] != 0f && ai[0] != 2f) || (aiStyle == 10 && localAI[1] == -1f) || (Main.projPet[type] && type != 266 && type != 407 && type != 317 && (type != 388 || ai[0] != 2f) && (type < 390 || type > 392) && (type < 393 || type > 395) && (type != 533 || !(ai[0] >= 6f) || !(ai[0] <= 8f)) && (type < 625 || type > 628) && (type != 755 || ai[0] == 0f) && (type != 946 || ai[0] == 0f) && type != 758 && type != 951 && (type != 759 || frame == Main.projFrames[type] - 1) && type != 833 && type != 834 && type != 835 && type != 864 && (type != 623 || ai[0] != 2f)))
  				return;
