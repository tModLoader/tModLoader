--- conflicted
+++ resolved
@@ -41,7 +41,8 @@
 -		public short hairDye = -1;
 +		public int hairDye = -1; //TML: Changed from short to int.
  		public byte paint;
-<<<<<<< HEAD
+ 		public bool instanced;
+ 		public int ownIgnore = -1;
 @@ -97,7 +_,7 @@
  		public int alpha;
  		public short glowMask;
@@ -51,13 +52,8 @@
  		public int defense;
  		public int headSlot = -1;
  		public int bodySlot = -1;
-@@ -147,10 +_,42 @@
-=======
- 		public bool instanced;
- 		public int ownIgnore = -1;
 @@ -146,11 +_,44 @@
  		public bool DD2Summon;
->>>>>>> dd595f4b
  		public int netID;
  		public int crit;
 -		public byte prefix;
