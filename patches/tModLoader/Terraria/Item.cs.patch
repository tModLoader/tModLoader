--- src/Terraria/Terraria/Item.cs
+++ src/tModLoader/Terraria/Item.cs
@@ -1,7 +_,9 @@
 using Microsoft.Xna.Framework;
 using System;
 using System.IO;
+using System.Linq;
 using Terraria.Audio;
+using Terraria.DataStructures;
 using Terraria.Enums;
 using Terraria.GameContent;
<<<<<<< HEAD
 using Terraria.GameContent.Events;
@@ -10,10 +_,11 @@
=======
@@ -10,10 +_,12 @@
>>>>>>> 714687ea
 using Terraria.ID;
 using Terraria.UI;
 using Terraria.Utilities;
+using Terraria.ModLoader;
+using Terraria.ModLoader.IO;
 
 namespace Terraria
 {
-	public class Item : Entity
+	public partial class Item : Entity
 	{
 		private string _nameOverride;
 		public const int luckPotionDuration1 = 10800;
@@ -50,7 +_,7 @@
 		public int tileWand = -1;
 		public bool wornArmor;
 		public int tooltipContext = -1;
-		public byte dye;
+		public int dye; //TML: Changed from byte to int.
 		public int fishingPole = 1;
 		public int bait;
 		public static int coinGrabRange = 350;
@@ -60,8 +_,10 @@
 		public short makeNPC;
 		public bool expertOnly;
 		public bool expert;
+		public bool masterOnly;
+		public bool master;
 		public bool isAShopItem;
-		public short hairDye = -1;
+		public int hairDye = -1; //TML: Changed from short to int.
 		public byte paint;
 		public bool instanced;
 		public int ownIgnore = -1;
@@ -147,11 +_,44 @@
 		public bool DD2Summon;
 		public int netID;
 		public int crit;
-		public byte prefix;
-		public bool melee;
-		public bool magic;
-		public bool ranged;
-		public bool summon;
+		public int prefix; //TML: Changed from byte to int.
+
+		internal bool melee {
+			get => CountsAsClass(DamageClass.Melee);
+			set {
+				if (value)
+					DamageType = DamageClass.Melee;
+				else if (DamageType == DamageClass.Melee)
+					DamageType = DamageClass.Generic;
+			}
+		}
+		internal bool magic {
+			get => CountsAsClass(DamageClass.Magic);
+			set {
+				if (value)
+					DamageType = DamageClass.Magic;
+				else if (DamageType == DamageClass.Magic)
+					DamageType = DamageClass.Generic;
+			}
+		}
+		internal bool ranged {
+			get => CountsAsClass(DamageClass.Ranged);
+			set {
+				if (value)
+					DamageType = DamageClass.Ranged;
+				else if (DamageType == DamageClass.Ranged)
+					DamageType = DamageClass.Generic;
+			}
+		}
+		internal bool summon {
+			get => CountsAsClass(DamageClass.Summon);
+			set {
+				if (value)
+					DamageType = DamageClass.Summon;
+				else if (DamageType == DamageClass.Summon)
+					DamageType = DamageClass.Generic;
+			}
+		}
 		public bool sentry;
 		public int reuseDelay;
 		public bool newAndShiny;
@@ -159,6 +_,18 @@
 		public const int WALL_PLACEMENT_USETIME = 7;
 		public static int numberOfNewItems = 0;
 
+		public Item() { } // EntryFilter complains if item doesn't have a parameterless constructor (even when the parameter is optional).
+
+		public Item(int setDefaultsToType, int stack = 1, int prefix = 0) {
+			SetDefaults(setDefaultsToType);
+
+			if (setDefaultsToType > 0)
+				this.stack = stack;
+
+			if (prefix != 0)
+				Prefix(prefix);
+		}
+
 		public string Name => _nameOverride ?? Lang.GetItemNameValue(type);
 
 		public string HoverName {
@@ -180,11 +_,11 @@
 			}
 		}
 
-		public int OriginalRarity => ContentSamples.ItemsByType[type].rare;
-
-		public int OriginalDamage => ContentSamples.ItemsByType[type].damage;
-
-		public int OriginalDefense => ContentSamples.ItemsByType[type].defense;
+		public int OriginalRarity => ContentSamples.ItemsByType.TryGetValue(type, out Item item) ? item.rare : 0;
+
+		public int OriginalDamage => ContentSamples.ItemsByType.TryGetValue(type, out Item item) ? item.damage : 0;
+
+		public int OriginalDefense => ContentSamples.ItemsByType.TryGetValue(type, out Item item) ? item.defense : 0;
 
 		public bool IsACoin {
 			get {
@@ -269,6 +_,10 @@
 				return false;
 
 			UnifiedRandom unifiedRandom = WorldGen.gen ? WorldGen.genRand : Main.rand;
+			bool? applyPrefixOverride = ItemLoader.PrefixChance(this, pre, unifiedRandom);
+			if (!applyPrefixOverride ?? false)
+				return false;
+
 			int num = pre;
 			float num2 = 1f;
 			float num3 = 1f;
@@ -287,15 +_,19 @@
 				num7 = 1f;
 				num8 = 0;
 				flag = false;
-				if (num == -1 && unifiedRandom.Next(4) == 0)
+				if (pre == -1 && !(applyPrefixOverride ?? false) && unifiedRandom.NextBool(4))
 					num = 0;
 
 				if (pre < -1)
 					num = -1;
 
 				if (num == -1 || num == -2 || num == -3) {
+					int modPrefix = ItemLoader.ChoosePrefix(this, unifiedRandom);
+					if (modPrefix >= 0) {
+						num = modPrefix;
-					if (type == 1 || type == 4 || type == 6 || type == 7 || type == 10 || type == 24 || type == 45 || type == 46 || type == 65 || type == 103 || type == 104 || type == 121 || type == 122 || type == 155 || type == 190 || type == 196 || type == 198 || type == 199 || type == 200 || type == 201 || type == 202 || type == 203 || type == 4258 || type == 204 || type == 213 || type == 217 || type == 273 || type == 367 || type == 368 || type == 426 || type == 482 || type == 483 || type == 484 || type == 653 || type == 654 || type == 656 || type == 657 || type == 659 || type == 660 || type == 671 || type == 672 || type == 674 || type == 675 || type == 676 || type == 723 || type == 724 || type == 757 || type == 776 || type == 777 || type == 778 || type == 787 || type == 795 || type == 797 || type == 798 || type == 799 || type == 881 || type == 882 || type == 921 || type == 922 || type == 989 || type == 990 || type == 991 || type == 992 || type == 993 || type == 1123 || type == 1166 || type == 1185 || type == 1188 || type == 1192 || type == 1195 || type == 1199 || type == 1202 || type == 1222 || type == 1223 || type == 1224 || type == 1226 || type == 1227 || type == 1230 || type == 1233 || type == 1234 || type == 1294 || type == 1304 || type == 1305 || type == 1306 || type == 1320 || type == 1327 || type == 1506 || type == 1507 || type == 1786 || type == 1826 || type == 1827 || type == 1909 || type == 1917 || type == 1928 || type == 2176 || type == 2273 || type == 2608 || type == 2341 || type == 2330 || type == 2320 || type == 2516 || type == 2517 || type == 2746 || type == 2745 || type == 3063 || type == 3018 || type == 3211 || type == 3013 || type == 3258 || type == 3106 || type == 3065 || type == 2880 || type == 3481 || type == 3482 || type == 3483 || type == 3484 || type == 3485 || type == 3487 || type == 3488 || type == 3489 || type == 3490 || type == 3491 || type == 3493 || type == 3494 || type == 3495 || type == 3496 || type == 3497 || type == 3499 || type == 3500 || type == 3501 || type == 3502 || type == 3503 || type == 3505 || type == 3506 || type == 3507 || type == 3508 || type == 3509 || type == 3511 || type == 3512 || type == 3513 || type == 3514 || type == 3515 || type == 3517 || type == 3518 || type == 3519 || type == 3520 || type == 3521 || type == 3522 || type == 3523 || type == 3524 || type == 3525 || type == 3462 || type == 3465 || type == 3466 || type == 2772 || type == 2775 || type == 2776 || type == 2777 || type == 2780 || type == 2781 || type == 2782 || type == 2785 || type == 2786 || type == 3349 || type == 3352 || type == 3351 || (type >= 3764 && type <= 3769) || type == 4259 || type == 3772 || type == 3823 || type == 3827 || type == 186 || type == 946 || type == 4059 || type == 4317 || type == 4463 || type == 486 || type == 4707 || type == 4711 || type == 4956 || type == 4923 || type == 4672 || type == 4913 || type == 4912 || type == 4911 || type == 4678 || type == 4679 || type == 4680 || type == 4914 || type == 5074 || type == 5094 || type == 5095 || type == 5096 || type == 5097) {
+					} else if (type == 1 || type == 4 || type == 6 || type == 7 || type == 10 || type == 24 || type == 45 || type == 46 || type == 65 || type == 103 || type == 104 || type == 121 || type == 122 || type == 155 || type == 190 || type == 196 || type == 198 || type == 199 || type == 200 || type == 201 || type == 202 || type == 203 || type == 4258 || type == 204 || type == 213 || type == 217 || type == 273 || type == 367 || type == 368 || type == 426 || type == 482 || type == 483 || type == 484 || type == 653 || type == 654 || type == 656 || type == 657 || type == 659 || type == 660 || type == 671 || type == 672 || type == 674 || type == 675 || type == 676 || type == 723 || type == 724 || type == 757 || type == 776 || type == 777 || type == 778 || type == 787 || type == 795 || type == 797 || type == 798 || type == 799 || type == 881 || type == 882 || type == 921 || type == 922 || type == 989 || type == 990 || type == 991 || type == 992 || type == 993 || type == 1123 || type == 1166 || type == 1185 || type == 1188 || type == 1192 || type == 1195 || type == 1199 || type == 1202 || type == 1222 || type == 1223 || type == 1224 || type == 1226 || type == 1227 || type == 1230 || type == 1233 || type == 1234 || type == 1294 || type == 1304 || type == 1305 || type == 1306 || type == 1320 || type == 1327 || type == 1506 || type == 1507 || type == 1786 || type == 1826 || type == 1827 || type == 1909 || type == 1917 || type == 1928 || type == 2176 || type == 2273 || type == 2608 || type == 2341 || type == 2330 || type == 2320 || type == 2516 || type == 2517 || type == 2746 || type == 2745 || type == 3063 || type == 3018 || type == 3211 || type == 3013 || type == 3258 || type == 3106 || type == 3065 || type == 2880 || type == 3481 || type == 3482 || type == 3483 || type == 3484 || type == 3485 || type == 3487 || type == 3488 || type == 3489 || type == 3490 || type == 3491 || type == 3493 || type == 3494 || type == 3495 || type == 3496 || type == 3497 || type == 3499 || type == 3500 || type == 3501 || type == 3502 || type == 3503 || type == 3505 || type == 3506 || type == 3507 || type == 3508 || type == 3509 || type == 3511 || type == 3512 || type == 3513 || type == 3514 || type == 3515 || type == 3517 || type == 3518 || type == 3519 || type == 3520 || type == 3521 || type == 3522 || type == 3523 || type == 3524 || type == 3525 || (type >= 3462 && type <= 3466) || (type >= 2772 && type <= 2786) || type == 3349 || type == 3352 || type == 3351 || (type >= 3764 && type <= 3769) || type == 4259 || type == 3772 || type == 3823 || type == 3827 || type == 186 || type == 946 || type == 4059 || type == 4317 || type == 4463 || type == 486 || type == 4707 || type == 4711 || type == 4956 || type == 4923 || type == 4788 || type == 4790 || type == 4789 || type == 4672 || type == 4913 || type == 4912 || type == 4911 || type == 4678 || type == 4679 || type == 4680 || type == 4914 || type == 5074 || type == 5094 || type == 5095 || type == 5096 || type == 5097 || ItemLoader.MeleePrefix(this)) {
+						const int numVanilla = 40;
-						int num9 = unifiedRandom.Next(40);
+						int num9 = unifiedRandom.Next(numVanilla);
 						if (num9 == 0)
 							num = 1;
 
@@ -415,9 +_,12 @@
 
 						if (num9 == 39)
 							num = 81;
+
+						PrefixLoader.Roll(this, ref num, numVanilla, PrefixCategory.AnyWeapon, PrefixCategory.Melee);
 					}
-					else if (type == 162 || type == 5011 || type == 5012 || type == 160 || type == 163 || type == 220 || type == 274 || type == 277 || type == 280 || type == 383 || type == 384 || type == 385 || type == 386 || type == 387 || type == 388 || type == 389 || type == 390 || type == 406 || type == 537 || type == 550 || type == 579 || type == 756 || type == 759 || type == 801 || type == 802 || type == 1186 || type == 1189 || type == 1190 || type == 1193 || type == 1196 || type == 1197 || type == 1200 || type == 1203 || type == 1204 || type == 1228 || type == 1231 || type == 1232 || type == 1259 || type == 1262 || type == 1297 || type == 1314 || type == 1325 || type == 1947 || type == 2332 || type == 2331 || type == 2342 || type == 2424 || type == 2611 || type == 2798 || type == 3012 || type == 3473 || type == 3098 || type == 3368 || type == 3835 || type == 3836 || type == 3858 || type == 4061 || type == 4144 || type == 4272 || type == 2774 || type == 2773 || type == 2779 || type == 2778 || type == 2784 || type == 2783 || type == 3464 || type == 3463 || type == 4788 || type == 4789 || type == 4790) {
+					else if (type == 162 || type == 5011 || type == 5012 || type == 160 || type == 163 || type == 220 || type == 274 || type == 277 || type == 280 || type == 383 || type == 384 || type == 385 || type == 386 || type == 387 || type == 388 || type == 389 || type == 390 || type == 406 || type == 537 || type == 550 || type == 579 || type == 756 || type == 759 || type == 801 || type == 802 || type == 1186 || type == 1189 || type == 1190 || type == 1193 || type == 1196 || type == 1197 || type == 1200 || type == 1203 || type == 1204 || type == 1228 || type == 1231 || type == 1232 || type == 1259 || type == 1262 || type == 1297 || type == 1314 || type == 1325 || type == 1947 || type == 2332 || type == 2331 || type == 2342 || type == 2424 || type == 2611 || type == 2798 || type == 3012 || type == 3473 || type == 3098 || type == 3368 || type == 3835 || type == 3836 || type == 3858 || type == 4061 || type == 4144 || type == 4272 || type == 2774 || type == 2773 || type == 2779 || type == 2778 || type == 2784 || type == 2783 || type == 3464 || type == 3463 || ItemLoader.WeaponPrefix(this)) {
+						const int numVanilla = 14;
-						int num10 = unifiedRandom.Next(14);
+						int num10 = unifiedRandom.Next(numVanilla);
 						if (num10 == 0)
 							num = 36;
 
@@ -459,9 +_,12 @@
 
 						if (num10 == 13)
 							num = 61;
+
+						PrefixLoader.Roll(this, ref num, numVanilla, PrefixCategory.AnyWeapon);
 					}
-					else if (type == 39 || type == 44 || type == 95 || type == 96 || type == 98 || type == 99 || type == 120 || type == 164 || type == 197 || type == 219 || type == 266 || type == 281 || type == 434 || type == 435 || type == 436 || type == 481 || type == 506 || type == 533 || type == 534 || type == 578 || type == 655 || type == 658 || type == 661 || type == 679 || type == 682 || type == 725 || type == 758 || type == 759 || type == 760 || type == 796 || type == 800 || type == 905 || type == 923 || type == 964 || type == 986 || type == 1156 || type == 1187 || type == 1194 || type == 1201 || type == 1229 || type == 1254 || type == 1255 || type == 1258 || type == 1265 || type == 1319 || type == 1553 || type == 1782 || type == 1784 || type == 1835 || type == 1870 || type == 1910 || type == 1929 || type == 1946 || type == 2223 || type == 2269 || type == 2270 || type == 2624 || type == 2515 || type == 2747 || type == 2796 || type == 2797 || type == 3052 || type == 2888 || type == 3019 || type == 3029 || type == 3007 || type == 3008 || type == 3210 || type == 3107 || type == 3475 || type == 3540 || type == 3854 || type == 3859 || type == 3821 || type == 3930 || type == 3480 || type == 3486 || type == 3492 || type == 3498 || type == 3504 || type == 3510 || type == 3516 || type == 3350 || type == 3546 || type == 3788 || type == 4058 || type == 4060 || type == 4381 || type == 4703 || type == 4953 || type == 5117) {
+					else if (type == 39 || type == 44 || type == 95 || type == 96 || type == 98 || type == 99 || type == 120 || type == 164 || type == 197 || type == 219 || type == 266 || type == 281 || type == 434 || type == 435 || type == 436 || type == 481 || type == 506 || type == 533 || type == 534 || type == 578 || type == 655 || type == 658 || type == 661 || type == 679 || type == 682 || type == 725 || type == 758 || type == 759 || type == 760 || type == 796 || type == 800 || type == 905 || type == 923 || type == 964 || type == 986 || type == 1156 || type == 1187 || type == 1194 || type == 1201 || type == 1229 || type == 1254 || type == 1255 || type == 1258 || type == 1265 || type == 1319 || type == 1553 || type == 1782 || type == 1784 || type == 1835 || type == 1870 || type == 1910 || type == 1929 || type == 1946 || type == 2223 || type == 2269 || type == 2270 || type == 2624 || type == 2515 || type == 2747 || type == 2796 || type == 2797 || type == 3052 || type == 2888 || type == 3019 || type == 3029 || type == 3007 || type == 3008 || type == 3210 || type == 3107 || type == 3475 || type == 3540 || type == 3854 || type == 3859 || type == 3821 || type == 3930 || type == 3480 || type == 3486 || type == 3492 || type == 3498 || type == 3504 || type == 3510 || type == 3516 || type == 3350 || type == 3546 || type == 3788 || type == 4058 || type == 4060 || type == 4381 || type == 4703 || type == 4953 || type == 5117 || ItemLoader.RangedPrefix(this)) {
+						const int numVanilla = 35;
-						int num11 = unifiedRandom.Next(35);
+						int num11 = unifiedRandom.Next(numVanilla);
 						if (num11 == 0)
 							num = 16;
 
@@ -566,9 +_,12 @@
 
 						if (num11 == 34)
 							num = 82;
+
+						PrefixLoader.Roll(this, ref num, numVanilla, PrefixCategory.AnyWeapon, PrefixCategory.Ranged);
 					}
-					else if (type == 64 || type == 112 || type == 113 || type == 127 || type == 157 || type == 165 || type == 218 || type == 272 || type == 494 || type == 495 || type == 496 || type == 514 || type == 517 || type == 518 || type == 519 || type == 683 || type == 726 || type == 739 || type == 740 || type == 741 || type == 742 || type == 743 || type == 744 || type == 788 || type == 1121 || type == 1155 || type == 1157 || type == 1178 || type == 1244 || type == 1256 || type == 1260 || type == 1264 || type == 1266 || type == 1295 || type == 1296 || type == 1308 || type == 1309 || type == 1313 || type == 1336 || type == 1444 || type == 1445 || type == 1446 || type == 1572 || type == 1801 || type == 1802 || type == 1930 || type == 1931 || type == 2188 || type == 2622 || type == 2621 || type == 2584 || type == 2551 || type == 2366 || type == 2535 || type == 2365 || type == 2364 || type == 2623 || type == 2750 || type == 2795 || type == 3053 || type == 3051 || type == 3209 || type == 3014 || type == 3105 || type == 2882 || type == 3269 || type == 3006 || type == 3377 || type == 3069 || type == 2749 || type == 3249 || type == 3476 || type == 3474 || type == 3531 || type == 3541 || type == 3542 || type == 3569 || type == 3570 || type == 3571 || type == 3779 || type == 3787 || type == 3531 || type == 3852 || type == 3870 || type == 4269 || type == 4273 || type == 4281 || type == 4347 || type == 4348 || type == 4270 || type == 4758 || type == 4715 || type == 4952 || type == 4607 || type == 5005 || type == 5065 || type == 5069 || type == 5114 || type == 5119 || type == 5118 || type == 3824 || type == 3818 || type == 3829 || type == 3832 || type == 3825 || type == 3819 || type == 3830 || type == 3833 || type == 3826 || type == 3820 || type == 3831 || type == 3834 || type == 4062) {
+					else if (type == 64 || type == 112 || type == 113 || type == 127 || type == 157 || type == 165 || type == 218 || type == 272 || type == 494 || type == 495 || type == 496 || type == 514 || type == 517 || type == 518 || type == 519 || type == 683 || type == 726 || type == 739 || type == 740 || type == 741 || type == 742 || type == 743 || type == 744 || type == 788 || type == 1121 || type == 1155 || type == 1157 || type == 1178 || type == 1244 || type == 1256 || type == 1260 || type == 1264 || type == 1266 || type == 1295 || type == 1296 || type == 1308 || type == 1309 || type == 1313 || type == 1336 || type == 1444 || type == 1445 || type == 1446 || type == 1572 || type == 1801 || type == 1802 || type == 1930 || type == 1931 || type == 2188 || type == 2622 || type == 2621 || type == 2584 || type == 2551 || type == 2366 || type == 2535 || type == 2365 || type == 2364 || type == 2623 || type == 2750 || type == 2795 || type == 3053 || type == 3051 || type == 3209 || type == 3014 || type == 3105 || type == 2882 || type == 3269 || type == 3006 || type == 3377 || type == 3069 || type == 2749 || type == 3249 || type == 3476 || type == 3474 || type == 3531 || type == 3541 || type == 3542 || type == 3569 || type == 3570 || type == 3571 || type == 3779 || type == 3787 || type == 3531 || type == 3852 || type == 3870 || type == 4269 || type == 4273 || type == 4281 || type == 4347 || type == 4348 || type == 4270 || type == 4758 || type == 4715 || type == 4952 || type == 4607 || type == 5005 || type == 5065 || type == 5069 || type == 5114 || type == 5119 || type == 5118 || type == 3824 || type == 3818 || type == 3829 || type == 3832 || type == 3825 || type == 3819 || type == 3830 || type == 3833 || type == 3826 || type == 3820 || type == 3831 || type == 3834 || type == 4062 || ItemLoader.MagicPrefix(this)) {
+						const int numVanilla = 36;
-						int num12 = unifiedRandom.Next(36);
+						int num12 = unifiedRandom.Next(numVanilla);
 						if (num12 == 0)
 							num = 26;
 
@@ -676,9 +_,12 @@
 
 						if (num12 == 35)
 							num = 83;
+
+						PrefixLoader.Roll(this, ref num, numVanilla, PrefixCategory.AnyWeapon, PrefixCategory.Magic);
 					}
-					else if (type == 55 || type == 119 || type == 191 || type == 284 || type == 670 || type == 1122 || type == 1513 || type == 1569 || type == 1571 || type == 1825 || type == 1918 || type == 3054 || type == 3262 || (type >= 3278 && type <= 3292) || (type >= 3315 && type <= 3317) || type == 3389 || type == 3030 || type == 3543 || type == 4764 || type == 4818 || type == 4760) {
+					else if (type == 55 || type == 119 || type == 191 || type == 284 || type == 670 || type == 1122 || type == 1513 || type == 1569 || type == 1571 || type == 1825 || type == 1918 || type == 3054 || type == 3262 || (type >= 3278 && type <= 3292) || (type >= 3315 && type <= 3317) || type == 3389 || type == 3030 || type == 3543 || type == 4764 || type == 4818 || type == 4760 || ItemLoader.WeaponPrefix(this)) {
+						const int numVanilla = 14;
-						int num13 = unifiedRandom.Next(14);
+						int num13 = unifiedRandom.Next(numVanilla);
 						if (type == 3389)
 							num13 = unifiedRandom.Next(15);
 
@@ -726,12 +_,15 @@
 
 						if (num13 == 14)
 							num = 84;
+
+						PrefixLoader.Roll(this, ref num, numVanilla, PrefixCategory.AnyWeapon);
 					}
 					else {
 						if (!IsAPrefixableAccessory())
 							return false;
 
 						num = unifiedRandom.Next(62, 81);
+						PrefixLoader.Roll(this, ref num, 81 - 62, PrefixCategory.Accessory);
 					}
 				}
 
@@ -739,7 +_,7 @@
 					case -3:
 						return true;
 					case -1:
-						if ((num == 7 || num == 8 || num == 9 || num == 10 || num == 11 || num == 22 || num == 23 || num == 24 || num == 29 || num == 30 || num == 31 || num == 39 || num == 40 || num == 56 || num == 41 || num == 47 || num == 48 || num == 49) && unifiedRandom.Next(3) != 0)
+						if ((num == 7 || num == 8 || num == 9 || num == 10 || num == 11 || num == 22 || num == 23 || num == 24 || num == 29 || num == 30 || num == 31 || num == 39 || num == 40 || num == 56 || num == 41 || num == 47 || num == 48 || num == 49) && !(applyPrefixOverride ?? false) && !unifiedRandom.NextBool(3))
 							num = 0;
 						break;
 				}
@@ -1018,6 +_,8 @@
 						num8 = 2;
 						break;
 				}
+				if (num >= PrefixID.Count)
+					PrefixLoader.GetPrefix(num)?.SetStats(ref num2, ref num3, ref num4, ref num5, ref num6, ref num7, ref num8);
 
 				if (num2 != 1f && Math.Round((float)damage * num2) == (double)damage) {
 					flag = true;
@@ -1039,11 +_,19 @@
 					num = -1;
 				}
 
+				if (num >= PrefixID.Count)
+					PrefixLoader.GetPrefix(num)?.ValidateItem(this, ref flag);
+
 				if (pre == -2 && num == 0) {
 					num = -1;
 					flag = true;
 				}
+
+				if (!flag && !ItemLoader.AllowPrefix(this, num))
+					flag = true;
 			}
+
+			UndoItemAnimationCompensations();
 
 			damage = (int)Math.Round((float)damage * num2);
 			useAnimation = (int)Math.Round((float)useAnimation * num4);
@@ -1054,6 +_,12 @@
 			scale *= num5;
 			shootSpeed *= num6;
 			crit += num8;
+
+			if (num >= PrefixID.Count)
+				PrefixLoader.GetPrefix(num)?.Apply(this);
+
+			ApplyItemAnimationCompensations();
+
 			float num14 = 1f * num2 * (2f - num4) * (2f - num7) * num5 * num3 * num6 * (1f + (float)num8 * 0.02f);
 			if (num == 62 || num == 69 || num == 73 || num == 77)
 				num14 *= 1.05f;
@@ -1067,6 +_,10 @@
 			if (num == 65 || num == 72 || num == 76 || num == 80 || num == 68)
 				num14 *= 1.2f;
 
+			if (num >= PrefixID.Count)
+				PrefixLoader.GetPrefix(num)?.ModifyValue(ref num14);
+
+			int baseRarity = rare;
 			if ((double)num14 >= 1.2)
 				rare += 2;
 			else if ((double)num14 >= 1.05)
@@ -1076,17 +_,20 @@
 			else if ((double)num14 <= 0.95)
 				rare--;
 
+			if (baseRarity >= ItemRarityID.Count)
+				rare = RarityLoader.GetRarity(baseRarity).GetPrefixedRarity(rare - baseRarity, num14);
+
 			if (rare > -11) {
 				if (rare < -1)
 					rare = -1;
 
-				if (rare > 11)
-					rare = 11;
+				if (rare > RarityLoader.RarityCount - 1)
+					rare = RarityLoader.RarityCount - 1;
 			}
 
 			num14 *= num14;
 			value = (int)((float)value * num14);
-			prefix = (byte)num;
+			prefix = num;
 			return true;
 		}
 
@@ -1119,6 +_,8 @@
 		public Rectangle getRect() => new Rectangle((int)position.X, (int)position.Y, width, height);
 
 		public bool checkMat() {
+			material = ItemID.Sets.IsAMaterial[type];
+			return material; // bypass performance issue.
 			if (type >= 71 && type <= 74) {
 				material = false;
 				return false;
@@ -1318,6 +_,9 @@
 		}
 
 		public static int BannerToItem(int banner) {
+			if (NPCLoader.bannerToItem.ContainsKey(banner))
+				return NPCLoader.bannerToItem[banner];
+
 			int num = 0;
 			if (banner >= 276)
 				return 4965 + banner - 276;
@@ -2083,9 +_,10 @@
 					return 287;
 				case 133:
 					return 288;
-				default:
-					return 0;
 			}
+			if (i >= NPCID.Count) // in NPCtoBanner method
+				return NPCLoader.GetNPC(i).Banner;
+			return 0;
 		}
 
 		public static int BannerToNPC(int i) {
@@ -2654,9 +_,10 @@
 					return 176;
 				case 288:
 					return 133;
-				default:
-					return 0;
 			}
+			if (i >= NPCID.Count) // in BannerToNPC method
+				return i;
+			return 0;
 		}
 
 		public bool FitsAmmoSlot() {
@@ -44383,7 +_,7 @@
 			return false;
 		}
 
-		private void DefaultToSeaShelll() {
+		public void DefaultToSeaShelll() {
 			useStyle = 1;
 			autoReuse = true;
 			useAnimation = 15;
@@ -44795,6 +_,11 @@
 			mountType = mount;
 		}
 
+		/// <summary>
+		/// This method sets a variety of common Item values common to placeable walls.<br/>
+		/// Specifically: useStyle = 1;	useTurn = true;	useAnimation = 15; useTime = 7; autoReuse = true; maxStack = 999; consumable = true; createWall = wallToPlace; width = 12; height = 12;<br/>
+		/// </summary>
+		/// <param name="wallToPlace"></param>
 		public void DefaultToPlacableWall(ushort wallToPlace) {
 			useStyle = 1;
 			useTurn = true;
@@ -44814,6 +_,14 @@
 			crit = bonusCritChance;
 		}
 
+		/// <summary>
+		/// This method sets a variety of common Item values common to bow weapons.<br/>
+		/// Specfically: width = 14; height = 30; UseSound = SoundID.Item5;<br/>
+		/// Addtionally: <inheritdoc cref="DefaultToRangedWeapon(int,int,int,float,bool)" />
+		/// </summary>
+		/// <param name="singleShotTime"></param>
+		/// <param name="shotVelocity"></param>
+		/// <param name="hasAutoReuse"></param>
 		public void DefaultToBow(int singleShotTime, float shotVelocity, bool hasAutoReuse = false) {
 			DefaultToRangedWeapon(1, AmmoID.Arrow, singleShotTime, shotVelocity, hasAutoReuse);
 			width = 14;
@@ -44832,6 +_,15 @@
 			magic = true;
 		}
 
+		/// <summary>
+		/// This method sets a variety of common Item values common to ranged weapons.<br/>
+		/// Specifically: autoReuse = hasAutoReuse; useStyle = 5; useAnimation = singleShotTime; useTime = singleShotTime; shoot = baseProjType; useAmmo = ammoID; shootSpeed = shotVelocity; noMelee = true; ranged = true;<br/>
+		/// </summary>
+		/// <param name="baseProjType"></param>
+		/// <param name="ammoID"></param>
+		/// <param name="singleShotTime"></param>
+		/// <param name="shotVelocity"></param>
+		/// <param name="hasAutoReuse"></param>
 		public void DefaultToRangedWeapon(int baseProjType, int ammoID, int singleShotTime, float shotVelocity, bool hasAutoReuse = false) {
 			autoReuse = hasAutoReuse;
 			useStyle = 5;
@@ -44857,7 +_,7 @@
 			maxStack = 999;
 		}
 
-		private void DefaultToTorch(int tileStyleToPlace, bool allowWaterPlacement = false) {
+		public void DefaultToTorch(int tileStyleToPlace, bool allowWaterPlacement = false) {
 			flame = true;
 			noWet = !allowWaterPlacement;
 			holdStyle = 1;
@@ -45002,6 +_,16 @@
 			SetDefaults(Type, noMatCheck: false);
 		}
 
+		public void CloneDefaults(int TypeToClone) {
+			int originalType = type;
+			int originalNetID = netID;
+			ModItem originalModItem = ModItem;
+			SetDefaults(TypeToClone);
+			type = originalType;
+			netID = originalNetID;
+			ModItem = originalModItem;
+		}
+
 		public void SetDefaults(int Type, bool noMatCheck = false) {
 			if (Type < 0) {
 				netDefaults(Type);
@@ -45014,8 +_,10 @@
 				playerIndexTheItemIsReservedFor = Main.myPlayer;
 
 			ResetStats(Type);
+			/*
 			if (type >= 5125)
 				type = 0;
+			*/
 
 			if (type == 0) {
 				netID = 0;
@@ -45040,7 +_,15 @@
 				SetDefaults5(type);
 			}
 
+			// Compensate for the change of itemAnimation getting reset at 0 instead of vanilla's 1.
+			ApplyItemAnimationCompensations();
+
+			//Set 'master' bool for vanilla items with master rarity.
+			if (type < ItemID.Count && rare == ItemRarityID.Master) {
+				master = true;
+			}
+
-			dye = (byte)GameShaders.Armor.GetShaderIdFromItemId(type);
+			dye = GameShaders.Armor.GetShaderIdFromItemId(type);
 			if (hairDye != 0)
 				hairDye = GameShaders.Hair.GetShaderIdFromItemId(type);
 
@@ -45189,11 +_,12 @@
 				maxStack = 999;
 
 			netID = type;
+			ItemLoader.SetDefaults(this);
 			if (!noMatCheck)
 				material = ItemID.Sets.IsAMaterial[type];
 
 			RebuildTooltip();
-			if (type > 0 && type < 5125 && ItemID.Sets.Deprecated[type]) {
+			if (type > 0 && ItemID.Sets.Deprecated[type]) {
 				netID = 0;
 				type = 0;
 				stack = 0;
@@ -45203,14 +_,19 @@
 		public void ResetStats(int Type) {
 			tooltipContext = -1;
 			BestiaryNotes = null;
+			ModItem = null;
+			globalItems = new Instanced<GlobalItem>[0];
+			DamageType = DamageClass.Generic;
 			sentry = false;
 			canBePlacedInVanityRegardlessOfConditions = false;
 			DD2Summon = false;
 			shopSpecialCurrency = -1;
 			shopCustomPrice = null;
 			expert = false;
+			master = false;
 			isAShopItem = false;
 			expertOnly = false;
+			masterOnly = false;
 			instanced = false;
 			questItem = false;
 			fishingPole = 0;
@@ -45227,10 +_,12 @@
 			mech = false;
 			flame = false;
 			reuseDelay = 0;
+			/*
 			melee = false;
 			magic = false;
 			ranged = false;
 			summon = false;
+			*/
 			placeStyle = 0;
 			buffTime = 0;
 			buffType = 0;
@@ -45306,6 +_,10 @@
 		}
 
 		public Color GetAlpha(Color newColor) {
+			Color? modColor = ItemLoader.GetAlpha(this, newColor);
+			if (modColor.HasValue)
+				return modColor.Value;
+
 			switch (type) {
 				case 3318:
 				case 3319:
@@ -45612,6 +_,7 @@
 				timeSinceItemSpawned += num3;
 			}
 
+			ItemLoader.PostUpdate(this);
 			if (Main.netMode == 2 && playerIndexTheItemIsReservedFor != Main.myPlayer) {
 				timeSinceTheItemHasBeenReservedForSomeone++;
 				if (timeSinceTheItemHasBeenReservedForSomeone >= 300) {
@@ -45692,6 +_,7 @@
 		}
 
 		private void CheckLavaDeath(int i) {
+			bool? canBurnInLava = ItemLoader.CanBurnInLava(this);
 			if (type == 267) {
 				if (Main.netMode == 1)
 					return;
@@ -45711,7 +_,9 @@
 
 				NetMessage.SendData(21, -1, -1, null, i);
 			}
+			else if (canBurnInLava == false)
+				return;
-			else if (playerIndexTheItemIsReservedFor == Main.myPlayer && type != 312 && type != 318 && type != 173 && type != 174 && type != 4422 && type != 175 && type != 2701 && rare == 0) {
+			else if (canBurnInLava == true || (playerIndexTheItemIsReservedFor == Main.myPlayer && type != 312 && type != 318 && type != 173 && type != 174 && type != 4422 && type != 175 && type != 2701 && rare == 0)) {
 				active = false;
 				type = 0;
 				stack = 0;
@@ -45721,6 +_,7 @@
 		}
 
 		private void MoveInWorld(float gravity, float maxFallSpeed, ref Vector2 wetVelocity) {
+			ItemLoader.Update(this, ref gravity, ref maxFallSpeed);
 			if (ItemID.Sets.ItemNoGravity[type]) {
 				base.velocity.X *= 0.95f;
 				if ((double)base.velocity.X < 0.1 && (double)base.velocity.X > -0.1)
@@ -45731,6 +_,7 @@
 					base.velocity.Y = 0f;
 			}
 			else {
+				//patch file: num, num2
 				base.velocity.Y += gravity;
 				if (base.velocity.Y > maxFallSpeed)
 					base.velocity.Y = maxFallSpeed;
@@ -45930,6 +_,9 @@
 					num2 *= 2;
 
 				if (num < (float)num2) {
+					if (!ItemLoader.CanStackInWorld(this, item))
+						continue;
+
 					position = (position + item.position) / 2f;
 					velocity = (velocity + item.velocity) / 2f;
 					int num3 = item.stack;
<<<<<<< HEAD
@@ -45977,16 +_,19 @@
 			}
 		}
 
-		public static int NewItem(Vector2 pos, Vector2 randomBox, int Type, int Stack = 1, bool noBroadcast = false, int prefixGiven = 0, bool noGrabDelay = false, bool reverseLookup = false) => NewItem((int)pos.X, (int)pos.Y, (int)randomBox.X, (int)randomBox.Y, Type, Stack, noBroadcast, prefixGiven, noGrabDelay, reverseLookup);
+		public static int NewItem(Vector2 pos, Vector2 randomBox, int Type, int Stack = 1, bool noBroadcast = false, int prefixGiven = 0, bool noGrabDelay = false, bool reverseLookup = false, IItemSource source = null) => NewItem((int)pos.X, (int)pos.Y, (int)randomBox.X, (int)randomBox.Y, Type, Stack, noBroadcast, prefixGiven, noGrabDelay, reverseLookup, source);
-		public static int NewItem(Vector2 pos, int Width, int Height, int Type, int Stack = 1, bool noBroadcast = false, int prefixGiven = 0, bool noGrabDelay = false, bool reverseLookup = false) => NewItem((int)pos.X, (int)pos.Y, Width, Height, Type, Stack, noBroadcast, prefixGiven, noGrabDelay, reverseLookup);
+		public static int NewItem(Vector2 pos, int Width, int Height, int Type, int Stack = 1, bool noBroadcast = false, int prefixGiven = 0, bool noGrabDelay = false, bool reverseLookup = false, IItemSource source = null) => NewItem((int)pos.X, (int)pos.Y, Width, Height, Type, Stack, noBroadcast, prefixGiven, noGrabDelay, reverseLookup, source);
 
-		public static int NewItem(int X, int Y, int Width, int Height, int Type, int Stack = 1, bool noBroadcast = false, int pfix = 0, bool noGrabDelay = false, bool reverseLookup = false) {
+		public static int NewItem(int X, int Y, int Width, int Height, int Type, int Stack = 1, bool noBroadcast = false, int pfix = 0, bool noGrabDelay = false, bool reverseLookup = false, IItemSource source = null) {
 			if (WorldGen.gen)
 				return 0;
 
=======
@@ -46290,6 +_,9 @@
>>>>>>> 714687ea
 			if (Main.rand == null)
 				Main.rand = new UnifiedRandom();
 
+			if (NPCLoader.blockLoot.Contains(Type))
+				return Main.maxItems;
+
<<<<<<< HEAD
 			if (Main.halloween) {
 				if (Type == 58)
 					Type = 1734;
@@ -46038,6 +_,8 @@
 			if (ItemSlot.Options.HighlightNewItems && item.type >= 0 && !ItemID.Sets.NeverAppearsAsNewInInventory[item.type])
 				item.newAndShiny = true;
 
+			ItemLoader.OnSpawn(item, source);
+			
 			if (Main.netMode == 2 && !noBroadcast)
 				NetMessage.SendData(21, -1, -1, null, num, noGrabDelay.ToInt());
 			else if (Main.netMode == 0)
@@ -46109,14 +_,17 @@
=======
 			if (Main.tenthAnniversaryWorld) {
 				if (Type == 58) {
 					Type = Main.rand.NextFromList(new short[3] {
@@ -46430,14 +_,17 @@
>>>>>>> 714687ea
 						continue;
 
 					Player.ItemSpaceStatus status = player.ItemSpace(Main.item[whoAmI]);
-					if (player.CanPullItem(Main.item[whoAmI], status)) {
+					if (ItemLoader.CanPickup(Main.item[whoAmI], player) && player.CanPullItem(Main.item[whoAmI], status)) {
 						float num3 = Math.Abs(player.position.X + (float)(player.width / 2) - position.X - (float)(width / 2)) + Math.Abs(player.position.Y + (float)(player.height / 2) - position.Y - (float)height);
+						int grabRange = Player.defaultItemGrabRange;
 						if (player.manaMagnet && (type == 184 || type == 1735 || type == 1868))
-							num3 -= (float)manaGrabRange;
+							grabRange += manaGrabRange;
 
 						if (player.lifeMagnet && (type == 58 || type == 1734 || type == 1867))
-							num3 -= (float)lifeGrabRange;
+							grabRange += lifeGrabRange;
 
+					ItemLoader.GrabRange(Main.item[whoAmI], player, ref grabRange);
+					num3 -= grabRange;
 						if (type == 4143)
 							num3 -= (float)manaGrabRange;
 
@@ -46456,8 +_,31 @@
 			}
 		}
 
-		public Item Clone() => (Item)MemberwiseClone();
-		public Item DeepClone() => (Item)MemberwiseClone();
+		public Item Clone() {
+			Item newItem = (Item)MemberwiseClone();
+
+			newItem.ModItem = ModItem?.Clone(newItem);
+			newItem.globalItems = globalItems
+				.Select(g => new Instanced<GlobalItem>(g.index, g.instance?.Clone(this, newItem)))
+				.ToArray();
+
+			return newItem;
+		}
+
+		// clones the item, but copies over the data from another data source
+		// specifically needed for reforging
+		public Item CloneWithModdedDataFrom(Item dataSource) {
+			Item newItem = (Item)MemberwiseClone();
+
+			newItem.ModItem = dataSource.ModItem?.Clone(newItem);
+			newItem.globalItems = dataSource.globalItems
+				.Select(g => new Instanced<GlobalItem>(g.index, g.instance?.Clone(dataSource, newItem)))
+				.ToArray();
+
+			return newItem;
+		}
+
+		internal Item DeepClone() => Clone();
 
 		public bool IsTheSameAs(Item compareItem) {
 			if (netID == compareItem.netID)
@@ -46489,6 +_,8 @@
 			dye = 0;
 			shoot = 0;
 			mountType = -1;
+			ModItem = null;
+			globalItems = new Instanced<GlobalItem>[0];
 		}
 
 		public void OnPurchase(Item item) {
@@ -46509,7 +_,7 @@
 			if (context == ItemSerializationContext.SavingAndLoading) {
 				writer.Write(netID);
 				writer.Write(stack);
-				writer.Write(prefix);
+				ItemIO.WriteByteVanillaPrefix(this, writer);
 			}
 		}
 
@@ -46520,7 +_,7 @@
 				Prefix(reader.ReadByte());
 			}
 
-			if (type >= 5125)
+			if (type >= ItemLoader.ItemCount)
 				TurnToAir();
 		}
 <|MERGE_RESOLUTION|>--- conflicted
+++ resolved
@@ -9,12 +9,8 @@
 +using Terraria.DataStructures;
  using Terraria.Enums;
  using Terraria.GameContent;
-<<<<<<< HEAD
  using Terraria.GameContent.Events;
-@@ -10,10 +_,11 @@
-=======
 @@ -10,10 +_,12 @@
->>>>>>> 714687ea
  using Terraria.ID;
  using Terraria.UI;
  using Terraria.Utilities;
@@ -593,8 +589,7 @@
  					position = (position + item.position) / 2f;
  					velocity = (velocity + item.velocity) / 2f;
  					int num3 = item.stack;
-<<<<<<< HEAD
-@@ -45977,16 +_,19 @@
+@@ -46280,16 +_,19 @@
  			}
  		}
  
@@ -608,35 +603,25 @@
  			if (WorldGen.gen)
  				return 0;
  
-=======
-@@ -46290,6 +_,9 @@
->>>>>>> 714687ea
  			if (Main.rand == null)
  				Main.rand = new UnifiedRandom();
  
 +			if (NPCLoader.blockLoot.Contains(Type))
 +				return Main.maxItems;
 +
-<<<<<<< HEAD
- 			if (Main.halloween) {
- 				if (Type == 58)
- 					Type = 1734;
-@@ -46038,6 +_,8 @@
+ 			if (Main.tenthAnniversaryWorld) {
+ 				if (Type == 58) {
+ 					Type = Main.rand.NextFromList(new short[3] {
+@@ -46359,6 +_,8 @@
  			if (ItemSlot.Options.HighlightNewItems && item.type >= 0 && !ItemID.Sets.NeverAppearsAsNewInInventory[item.type])
  				item.newAndShiny = true;
  
 +			ItemLoader.OnSpawn(item, source);
-+			
++
  			if (Main.netMode == 2 && !noBroadcast)
  				NetMessage.SendData(21, -1, -1, null, num, noGrabDelay.ToInt());
  			else if (Main.netMode == 0)
-@@ -46109,14 +_,17 @@
-=======
- 			if (Main.tenthAnniversaryWorld) {
- 				if (Type == 58) {
- 					Type = Main.rand.NextFromList(new short[3] {
 @@ -46430,14 +_,17 @@
->>>>>>> 714687ea
  						continue;
  
  					Player.ItemSpaceStatus status = player.ItemSpace(Main.item[whoAmI]);
