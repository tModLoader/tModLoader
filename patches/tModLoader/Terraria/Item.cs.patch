--- src/TerrariaNetCore/Terraria/Item.cs
+++ src/tModLoader/Terraria/Item.cs
@@ -1,7 +_,9 @@
 using Microsoft.Xna.Framework;
 using System;
 using System.IO;
+using System.Linq;
 using Terraria.Audio;
<<<<<<< HEAD
+using Terraria.DataStructures;
 using Terraria.Enums;
 using Terraria.GameContent;
 using Terraria.GameContent.Events;
@@ -10,10 +_,12 @@
=======
 using Terraria.DataStructures;
 using Terraria.Enums;
@@ -11,10 +_,12 @@
>>>>>>> 22a16edf
 using Terraria.ID;
 using Terraria.UI;
 using Terraria.Utilities;
+using Terraria.ModLoader;
+using Terraria.ModLoader.IO;
 
 namespace Terraria
 {
-	public class Item : Entity
+	public partial class Item : Entity
 	{
 		private string _nameOverride;
 		public const int luckPotionDuration1 = 10800;
@@ -51,7 +_,7 @@
 		public int tileWand = -1;
 		public bool wornArmor;
 		public int tooltipContext = -1;
-		public byte dye;
+		public int dye; //TML: Changed from byte to int.
 		public int fishingPole = 1;
 		public int bait;
 		public static int coinGrabRange = 350;
@@ -61,8 +_,10 @@
 		public short makeNPC;
 		public bool expertOnly;
 		public bool expert;
+		public bool masterOnly;
+		public bool master;
 		public bool isAShopItem;
-		public short hairDye = -1;
+		public int hairDye = -1; //TML: Changed from short to int.
 		public byte paint;
 		public bool instanced;
 		public int ownIgnore = -1;
@@ -148,11 +_,44 @@
 		public bool DD2Summon;
 		public int netID;
 		public int crit;
-		public byte prefix;
-		public bool melee;
-		public bool magic;
-		public bool ranged;
-		public bool summon;
+		public int prefix; //TML: Changed from byte to int.
+
+		internal bool melee {
+			get => CountsAsClass(DamageClass.Melee);
+			set {
+				if (value)
+					DamageType = DamageClass.Melee;
+				else if (DamageType == DamageClass.Melee)
+					DamageType = DamageClass.Generic;
+			}
+		}
+		internal bool magic {
+			get => CountsAsClass(DamageClass.Magic);
+			set {
+				if (value)
+					DamageType = DamageClass.Magic;
+				else if (DamageType == DamageClass.Magic)
+					DamageType = DamageClass.Generic;
+			}
+		}
+		internal bool ranged {
+			get => CountsAsClass(DamageClass.Ranged);
+			set {
+				if (value)
+					DamageType = DamageClass.Ranged;
+				else if (DamageType == DamageClass.Ranged)
+					DamageType = DamageClass.Generic;
+			}
+		}
+		internal bool summon {
+			get => CountsAsClass(DamageClass.Summon);
+			set {
+				if (value)
+					DamageType = DamageClass.Summon;
+				else if (DamageType == DamageClass.Summon)
+					DamageType = DamageClass.Generic;
+			}
+		}
 		public bool sentry;
 		public int reuseDelay;
 		public bool newAndShiny;
@@ -160,6 +_,18 @@
 		public const int WALL_PLACEMENT_USETIME = 7;
 		public static int numberOfNewItems = 0;
 
+		public Item() { } // EntryFilter complains if item doesn't have a parameterless constructor (even when the parameter is optional).
+
+		public Item(int setDefaultsToType, int stack = 1, int prefix = 0) {
+			SetDefaults(setDefaultsToType);
+
+			if (setDefaultsToType > 0)
+				this.stack = stack;
+
+			if (prefix != 0)
+				Prefix(prefix);
+		}
+
 		public string Name => _nameOverride ?? Lang.GetItemNameValue(type);
 
 		public string HoverName {
@@ -181,11 +_,11 @@
 			}
 		}
 
-		public int OriginalRarity => ContentSamples.ItemsByType[type].rare;
-
-		public int OriginalDamage => ContentSamples.ItemsByType[type].damage;
-
-		public int OriginalDefense => ContentSamples.ItemsByType[type].defense;
+		public int OriginalRarity => ContentSamples.ItemsByType.TryGetValue(type, out Item item) ? item.rare : 0;
+
+		public int OriginalDamage => ContentSamples.ItemsByType.TryGetValue(type, out Item item) ? item.damage : 0;
+
+		public int OriginalDefense => ContentSamples.ItemsByType.TryGetValue(type, out Item item) ? item.defense : 0;
 
 		public bool IsACoin {
 			get {
@@ -270,6 +_,10 @@
 				return false;
 
 			UnifiedRandom unifiedRandom = WorldGen.gen ? WorldGen.genRand : Main.rand;
+			bool? applyPrefixOverride = ItemLoader.PrefixChance(this, pre, unifiedRandom);
+			if (!applyPrefixOverride ?? false)
+				return false;
+
 			int num = pre;
 			float num2 = 1f;
 			float num3 = 1f;
@@ -288,15 +_,20 @@
 				num7 = 1f;
 				num8 = 0;
 				flag = false;
-				if (num == -1 && unifiedRandom.Next(4) == 0)
+				if (pre == -1 && !(applyPrefixOverride ?? false) && unifiedRandom.NextBool(4))
 					num = 0;
 
 				if (pre < -1)
 					num = -1;
 
 				if (num == -1 || num == -2 || num == -3) {
+					int modPrefix = ItemLoader.ChoosePrefix(this, unifiedRandom);
+					if (modPrefix >= 0) {
+						num = modPrefix;
+					}
-					if (type == 1 || type == 4 || type == 6 || type == 7 || type == 10 || type == 24 || type == 45 || type == 46 || type == 65 || type == 103 || type == 104 || type == 121 || type == 122 || type == 155 || type == 190 || type == 196 || type == 198 || type == 199 || type == 200 || type == 201 || type == 202 || type == 203 || type == 4258 || type == 204 || type == 213 || type == 217 || type == 273 || type == 367 || type == 368 || type == 426 || type == 482 || type == 483 || type == 484 || type == 653 || type == 654 || type == 656 || type == 657 || type == 659 || type == 660 || type == 671 || type == 672 || type == 674 || type == 675 || type == 676 || type == 723 || type == 724 || type == 757 || type == 776 || type == 777 || type == 778 || type == 787 || type == 795 || type == 797 || type == 798 || type == 799 || type == 881 || type == 882 || type == 921 || type == 922 || type == 989 || type == 990 || type == 991 || type == 992 || type == 993 || type == 1123 || type == 1166 || type == 1185 || type == 1188 || type == 1192 || type == 1195 || type == 1199 || type == 1202 || type == 1222 || type == 1223 || type == 1224 || type == 1226 || type == 1227 || type == 1230 || type == 1233 || type == 1234 || type == 1294 || type == 1304 || type == 1305 || type == 1306 || type == 1320 || type == 1327 || type == 1506 || type == 1507 || type == 1786 || type == 1826 || type == 1827 || type == 1909 || type == 1917 || type == 1928 || type == 2176 || type == 2273 || type == 2608 || type == 2341 || type == 2330 || type == 2320 || type == 2516 || type == 2517 || type == 2746 || type == 2745 || type == 3063 || type == 3018 || type == 3211 || type == 3013 || type == 3258 || type == 3106 || type == 3065 || type == 2880 || type == 3481 || type == 3482 || type == 3483 || type == 3484 || type == 3485 || type == 3487 || type == 3488 || type == 3489 || type == 3490 || type == 3491 || type == 3493 || type == 3494 || type == 3495 || type == 3496 || type == 3497 || type == 3499 || type == 3500 || type == 3501 || type == 3502 || type == 3503 || type == 3505 || type == 3506 || type == 3507 || type == 3508 || type == 3509 || type == 3511 || type == 3512 || type == 3513 || type == 3514 || type == 3515 || type == 3517 || type == 3518 || type == 3519 || type == 3520 || type == 3521 || type == 3522 || type == 3523 || type == 3524 || type == 3525 || type == 3462 || type == 3465 || type == 3466 || type == 2772 || type == 2775 || type == 2776 || type == 2777 || type == 2780 || type == 2781 || type == 2782 || type == 2785 || type == 2786 || type == 3349 || type == 3352 || type == 3351 || (type >= 3764 && type <= 3769) || type == 4259 || type == 3772 || type == 3823 || type == 3827 || type == 186 || type == 946 || type == 4059 || type == 4317 || type == 4463 || type == 486 || type == 4707 || type == 4711 || type == 4956 || type == 4923 || type == 4672 || type == 4913 || type == 4912 || type == 4911 || type == 4678 || type == 4679 || type == 4680 || type == 4914 || type == 5074 || type == 5094 || type == 5095 || type == 5096 || type == 5097) {
+					else if (type == 1 || type == 4 || type == 6 || type == 7 || type == 10 || type == 24 || type == 45 || type == 46 || type == 65 || type == 103 || type == 104 || type == 121 || type == 122 || type == 155 || type == 190 || type == 196 || type == 198 || type == 199 || type == 200 || type == 201 || type == 202 || type == 203 || type == 4258 || type == 204 || type == 213 || type == 217 || type == 273 || type == 367 || type == 368 || type == 426 || type == 482 || type == 483 || type == 484 || type == 653 || type == 654 || type == 656 || type == 657 || type == 659 || type == 660 || type == 671 || type == 672 || type == 674 || type == 675 || type == 676 || type == 723 || type == 724 || type == 757 || type == 776 || type == 777 || type == 778 || type == 787 || type == 795 || type == 797 || type == 798 || type == 799 || type == 881 || type == 882 || type == 921 || type == 922 || type == 989 || type == 990 || type == 991 || type == 992 || type == 993 || type == 1123 || type == 1166 || type == 1185 || type == 1188 || type == 1192 || type == 1195 || type == 1199 || type == 1202 || type == 1222 || type == 1223 || type == 1224 || type == 1226 || type == 1227 || type == 1230 || type == 1233 || type == 1234 || type == 1294 || type == 1304 || type == 1305 || type == 1306 || type == 1320 || type == 1327 || type == 1506 || type == 1507 || type == 1786 || type == 1826 || type == 1827 || type == 1909 || type == 1917 || type == 1928 || type == 2176 || type == 2273 || type == 2608 || type == 2341 || type == 2330 || type == 2320 || type == 2516 || type == 2517 || type == 2746 || type == 2745 || type == 3063 || type == 3018 || type == 3211 || type == 3013 || type == 3258 || type == 3106 || type == 3065 || type == 2880 || type == 3481 || type == 3482 || type == 3483 || type == 3484 || type == 3485 || type == 3487 || type == 3488 || type == 3489 || type == 3490 || type == 3491 || type == 3493 || type == 3494 || type == 3495 || type == 3496 || type == 3497 || type == 3499 || type == 3500 || type == 3501 || type == 3502 || type == 3503 || type == 3505 || type == 3506 || type == 3507 || type == 3508 || type == 3509 || type == 3511 || type == 3512 || type == 3513 || type == 3514 || type == 3515 || type == 3517 || type == 3518 || type == 3519 || type == 3520 || type == 3521 || type == 3522 || type == 3523 || type == 3524 || type == 3525 || (type >= 3462 && type <= 3466) || (type >= 2772 && type <= 2786) || type == 3349 || type == 3352 || type == 3351 || (type >= 3764 && type <= 3769) || type == 4259 || type == 3772 || type == 3823 || type == 3827 || type == 186 || type == 946 || type == 4059 || type == 4317 || type == 4463 || type == 486 || type == 4707 || type == 4711 || type == 4956 || type == 4923 || type == 4788 || type == 4790 || type == 4789 || type == 4672 || type == 4913 || type == 4912 || type == 4911 || type == 4678 || type == 4679 || type == 4680 || type == 4914 || type == 5074 || type == 5094 || type == 5095 || type == 5096 || type == 5097 || ItemLoader.MeleePrefix(this)) {
+						const int numVanilla = 40;
-						int num9 = unifiedRandom.Next(40);
+						int num9 = unifiedRandom.Next(numVanilla);
 						if (num9 == 0)
 							num = 1;
 
@@ -416,9 +_,12 @@
 
 						if (num9 == 39)
 							num = 81;
+
+						PrefixLoader.Roll(this, ref num, numVanilla, unifiedRandom, PrefixCategory.AnyWeapon, PrefixCategory.Melee);
 					}
-					else if (type == 162 || type == 5011 || type == 5012 || type == 160 || type == 163 || type == 220 || type == 274 || type == 277 || type == 280 || type == 383 || type == 384 || type == 385 || type == 386 || type == 387 || type == 388 || type == 389 || type == 390 || type == 406 || type == 537 || type == 550 || type == 579 || type == 756 || type == 759 || type == 801 || type == 802 || type == 1186 || type == 1189 || type == 1190 || type == 1193 || type == 1196 || type == 1197 || type == 1200 || type == 1203 || type == 1204 || type == 1228 || type == 1231 || type == 1232 || type == 1259 || type == 1262 || type == 1297 || type == 1314 || type == 1325 || type == 1947 || type == 2332 || type == 2331 || type == 2342 || type == 2424 || type == 2611 || type == 2798 || type == 3012 || type == 3473 || type == 3098 || type == 3368 || type == 3835 || type == 3836 || type == 3858 || type == 4061 || type == 4144 || type == 4272 || type == 2774 || type == 2773 || type == 2779 || type == 2778 || type == 2784 || type == 2783 || type == 3464 || type == 3463 || type == 4788 || type == 4789 || type == 4790) {
+					else if (type == 162 || type == 5011 || type == 5012 || type == 160 || type == 163 || type == 220 || type == 274 || type == 277 || type == 280 || type == 383 || type == 384 || type == 385 || type == 386 || type == 387 || type == 388 || type == 389 || type == 390 || type == 406 || type == 537 || type == 550 || type == 579 || type == 756 || type == 759 || type == 801 || type == 802 || type == 1186 || type == 1189 || type == 1190 || type == 1193 || type == 1196 || type == 1197 || type == 1200 || type == 1203 || type == 1204 || type == 1228 || type == 1231 || type == 1232 || type == 1259 || type == 1262 || type == 1297 || type == 1314 || type == 1325 || type == 1947 || type == 2332 || type == 2331 || type == 2342 || type == 2424 || type == 2611 || type == 2798 || type == 3012 || type == 3473 || type == 3098 || type == 3368 || type == 3835 || type == 3836 || type == 3858 || type == 4061 || type == 4144 || type == 4272 || type == 2774 || type == 2773 || type == 2779 || type == 2778 || type == 2784 || type == 2783 || type == 3464 || type == 3463 || ItemLoader.WeaponPrefix(this)) {
+						const int numVanilla = 14;
-						int num10 = unifiedRandom.Next(14);
+						int num10 = unifiedRandom.Next(numVanilla);
 						if (num10 == 0)
 							num = 36;
 
@@ -460,9 +_,12 @@
 
 						if (num10 == 13)
 							num = 61;
+
+						PrefixLoader.Roll(this, ref num, numVanilla, unifiedRandom, PrefixCategory.AnyWeapon);
 					}
-					else if (type == 39 || type == 44 || type == 95 || type == 96 || type == 98 || type == 99 || type == 120 || type == 164 || type == 197 || type == 219 || type == 266 || type == 281 || type == 434 || type == 435 || type == 436 || type == 481 || type == 506 || type == 533 || type == 534 || type == 578 || type == 655 || type == 658 || type == 661 || type == 679 || type == 682 || type == 725 || type == 758 || type == 759 || type == 760 || type == 796 || type == 800 || type == 905 || type == 923 || type == 964 || type == 986 || type == 1156 || type == 1187 || type == 1194 || type == 1201 || type == 1229 || type == 1254 || type == 1255 || type == 1258 || type == 1265 || type == 1319 || type == 1553 || type == 1782 || type == 1784 || type == 1835 || type == 1870 || type == 1910 || type == 1929 || type == 1946 || type == 2223 || type == 2269 || type == 2270 || type == 2624 || type == 2515 || type == 2747 || type == 2796 || type == 2797 || type == 3052 || type == 2888 || type == 3019 || type == 3029 || type == 3007 || type == 3008 || type == 3210 || type == 3107 || type == 3475 || type == 3540 || type == 3854 || type == 3859 || type == 3821 || type == 3930 || type == 3480 || type == 3486 || type == 3492 || type == 3498 || type == 3504 || type == 3510 || type == 3516 || type == 3350 || type == 3546 || type == 3788 || type == 4058 || type == 4060 || type == 4381 || type == 4703 || type == 4953 || type == 5117) {
+					else if (type == 39 || type == 44 || type == 95 || type == 96 || type == 98 || type == 99 || type == 120 || type == 164 || type == 197 || type == 219 || type == 266 || type == 281 || type == 434 || type == 435 || type == 436 || type == 481 || type == 506 || type == 533 || type == 534 || type == 578 || type == 655 || type == 658 || type == 661 || type == 679 || type == 682 || type == 725 || type == 758 || type == 759 || type == 760 || type == 796 || type == 800 || type == 905 || type == 923 || type == 964 || type == 986 || type == 1156 || type == 1187 || type == 1194 || type == 1201 || type == 1229 || type == 1254 || type == 1255 || type == 1258 || type == 1265 || type == 1319 || type == 1553 || type == 1782 || type == 1784 || type == 1835 || type == 1870 || type == 1910 || type == 1929 || type == 1946 || type == 2223 || type == 2269 || type == 2270 || type == 2624 || type == 2515 || type == 2747 || type == 2796 || type == 2797 || type == 3052 || type == 2888 || type == 3019 || type == 3029 || type == 3007 || type == 3008 || type == 3210 || type == 3107 || type == 3475 || type == 3540 || type == 3854 || type == 3859 || type == 3821 || type == 3930 || type == 3480 || type == 3486 || type == 3492 || type == 3498 || type == 3504 || type == 3510 || type == 3516 || type == 3350 || type == 3546 || type == 3788 || type == 4058 || type == 4060 || type == 4381 || type == 4703 || type == 4953 || type == 5117 || ItemLoader.RangedPrefix(this)) {
+						const int numVanilla = 35;
-						int num11 = unifiedRandom.Next(35);
+						int num11 = unifiedRandom.Next(numVanilla);
 						if (num11 == 0)
 							num = 16;
 
@@ -567,9 +_,12 @@
 
 						if (num11 == 34)
 							num = 82;
+
+						PrefixLoader.Roll(this, ref num, numVanilla, unifiedRandom, PrefixCategory.AnyWeapon, PrefixCategory.Ranged);
 					}
-					else if (type == 64 || type == 112 || type == 113 || type == 127 || type == 157 || type == 165 || type == 218 || type == 272 || type == 494 || type == 495 || type == 496 || type == 514 || type == 517 || type == 518 || type == 519 || type == 683 || type == 726 || type == 739 || type == 740 || type == 741 || type == 742 || type == 743 || type == 744 || type == 788 || type == 1121 || type == 1155 || type == 1157 || type == 1178 || type == 1244 || type == 1256 || type == 1260 || type == 1264 || type == 1266 || type == 1295 || type == 1296 || type == 1308 || type == 1309 || type == 1313 || type == 1336 || type == 1444 || type == 1445 || type == 1446 || type == 1572 || type == 1801 || type == 1802 || type == 1930 || type == 1931 || type == 2188 || type == 2622 || type == 2621 || type == 2584 || type == 2551 || type == 2366 || type == 2535 || type == 2365 || type == 2364 || type == 2623 || type == 2750 || type == 2795 || type == 3053 || type == 3051 || type == 3209 || type == 3014 || type == 3105 || type == 2882 || type == 3269 || type == 3006 || type == 3377 || type == 3069 || type == 2749 || type == 3249 || type == 3476 || type == 3474 || type == 3531 || type == 3541 || type == 3542 || type == 3569 || type == 3570 || type == 3571 || type == 3779 || type == 3787 || type == 3531 || type == 3852 || type == 3870 || type == 4269 || type == 4273 || type == 4281 || type == 4347 || type == 4348 || type == 4270 || type == 4758 || type == 4715 || type == 4952 || type == 4607 || type == 5005 || type == 5065 || type == 5069 || type == 5114 || type == 5119 || type == 5118 || type == 3824 || type == 3818 || type == 3829 || type == 3832 || type == 3825 || type == 3819 || type == 3830 || type == 3833 || type == 3826 || type == 3820 || type == 3831 || type == 3834 || type == 4062) {
+					else if (type == 64 || type == 112 || type == 113 || type == 127 || type == 157 || type == 165 || type == 218 || type == 272 || type == 494 || type == 495 || type == 496 || type == 514 || type == 517 || type == 518 || type == 519 || type == 683 || type == 726 || type == 739 || type == 740 || type == 741 || type == 742 || type == 743 || type == 744 || type == 788 || type == 1121 || type == 1155 || type == 1157 || type == 1178 || type == 1244 || type == 1256 || type == 1260 || type == 1264 || type == 1266 || type == 1295 || type == 1296 || type == 1308 || type == 1309 || type == 1313 || type == 1336 || type == 1444 || type == 1445 || type == 1446 || type == 1572 || type == 1801 || type == 1802 || type == 1930 || type == 1931 || type == 2188 || type == 2622 || type == 2621 || type == 2584 || type == 2551 || type == 2366 || type == 2535 || type == 2365 || type == 2364 || type == 2623 || type == 2750 || type == 2795 || type == 3053 || type == 3051 || type == 3209 || type == 3014 || type == 3105 || type == 2882 || type == 3269 || type == 3006 || type == 3377 || type == 3069 || type == 2749 || type == 3249 || type == 3476 || type == 3474 || type == 3531 || type == 3541 || type == 3542 || type == 3569 || type == 3570 || type == 3571 || type == 3779 || type == 3787 || type == 3531 || type == 3852 || type == 3870 || type == 4269 || type == 4273 || type == 4281 || type == 4347 || type == 4348 || type == 4270 || type == 4758 || type == 4715 || type == 4952 || type == 4607 || type == 5005 || type == 5065 || type == 5069 || type == 5114 || type == 5119 || type == 5118 || type == 3824 || type == 3818 || type == 3829 || type == 3832 || type == 3825 || type == 3819 || type == 3830 || type == 3833 || type == 3826 || type == 3820 || type == 3831 || type == 3834 || type == 4062 || ItemLoader.MagicPrefix(this)) {
+						const int numVanilla = 36;
-						int num12 = unifiedRandom.Next(36);
+						int num12 = unifiedRandom.Next(numVanilla);
 						if (num12 == 0)
 							num = 26;
 
@@ -677,9 +_,12 @@
 
 						if (num12 == 35)
 							num = 83;
+
+						PrefixLoader.Roll(this, ref num, numVanilla, unifiedRandom, PrefixCategory.AnyWeapon, PrefixCategory.Magic);
 					}
-					else if (type == 55 || type == 119 || type == 191 || type == 284 || type == 670 || type == 1122 || type == 1513 || type == 1569 || type == 1571 || type == 1825 || type == 1918 || type == 3054 || type == 3262 || (type >= 3278 && type <= 3292) || (type >= 3315 && type <= 3317) || type == 3389 || type == 3030 || type == 3543 || type == 4764 || type == 4818 || type == 4760) {
+					else if (type == 55 || type == 119 || type == 191 || type == 284 || type == 670 || type == 1122 || type == 1513 || type == 1569 || type == 1571 || type == 1825 || type == 1918 || type == 3054 || type == 3262 || (type >= 3278 && type <= 3292) || (type >= 3315 && type <= 3317) || type == 3389 || type == 3030 || type == 3543 || type == 4764 || type == 4818 || type == 4760 || ItemLoader.WeaponPrefix(this)) {
+						const int numVanilla = 14;
-						int num13 = unifiedRandom.Next(14);
+						int num13 = unifiedRandom.Next(numVanilla);
 						if (type == 3389)
 							num13 = unifiedRandom.Next(15);
 
@@ -727,12 +_,15 @@
 
 						if (num13 == 14)
 							num = 84;
+
+						PrefixLoader.Roll(this, ref num, numVanilla, unifiedRandom, PrefixCategory.AnyWeapon);
 					}
 					else {
 						if (!IsAPrefixableAccessory())
 							return false;
 
 						num = unifiedRandom.Next(62, 81);
+						PrefixLoader.Roll(this, ref num, 81 - 62, unifiedRandom, PrefixCategory.Accessory);
 					}
 				}
 
@@ -740,7 +_,7 @@
 					case -3:
 						return true;
 					case -1:
-						if ((num == 7 || num == 8 || num == 9 || num == 10 || num == 11 || num == 22 || num == 23 || num == 24 || num == 29 || num == 30 || num == 31 || num == 39 || num == 40 || num == 56 || num == 41 || num == 47 || num == 48 || num == 49) && unifiedRandom.Next(3) != 0)
+						if ((num == 7 || num == 8 || num == 9 || num == 10 || num == 11 || num == 22 || num == 23 || num == 24 || num == 29 || num == 30 || num == 31 || num == 39 || num == 40 || num == 56 || num == 41 || num == 47 || num == 48 || num == 49) && !(applyPrefixOverride ?? false) && !unifiedRandom.NextBool(3))
 							num = 0;
 						break;
 				}
@@ -1019,6 +_,8 @@
 						num8 = 2;
 						break;
 				}
+				if (num >= PrefixID.Count)
+					PrefixLoader.GetPrefix(num)?.SetStats(ref num2, ref num3, ref num4, ref num5, ref num6, ref num7, ref num8);
 
 				if (num2 != 1f && Math.Round((float)damage * num2) == (double)damage) {
 					flag = true;
@@ -1040,11 +_,19 @@
 					num = -1;
 				}
 
+				if (num >= PrefixID.Count)
+					PrefixLoader.GetPrefix(num)?.ValidateItem(this, ref flag);
+
 				if (pre == -2 && num == 0) {
 					num = -1;
 					flag = true;
 				}
+
+				if (!flag && !ItemLoader.AllowPrefix(this, num))
+					flag = true;
 			}
+
+			UndoItemAnimationCompensations();
 
 			damage = (int)Math.Round((float)damage * num2);
 			useAnimation = (int)Math.Round((float)useAnimation * num4);
@@ -1055,6 +_,12 @@
 			scale *= num5;
 			shootSpeed *= num6;
 			crit += num8;
+
+			if (num >= PrefixID.Count)
+				PrefixLoader.GetPrefix(num)?.Apply(this);
+
+			ApplyItemAnimationCompensations();
+
 			float num14 = 1f * num2 * (2f - num4) * (2f - num7) * num5 * num3 * num6 * (1f + (float)num8 * 0.02f);
 			if (num == 62 || num == 69 || num == 73 || num == 77)
 				num14 *= 1.05f;
@@ -1068,6 +_,10 @@
 			if (num == 65 || num == 72 || num == 76 || num == 80 || num == 68)
 				num14 *= 1.2f;
 
+			if (num >= PrefixID.Count)
+				PrefixLoader.GetPrefix(num)?.ModifyValue(ref num14);
+
+			int baseRarity = rare;
 			if ((double)num14 >= 1.2)
 				rare += 2;
 			else if ((double)num14 >= 1.05)
@@ -1077,17 +_,22 @@
 			else if ((double)num14 <= 0.95)
 				rare--;
 
+			if (baseRarity >= ItemRarityID.Count)
+				rare = RarityLoader.GetRarity(baseRarity).GetPrefixedRarity(rare - baseRarity, num14);
+			else if (rare > ItemRarityID.Purple)
+				rare = ItemRarityID.Purple;
+
 			if (rare > -11) {
 				if (rare < -1)
 					rare = -1;
 
-				if (rare > 11)
-					rare = 11;
+				if (rare > RarityLoader.RarityCount - 1)
+					rare = RarityLoader.RarityCount - 1;
 			}
 
 			num14 *= num14;
 			value = (int)((float)value * num14);
-			prefix = (byte)num;
+			prefix = num;
 			return true;
 		}
 
@@ -1120,6 +_,8 @@
 		public Rectangle getRect() => new Rectangle((int)position.X, (int)position.Y, width, height);
 
 		public bool checkMat() {
+			material = ItemID.Sets.IsAMaterial[type];
+			return material; // bypass performance issue.
 			if (type >= 71 && type <= 74) {
 				material = false;
 				return false;
@@ -1319,6 +_,9 @@
 		}
 
 		public static int BannerToItem(int banner) {
+			if (NPCLoader.bannerToItem.ContainsKey(banner))
+				return NPCLoader.bannerToItem[banner];
+
 			int num = 0;
 			if (banner >= 276)
 				return 4965 + banner - 276;
@@ -2084,9 +_,10 @@
 					return 287;
 				case 133:
 					return 288;
-				default:
-					return 0;
 			}
+			if (i >= NPCID.Count) // in NPCtoBanner method
+				return NPCLoader.GetNPC(i).Banner;
+			return 0;
 		}
 
 		public static int BannerToNPC(int i) {
@@ -2655,9 +_,10 @@
 					return 176;
 				case 288:
 					return 133;
-				default:
-					return 0;
 			}
+			if (i >= NPCID.Count) // in BannerToNPC method
+				return i;
+			return 0;
 		}
 
 		public bool FitsAmmoSlot() {
@@ -44387,7 +_,7 @@
 			return false;
 		}
 
-		private void DefaultToSeaShelll() {
+		public void DefaultToSeaShelll() {
 			useStyle = 1;
 			autoReuse = true;
 			useAnimation = 15;
@@ -44799,6 +_,11 @@
 			mountType = mount;
 		}
 
+		/// <summary>
+		/// This method sets a variety of common Item values common to placeable walls.<br/>
+		/// Specifically: useStyle = 1;	useTurn = true;	useAnimation = 15; useTime = 7; autoReuse = true; maxStack = 999; consumable = true; createWall = wallToPlace; width = 12; height = 12;<br/>
+		/// </summary>
+		/// <param name="wallToPlace"></param>
 		public void DefaultToPlacableWall(ushort wallToPlace) {
 			useStyle = 1;
 			useTurn = true;
@@ -44818,6 +_,14 @@
 			crit = bonusCritChance;
 		}
 
+		/// <summary>
+		/// This method sets a variety of common Item values common to bow weapons.<br/>
+		/// Specfically: width = 14; height = 30; UseSound = SoundID.Item5;<br/>
+		/// Addtionally: <inheritdoc cref="DefaultToRangedWeapon(int,int,int,float,bool)" />
+		/// </summary>
+		/// <param name="singleShotTime"></param>
+		/// <param name="shotVelocity"></param>
+		/// <param name="hasAutoReuse"></param>
 		public void DefaultToBow(int singleShotTime, float shotVelocity, bool hasAutoReuse = false) {
 			DefaultToRangedWeapon(1, AmmoID.Arrow, singleShotTime, shotVelocity, hasAutoReuse);
 			width = 14;
@@ -44836,6 +_,15 @@
 			magic = true;
 		}
 
+		/// <summary>
+		/// This method sets a variety of common Item values common to ranged weapons.<br/>
+		/// Specifically: autoReuse = hasAutoReuse; useStyle = 5; useAnimation = singleShotTime; useTime = singleShotTime; shoot = baseProjType; useAmmo = ammoID; shootSpeed = shotVelocity; noMelee = true; ranged = true;<br/>
+		/// </summary>
+		/// <param name="baseProjType"></param>
+		/// <param name="ammoID"></param>
+		/// <param name="singleShotTime"></param>
+		/// <param name="shotVelocity"></param>
+		/// <param name="hasAutoReuse"></param>
 		public void DefaultToRangedWeapon(int baseProjType, int ammoID, int singleShotTime, float shotVelocity, bool hasAutoReuse = false) {
 			autoReuse = hasAutoReuse;
 			useStyle = 5;
@@ -44861,7 +_,7 @@
 			maxStack = 999;
 		}
 
-		private void DefaultToTorch(int tileStyleToPlace, bool allowWaterPlacement = false) {
+		public void DefaultToTorch(int tileStyleToPlace, bool allowWaterPlacement = false) {
 			flame = true;
 			noWet = !allowWaterPlacement;
 			holdStyle = 1;
@@ -45006,6 +_,16 @@
 			SetDefaults(Type, noMatCheck: false);
 		}
 
+		public void CloneDefaults(int TypeToClone) {
+			int originalType = type;
+			int originalNetID = netID;
+			ModItem originalModItem = ModItem;
+			SetDefaults(TypeToClone);
+			type = originalType;
+			netID = originalNetID;
+			ModItem = originalModItem;
+		}
+
 		public void SetDefaults(int Type, bool noMatCheck = false) {
 			if (Type < 0) {
 				netDefaults(Type);
@@ -45018,8 +_,10 @@
 				playerIndexTheItemIsReservedFor = Main.myPlayer;
 
 			ResetStats(Type);
+			/*
 			if (type >= 5125)
 				type = 0;
+			*/
 
 			if (type == 0) {
 				netID = 0;
@@ -45044,7 +_,15 @@
 				SetDefaults5(type);
 			}
 
+			// Compensate for the change of itemAnimation getting reset at 0 instead of vanilla's 1.
+			ApplyItemAnimationCompensations();
+
+			//Set 'master' bool for vanilla items with master rarity.
+			if (type < ItemID.Count && rare == ItemRarityID.Master) {
+				master = true;
+			}
+
-			dye = (byte)GameShaders.Armor.GetShaderIdFromItemId(type);
+			dye = GameShaders.Armor.GetShaderIdFromItemId(type);
 			if (hairDye != 0)
 				hairDye = GameShaders.Hair.GetShaderIdFromItemId(type);
 
@@ -45193,11 +_,12 @@
 				maxStack = 999;
 
 			netID = type;
+			ItemLoader.SetDefaults(this);
 			if (!noMatCheck)
 				material = ItemID.Sets.IsAMaterial[type];
 
 			RebuildTooltip();
-			if (type > 0 && type < 5125 && ItemID.Sets.Deprecated[type]) {
+			if (type > 0 && ItemID.Sets.Deprecated[type]) {
 				netID = 0;
 				type = 0;
 				stack = 0;
@@ -45207,14 +_,20 @@
 		public void ResetStats(int Type) {
 			tooltipContext = -1;
 			BestiaryNotes = null;
+			ModItem = null;
+			globalItems = new Instanced<GlobalItem>[0];
+			AllowReforgeForStackableItem = false;
+			DamageType = DamageClass.Generic;
 			sentry = false;
 			canBePlacedInVanityRegardlessOfConditions = false;
 			DD2Summon = false;
 			shopSpecialCurrency = -1;
 			shopCustomPrice = null;
 			expert = false;
+			master = false;
 			isAShopItem = false;
 			expertOnly = false;
+			masterOnly = false;
 			instanced = false;
 			questItem = false;
 			fishingPole = 0;
@@ -45231,10 +_,12 @@
 			mech = false;
 			flame = false;
 			reuseDelay = 0;
+			/*
 			melee = false;
 			magic = false;
 			ranged = false;
 			summon = false;
+			*/
 			placeStyle = 0;
 			buffTime = 0;
 			buffType = 0;
@@ -45310,6 +_,10 @@
 		}
 
 		public Color GetAlpha(Color newColor) {
+			Color? modColor = ItemLoader.GetAlpha(this, newColor);
+			if (modColor.HasValue)
+				return modColor.Value;
+
 			switch (type) {
 				case 3318:
 				case 3319:
@@ -45616,6 +_,7 @@
 				timeSinceItemSpawned += num3;
 			}
 
+			ItemLoader.PostUpdate(this);
 			if (Main.netMode == 2 && playerIndexTheItemIsReservedFor != Main.myPlayer) {
 				timeSinceTheItemHasBeenReservedForSomeone++;
 				if (timeSinceTheItemHasBeenReservedForSomeone >= 300) {
@@ -45696,6 +_,7 @@
 		}
 
 		private void CheckLavaDeath(int i) {
+			bool? canBurnInLava = ItemLoader.CanBurnInLava(this);
 			if (type == 267) {
 				if (Main.netMode == 1)
 					return;
@@ -45715,7 +_,9 @@
 
 				NetMessage.SendData(21, -1, -1, null, i);
 			}
+			else if (canBurnInLava == false)
+				return;
-			else if (playerIndexTheItemIsReservedFor == Main.myPlayer && type != 312 && type != 318 && type != 173 && type != 174 && type != 4422 && type != 175 && type != 2701 && rare == 0) {
+			else if (canBurnInLava == true || (playerIndexTheItemIsReservedFor == Main.myPlayer && type != 312 && type != 318 && type != 173 && type != 174 && type != 4422 && type != 175 && type != 2701 && rare == 0)) {
 				active = false;
 				type = 0;
 				stack = 0;
@@ -45725,6 +_,7 @@
 		}
 
 		private void MoveInWorld(float gravity, float maxFallSpeed, ref Vector2 wetVelocity) {
+			ItemLoader.Update(this, ref gravity, ref maxFallSpeed);
 			if (ItemID.Sets.ItemNoGravity[type]) {
 				base.velocity.X *= 0.95f;
 				if ((double)base.velocity.X < 0.1 && (double)base.velocity.X > -0.1)
@@ -45735,6 +_,7 @@
 					base.velocity.Y = 0f;
 			}
 			else {
+				//patch file: num, num2
 				base.velocity.Y += gravity;
 				if (base.velocity.Y > maxFallSpeed)
 					base.velocity.Y = maxFallSpeed;
@@ -45934,6 +_,12 @@
 					num2 *= 2;
 
 				if (num < (float)num2) {
+					if (!ItemLoader.CanStack(this, item))
+						continue;
+
+					if (!ItemLoader.CanStackInWorld(this, item))
+						continue;
+
 					position = (position + item.position) / 2f;
 					velocity = (velocity + item.velocity) / 2f;
 					int num3 = item.stack;
<<<<<<< HEAD
@@ -46280,16 +_,33 @@
 			}
 		}
 
-		public static int NewItem(Vector2 pos, Vector2 randomBox, int Type, int Stack = 1, bool noBroadcast = false, int prefixGiven = 0, bool noGrabDelay = false, bool reverseLookup = false) => NewItem((int)pos.X, (int)pos.Y, (int)randomBox.X, (int)randomBox.Y, Type, Stack, noBroadcast, prefixGiven, noGrabDelay, reverseLookup);
-		public static int NewItem(Vector2 pos, int Width, int Height, int Type, int Stack = 1, bool noBroadcast = false, int prefixGiven = 0, bool noGrabDelay = false, bool reverseLookup = false) => NewItem((int)pos.X, (int)pos.Y, Width, Height, Type, Stack, noBroadcast, prefixGiven, noGrabDelay, reverseLookup);
-
-		public static int NewItem(int X, int Y, int Width, int Height, int Type, int Stack = 1, bool noBroadcast = false, int pfix = 0, bool noGrabDelay = false, bool reverseLookup = false) {
+		// Source-less overloads for vanilla
+		internal static int NewItem(Vector2 pos, Vector2 randomBox, int Type, int Stack = 1, bool noBroadcast = false, int prefixGiven = 0, bool noGrabDelay = false, bool reverseLookup = false)
+			=> NewItem(null, pos, randomBox, Type, Stack, noBroadcast, prefixGiven, noGrabDelay, reverseLookup);
+
+		internal static int NewItem(Vector2 pos, int Width, int Height, int Type, int Stack = 1, bool noBroadcast = false, int prefixGiven = 0, bool noGrabDelay = false, bool reverseLookup = false)
+			=> NewItem(null, pos, Width, Height, Type, Stack, noBroadcast, prefixGiven, noGrabDelay, reverseLookup);
+
+		internal static int NewItem(int X, int Y, int Width, int Height, int Type, int Stack = 1, bool noBroadcast = false, int prefixGiven = 0, bool noGrabDelay = false, bool reverseLookup = false)
+			=> NewItem(null, X, Y, Width, Height, Type, Stack, noBroadcast, prefixGiven, noGrabDelay, reverseLookup);
+
+		// Actual API methods
+		public static int NewItem(IEntitySource source, Vector2 pos, Vector2 randomBox, int Type, int Stack = 1, bool noBroadcast = false, int prefixGiven = 0, bool noGrabDelay = false, bool reverseLookup = false)
+			=> NewItem(source, (int)pos.X, (int)pos.Y, (int)randomBox.X, (int)randomBox.Y, Type, Stack, noBroadcast, prefixGiven, noGrabDelay, reverseLookup);
+
+		public static int NewItem(IEntitySource source, Vector2 pos, int Width, int Height, int Type, int Stack = 1, bool noBroadcast = false, int prefixGiven = 0, bool noGrabDelay = false, bool reverseLookup = false)
+			=> NewItem(source, (int)pos.X, (int)pos.Y, Width, Height, Type, Stack, noBroadcast, prefixGiven, noGrabDelay, reverseLookup);
+
+		public static int NewItem(IEntitySource source, int X, int Y, int Width, int Height, int Type, int Stack = 1, bool noBroadcast = false, int pfix = 0, bool noGrabDelay = false, bool reverseLookup = false) {
 			if (WorldGen.gen)
 				return 0;
 
=======
@@ -46294,6 +_,9 @@
>>>>>>> 22a16edf
 			if (Main.rand == null)
 				Main.rand = new UnifiedRandom();
 
+			if (NPCLoader.blockLoot.Contains(Type))
+				return Main.maxItems;
+
 			if (Main.tenthAnniversaryWorld) {
 				if (Type == 58) {
 					Type = Main.rand.NextFromList(new short[3] {
<<<<<<< HEAD
@@ -46359,6 +_,8 @@
 			if (ItemSlot.Options.HighlightNewItems && item.type >= 0 && !ItemID.Sets.NeverAppearsAsNewInInventory[item.type])
 				item.newAndShiny = true;
 
+			ItemLoader.OnSpawn(item, source);
+
 			if (Main.netMode == 2 && !noBroadcast)
 				NetMessage.SendData(21, -1, -1, null, num, noGrabDelay.ToInt());
 			else if (Main.netMode == 0)
@@ -46430,14 +_,17 @@
=======
@@ -46434,14 +_,17 @@
>>>>>>> 22a16edf
 						continue;
 
 					Player.ItemSpaceStatus status = player.ItemSpace(Main.item[whoAmI]);
-					if (player.CanPullItem(Main.item[whoAmI], status)) {
+					if (ItemLoader.CanPickup(Main.item[whoAmI], player) && player.CanPullItem(Main.item[whoAmI], status)) {
 						float num3 = Math.Abs(player.position.X + (float)(player.width / 2) - position.X - (float)(width / 2)) + Math.Abs(player.position.Y + (float)(player.height / 2) - position.Y - (float)height);
+						int grabRange = Player.defaultItemGrabRange;
 						if (player.manaMagnet && (type == 184 || type == 1735 || type == 1868))
-							num3 -= (float)manaGrabRange;
+							grabRange += manaGrabRange;
 
 						if (player.lifeMagnet && (type == 58 || type == 1734 || type == 1867))
-							num3 -= (float)lifeGrabRange;
+							grabRange += lifeGrabRange;
 
+						ItemLoader.GrabRange(Main.item[whoAmI], player, ref grabRange);
+						num3 -= grabRange;
 						if (type == 4143)
 							num3 -= (float)manaGrabRange;
 
@@ -46460,17 +_,43 @@
 			}
 		}
 
-		public Item Clone() => (Item)MemberwiseClone();
-		public Item DeepClone() => (Item)MemberwiseClone();
-
-		public bool IsTheSameAs(Item compareItem) {
+		public Item Clone() {
+			Item newItem = (Item)MemberwiseClone();
+
+			newItem.ModItem = ModItem?.Clone(newItem);
+			newItem.globalItems = globalItems
+				.Select(g => new Instanced<GlobalItem>(g.index, g.instance?.Clone(this, newItem)))
+				.ToArray();
+
+			return newItem;
+		}
+
+		// clones the item, but copies over the data from another data source
+		// specifically needed for reforging
+		public Item CloneWithModdedDataFrom(Item dataSource) {
+			Item newItem = (Item)MemberwiseClone();
+
+			newItem.ModItem = dataSource.ModItem?.Clone(newItem);
+			newItem.globalItems = dataSource.globalItems
+				.Select(g => new Instanced<GlobalItem>(g.index, g.instance?.Clone(dataSource, newItem)))
+				.ToArray();
+
+			return newItem;
+		}
+
+		internal Item DeepClone() => Clone();
+
+		// TML: Made internal so that modders will have to replace it with a more straightforward item.type == compareItem.type
+		internal bool IsTheSameAs(Item compareItem) {
 			if (netID == compareItem.netID)
 				return type == compareItem.type;
 
 			return false;
 		}
 
+		// TML: Made internal + renamed in Item.TML.cs with more descriptive name (IsNotSameTypePrefixAndStack)
+		//TODO change to !IsNetSyncEquivalent ?
-		public bool IsNotTheSameAs(Item compareItem) {
+		internal bool IsNotTheSameAs(Item compareItem) {
 			if (netID == compareItem.netID && stack == compareItem.stack)
 				return prefix != compareItem.prefix;
 
@@ -46493,6 +_,8 @@
 			dye = 0;
 			shoot = 0;
 			mountType = -1;
+			ModItem = null;
+			globalItems = new Instanced<GlobalItem>[0];
 		}
 
 		public void OnPurchase(Item item) {
@@ -46513,7 +_,7 @@
 			if (context == ItemSerializationContext.SavingAndLoading) {
 				writer.Write(netID);
 				writer.Write(stack);
-				writer.Write(prefix);
+				ItemIO.WriteByteVanillaPrefix(this, writer);
 			}
 		}
 
@@ -46524,7 +_,7 @@
 				Prefix(reader.ReadByte());
 			}
 
-			if (type >= 5125)
+			if (type >= ItemLoader.ItemCount)
 				TurnToAir();
 		}
 <|MERGE_RESOLUTION|>--- conflicted
+++ resolved
@@ -1,22 +1,14 @@
 --- src/TerrariaNetCore/Terraria/Item.cs
 +++ src/tModLoader/Terraria/Item.cs
-@@ -1,7 +_,9 @@
+@@ -1,6 +_,7 @@
  using Microsoft.Xna.Framework;
  using System;
  using System.IO;
 +using System.Linq;
  using Terraria.Audio;
-<<<<<<< HEAD
-+using Terraria.DataStructures;
- using Terraria.Enums;
- using Terraria.GameContent;
- using Terraria.GameContent.Events;
-@@ -10,10 +_,12 @@
-=======
  using Terraria.DataStructures;
  using Terraria.Enums;
 @@ -11,10 +_,12 @@
->>>>>>> 22a16edf
  using Terraria.ID;
  using Terraria.UI;
  using Terraria.Utilities;
@@ -602,39 +594,7 @@
  					position = (position + item.position) / 2f;
  					velocity = (velocity + item.velocity) / 2f;
  					int num3 = item.stack;
-<<<<<<< HEAD
-@@ -46280,16 +_,33 @@
- 			}
- 		}
- 
--		public static int NewItem(Vector2 pos, Vector2 randomBox, int Type, int Stack = 1, bool noBroadcast = false, int prefixGiven = 0, bool noGrabDelay = false, bool reverseLookup = false) => NewItem((int)pos.X, (int)pos.Y, (int)randomBox.X, (int)randomBox.Y, Type, Stack, noBroadcast, prefixGiven, noGrabDelay, reverseLookup);
--		public static int NewItem(Vector2 pos, int Width, int Height, int Type, int Stack = 1, bool noBroadcast = false, int prefixGiven = 0, bool noGrabDelay = false, bool reverseLookup = false) => NewItem((int)pos.X, (int)pos.Y, Width, Height, Type, Stack, noBroadcast, prefixGiven, noGrabDelay, reverseLookup);
--
--		public static int NewItem(int X, int Y, int Width, int Height, int Type, int Stack = 1, bool noBroadcast = false, int pfix = 0, bool noGrabDelay = false, bool reverseLookup = false) {
-+		// Source-less overloads for vanilla
-+		internal static int NewItem(Vector2 pos, Vector2 randomBox, int Type, int Stack = 1, bool noBroadcast = false, int prefixGiven = 0, bool noGrabDelay = false, bool reverseLookup = false)
-+			=> NewItem(null, pos, randomBox, Type, Stack, noBroadcast, prefixGiven, noGrabDelay, reverseLookup);
-+
-+		internal static int NewItem(Vector2 pos, int Width, int Height, int Type, int Stack = 1, bool noBroadcast = false, int prefixGiven = 0, bool noGrabDelay = false, bool reverseLookup = false)
-+			=> NewItem(null, pos, Width, Height, Type, Stack, noBroadcast, prefixGiven, noGrabDelay, reverseLookup);
-+
-+		internal static int NewItem(int X, int Y, int Width, int Height, int Type, int Stack = 1, bool noBroadcast = false, int prefixGiven = 0, bool noGrabDelay = false, bool reverseLookup = false)
-+			=> NewItem(null, X, Y, Width, Height, Type, Stack, noBroadcast, prefixGiven, noGrabDelay, reverseLookup);
-+
-+		// Actual API methods
-+		public static int NewItem(IEntitySource source, Vector2 pos, Vector2 randomBox, int Type, int Stack = 1, bool noBroadcast = false, int prefixGiven = 0, bool noGrabDelay = false, bool reverseLookup = false)
-+			=> NewItem(source, (int)pos.X, (int)pos.Y, (int)randomBox.X, (int)randomBox.Y, Type, Stack, noBroadcast, prefixGiven, noGrabDelay, reverseLookup);
-+
-+		public static int NewItem(IEntitySource source, Vector2 pos, int Width, int Height, int Type, int Stack = 1, bool noBroadcast = false, int prefixGiven = 0, bool noGrabDelay = false, bool reverseLookup = false)
-+			=> NewItem(source, (int)pos.X, (int)pos.Y, Width, Height, Type, Stack, noBroadcast, prefixGiven, noGrabDelay, reverseLookup);
-+
-+		public static int NewItem(IEntitySource source, int X, int Y, int Width, int Height, int Type, int Stack = 1, bool noBroadcast = false, int pfix = 0, bool noGrabDelay = false, bool reverseLookup = false) {
- 			if (WorldGen.gen)
- 				return 0;
- 
-=======
 @@ -46294,6 +_,9 @@
->>>>>>> 22a16edf
  			if (Main.rand == null)
  				Main.rand = new UnifiedRandom();
  
@@ -644,8 +604,7 @@
  			if (Main.tenthAnniversaryWorld) {
  				if (Type == 58) {
  					Type = Main.rand.NextFromList(new short[3] {
-<<<<<<< HEAD
-@@ -46359,6 +_,8 @@
+@@ -46363,6 +_,8 @@
  			if (ItemSlot.Options.HighlightNewItems && item.type >= 0 && !ItemID.Sets.NeverAppearsAsNewInInventory[item.type])
  				item.newAndShiny = true;
  
@@ -654,10 +613,7 @@
  			if (Main.netMode == 2 && !noBroadcast)
  				NetMessage.SendData(21, -1, -1, null, num, noGrabDelay.ToInt());
  			else if (Main.netMode == 0)
-@@ -46430,14 +_,17 @@
-=======
 @@ -46434,14 +_,17 @@
->>>>>>> 22a16edf
  						continue;
  
  					Player.ItemSpaceStatus status = player.ItemSpace(Main.item[whoAmI]);
