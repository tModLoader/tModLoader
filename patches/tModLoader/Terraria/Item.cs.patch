--- src/Terraria/Terraria/Item.cs
+++ src/tModLoader/Terraria/Item.cs
@@ -1,6 +_,7 @@
 using Microsoft.Xna.Framework;
 using System;
 using System.IO;
+using System.Linq;
 using Terraria.Audio;
 using Terraria.Enums;
 using Terraria.GameContent;
@@ -10,10 +_,11 @@
 using Terraria.ID;
 using Terraria.UI;
 using Terraria.Utilities;
+using Terraria.ModLoader;
 
 namespace Terraria
 {
-	public class Item : Entity
+	public partial class Item : Entity
 	{
 		private string _nameOverride;
 		public const int luckPotionDuration1 = 10800;
@@ -60,6 +_,8 @@
 		public short makeNPC;
 		public bool expertOnly;
 		public bool expert;
+		public bool masterOnly;
+		public bool master;
 		public bool isAShopItem;
 		public short hairDye = -1;
 		public byte paint;
@@ -78,9 +_,18 @@
 		public int useTime;
 		public int stack;
 		public int maxStack;
-		public int pick;
-		public int axe;
-		public int hammer;
+		internal int pick {
+			get => GetToolPower(ToolType.Pickaxe);
+			set => SetToolPower(ToolType.Pickaxe, value);
+		}
+		internal int axe {
+			get => GetToolPower(ToolType.Axe);
+			set => SetToolPower(ToolType.Axe, value);
+		}
+		internal int hammer {
+			get => GetToolPower(ToolType.HammerBlock);
+			set => SetToolPower(ToolType.HammerBlock, value);
+		}
 		public int tileBoost;
 		public int createTile = -1;
 		public int createWall = -1;
@@ -147,10 +_,42 @@
 		public int netID;
 		public int crit;
 		public byte prefix;
-		public bool melee;
-		public bool magic;
-		public bool ranged;
-		public bool summon;
+		internal bool melee {
+			get => CountsAsClass(DamageClass.Melee);
+			set {
+				if (value)
+					DamageType = DamageClass.Melee;
+				else if (DamageType == DamageClass.Melee)
+					DamageType = DamageClass.Generic;
+			}
+		}
+		internal bool magic {
+			get => CountsAsClass(DamageClass.Magic);
+			set {
+				if (value)
+					DamageType = DamageClass.Magic;
+				else if (DamageType == DamageClass.Magic)
+					DamageType = DamageClass.Generic;
+			}
+		}
+		internal bool ranged {
+			get => CountsAsClass(DamageClass.Ranged);
+			set {
+				if (value)
+					DamageType = DamageClass.Ranged;
+				else if (DamageType == DamageClass.Ranged)
+					DamageType = DamageClass.Generic;
+			}
+		}
+		internal bool summon {
+			get => CountsAsClass(DamageClass.Summon);
+			set {
+				if (value)
+					DamageType = DamageClass.Summon;
+				else if (DamageType == DamageClass.Summon)
+					DamageType = DamageClass.Generic;
+			}
+		}
 		public bool sentry;
 		public int reuseDelay;
 		public bool newAndShiny;
@@ -158,6 +_,16 @@
 		public const int WALL_PLACEMENT_USETIME = 7;
 		public static int numberOfNewItems = 0;
 
+		public Item() { } // EntryFilter complains if item doesn't have a parameterless constructor (even when the parameter is optional).
+
+		public Item(int setDefaultsToType, int stack = 1) {
+			SetDefaults(setDefaultsToType);
+
+			if (setDefaultsToType > 0) {
+				this.stack = stack;
+			}
+		}
+
 		public string Name => _nameOverride ?? Lang.GetItemNameValue(type);
 
 		public string HoverName {
@@ -179,11 +_,11 @@
 			}
 		}
 
-		public int OriginalRarity => ContentSamples.ItemsByType[type].rare;
-
-		public int OriginalDamage => ContentSamples.ItemsByType[type].damage;
-
-		public int OriginalDefense => ContentSamples.ItemsByType[type].defense;
+		public int OriginalRarity => ContentSamples.ItemsByType.TryGetValue(type, out Item item) ? item.rare : 0;
+
+		public int OriginalDamage => ContentSamples.ItemsByType.TryGetValue(type, out Item item) ? item.damage : 0;
+
+		public int OriginalDefense => ContentSamples.ItemsByType.TryGetValue(type, out Item item) ? item.defense : 0;
 
 		public bool IsACoin {
 			get {
@@ -268,6 +_,10 @@
 				return false;
 
 			UnifiedRandom unifiedRandom = WorldGen.gen ? WorldGen.genRand : Main.rand;
+			bool? applyPrefixOverride = ItemLoader.PrefixChance(this, pre, unifiedRandom);
+			if (!applyPrefixOverride ?? false)
+				return false;
+
 			int num = pre;
 			float num2 = 1f;
 			float num3 = 1f;
@@ -286,15 +_,19 @@
 				num7 = 1f;
 				num8 = 0;
 				flag = false;
-				if (num == -1 && unifiedRandom.Next(4) == 0)
+				if (pre == -1 && !(applyPrefixOverride ?? false) && unifiedRandom.NextBool(4))
 					num = 0;
 
 				if (pre < -1)
 					num = -1;
 
 				if (num == -1 || num == -2 || num == -3) {
+					int modPrefix = ItemLoader.ChoosePrefix(this, unifiedRandom);
+					if (modPrefix >= 0) {
+						num = modPrefix;
-					if (type == 1 || type == 4 || type == 6 || type == 7 || type == 10 || type == 24 || type == 45 || type == 46 || type == 65 || type == 103 || type == 104 || type == 121 || type == 122 || type == 155 || type == 190 || type == 196 || type == 198 || type == 199 || type == 200 || type == 201 || type == 202 || type == 203 || type == 4258 || type == 204 || type == 213 || type == 217 || type == 273 || type == 367 || type == 368 || type == 426 || type == 482 || type == 483 || type == 484 || type == 653 || type == 654 || type == 656 || type == 657 || type == 659 || type == 660 || type == 671 || type == 672 || type == 674 || type == 675 || type == 676 || type == 723 || type == 724 || type == 757 || type == 776 || type == 777 || type == 778 || type == 787 || type == 795 || type == 797 || type == 798 || type == 799 || type == 881 || type == 882 || type == 921 || type == 922 || type == 989 || type == 990 || type == 991 || type == 992 || type == 993 || type == 1123 || type == 1166 || type == 1185 || type == 1188 || type == 1192 || type == 1195 || type == 1199 || type == 1202 || type == 1222 || type == 1223 || type == 1224 || type == 1226 || type == 1227 || type == 1230 || type == 1233 || type == 1234 || type == 1294 || type == 1304 || type == 1305 || type == 1306 || type == 1320 || type == 1327 || type == 1506 || type == 1507 || type == 1786 || type == 1826 || type == 1827 || type == 1909 || type == 1917 || type == 1928 || type == 2176 || type == 2273 || type == 2608 || type == 2341 || type == 2330 || type == 2320 || type == 2516 || type == 2517 || type == 2746 || type == 2745 || type == 3063 || type == 3018 || type == 3211 || type == 3013 || type == 3258 || type == 3106 || type == 3065 || type == 2880 || type == 3481 || type == 3482 || type == 3483 || type == 3484 || type == 3485 || type == 3487 || type == 3488 || type == 3489 || type == 3490 || type == 3491 || type == 3493 || type == 3494 || type == 3495 || type == 3496 || type == 3497 || type == 3499 || type == 3500 || type == 3501 || type == 3502 || type == 3503 || type == 3505 || type == 3506 || type == 3507 || type == 3508 || type == 3509 || type == 3511 || type == 3512 || type == 3513 || type == 3514 || type == 3515 || type == 3517 || type == 3518 || type == 3519 || type == 3520 || type == 3521 || type == 3522 || type == 3523 || type == 3524 || type == 3525 || type == 3462 || type == 3465 || type == 3466 || type == 2772 || type == 2775 || type == 2776 || type == 2777 || type == 2780 || type == 2781 || type == 2782 || type == 2785 || type == 2786 || type == 3349 || type == 3352 || type == 3351 || (type >= 3764 && type <= 3769) || type == 4259 || type == 3772 || type == 3823 || type == 3827 || type == 186 || type == 946 || type == 4059 || type == 4317 || type == 4463 || type == 486 || type == 4707 || type == 4711 || type == 4956 || type == 4923 || type == 4672 || type == 4913 || type == 4912 || type == 4911 || type == 4678 || type == 4679 || type == 4680 || type == 4914 || type == 5074) {
+					} else if (type == 1 || type == 4 || type == 6 || type == 7 || type == 10 || type == 24 || type == 45 || type == 46 || type == 65 || type == 103 || type == 104 || type == 121 || type == 122 || type == 155 || type == 190 || type == 196 || type == 198 || type == 199 || type == 200 || type == 201 || type == 202 || type == 203 || type == 4258 || type == 204 || type == 213 || type == 217 || type == 273 || type == 367 || type == 368 || type == 426 || type == 482 || type == 483 || type == 484 || type == 653 || type == 654 || type == 656 || type == 657 || type == 659 || type == 660 || type == 671 || type == 672 || type == 674 || type == 675 || type == 676 || type == 723 || type == 724 || type == 757 || type == 776 || type == 777 || type == 778 || type == 787 || type == 795 || type == 797 || type == 798 || type == 799 || type == 881 || type == 882 || type == 921 || type == 922 || type == 989 || type == 990 || type == 991 || type == 992 || type == 993 || type == 1123 || type == 1166 || type == 1185 || type == 1188 || type == 1192 || type == 1195 || type == 1199 || type == 1202 || type == 1222 || type == 1223 || type == 1224 || type == 1226 || type == 1227 || type == 1230 || type == 1233 || type == 1234 || type == 1294 || type == 1304 || type == 1305 || type == 1306 || type == 1320 || type == 1327 || type == 1506 || type == 1507 || type == 1786 || type == 1826 || type == 1827 || type == 1909 || type == 1917 || type == 1928 || type == 2176 || type == 2273 || type == 2608 || type == 2341 || type == 2330 || type == 2320 || type == 2516 || type == 2517 || type == 2746 || type == 2745 || type == 3063 || type == 3018 || type == 3211 || type == 3013 || type == 3258 || type == 3106 || type == 3065 || type == 2880 || type == 3481 || type == 3482 || type == 3483 || type == 3484 || type == 3485 || type == 3487 || type == 3488 || type == 3489 || type == 3490 || type == 3491 || type == 3493 || type == 3494 || type == 3495 || type == 3496 || type == 3497 || type == 3499 || type == 3500 || type == 3501 || type == 3502 || type == 3503 || type == 3505 || type == 3506 || type == 3507 || type == 3508 || type == 3509 || type == 3511 || type == 3512 || type == 3513 || type == 3514 || type == 3515 || type == 3517 || type == 3518 || type == 3519 || type == 3520 || type == 3521 || type == 3522 || type == 3523 || type == 3524 || type == 3525 || (type >= 3462 && type <= 3466) || (type >= 2772 && type <= 2786) || type == 3349 || type == 3352 || type == 3351 || (type >= 3764 && type <= 3769) || type == 4259 || type == 3772 || type == 3823 || type == 3827 || type == 186 || type == 946 || type == 4059 || type == 4317 || type == 4463 || type == 486 || type == 4707 || type == 4711 || type == 4956 || type == 4923 || type == 4788 || type == 4790 || type == 4789 || type == 4672 || type == 4913 || type == 4912 || type == 4911 || type == 4678 || type == 4679 || type == 4680 || type == 4914 || type == 5074 || ItemLoader.MeleePrefix(this)) {
+						const int numVanilla = 40;
-						int num9 = unifiedRandom.Next(40);
+						int num9 = unifiedRandom.Next(numVanilla);
 						if (num9 == 0)
 							num = 1;
 
@@ -414,9 +_,12 @@
 
 						if (num9 == 39)
 							num = 81;
+
+						PrefixLoader.Roll(this, ref num, numVanilla, PrefixCategory.AnyWeapon, PrefixCategory.Melee);
 					}
-					else if (type == 162 || type == 5011 || type == 5012 || type == 160 || type == 163 || type == 220 || type == 274 || type == 277 || type == 280 || type == 383 || type == 384 || type == 385 || type == 386 || type == 387 || type == 388 || type == 389 || type == 390 || type == 406 || type == 537 || type == 550 || type == 579 || type == 756 || type == 759 || type == 801 || type == 802 || type == 1186 || type == 1189 || type == 1190 || type == 1193 || type == 1196 || type == 1197 || type == 1200 || type == 1203 || type == 1204 || type == 1228 || type == 1231 || type == 1232 || type == 1259 || type == 1262 || type == 1297 || type == 1314 || type == 1325 || type == 1947 || type == 2332 || type == 2331 || type == 2342 || type == 2424 || type == 2611 || type == 2798 || type == 3012 || type == 3473 || type == 3098 || type == 3368 || type == 3835 || type == 3836 || type == 3858 || type == 4061 || type == 4144 || type == 4272 || type == 2774 || type == 2773 || type == 2779 || type == 2778 || type == 2784 || type == 2783 || type == 3464 || type == 3463 || type == 4788 || type == 4789 || type == 4790) {
+					else if (type == 162 || type == 5011 || type == 5012 || type == 160 || type == 163 || type == 220 || type == 274 || type == 277 || type == 280 || type == 383 || type == 384 || type == 385 || type == 386 || type == 387 || type == 388 || type == 389 || type == 390 || type == 406 || type == 537 || type == 550 || type == 579 || type == 756 || type == 759 || type == 801 || type == 802 || type == 1186 || type == 1189 || type == 1190 || type == 1193 || type == 1196 || type == 1197 || type == 1200 || type == 1203 || type == 1204 || type == 1228 || type == 1231 || type == 1232 || type == 1259 || type == 1262 || type == 1297 || type == 1314 || type == 1325 || type == 1947 || type == 2332 || type == 2331 || type == 2342 || type == 2424 || type == 2611 || type == 2798 || type == 3012 || type == 3473 || type == 3098 || type == 3368 || type == 3835 || type == 3836 || type == 3858 || type == 4061 || type == 4144 || type == 4272 || type == 2774 || type == 2773 || type == 2779 || type == 2778 || type == 2784 || type == 2783 || type == 3464 || type == 3463 || ItemLoader.WeaponPrefix(this)) {
+						const int numVanilla = 14;
-						int num10 = unifiedRandom.Next(14);
+						int num10 = unifiedRandom.Next(numVanilla);
 						if (num10 == 0)
 							num = 36;
 
@@ -458,9 +_,12 @@
 
 						if (num10 == 13)
 							num = 61;
+
+						PrefixLoader.Roll(this, ref num, numVanilla, PrefixCategory.AnyWeapon);
 					}
-					else if (type == 39 || type == 44 || type == 95 || type == 96 || type == 98 || type == 99 || type == 120 || type == 164 || type == 197 || type == 219 || type == 266 || type == 281 || type == 434 || type == 435 || type == 436 || type == 481 || type == 506 || type == 533 || type == 534 || type == 578 || type == 655 || type == 658 || type == 661 || type == 679 || type == 682 || type == 725 || type == 758 || type == 759 || type == 760 || type == 796 || type == 800 || type == 905 || type == 923 || type == 964 || type == 986 || type == 1156 || type == 1187 || type == 1194 || type == 1201 || type == 1229 || type == 1254 || type == 1255 || type == 1258 || type == 1265 || type == 1319 || type == 1553 || type == 1782 || type == 1784 || type == 1835 || type == 1870 || type == 1910 || type == 1929 || type == 1946 || type == 2223 || type == 2269 || type == 2270 || type == 2624 || type == 2515 || type == 2747 || type == 2796 || type == 2797 || type == 3052 || type == 2888 || type == 3019 || type == 3029 || type == 3007 || type == 3008 || type == 3210 || type == 3107 || type == 3475 || type == 3540 || type == 3854 || type == 3859 || type == 3821 || type == 3930 || type == 3480 || type == 3486 || type == 3492 || type == 3498 || type == 3504 || type == 3510 || type == 3516 || type == 3350 || type == 3546 || type == 3788 || type == 4058 || type == 4060 || type == 4381 || type == 4703 || type == 4953) {
+					else if (type == 39 || type == 44 || type == 95 || type == 96 || type == 98 || type == 99 || type == 120 || type == 164 || type == 197 || type == 219 || type == 266 || type == 281 || type == 434 || type == 435 || type == 436 || type == 481 || type == 506 || type == 533 || type == 534 || type == 578 || type == 655 || type == 658 || type == 661 || type == 679 || type == 682 || type == 725 || type == 758 || type == 759 || type == 760 || type == 796 || type == 800 || type == 905 || type == 923 || type == 964 || type == 986 || type == 1156 || type == 1187 || type == 1194 || type == 1201 || type == 1229 || type == 1254 || type == 1255 || type == 1258 || type == 1265 || type == 1319 || type == 1553 || type == 1782 || type == 1784 || type == 1835 || type == 1870 || type == 1910 || type == 1929 || type == 1946 || type == 2223 || type == 2269 || type == 2270 || type == 2624 || type == 2515 || type == 2747 || type == 2796 || type == 2797 || type == 3052 || type == 2888 || type == 3019 || type == 3029 || type == 3007 || type == 3008 || type == 3210 || type == 3107 || type == 3475 || type == 3540 || type == 3854 || type == 3859 || type == 3821 || type == 3930 || type == 3480 || type == 3486 || type == 3492 || type == 3498 || type == 3504 || type == 3510 || type == 3516 || type == 3350 || type == 3546 || type == 3788 || type == 4058 || type == 4060 || type == 4381 || type == 4703 || type == 4953 || ItemLoader.RangedPrefix(this)) {
+						const int numVanilla = 35;
-						int num11 = unifiedRandom.Next(35);
+						int num11 = unifiedRandom.Next(numVanilla);
 						if (num11 == 0)
 							num = 16;
 
@@ -565,9 +_,12 @@
 
 						if (num11 == 34)
 							num = 82;
+
+						PrefixLoader.Roll(this, ref num, numVanilla, PrefixCategory.AnyWeapon, PrefixCategory.Ranged);
 					}
-					else if (type == 64 || type == 112 || type == 113 || type == 127 || type == 157 || type == 165 || type == 218 || type == 272 || type == 494 || type == 495 || type == 496 || type == 514 || type == 517 || type == 518 || type == 519 || type == 683 || type == 726 || type == 739 || type == 740 || type == 741 || type == 742 || type == 743 || type == 744 || type == 788 || type == 1121 || type == 1155 || type == 1157 || type == 1178 || type == 1244 || type == 1256 || type == 1260 || type == 1264 || type == 1266 || type == 1295 || type == 1296 || type == 1308 || type == 1309 || type == 1313 || type == 1336 || type == 1444 || type == 1445 || type == 1446 || type == 1572 || type == 1801 || type == 1802 || type == 1930 || type == 1931 || type == 2188 || type == 2622 || type == 2621 || type == 2584 || type == 2551 || type == 2366 || type == 2535 || type == 2365 || type == 2364 || type == 2623 || type == 2750 || type == 2795 || type == 3053 || type == 3051 || type == 3209 || type == 3014 || type == 3105 || type == 2882 || type == 3269 || type == 3006 || type == 3377 || type == 3069 || type == 2749 || type == 3249 || type == 3476 || type == 3474 || type == 3531 || type == 3541 || type == 3542 || type == 3569 || type == 3570 || type == 3571 || type == 3779 || type == 3787 || type == 3531 || type == 3852 || type == 3870 || type == 4269 || type == 4273 || type == 4281 || type == 4347 || type == 4348 || type == 4270 || type == 4758 || type == 4715 || type == 4952 || type == 4607 || type == 5005 || type == 5065 || type == 5069 || type == 3824 || type == 3818 || type == 3829 || type == 3832 || type == 3825 || type == 3819 || type == 3830 || type == 3833 || type == 3826 || type == 3820 || type == 3831 || type == 3834 || type == 4062) {
+					else if (type == 64 || type == 112 || type == 113 || type == 127 || type == 157 || type == 165 || type == 218 || type == 272 || type == 494 || type == 495 || type == 496 || type == 514 || type == 517 || type == 518 || type == 519 || type == 683 || type == 726 || type == 739 || type == 740 || type == 741 || type == 742 || type == 743 || type == 744 || type == 788 || type == 1121 || type == 1155 || type == 1157 || type == 1178 || type == 1244 || type == 1256 || type == 1260 || type == 1264 || type == 1266 || type == 1295 || type == 1296 || type == 1308 || type == 1309 || type == 1313 || type == 1336 || type == 1444 || type == 1445 || type == 1446 || type == 1572 || type == 1801 || type == 1802 || type == 1930 || type == 1931 || type == 2188 || type == 2622 || type == 2621 || type == 2584 || type == 2551 || type == 2366 || type == 2535 || type == 2365 || type == 2364 || type == 2623 || type == 2750 || type == 2795 || type == 3053 || type == 3051 || type == 3209 || type == 3014 || type == 3105 || type == 2882 || type == 3269 || type == 3006 || type == 3377 || type == 3069 || type == 2749 || type == 3249 || type == 3476 || type == 3474 || type == 3531 || type == 3541 || type == 3542 || type == 3569 || type == 3570 || type == 3571 || type == 3779 || type == 3787 || type == 3531 || type == 3852 || type == 3870 || type == 4269 || type == 4273 || type == 4281 || type == 4347 || type == 4348 || type == 4270 || type == 4758 || type == 4715 || type == 4952 || type == 4607 || type == 5005 || type == 5065 || type == 5069 || type == 3824 || type == 3818 || type == 3829 || type == 3832 || type == 3825 || type == 3819 || type == 3830 || type == 3833 || type == 3826 || type == 3820 || type == 3831 || type == 3834 || type == 4062 || ItemLoader.MagicPrefix(this)) {
+						const int numVanilla = 36;
-						int num12 = unifiedRandom.Next(36);
+						int num12 = unifiedRandom.Next(numVanilla);
 						if (num12 == 0)
 							num = 26;
 
@@ -675,9 +_,12 @@
 
 						if (num12 == 35)
 							num = 83;
+
+						PrefixLoader.Roll(this, ref num, numVanilla, PrefixCategory.AnyWeapon, PrefixCategory.Magic);
 					}
-					else if (type == 55 || type == 119 || type == 191 || type == 284 || type == 670 || type == 1122 || type == 1513 || type == 1569 || type == 1571 || type == 1825 || type == 1918 || type == 3054 || type == 3262 || (type >= 3278 && type <= 3292) || (type >= 3315 && type <= 3317) || type == 3389 || type == 3030 || type == 3543 || type == 4764 || type == 4818 || type == 4760) {
+					else if (type == 55 || type == 119 || type == 191 || type == 284 || type == 670 || type == 1122 || type == 1513 || type == 1569 || type == 1571 || type == 1825 || type == 1918 || type == 3054 || type == 3262 || (type >= 3278 && type <= 3292) || (type >= 3315 && type <= 3317) || type == 3389 || type == 3030 || type == 3543 || type == 4764 || type == 4818 || type == 4760 || ItemLoader.WeaponPrefix(this)) {
+						const int numVanilla = 14;
-						int num13 = unifiedRandom.Next(14);
+						int num13 = unifiedRandom.Next(numVanilla);
 						if (type == 3389)
 							num13 = unifiedRandom.Next(15);
 
@@ -725,12 +_,15 @@
 
 						if (num13 == 14)
 							num = 84;
+
+						PrefixLoader.Roll(this, ref num, numVanilla, PrefixCategory.AnyWeapon);
 					}
 					else {
 						if (!IsAPrefixableAccessory())
 							return false;
 
 						num = unifiedRandom.Next(62, 81);
+						PrefixLoader.Roll(this, ref num, 81 - 62, PrefixCategory.Accessory);
 					}
 				}
 
@@ -738,7 +_,7 @@
 					case -3:
 						return true;
 					case -1:
-						if ((num == 7 || num == 8 || num == 9 || num == 10 || num == 11 || num == 22 || num == 23 || num == 24 || num == 29 || num == 30 || num == 31 || num == 39 || num == 40 || num == 56 || num == 41 || num == 47 || num == 48 || num == 49) && unifiedRandom.Next(3) != 0)
+						if ((num == 7 || num == 8 || num == 9 || num == 10 || num == 11 || num == 22 || num == 23 || num == 24 || num == 29 || num == 30 || num == 31 || num == 39 || num == 40 || num == 56 || num == 41 || num == 47 || num == 48 || num == 49) && !(applyPrefixOverride ?? false) && !unifiedRandom.NextBool(3))
 							num = 0;
 						break;
 				}
@@ -1017,6 +_,8 @@
 						num8 = 2;
 						break;
 				}
+				if (num >= PrefixID.Count)
+					PrefixLoader.GetPrefix((byte)num)?.SetStats(ref num2, ref num3, ref num4, ref num5, ref num6, ref num7, ref num8);
 
 				if (num2 != 1f && Math.Round((float)damage * num2) == (double)damage) {
 					flag = true;
@@ -1038,10 +_,16 @@
 					num = -1;
 				}
 
+				if (num >= PrefixID.Count)
+					PrefixLoader.GetPrefix((byte)num)?.ValidateItem(this, ref flag);
+
 				if (pre == -2 && num == 0) {
 					num = -1;
 					flag = true;
 				}
+
+				if (!flag && !ItemLoader.AllowPrefix(this, num))
+					flag = true;
 			}
 
 			damage = (int)Math.Round((float)damage * num2);
@@ -1053,6 +_,9 @@
 			scale *= num5;
 			shootSpeed *= num6;
 			crit += num8;
+			if (num >= PrefixID.Count)
+				PrefixLoader.GetPrefix((byte)num)?.Apply(this);
+
 			float num14 = 1f * num2 * (2f - num4) * (2f - num7) * num5 * num3 * num6 * (1f + (float)num8 * 0.02f);
 			if (num == 62 || num == 69 || num == 73 || num == 77)
 				num14 *= 1.05f;
@@ -1066,6 +_,10 @@
 			if (num == 65 || num == 72 || num == 76 || num == 80 || num == 68)
 				num14 *= 1.2f;
 
+			if (num >= PrefixID.Count)
+				PrefixLoader.GetPrefix((byte)num)?.ModifyValue(ref num14);
+
+			int baseRarity = rare;
 			if ((double)num14 >= 1.2)
 				rare += 2;
 			else if ((double)num14 >= 1.05)
@@ -1075,12 +_,15 @@
 			else if ((double)num14 <= 0.95)
 				rare--;
 
+			if (baseRarity >= ItemRarityID.Count)
+				rare = RarityLoader.GetRarity(baseRarity).GetPrefixedRarity(rare - baseRarity, num14);
+
 			if (rare > -11) {
 				if (rare < -1)
 					rare = -1;
 
-				if (rare > 11)
-					rare = 11;
+				if (rare > RarityLoader.RarityCount - 1)
+					rare = RarityLoader.RarityCount - 1;
 			}
 
 			num14 *= num14;
@@ -1118,6 +_,8 @@
 		public Rectangle getRect() => new Rectangle((int)position.X, (int)position.Y, width, height);
 
 		public bool checkMat() {
+			material = ItemID.Sets.IsAMaterial[type];
+			return material; // bypass performance issue.
 			if (type >= 71 && type <= 74) {
 				material = false;
 				return false;
@@ -1317,6 +_,9 @@
 		}
 
 		public static int BannerToItem(int banner) {
+			if (NPCLoader.bannerToItem.ContainsKey(banner))
+				return NPCLoader.bannerToItem[banner];
+
 			int num = 0;
 			if (banner >= 276)
 				return 4965 + banner - 276;
@@ -2073,9 +_,10 @@
 					return 287;
 				case 133:
 					return 288;
-				default:
-					return 0;
 			}
+			if (i >= NPCID.Count) // in NPCtoBanner method
+				return NPCLoader.GetNPC(i).Banner;
+			return 0;
 		}
 
 		public static int BannerToNPC(int i) {
@@ -2644,9 +_,10 @@
 					return 176;
 				case 288:
 					return 133;
-				default:
-					return 0;
 			}
+			if (i >= NPCID.Count) // in BannerToNPC method
+				return i;
+			return 0;
 		}
 
 		public bool FitsAmmoSlot() {
<<<<<<< HEAD
@@ -41917,6 +_,7 @@
 					rare = 1;
 					value = sellPrice(0, 0, 10);
 					melee = true;
+					SetToolPower(ToolType.Shovel, 30);
 					break;
 				case 4712:
 					DefaultToPlacableTile((ushort)467, 12);
@@ -44077,7 +_,7 @@
=======
@@ -44081,7 +_,7 @@
>>>>>>> a4c969dd
 			return false;
 		}
 
-		private void DefaultToSeaShelll() {
+		public void DefaultToSeaShelll() {
 			useStyle = 1;
 			autoReuse = true;
 			useAnimation = 15;
@@ -44114,7 +_,7 @@
 			}
 		}
 
-		private void DefaultToCapturedCritter(short npcIdToSpawnOnUse) {
+		public void DefaultToCapturedCritter(short npcIdToSpawnOnUse) {
 			useStyle = 1;
 			autoReuse = true;
 			useTurn = true;
@@ -44128,7 +_,7 @@
 			makeNPC = npcIdToSpawnOnUse;
 		}
 
-		private void DefaultToStaff(int projType, float pushForwardSpeed, int singleShotTime, int manaPerShot) {
+		public void DefaultToStaff(int projType, float pushForwardSpeed, int singleShotTime, int manaPerShot) {
 			DefaultToMagicWeapon(projType, singleShotTime, pushForwardSpeed, hasAutoReuse: true);
 			mana = manaPerShot;
 			width = 40;
@@ -44136,7 +_,7 @@
 			UseSound = SoundID.Item43;
 		}
 
-		private void DefaultToSpear(int projType, float pushForwardSpeed, int animationTime) {
+		public void DefaultToSpear(int projType, float pushForwardSpeed, int animationTime) {
 			useStyle = 5;
 			useAnimation = 31;
 			useTime = 31;
@@ -44479,13 +_,13 @@
 			rare = (int)(num / 4f);
 		}
 
-		private void DefaultToMount(int mount) {
+		public void DefaultToMount(int mount) {
 			width = 36;
 			height = 26;
 			mountType = mount;
 		}
 
-		private void DefaultToPlacableWall(ushort wallToPlace) {
+		public void DefaultToPlacableWall(ushort wallToPlace) {
 			useStyle = 1;
 			useTurn = true;
 			useAnimation = 15;
@@ -44498,20 +_,20 @@
 			height = 12;
 		}
 
-		private void SetWeaponValues(int dmg, float knockback, int bonusCritChance = 0) {
+		public void SetWeaponValues(int dmg, float knockback, int bonusCritChance = 0) {
 			damage = dmg;
 			knockBack = knockback;
 			crit = bonusCritChance;
 		}
 
-		private void DefaultToBow(int singleShotTime, float shotVelocity, bool hasAutoReuse = false) {
+		public void DefaultToBow(int singleShotTime, float shotVelocity, bool hasAutoReuse = false) {
 			DefaultToRangedWeapon(1, AmmoID.Arrow, singleShotTime, shotVelocity, hasAutoReuse);
 			width = 14;
 			height = 30;
 			UseSound = SoundID.Item5;
 		}
 
-		private void DefaultToMagicWeapon(int projType, int singleShotTime, float shotVelocity, bool hasAutoReuse = false) {
+		public void DefaultToMagicWeapon(int projType, int singleShotTime, float shotVelocity, bool hasAutoReuse = false) {
 			autoReuse = hasAutoReuse;
 			useStyle = 5;
 			useAnimation = singleShotTime;
@@ -44522,7 +_,7 @@
 			magic = true;
 		}
 
-		private void DefaultToRangedWeapon(int baseProjType, int ammoID, int singleShotTime, float shotVelocity, bool hasAutoReuse = false) {
+		public void DefaultToRangedWeapon(int baseProjType, int ammoID, int singleShotTime, float shotVelocity, bool hasAutoReuse = false) {
 			autoReuse = hasAutoReuse;
 			useStyle = 5;
 			useAnimation = singleShotTime;
@@ -44534,7 +_,7 @@
 			ranged = true;
 		}
 
-		private void DefaultToThrownWeapon(int baseProjType, int singleShotTime, float shotVelocity, bool hasAutoReuse = false) {
+		public void DefaultToThrownWeapon(int baseProjType, int singleShotTime, float shotVelocity, bool hasAutoReuse = false) {
 			autoReuse = hasAutoReuse;
 			useStyle = 1;
 			useAnimation = singleShotTime;
@@ -44547,7 +_,7 @@
 			maxStack = 999;
 		}
 
-		private void DefaultToTorch(int tileStyleToPlace, bool allowWaterPlacement = false) {
+		public void DefaultToTorch(int tileStyleToPlace, bool allowWaterPlacement = false) {
 			flame = true;
 			noWet = !allowWaterPlacement;
 			holdStyle = 1;
@@ -44565,11 +_,11 @@
 			useTime = 10;
 		}
 
-		private void DefaultToPlacableTile(int tileIDToPlace, int tileStyleToPlace = 0) {
+		public void DefaultToPlacableTile(int tileIDToPlace, int tileStyleToPlace = 0) {
 			DefaultToPlacableTile((ushort)tileIDToPlace, tileStyleToPlace);
 		}
 
-		private void DefaultToPlacableTile(ushort tileIDToPlace, int tileStyleToPlace = 0) {
+		public void DefaultToPlacableTile(ushort tileIDToPlace, int tileStyleToPlace = 0) {
 			createTile = tileIDToPlace;
 			placeStyle = tileStyleToPlace;
 			width = 14;
@@ -44583,7 +_,7 @@
 			consumable = true;
 		}
 
-		private void DefaultToGolfClub(int newwidth, int newheight) {
+		public void DefaultToGolfClub(int newwidth, int newheight) {
 			width = newwidth;
 			height = newheight;
 			channel = true;
@@ -44596,7 +_,7 @@
 			noMelee = true;
 		}
 
-		private void DefaultToLawnMower(int newwidth, int newheight) {
+		public void DefaultToLawnMower(int newwidth, int newheight) {
 			width = newwidth;
 			height = newheight;
 			holdStyle = 1;
@@ -44607,7 +_,7 @@
 			autoReuse = true;
 		}
 
-		private void DefaultToFood(int newwidth, int newheight, int foodbuff, int foodbuffduration, bool useGulpSound = false, int animationTime = 17) {
+		public void DefaultToFood(int newwidth, int newheight, int foodbuff, int foodbuffduration, bool useGulpSound = false, int animationTime = 17) {
 			if (useGulpSound)
 				UseSound = SoundID.Item3;
 			else
@@ -44630,7 +_,7 @@
 			value = buyPrice(0, 0, 20);
 		}
 
-		private void DefaultToHealingPotion(int newwidth, int newheight, int healingAmount, int animationTime = 17) {
+		public void DefaultToHealingPotion(int newwidth, int newheight, int healingAmount, int animationTime = 17) {
 			UseSound = SoundID.Item3;
 			useStyle = 9;
 			useTurn = true;
@@ -44645,7 +_,7 @@
 			healLife = healingAmount;
 		}
 
-		private void SetShopValues(ItemRarityColor rarity, int coinValue) {
+		public void SetShopValues(ItemRarityColor rarity, int coinValue) {
 			rare = (int)rarity;
 			value = coinValue;
 		}
@@ -44656,13 +_,13 @@
 			headSlot = helmetArtID;
 		}
 
-		private void DefaultToAccessory(int newwidth = 24, int newheight = 24) {
+		public void DefaultToAccessory(int newwidth = 24, int newheight = 24) {
 			width = newwidth;
 			height = newheight;
 			accessory = true;
 		}
 
-		private void DefaultToGuitar(int newwidth = 24, int newheight = 24) {
+		public void DefaultToGuitar(int newwidth = 24, int newheight = 24) {
 			width = newwidth;
 			height = newheight;
 			autoReuse = true;
@@ -44671,7 +_,7 @@
 			useAnimation = (useTime = 12);
 		}
 
-		private void DefaultToMusicBox(int style) {
+		public void DefaultToMusicBox(int style) {
 			useStyle = 1;
 			useTurn = true;
 			useAnimation = 15;
@@ -44692,6 +_,16 @@
 			SetDefaults(Type, noMatCheck: false);
 		}
 
+		public void CloneDefaults(int TypeToClone) {
+			int originalType = type;
+			int originalNetID = netID;
+			ModItem originalModItem = ModItem;
+			SetDefaults(TypeToClone);
+			type = originalType;
+			netID = originalNetID;
+			ModItem = originalModItem;
+		}
+
 		public void SetDefaults(int Type, bool noMatCheck = false) {
 			if (Type < 0) {
 				netDefaults(Type);
@@ -44704,9 +_,6 @@
 				playerIndexTheItemIsReservedFor = Main.myPlayer;
 
 			ResetStats(Type);
-			if (type >= 5088)
-				type = 0;
-
 			if (type == 0) {
 				netID = 0;
 				stack = 0;
@@ -44730,6 +_,20 @@
 				SetDefaults5(type);
 			}
 
+			//Compensate for the change of itemAnimation getting reset at 0 instead of vanilla's 1.
+			if (type < ItemID.Count) {
+				if (useTime == useAnimation) {
+					useTime--;
+				}
+
+				useAnimation--;
+			}
+
+			//Set 'master' bool for vanilla items with master rarity.
+			if (type < ItemID.Count && rare == ItemRarityID.Master) {
+				master = true;
+			}
+
 			dye = (byte)GameShaders.Armor.GetShaderIdFromItemId(type);
 			if (hairDye != 0)
 				hairDye = GameShaders.Hair.GetShaderIdFromItemId(type);
@@ -44879,11 +_,12 @@
 				maxStack = 999;
 
 			netID = type;
+			ItemLoader.SetDefaults(this);
 			if (!noMatCheck)
 				material = ItemID.Sets.IsAMaterial[type];
 
 			RebuildTooltip();
-			if (type > 0 && type < 5088 && ItemID.Sets.Deprecated[type]) {
+			if (type > 0 && ItemID.Sets.Deprecated[type]) {
 				netID = 0;
 				type = 0;
 				stack = 0;
<<<<<<< HEAD
@@ -44889,14 +_,21 @@
=======
@@ -44893,14 +_,19 @@
>>>>>>> a4c969dd
 		public void ResetStats(int Type) {
 			tooltipContext = -1;
 			BestiaryNotes = null;
+			ModItem = null;
+			globalItems = new Instanced<GlobalItem>[0];
+			DamageType = DamageClass.Generic;
+			_toolTypes = null;
+			_toolPriorityCache = null;
 			sentry = false;
 			canBePlacedInVanityRegardlessOfConditions = false;
 			DD2Summon = false;
 			shopSpecialCurrency = -1;
 			shopCustomPrice = null;
 			expert = false;
+			master = false;
 			isAShopItem = false;
 			expertOnly = false;
+			masterOnly = false;
 			instanced = false;
 			questItem = false;
 			fishingPole = 0;
@@ -44917,10 +_,12 @@
 			mech = false;
 			flame = false;
 			reuseDelay = 0;
+			/*
 			melee = false;
 			magic = false;
 			ranged = false;
 			summon = false;
+			*/
 			placeStyle = 0;
 			buffTime = 0;
 			buffType = 0;
<<<<<<< HEAD
@@ -44942,7 +_,7 @@
 			useAmmo = AmmoID.None;
 			autoReuse = false;
 			accessory = false;
-			axe = 0;
+			//axe = 0;
 			healMana = 0;
 			bodySlot = -1;
 			legSlot = -1;
@@ -44955,12 +_,12 @@
 			createWall = -1;
 			damage = -1;
 			defense = 0;
-			hammer = 0;
+			//hammer = 0;
 			healLife = 0;
 			holdStyle = 0;
 			knockBack = 0f;
 			maxStack = 1;
-			pick = 0;
+			//pick = 0;
 			rare = 0;
 			scale = 1f;
 			shoot = 0;
@@ -44991,6 +_,10 @@
=======
@@ -44995,6 +_,10 @@
>>>>>>> a4c969dd
 		}
 
 		public Color GetAlpha(Color newColor) {
+			Color? modColor = ItemLoader.GetAlpha(this, newColor);
+			if (modColor.HasValue)
+				return modColor.Value;
+
 			switch (type) {
 				case 3318:
 				case 3319:
@@ -45300,6 +_,7 @@
 				timeSinceItemSpawned += num3;
 			}
 
+			ItemLoader.PostUpdate(this);
 			if (Main.netMode == 2 && playerIndexTheItemIsReservedFor != Main.myPlayer) {
 				timeSinceTheItemHasBeenReservedForSomeone++;
 				if (timeSinceTheItemHasBeenReservedForSomeone >= 300) {
@@ -45380,6 +_,7 @@
 		}
 
 		private void CheckLavaDeath(int i) {
+			bool? canBurnInLava = ItemLoader.CanBurnInLava(this);
 			if (type == 267) {
 				if (Main.netMode == 1)
 					return;
@@ -45399,7 +_,9 @@
 
 				NetMessage.SendData(21, -1, -1, null, i);
 			}
+			else if (canBurnInLava == false)
+				return;
-			else if (playerIndexTheItemIsReservedFor == Main.myPlayer && type != 312 && type != 318 && type != 173 && type != 174 && type != 4422 && type != 175 && type != 2701 && rare == 0) {
+			else if (canBurnInLava == true || (playerIndexTheItemIsReservedFor == Main.myPlayer && type != 312 && type != 318 && type != 173 && type != 174 && type != 4422 && type != 175 && type != 2701 && rare == 0)) {
 				active = false;
 				type = 0;
 				stack = 0;
@@ -45409,6 +_,7 @@
 		}
 
 		private void MoveInWorld(float gravity, float maxFallSpeed, ref Vector2 wetVelocity) {
+			ItemLoader.Update(this, ref gravity, ref maxFallSpeed);
 			if (ItemID.Sets.ItemNoGravity[type]) {
 				base.velocity.X *= 0.95f;
 				if ((double)base.velocity.X < 0.1 && (double)base.velocity.X > -0.1)
@@ -45419,6 +_,7 @@
 					base.velocity.Y = 0f;
 			}
 			else {
+				//patch file: num, num2
 				base.velocity.Y += gravity;
 				if (base.velocity.Y > maxFallSpeed)
 					base.velocity.Y = maxFallSpeed;
@@ -45618,6 +_,9 @@
 					num2 *= 2;
 
 				if (num < (float)num2) {
+					if (!ItemLoader.CanStackInWorld(this, item))
+						continue;
+
 					position = (position + item.position) / 2f;
 					velocity = (velocity + item.velocity) / 2f;
 					int num3 = item.stack;
@@ -45979,6 +_,9 @@
 			if (Main.rand == null)
 				Main.rand = new UnifiedRandom();
 
+			if (NPCLoader.blockLoot.Contains(Type))
+				return Main.maxItems;
+
 			if (Main.halloween) {
 				if (Type == 58)
 					Type = 1734;
@@ -46101,14 +_,17 @@
 						continue;
 
 					Player.ItemSpaceStatus status = player.ItemSpace(Main.item[whoAmI]);
-					if (player.CanPullItem(Main.item[whoAmI], status)) {
+					if (ItemLoader.CanPickup(Main.item[whoAmI], player) && player.CanPullItem(Main.item[whoAmI], status)) {
 						float num3 = Math.Abs(player.position.X + (float)(player.width / 2) - position.X - (float)(width / 2)) + Math.Abs(player.position.Y + (float)(player.height / 2) - position.Y - (float)height);
+						int grabRange = Player.defaultItemGrabRange;
 						if (player.manaMagnet && (type == 184 || type == 1735 || type == 1868))
-							num3 -= (float)manaGrabRange;
+							grabRange += manaGrabRange;
 
 						if (player.lifeMagnet && (type == 58 || type == 1734 || type == 1867))
-							num3 -= (float)lifeGrabRange;
+							grabRange += lifeGrabRange;
 
+					ItemLoader.GrabRange(Main.item[whoAmI], player, ref grabRange);
+					num3 -= grabRange;
 						if (type == 4143)
 							num3 -= (float)manaGrabRange;
 
@@ -46127,8 +_,31 @@
 			}
 		}
 
-		public Item Clone() => (Item)MemberwiseClone();
-		public Item DeepClone() => (Item)MemberwiseClone();
+		public Item Clone() {
+			Item newItem = (Item)MemberwiseClone();
+
+			newItem.ModItem = ModItem?.Clone(newItem);
+			newItem.globalItems = globalItems
+				.Select(g => new Instanced<GlobalItem>(g.index, g.instance?.Clone(this, newItem)))
+				.ToArray();
+
+			return newItem;
+		}
+
+		// clones the item, but copies over the data from another data source
+		// specifically needed for reforging
+		public Item CloneWithModdedDataFrom(Item dataSource) {
+			Item newItem = (Item)MemberwiseClone();
+
+			newItem.ModItem = dataSource.ModItem?.Clone(newItem);
+			newItem.globalItems = globalItems
+				.Select(g => new Instanced<GlobalItem>(g.index, g.instance?.Clone(this, newItem)))
+				.ToArray();
+
+			return newItem;
+		}
+
+		internal Item DeepClone() => Clone();
 
 		public bool IsTheSameAs(Item compareItem) {
 			if (netID == compareItem.netID)
@@ -46159,6 +_,8 @@
 			dye = 0;
 			shoot = 0;
 			mountType = -1;
+			ModItem = null;
+			globalItems = new Instanced<GlobalItem>[0];
 		}
 
 		public void OnPurchase(Item item) {
@@ -46190,7 +_,7 @@
 				Prefix(reader.ReadByte());
 			}
 
-			if (type >= 5088)
+			if (type >= ItemLoader.ItemCount)
 				TurnToAir();
 		}
 <|MERGE_RESOLUTION|>--- conflicted
+++ resolved
@@ -38,16 +38,16 @@
 -		public int axe;
 -		public int hammer;
 +		internal int pick {
-+			get => GetToolPower(ToolType.Pickaxe);
-+			set => SetToolPower(ToolType.Pickaxe, value);
++			get => ToolPower[ToolType.Pickaxe];
++			set => ToolPower[ToolType.Pickaxe] = value;
 +		}
 +		internal int axe {
-+			get => GetToolPower(ToolType.Axe);
-+			set => SetToolPower(ToolType.Axe, value);
++			get => ToolPower[ToolType.Axe];
++			set => ToolPower[ToolType.Axe] = value;
 +		}
 +		internal int hammer {
-+			get => GetToolPower(ToolType.HammerBlock);
-+			set => SetToolPower(ToolType.HammerBlock, value);
++			get => ToolPower[ToolType.HammerBlock];
++			set => ToolPower[ToolType.HammerBlock] = value;
 +		}
  		public int tileBoost;
  		public int createTile = -1;
@@ -362,19 +362,15 @@
  		}
  
  		public bool FitsAmmoSlot() {
-<<<<<<< HEAD
-@@ -41917,6 +_,7 @@
+@@ -41919,6 +_,7 @@
  					rare = 1;
  					value = sellPrice(0, 0, 10);
  					melee = true;
-+					SetToolPower(ToolType.Shovel, 30);
++					ToolPower[ToolType.Shovel] = 30;
  					break;
  				case 4712:
  					DefaultToPlacableTile((ushort)467, 12);
-@@ -44077,7 +_,7 @@
-=======
 @@ -44081,7 +_,7 @@
->>>>>>> a4c969dd
  			return false;
  		}
  
@@ -623,19 +619,14 @@
  				netID = 0;
  				type = 0;
  				stack = 0;
-<<<<<<< HEAD
-@@ -44889,14 +_,21 @@
-=======
-@@ -44893,14 +_,19 @@
->>>>>>> a4c969dd
+@@ -44893,14 +_,20 @@
  		public void ResetStats(int Type) {
  			tooltipContext = -1;
  			BestiaryNotes = null;
 +			ModItem = null;
 +			globalItems = new Instanced<GlobalItem>[0];
 +			DamageType = DamageClass.Generic;
-+			_toolTypes = null;
-+			_toolPriorityCache = null;
++			ToolPower = new ToolBehavior();
  			sentry = false;
  			canBePlacedInVanityRegardlessOfConditions = false;
  			DD2Summon = false;
@@ -662,8 +653,7 @@
  			placeStyle = 0;
  			buffTime = 0;
  			buffType = 0;
-<<<<<<< HEAD
-@@ -44942,7 +_,7 @@
+@@ -44946,7 +_,7 @@
  			useAmmo = AmmoID.None;
  			autoReuse = false;
  			accessory = false;
@@ -672,7 +662,7 @@
  			healMana = 0;
  			bodySlot = -1;
  			legSlot = -1;
-@@ -44955,12 +_,12 @@
+@@ -44959,12 +_,12 @@
  			createWall = -1;
  			damage = -1;
  			defense = 0;
@@ -687,10 +677,7 @@
  			rare = 0;
  			scale = 1f;
  			shoot = 0;
-@@ -44991,6 +_,10 @@
-=======
 @@ -44995,6 +_,10 @@
->>>>>>> a4c969dd
  		}
  
  		public Color GetAlpha(Color newColor) {
@@ -785,7 +772,7 @@
  						if (type == 4143)
  							num3 -= (float)manaGrabRange;
  
-@@ -46127,8 +_,31 @@
+@@ -46127,8 +_,33 @@
  			}
  		}
  
@@ -794,6 +781,7 @@
 +		public Item Clone() {
 +			Item newItem = (Item)MemberwiseClone();
 +
++			newItem.ToolPower = ToolPower.Clone();
 +			newItem.ModItem = ModItem?.Clone(newItem);
 +			newItem.globalItems = globalItems
 +				.Select(g => new Instanced<GlobalItem>(g.index, g.instance?.Clone(this, newItem)))
@@ -807,6 +795,7 @@
 +		public Item CloneWithModdedDataFrom(Item dataSource) {
 +			Item newItem = (Item)MemberwiseClone();
 +
++			newItem.ToolPower = ToolPower.Clone();
 +			newItem.ModItem = dataSource.ModItem?.Clone(newItem);
 +			newItem.globalItems = globalItems
 +				.Select(g => new Instanced<GlobalItem>(g.index, g.instance?.Clone(this, newItem)))
