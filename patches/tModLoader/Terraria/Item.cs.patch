--- src/Terraria/Terraria/Item.cs
+++ src/tModLoader/Terraria/Item.cs
@@ -1,6 +_,7 @@
 using Microsoft.Xna.Framework;
 using System;
 using System.IO;
+using System.Linq;
 using Terraria.Audio;
 using Terraria.Enums;
 using Terraria.GameContent;
@@ -10,10 +_,11 @@
 using Terraria.ID;
 using Terraria.UI;
 using Terraria.Utilities;
+using Terraria.ModLoader;
 
 namespace Terraria
 {
-	public class Item : Entity
+	public partial class Item : Entity
 	{
 		private string _nameOverride;
 		public const int luckPotionDuration1 = 10800;
@@ -60,6 +_,8 @@
 		public short makeNPC;
 		public bool expertOnly;
 		public bool expert;
+		public bool masterOnly;
+		public bool master;
 		public bool isAShopItem;
 		public short hairDye = -1;
 		public byte paint;
@@ -78,9 +_,18 @@
 		public int useTime;
 		public int stack;
 		public int maxStack;
-		public int pick;
-		public int axe;
-		public int hammer;
+		internal int pick {
+			get => ToolPower[ToolType.Pickaxe];
+			set => ToolPower[ToolType.Pickaxe] = value;
+		}
+		internal int axe {
+			get => ToolPower[ToolType.Axe];
+			set => ToolPower[ToolType.Axe] = value;
+		}
+		internal int hammer {
+			get => ToolPower[ToolType.HammerBlock];
+			set => ToolPower[ToolType.HammerBlock] = value;
+		}
 		public int tileBoost;
 		public int createTile = -1;
 		public int createWall = -1;
@@ -147,10 +_,42 @@
 		public int netID;
 		public int crit;
 		public byte prefix;
-		public bool melee;
-		public bool magic;
-		public bool ranged;
-		public bool summon;
+		internal bool melee {
+			get => CountsAsClass(DamageClass.Melee);
+			set {
+				if (value)
+					DamageType = DamageClass.Melee;
+				else if (DamageType == DamageClass.Melee)
+					DamageType = DamageClass.Generic;
+			}
+		}
+		internal bool magic {
+			get => CountsAsClass(DamageClass.Magic);
+			set {
+				if (value)
+					DamageType = DamageClass.Magic;
+				else if (DamageType == DamageClass.Magic)
+					DamageType = DamageClass.Generic;
+			}
+		}
+		internal bool ranged {
+			get => CountsAsClass(DamageClass.Ranged);
+			set {
+				if (value)
+					DamageType = DamageClass.Ranged;
+				else if (DamageType == DamageClass.Ranged)
+					DamageType = DamageClass.Generic;
+			}
+		}
+		internal bool summon {
+			get => CountsAsClass(DamageClass.Summon);
+			set {
+				if (value)
+					DamageType = DamageClass.Summon;
+				else if (DamageType == DamageClass.Summon)
+					DamageType = DamageClass.Generic;
+			}
+		}
 		public bool sentry;
 		public int reuseDelay;
 		public bool newAndShiny;
@@ -158,6 +_,16 @@
 		public const int WALL_PLACEMENT_USETIME = 7;
 		public static int numberOfNewItems = 0;
 
+		public Item() { } // EntryFilter complains if item doesn't have a parameterless constructor (even when the parameter is optional).
+
+		public Item(int setDefaultsToType, int stack = 1) {
+			SetDefaults(setDefaultsToType);
+
+			if (setDefaultsToType > 0) {
+				this.stack = stack;
+			}
+		}
+
 		public string Name => _nameOverride ?? Lang.GetItemNameValue(type);
 
 		public string HoverName {
@@ -179,11 +_,11 @@
 			}
 		}
 
-		public int OriginalRarity => ContentSamples.ItemsByType[type].rare;
-
-		public int OriginalDamage => ContentSamples.ItemsByType[type].damage;
-
-		public int OriginalDefense => ContentSamples.ItemsByType[type].defense;
+		public int OriginalRarity => ContentSamples.ItemsByType.TryGetValue(type, out Item item) ? item.rare : 0;
+
+		public int OriginalDamage => ContentSamples.ItemsByType.TryGetValue(type, out Item item) ? item.damage : 0;
+
+		public int OriginalDefense => ContentSamples.ItemsByType.TryGetValue(type, out Item item) ? item.defense : 0;
 
 		public bool IsACoin {
 			get {
@@ -268,6 +_,10 @@
 				return false;
 
 			UnifiedRandom unifiedRandom = WorldGen.gen ? WorldGen.genRand : Main.rand;
+			bool? applyPrefixOverride = ItemLoader.PrefixChance(this, pre, unifiedRandom);
+			if (!applyPrefixOverride ?? false)
+				return false;
+
 			int num = pre;
 			float num2 = 1f;
 			float num3 = 1f;
@@ -286,15 +_,19 @@
 				num7 = 1f;
 				num8 = 0;
 				flag = false;
-				if (num == -1 && unifiedRandom.Next(4) == 0)
+				if (pre == -1 && !(applyPrefixOverride ?? false) && unifiedRandom.NextBool(4))
 					num = 0;
 
 				if (pre < -1)
 					num = -1;
 
 				if (num == -1 || num == -2 || num == -3) {
+					int modPrefix = ItemLoader.ChoosePrefix(this, unifiedRandom);
+					if (modPrefix >= 0) {
+						num = modPrefix;
-					if (type == 1 || type == 4 || type == 6 || type == 7 || type == 10 || type == 24 || type == 45 || type == 46 || type == 65 || type == 103 || type == 104 || type == 121 || type == 122 || type == 155 || type == 190 || type == 196 || type == 198 || type == 199 || type == 200 || type == 201 || type == 202 || type == 203 || type == 4258 || type == 204 || type == 213 || type == 217 || type == 273 || type == 367 || type == 368 || type == 426 || type == 482 || type == 483 || type == 484 || type == 653 || type == 654 || type == 656 || type == 657 || type == 659 || type == 660 || type == 671 || type == 672 || type == 674 || type == 675 || type == 676 || type == 723 || type == 724 || type == 757 || type == 776 || type == 777 || type == 778 || type == 787 || type == 795 || type == 797 || type == 798 || type == 799 || type == 881 || type == 882 || type == 921 || type == 922 || type == 989 || type == 990 || type == 991 || type == 992 || type == 993 || type == 1123 || type == 1166 || type == 1185 || type == 1188 || type == 1192 || type == 1195 || type == 1199 || type == 1202 || type == 1222 || type == 1223 || type == 1224 || type == 1226 || type == 1227 || type == 1230 || type == 1233 || type == 1234 || type == 1294 || type == 1304 || type == 1305 || type == 1306 || type == 1320 || type == 1327 || type == 1506 || type == 1507 || type == 1786 || type == 1826 || type == 1827 || type == 1909 || type == 1917 || type == 1928 || type == 2176 || type == 2273 || type == 2608 || type == 2341 || type == 2330 || type == 2320 || type == 2516 || type == 2517 || type == 2746 || type == 2745 || type == 3063 || type == 3018 || type == 3211 || type == 3013 || type == 3258 || type == 3106 || type == 3065 || type == 2880 || type == 3481 || type == 3482 || type == 3483 || type == 3484 || type == 3485 || type == 3487 || type == 3488 || type == 3489 || type == 3490 || type == 3491 || type == 3493 || type == 3494 || type == 3495 || type == 3496 || type == 3497 || type == 3499 || type == 3500 || type == 3501 || type == 3502 || type == 3503 || type == 3505 || type == 3506 || type == 3507 || type == 3508 || type == 3509 || type == 3511 || type == 3512 || type == 3513 || type == 3514 || type == 3515 || type == 3517 || type == 3518 || type == 3519 || type == 3520 || type == 3521 || type == 3522 || type == 3523 || type == 3524 || type == 3525 || type == 3462 || type == 3465 || type == 3466 || type == 2772 || type == 2775 || type == 2776 || type == 2777 || type == 2780 || type == 2781 || type == 2782 || type == 2785 || type == 2786 || type == 3349 || type == 3352 || type == 3351 || (type >= 3764 && type <= 3769) || type == 4259 || type == 3772 || type == 3823 || type == 3827 || type == 186 || type == 946 || type == 4059 || type == 4317 || type == 4463 || type == 486 || type == 4707 || type == 4711 || type == 4956 || type == 4923 || type == 4672 || type == 4913 || type == 4912 || type == 4911 || type == 4678 || type == 4679 || type == 4680 || type == 4914 || type == 5074) {
+					} else if (type == 1 || type == 4 || type == 6 || type == 7 || type == 10 || type == 24 || type == 45 || type == 46 || type == 65 || type == 103 || type == 104 || type == 121 || type == 122 || type == 155 || type == 190 || type == 196 || type == 198 || type == 199 || type == 200 || type == 201 || type == 202 || type == 203 || type == 4258 || type == 204 || type == 213 || type == 217 || type == 273 || type == 367 || type == 368 || type == 426 || type == 482 || type == 483 || type == 484 || type == 653 || type == 654 || type == 656 || type == 657 || type == 659 || type == 660 || type == 671 || type == 672 || type == 674 || type == 675 || type == 676 || type == 723 || type == 724 || type == 757 || type == 776 || type == 777 || type == 778 || type == 787 || type == 795 || type == 797 || type == 798 || type == 799 || type == 881 || type == 882 || type == 921 || type == 922 || type == 989 || type == 990 || type == 991 || type == 992 || type == 993 || type == 1123 || type == 1166 || type == 1185 || type == 1188 || type == 1192 || type == 1195 || type == 1199 || type == 1202 || type == 1222 || type == 1223 || type == 1224 || type == 1226 || type == 1227 || type == 1230 || type == 1233 || type == 1234 || type == 1294 || type == 1304 || type == 1305 || type == 1306 || type == 1320 || type == 1327 || type == 1506 || type == 1507 || type == 1786 || type == 1826 || type == 1827 || type == 1909 || type == 1917 || type == 1928 || type == 2176 || type == 2273 || type == 2608 || type == 2341 || type == 2330 || type == 2320 || type == 2516 || type == 2517 || type == 2746 || type == 2745 || type == 3063 || type == 3018 || type == 3211 || type == 3013 || type == 3258 || type == 3106 || type == 3065 || type == 2880 || type == 3481 || type == 3482 || type == 3483 || type == 3484 || type == 3485 || type == 3487 || type == 3488 || type == 3489 || type == 3490 || type == 3491 || type == 3493 || type == 3494 || type == 3495 || type == 3496 || type == 3497 || type == 3499 || type == 3500 || type == 3501 || type == 3502 || type == 3503 || type == 3505 || type == 3506 || type == 3507 || type == 3508 || type == 3509 || type == 3511 || type == 3512 || type == 3513 || type == 3514 || type == 3515 || type == 3517 || type == 3518 || type == 3519 || type == 3520 || type == 3521 || type == 3522 || type == 3523 || type == 3524 || type == 3525 || (type >= 3462 && type <= 3466) || (type >= 2772 && type <= 2786) || type == 3349 || type == 3352 || type == 3351 || (type >= 3764 && type <= 3769) || type == 4259 || type == 3772 || type == 3823 || type == 3827 || type == 186 || type == 946 || type == 4059 || type == 4317 || type == 4463 || type == 486 || type == 4707 || type == 4711 || type == 4956 || type == 4923 || type == 4788 || type == 4790 || type == 4789 || type == 4672 || type == 4913 || type == 4912 || type == 4911 || type == 4678 || type == 4679 || type == 4680 || type == 4914 || type == 5074 || ItemLoader.MeleePrefix(this)) {
+						const int numVanilla = 40;
-						int num9 = unifiedRandom.Next(40);
+						int num9 = unifiedRandom.Next(numVanilla);
 						if (num9 == 0)
 							num = 1;
 
@@ -414,9 +_,12 @@
 
 						if (num9 == 39)
 							num = 81;
+
+						PrefixLoader.Roll(this, ref num, numVanilla, PrefixCategory.AnyWeapon, PrefixCategory.Melee);
 					}
-					else if (type == 162 || type == 5011 || type == 5012 || type == 160 || type == 163 || type == 220 || type == 274 || type == 277 || type == 280 || type == 383 || type == 384 || type == 385 || type == 386 || type == 387 || type == 388 || type == 389 || type == 390 || type == 406 || type == 537 || type == 550 || type == 579 || type == 756 || type == 759 || type == 801 || type == 802 || type == 1186 || type == 1189 || type == 1190 || type == 1193 || type == 1196 || type == 1197 || type == 1200 || type == 1203 || type == 1204 || type == 1228 || type == 1231 || type == 1232 || type == 1259 || type == 1262 || type == 1297 || type == 1314 || type == 1325 || type == 1947 || type == 2332 || type == 2331 || type == 2342 || type == 2424 || type == 2611 || type == 2798 || type == 3012 || type == 3473 || type == 3098 || type == 3368 || type == 3835 || type == 3836 || type == 3858 || type == 4061 || type == 4144 || type == 4272 || type == 2774 || type == 2773 || type == 2779 || type == 2778 || type == 2784 || type == 2783 || type == 3464 || type == 3463 || type == 4788 || type == 4789 || type == 4790) {
+					else if (type == 162 || type == 5011 || type == 5012 || type == 160 || type == 163 || type == 220 || type == 274 || type == 277 || type == 280 || type == 383 || type == 384 || type == 385 || type == 386 || type == 387 || type == 388 || type == 389 || type == 390 || type == 406 || type == 537 || type == 550 || type == 579 || type == 756 || type == 759 || type == 801 || type == 802 || type == 1186 || type == 1189 || type == 1190 || type == 1193 || type == 1196 || type == 1197 || type == 1200 || type == 1203 || type == 1204 || type == 1228 || type == 1231 || type == 1232 || type == 1259 || type == 1262 || type == 1297 || type == 1314 || type == 1325 || type == 1947 || type == 2332 || type == 2331 || type == 2342 || type == 2424 || type == 2611 || type == 2798 || type == 3012 || type == 3473 || type == 3098 || type == 3368 || type == 3835 || type == 3836 || type == 3858 || type == 4061 || type == 4144 || type == 4272 || type == 2774 || type == 2773 || type == 2779 || type == 2778 || type == 2784 || type == 2783 || type == 3464 || type == 3463 || ItemLoader.WeaponPrefix(this)) {
+						const int numVanilla = 14;
-						int num10 = unifiedRandom.Next(14);
+						int num10 = unifiedRandom.Next(numVanilla);
 						if (num10 == 0)
 							num = 36;
 
@@ -458,9 +_,12 @@
 
 						if (num10 == 13)
 							num = 61;
+
+						PrefixLoader.Roll(this, ref num, numVanilla, PrefixCategory.AnyWeapon);
 					}
-					else if (type == 39 || type == 44 || type == 95 || type == 96 || type == 98 || type == 99 || type == 120 || type == 164 || type == 197 || type == 219 || type == 266 || type == 281 || type == 434 || type == 435 || type == 436 || type == 481 || type == 506 || type == 533 || type == 534 || type == 578 || type == 655 || type == 658 || type == 661 || type == 679 || type == 682 || type == 725 || type == 758 || type == 759 || type == 760 || type == 796 || type == 800 || type == 905 || type == 923 || type == 964 || type == 986 || type == 1156 || type == 1187 || type == 1194 || type == 1201 || type == 1229 || type == 1254 || type == 1255 || type == 1258 || type == 1265 || type == 1319 || type == 1553 || type == 1782 || type == 1784 || type == 1835 || type == 1870 || type == 1910 || type == 1929 || type == 1946 || type == 2223 || type == 2269 || type == 2270 || type == 2624 || type == 2515 || type == 2747 || type == 2796 || type == 2797 || type == 3052 || type == 2888 || type == 3019 || type == 3029 || type == 3007 || type == 3008 || type == 3210 || type == 3107 || type == 3475 || type == 3540 || type == 3854 || type == 3859 || type == 3821 || type == 3930 || type == 3480 || type == 3486 || type == 3492 || type == 3498 || type == 3504 || type == 3510 || type == 3516 || type == 3350 || type == 3546 || type == 3788 || type == 4058 || type == 4060 || type == 4381 || type == 4703 || type == 4953) {
+					else if (type == 39 || type == 44 || type == 95 || type == 96 || type == 98 || type == 99 || type == 120 || type == 164 || type == 197 || type == 219 || type == 266 || type == 281 || type == 434 || type == 435 || type == 436 || type == 481 || type == 506 || type == 533 || type == 534 || type == 578 || type == 655 || type == 658 || type == 661 || type == 679 || type == 682 || type == 725 || type == 758 || type == 759 || type == 760 || type == 796 || type == 800 || type == 905 || type == 923 || type == 964 || type == 986 || type == 1156 || type == 1187 || type == 1194 || type == 1201 || type == 1229 || type == 1254 || type == 1255 || type == 1258 || type == 1265 || type == 1319 || type == 1553 || type == 1782 || type == 1784 || type == 1835 || type == 1870 || type == 1910 || type == 1929 || type == 1946 || type == 2223 || type == 2269 || type == 2270 || type == 2624 || type == 2515 || type == 2747 || type == 2796 || type == 2797 || type == 3052 || type == 2888 || type == 3019 || type == 3029 || type == 3007 || type == 3008 || type == 3210 || type == 3107 || type == 3475 || type == 3540 || type == 3854 || type == 3859 || type == 3821 || type == 3930 || type == 3480 || type == 3486 || type == 3492 || type == 3498 || type == 3504 || type == 3510 || type == 3516 || type == 3350 || type == 3546 || type == 3788 || type == 4058 || type == 4060 || type == 4381 || type == 4703 || type == 4953 || ItemLoader.RangedPrefix(this)) {
+						const int numVanilla = 35;
-						int num11 = unifiedRandom.Next(35);
+						int num11 = unifiedRandom.Next(numVanilla);
 						if (num11 == 0)
 							num = 16;
 
@@ -565,9 +_,12 @@
 
 						if (num11 == 34)
 							num = 82;
+
+						PrefixLoader.Roll(this, ref num, numVanilla, PrefixCategory.AnyWeapon, PrefixCategory.Ranged);
 					}
-					else if (type == 64 || type == 112 || type == 113 || type == 127 || type == 157 || type == 165 || type == 218 || type == 272 || type == 494 || type == 495 || type == 496 || type == 514 || type == 517 || type == 518 || type == 519 || type == 683 || type == 726 || type == 739 || type == 740 || type == 741 || type == 742 || type == 743 || type == 744 || type == 788 || type == 1121 || type == 1155 || type == 1157 || type == 1178 || type == 1244 || type == 1256 || type == 1260 || type == 1264 || type == 1266 || type == 1295 || type == 1296 || type == 1308 || type == 1309 || type == 1313 || type == 1336 || type == 1444 || type == 1445 || type == 1446 || type == 1572 || type == 1801 || type == 1802 || type == 1930 || type == 1931 || type == 2188 || type == 2622 || type == 2621 || type == 2584 || type == 2551 || type == 2366 || type == 2535 || type == 2365 || type == 2364 || type == 2623 || type == 2750 || type == 2795 || type == 3053 || type == 3051 || type == 3209 || type == 3014 || type == 3105 || type == 2882 || type == 3269 || type == 3006 || type == 3377 || type == 3069 || type == 2749 || type == 3249 || type == 3476 || type == 3474 || type == 3531 || type == 3541 || type == 3542 || type == 3569 || type == 3570 || type == 3571 || type == 3779 || type == 3787 || type == 3531 || type == 3852 || type == 3870 || type == 4269 || type == 4273 || type == 4281 || type == 4347 || type == 4348 || type == 4270 || type == 4758 || type == 4715 || type == 4952 || type == 4607 || type == 5005 || type == 5065 || type == 5069 || type == 3824 || type == 3818 || type == 3829 || type == 3832 || type == 3825 || type == 3819 || type == 3830 || type == 3833 || type == 3826 || type == 3820 || type == 3831 || type == 3834 || type == 4062) {
+					else if (type == 64 || type == 112 || type == 113 || type == 127 || type == 157 || type == 165 || type == 218 || type == 272 || type == 494 || type == 495 || type == 496 || type == 514 || type == 517 || type == 518 || type == 519 || type == 683 || type == 726 || type == 739 || type == 740 || type == 741 || type == 742 || type == 743 || type == 744 || type == 788 || type == 1121 || type == 1155 || type == 1157 || type == 1178 || type == 1244 || type == 1256 || type == 1260 || type == 1264 || type == 1266 || type == 1295 || type == 1296 || type == 1308 || type == 1309 || type == 1313 || type == 1336 || type == 1444 || type == 1445 || type == 1446 || type == 1572 || type == 1801 || type == 1802 || type == 1930 || type == 1931 || type == 2188 || type == 2622 || type == 2621 || type == 2584 || type == 2551 || type == 2366 || type == 2535 || type == 2365 || type == 2364 || type == 2623 || type == 2750 || type == 2795 || type == 3053 || type == 3051 || type == 3209 || type == 3014 || type == 3105 || type == 2882 || type == 3269 || type == 3006 || type == 3377 || type == 3069 || type == 2749 || type == 3249 || type == 3476 || type == 3474 || type == 3531 || type == 3541 || type == 3542 || type == 3569 || type == 3570 || type == 3571 || type == 3779 || type == 3787 || type == 3531 || type == 3852 || type == 3870 || type == 4269 || type == 4273 || type == 4281 || type == 4347 || type == 4348 || type == 4270 || type == 4758 || type == 4715 || type == 4952 || type == 4607 || type == 5005 || type == 5065 || type == 5069 || type == 3824 || type == 3818 || type == 3829 || type == 3832 || type == 3825 || type == 3819 || type == 3830 || type == 3833 || type == 3826 || type == 3820 || type == 3831 || type == 3834 || type == 4062 || ItemLoader.MagicPrefix(this)) {
+						const int numVanilla = 36;
-						int num12 = unifiedRandom.Next(36);
+						int num12 = unifiedRandom.Next(numVanilla);
 						if (num12 == 0)
 							num = 26;
 
@@ -675,9 +_,12 @@
 
 						if (num12 == 35)
 							num = 83;
+
+						PrefixLoader.Roll(this, ref num, numVanilla, PrefixCategory.AnyWeapon, PrefixCategory.Magic);
 					}
-					else if (type == 55 || type == 119 || type == 191 || type == 284 || type == 670 || type == 1122 || type == 1513 || type == 1569 || type == 1571 || type == 1825 || type == 1918 || type == 3054 || type == 3262 || (type >= 3278 && type <= 3292) || (type >= 3315 && type <= 3317) || type == 3389 || type == 3030 || type == 3543 || type == 4764 || type == 4818 || type == 4760) {
+					else if (type == 55 || type == 119 || type == 191 || type == 284 || type == 670 || type == 1122 || type == 1513 || type == 1569 || type == 1571 || type == 1825 || type == 1918 || type == 3054 || type == 3262 || (type >= 3278 && type <= 3292) || (type >= 3315 && type <= 3317) || type == 3389 || type == 3030 || type == 3543 || type == 4764 || type == 4818 || type == 4760 || ItemLoader.WeaponPrefix(this)) {
+						const int numVanilla = 14;
-						int num13 = unifiedRandom.Next(14);
+						int num13 = unifiedRandom.Next(numVanilla);
 						if (type == 3389)
 							num13 = unifiedRandom.Next(15);
 
@@ -725,12 +_,15 @@
 
 						if (num13 == 14)
 							num = 84;
+
+						PrefixLoader.Roll(this, ref num, numVanilla, PrefixCategory.AnyWeapon);
 					}
 					else {
 						if (!IsAPrefixableAccessory())
 							return false;
 
 						num = unifiedRandom.Next(62, 81);
+						PrefixLoader.Roll(this, ref num, 81 - 62, PrefixCategory.Accessory);
 					}
 				}
 
@@ -738,7 +_,7 @@
 					case -3:
 						return true;
 					case -1:
-						if ((num == 7 || num == 8 || num == 9 || num == 10 || num == 11 || num == 22 || num == 23 || num == 24 || num == 29 || num == 30 || num == 31 || num == 39 || num == 40 || num == 56 || num == 41 || num == 47 || num == 48 || num == 49) && unifiedRandom.Next(3) != 0)
+						if ((num == 7 || num == 8 || num == 9 || num == 10 || num == 11 || num == 22 || num == 23 || num == 24 || num == 29 || num == 30 || num == 31 || num == 39 || num == 40 || num == 56 || num == 41 || num == 47 || num == 48 || num == 49) && !(applyPrefixOverride ?? false) && !unifiedRandom.NextBool(3))
 							num = 0;
 						break;
 				}
@@ -1017,6 +_,8 @@
 						num8 = 2;
 						break;
 				}
+				if (num >= PrefixID.Count)
+					PrefixLoader.GetPrefix((byte)num)?.SetStats(ref num2, ref num3, ref num4, ref num5, ref num6, ref num7, ref num8);
 
 				if (num2 != 1f && Math.Round((float)damage * num2) == (double)damage) {
 					flag = true;
@@ -1038,10 +_,16 @@
 					num = -1;
 				}
 
+				if (num >= PrefixID.Count)
+					PrefixLoader.GetPrefix((byte)num)?.ValidateItem(this, ref flag);
+
 				if (pre == -2 && num == 0) {
 					num = -1;
 					flag = true;
 				}
+
+				if (!flag && !ItemLoader.AllowPrefix(this, num))
+					flag = true;
 			}
 
 			damage = (int)Math.Round((float)damage * num2);
@@ -1053,6 +_,9 @@
 			scale *= num5;
 			shootSpeed *= num6;
 			crit += num8;
+			if (num >= PrefixID.Count)
+				PrefixLoader.GetPrefix((byte)num)?.Apply(this);
+
 			float num14 = 1f * num2 * (2f - num4) * (2f - num7) * num5 * num3 * num6 * (1f + (float)num8 * 0.02f);
 			if (num == 62 || num == 69 || num == 73 || num == 77)
 				num14 *= 1.05f;
@@ -1066,6 +_,10 @@
 			if (num == 65 || num == 72 || num == 76 || num == 80 || num == 68)
 				num14 *= 1.2f;
 
+			if (num >= PrefixID.Count)
+				PrefixLoader.GetPrefix((byte)num)?.ModifyValue(ref num14);
+
+			int baseRarity = rare;
 			if ((double)num14 >= 1.2)
 				rare += 2;
 			else if ((double)num14 >= 1.05)
@@ -1075,12 +_,15 @@
 			else if ((double)num14 <= 0.95)
 				rare--;
 
+			if (baseRarity >= ItemRarityID.Count)
+				rare = RarityLoader.GetRarity(baseRarity).GetPrefixedRarity(rare - baseRarity, num14);
+
 			if (rare > -11) {
 				if (rare < -1)
 					rare = -1;
 
-				if (rare > 11)
-					rare = 11;
+				if (rare > RarityLoader.RarityCount - 1)
+					rare = RarityLoader.RarityCount - 1;
 			}
 
 			num14 *= num14;
@@ -1118,6 +_,8 @@
 		public Rectangle getRect() => new Rectangle((int)position.X, (int)position.Y, width, height);
 
 		public bool checkMat() {
+			material = ItemID.Sets.IsAMaterial[type];
+			return material; // bypass performance issue.
 			if (type >= 71 && type <= 74) {
 				material = false;
 				return false;
@@ -1317,6 +_,9 @@
 		}
 
 		public static int BannerToItem(int banner) {
+			if (NPCLoader.bannerToItem.ContainsKey(banner))
+				return NPCLoader.bannerToItem[banner];
+
 			int num = 0;
 			if (banner >= 276)
 				return 4965 + banner - 276;
@@ -2082,9 +_,10 @@
 					return 287;
 				case 133:
 					return 288;
-				default:
-					return 0;
 			}
+			if (i >= NPCID.Count) // in NPCtoBanner method
+				return NPCLoader.GetNPC(i).Banner;
+			return 0;
 		}
 
 		public static int BannerToNPC(int i) {
@@ -2653,9 +_,10 @@
 					return 176;
 				case 288:
 					return 133;
-				default:
-					return 0;
 			}
+			if (i >= NPCID.Count) // in BannerToNPC method
+				return i;
+			return 0;
 		}
 
 		public bool FitsAmmoSlot() {
<<<<<<< HEAD
@@ -41919,6 +_,7 @@
 					rare = 1;
 					value = sellPrice(0, 0, 10);
 					melee = true;
+					ToolPower[ToolType.Shovel] = 30;
 					break;
 				case 4712:
 					DefaultToPlacableTile((ushort)467, 12);
@@ -44081,7 +_,7 @@
=======
@@ -44090,7 +_,7 @@
>>>>>>> 37ca703b
 			return false;
 		}
 
-		private void DefaultToSeaShelll() {
+		public void DefaultToSeaShelll() {
 			useStyle = 1;
 			autoReuse = true;
 			useAnimation = 15;
@@ -44123,7 +_,7 @@
 			}
 		}
 
-		private void DefaultToCapturedCritter(short npcIdToSpawnOnUse) {
+		public void DefaultToCapturedCritter(short npcIdToSpawnOnUse) {
 			useStyle = 1;
 			autoReuse = true;
 			useTurn = true;
@@ -44137,7 +_,7 @@
 			makeNPC = npcIdToSpawnOnUse;
 		}
 
-		private void DefaultToStaff(int projType, float pushForwardSpeed, int singleShotTime, int manaPerShot) {
+		public void DefaultToStaff(int projType, float pushForwardSpeed, int singleShotTime, int manaPerShot) {
 			DefaultToMagicWeapon(projType, singleShotTime, pushForwardSpeed, hasAutoReuse: true);
 			mana = manaPerShot;
 			width = 40;
@@ -44145,7 +_,7 @@
 			UseSound = SoundID.Item43;
 		}
 
-		private void DefaultToSpear(int projType, float pushForwardSpeed, int animationTime) {
+		public void DefaultToSpear(int projType, float pushForwardSpeed, int animationTime) {
 			useStyle = 5;
 			useAnimation = 31;
 			useTime = 31;
@@ -44488,13 +_,13 @@
 			rare = (int)(num / 4f);
 		}
 
-		private void DefaultToMount(int mount) {
+		public void DefaultToMount(int mount) {
 			width = 36;
 			height = 26;
 			mountType = mount;
 		}
 
-		private void DefaultToPlacableWall(ushort wallToPlace) {
+		public void DefaultToPlacableWall(ushort wallToPlace) {
 			useStyle = 1;
 			useTurn = true;
 			useAnimation = 15;
@@ -44507,20 +_,20 @@
 			height = 12;
 		}
 
-		private void SetWeaponValues(int dmg, float knockback, int bonusCritChance = 0) {
+		public void SetWeaponValues(int dmg, float knockback, int bonusCritChance = 0) {
 			damage = dmg;
 			knockBack = knockback;
 			crit = bonusCritChance;
 		}
 
-		private void DefaultToBow(int singleShotTime, float shotVelocity, bool hasAutoReuse = false) {
+		public void DefaultToBow(int singleShotTime, float shotVelocity, bool hasAutoReuse = false) {
 			DefaultToRangedWeapon(1, AmmoID.Arrow, singleShotTime, shotVelocity, hasAutoReuse);
 			width = 14;
 			height = 30;
 			UseSound = SoundID.Item5;
 		}
 
-		private void DefaultToMagicWeapon(int projType, int singleShotTime, float shotVelocity, bool hasAutoReuse = false) {
+		public void DefaultToMagicWeapon(int projType, int singleShotTime, float shotVelocity, bool hasAutoReuse = false) {
 			autoReuse = hasAutoReuse;
 			useStyle = 5;
 			useAnimation = singleShotTime;
@@ -44531,7 +_,7 @@
 			magic = true;
 		}
 
-		private void DefaultToRangedWeapon(int baseProjType, int ammoID, int singleShotTime, float shotVelocity, bool hasAutoReuse = false) {
+		public void DefaultToRangedWeapon(int baseProjType, int ammoID, int singleShotTime, float shotVelocity, bool hasAutoReuse = false) {
 			autoReuse = hasAutoReuse;
 			useStyle = 5;
 			useAnimation = singleShotTime;
@@ -44543,7 +_,7 @@
 			ranged = true;
 		}
 
-		private void DefaultToThrownWeapon(int baseProjType, int singleShotTime, float shotVelocity, bool hasAutoReuse = false) {
+		public void DefaultToThrownWeapon(int baseProjType, int singleShotTime, float shotVelocity, bool hasAutoReuse = false) {
 			autoReuse = hasAutoReuse;
 			useStyle = 1;
 			useAnimation = singleShotTime;
@@ -44556,7 +_,7 @@
 			maxStack = 999;
 		}
 
-		private void DefaultToTorch(int tileStyleToPlace, bool allowWaterPlacement = false) {
+		public void DefaultToTorch(int tileStyleToPlace, bool allowWaterPlacement = false) {
 			flame = true;
 			noWet = !allowWaterPlacement;
 			holdStyle = 1;
@@ -44574,11 +_,11 @@
 			useTime = 10;
 		}
 
-		private void DefaultToPlacableTile(int tileIDToPlace, int tileStyleToPlace = 0) {
+		public void DefaultToPlacableTile(int tileIDToPlace, int tileStyleToPlace = 0) {
 			DefaultToPlacableTile((ushort)tileIDToPlace, tileStyleToPlace);
 		}
 
-		private void DefaultToPlacableTile(ushort tileIDToPlace, int tileStyleToPlace = 0) {
+		public void DefaultToPlacableTile(ushort tileIDToPlace, int tileStyleToPlace = 0) {
 			createTile = tileIDToPlace;
 			placeStyle = tileStyleToPlace;
 			width = 14;
@@ -44592,7 +_,7 @@
 			consumable = true;
 		}
 
-		private void DefaultToGolfClub(int newwidth, int newheight) {
+		public void DefaultToGolfClub(int newwidth, int newheight) {
 			width = newwidth;
 			height = newheight;
 			channel = true;
@@ -44605,7 +_,7 @@
 			noMelee = true;
 		}
 
-		private void DefaultToLawnMower(int newwidth, int newheight) {
+		public void DefaultToLawnMower(int newwidth, int newheight) {
 			width = newwidth;
 			height = newheight;
 			holdStyle = 1;
@@ -44616,7 +_,7 @@
 			autoReuse = true;
 		}
 
-		private void DefaultToFood(int newwidth, int newheight, int foodbuff, int foodbuffduration, bool useGulpSound = false, int animationTime = 17) {
+		public void DefaultToFood(int newwidth, int newheight, int foodbuff, int foodbuffduration, bool useGulpSound = false, int animationTime = 17) {
 			if (useGulpSound)
 				UseSound = SoundID.Item3;
 			else
@@ -44639,7 +_,7 @@
 			value = buyPrice(0, 0, 20);
 		}
 
-		private void DefaultToHealingPotion(int newwidth, int newheight, int healingAmount, int animationTime = 17) {
+		public void DefaultToHealingPotion(int newwidth, int newheight, int healingAmount, int animationTime = 17) {
 			UseSound = SoundID.Item3;
 			useStyle = 9;
 			useTurn = true;
@@ -44654,7 +_,7 @@
 			healLife = healingAmount;
 		}
 
-		private void SetShopValues(ItemRarityColor rarity, int coinValue) {
+		public void SetShopValues(ItemRarityColor rarity, int coinValue) {
 			rare = (int)rarity;
 			value = coinValue;
 		}
@@ -44665,13 +_,13 @@
 			headSlot = helmetArtID;
 		}
 
-		private void DefaultToAccessory(int newwidth = 24, int newheight = 24) {
+		public void DefaultToAccessory(int newwidth = 24, int newheight = 24) {
 			width = newwidth;
 			height = newheight;
 			accessory = true;
 		}
 
-		private void DefaultToGuitar(int newwidth = 24, int newheight = 24) {
+		public void DefaultToGuitar(int newwidth = 24, int newheight = 24) {
 			width = newwidth;
 			height = newheight;
 			autoReuse = true;
@@ -44680,7 +_,7 @@
 			useAnimation = (useTime = 12);
 		}
 
-		private void DefaultToMusicBox(int style) {
+		public void DefaultToMusicBox(int style) {
 			useStyle = 1;
 			useTurn = true;
 			useAnimation = 15;
@@ -44701,6 +_,16 @@
 			SetDefaults(Type, noMatCheck: false);
 		}
 
+		public void CloneDefaults(int TypeToClone) {
+			int originalType = type;
+			int originalNetID = netID;
+			ModItem originalModItem = ModItem;
+			SetDefaults(TypeToClone);
+			type = originalType;
+			netID = originalNetID;
+			ModItem = originalModItem;
+		}
+
 		public void SetDefaults(int Type, bool noMatCheck = false) {
 			if (Type < 0) {
 				netDefaults(Type);
@@ -44713,9 +_,6 @@
 				playerIndexTheItemIsReservedFor = Main.myPlayer;
 
 			ResetStats(Type);
-			if (type >= 5088)
-				type = 0;
-
 			if (type == 0) {
 				netID = 0;
 				stack = 0;
@@ -44739,6 +_,20 @@
 				SetDefaults5(type);
 			}
 
+			//Compensate for the change of itemAnimation getting reset at 0 instead of vanilla's 1.
+			if (type < ItemID.Count) {
+				if (useTime == useAnimation) {
+					useTime--;
+				}
+
+				useAnimation--;
+			}
+
+			//Set 'master' bool for vanilla items with master rarity.
+			if (type < ItemID.Count && rare == ItemRarityID.Master) {
+				master = true;
+			}
+
 			dye = (byte)GameShaders.Armor.GetShaderIdFromItemId(type);
 			if (hairDye != 0)
 				hairDye = GameShaders.Hair.GetShaderIdFromItemId(type);
@@ -44888,11 +_,12 @@
 				maxStack = 999;
 
 			netID = type;
+			ItemLoader.SetDefaults(this);
 			if (!noMatCheck)
 				material = ItemID.Sets.IsAMaterial[type];
 
 			RebuildTooltip();
-			if (type > 0 && type < 5088 && ItemID.Sets.Deprecated[type]) {
+			if (type > 0 && ItemID.Sets.Deprecated[type]) {
 				netID = 0;
 				type = 0;
 				stack = 0;
<<<<<<< HEAD
@@ -44893,14 +_,20 @@
=======
@@ -44902,14 +_,19 @@
>>>>>>> 37ca703b
 		public void ResetStats(int Type) {
 			tooltipContext = -1;
 			BestiaryNotes = null;
+			ModItem = null;
+			globalItems = new Instanced<GlobalItem>[0];
+			DamageType = DamageClass.Generic;
+			ToolPower = new ToolBehavior();
 			sentry = false;
 			canBePlacedInVanityRegardlessOfConditions = false;
 			DD2Summon = false;
 			shopSpecialCurrency = -1;
 			shopCustomPrice = null;
 			expert = false;
+			master = false;
 			isAShopItem = false;
 			expertOnly = false;
+			masterOnly = false;
 			instanced = false;
 			questItem = false;
 			fishingPole = 0;
@@ -44926,10 +_,12 @@
 			mech = false;
 			flame = false;
 			reuseDelay = 0;
+			/*
 			melee = false;
 			magic = false;
 			ranged = false;
 			summon = false;
+			*/
 			placeStyle = 0;
 			buffTime = 0;
 			buffType = 0;
<<<<<<< HEAD
@@ -44946,7 +_,7 @@
 			useAmmo = AmmoID.None;
 			autoReuse = false;
 			accessory = false;
-			axe = 0;
+			//axe = 0;
 			healMana = 0;
 			bodySlot = -1;
 			legSlot = -1;
@@ -44959,12 +_,12 @@
 			createWall = -1;
 			damage = -1;
 			defense = 0;
-			hammer = 0;
+			//hammer = 0;
 			healLife = 0;
 			holdStyle = 0;
 			knockBack = 0f;
 			maxStack = 1;
-			pick = 0;
+			//pick = 0;
 			rare = 0;
 			scale = 1f;
 			shoot = 0;
@@ -44995,6 +_,10 @@
=======
@@ -45004,6 +_,10 @@
>>>>>>> 37ca703b
 		}
 
 		public Color GetAlpha(Color newColor) {
+			Color? modColor = ItemLoader.GetAlpha(this, newColor);
+			if (modColor.HasValue)
+				return modColor.Value;
+
 			switch (type) {
 				case 3318:
 				case 3319:
@@ -45309,6 +_,7 @@
 				timeSinceItemSpawned += num3;
 			}
 
+			ItemLoader.PostUpdate(this);
 			if (Main.netMode == 2 && playerIndexTheItemIsReservedFor != Main.myPlayer) {
 				timeSinceTheItemHasBeenReservedForSomeone++;
 				if (timeSinceTheItemHasBeenReservedForSomeone >= 300) {
@@ -45389,6 +_,7 @@
 		}
 
 		private void CheckLavaDeath(int i) {
+			bool? canBurnInLava = ItemLoader.CanBurnInLava(this);
 			if (type == 267) {
 				if (Main.netMode == 1)
 					return;
@@ -45408,7 +_,9 @@
 
 				NetMessage.SendData(21, -1, -1, null, i);
 			}
+			else if (canBurnInLava == false)
+				return;
-			else if (playerIndexTheItemIsReservedFor == Main.myPlayer && type != 312 && type != 318 && type != 173 && type != 174 && type != 4422 && type != 175 && type != 2701 && rare == 0) {
+			else if (canBurnInLava == true || (playerIndexTheItemIsReservedFor == Main.myPlayer && type != 312 && type != 318 && type != 173 && type != 174 && type != 4422 && type != 175 && type != 2701 && rare == 0)) {
 				active = false;
 				type = 0;
 				stack = 0;
@@ -45418,6 +_,7 @@
 		}
 
 		private void MoveInWorld(float gravity, float maxFallSpeed, ref Vector2 wetVelocity) {
+			ItemLoader.Update(this, ref gravity, ref maxFallSpeed);
 			if (ItemID.Sets.ItemNoGravity[type]) {
 				base.velocity.X *= 0.95f;
 				if ((double)base.velocity.X < 0.1 && (double)base.velocity.X > -0.1)
@@ -45428,6 +_,7 @@
 					base.velocity.Y = 0f;
 			}
 			else {
+				//patch file: num, num2
 				base.velocity.Y += gravity;
 				if (base.velocity.Y > maxFallSpeed)
 					base.velocity.Y = maxFallSpeed;
@@ -45627,6 +_,9 @@
 					num2 *= 2;
 
 				if (num < (float)num2) {
+					if (!ItemLoader.CanStackInWorld(this, item))
+						continue;
+
 					position = (position + item.position) / 2f;
 					velocity = (velocity + item.velocity) / 2f;
 					int num3 = item.stack;
@@ -45987,6 +_,9 @@
 			if (Main.rand == null)
 				Main.rand = new UnifiedRandom();
 
+			if (NPCLoader.blockLoot.Contains(Type))
+				return Main.maxItems;
+
 			if (Main.halloween) {
 				if (Type == 58)
 					Type = 1734;
@@ -46109,14 +_,17 @@
 						continue;
 
 					Player.ItemSpaceStatus status = player.ItemSpace(Main.item[whoAmI]);
-					if (player.CanPullItem(Main.item[whoAmI], status)) {
+					if (ItemLoader.CanPickup(Main.item[whoAmI], player) && player.CanPullItem(Main.item[whoAmI], status)) {
 						float num3 = Math.Abs(player.position.X + (float)(player.width / 2) - position.X - (float)(width / 2)) + Math.Abs(player.position.Y + (float)(player.height / 2) - position.Y - (float)height);
+						int grabRange = Player.defaultItemGrabRange;
 						if (player.manaMagnet && (type == 184 || type == 1735 || type == 1868))
-							num3 -= (float)manaGrabRange;
+							grabRange += manaGrabRange;
 
 						if (player.lifeMagnet && (type == 58 || type == 1734 || type == 1867))
-							num3 -= (float)lifeGrabRange;
+							grabRange += lifeGrabRange;
 
+					ItemLoader.GrabRange(Main.item[whoAmI], player, ref grabRange);
+					num3 -= grabRange;
 						if (type == 4143)
 							num3 -= (float)manaGrabRange;
 
<<<<<<< HEAD
@@ -46127,8 +_,33 @@
=======
@@ -46135,8 +_,31 @@
>>>>>>> 37ca703b
 			}
 		}
 
-		public Item Clone() => (Item)MemberwiseClone();
-		public Item DeepClone() => (Item)MemberwiseClone();
+		public Item Clone() {
+			Item newItem = (Item)MemberwiseClone();
+
+			newItem.ToolPower = ToolPower.Clone();
+			newItem.ModItem = ModItem?.Clone(newItem);
+			newItem.globalItems = globalItems
+				.Select(g => new Instanced<GlobalItem>(g.index, g.instance?.Clone(this, newItem)))
+				.ToArray();
+
+			return newItem;
+		}
+
+		// clones the item, but copies over the data from another data source
+		// specifically needed for reforging
+		public Item CloneWithModdedDataFrom(Item dataSource) {
+			Item newItem = (Item)MemberwiseClone();
+
+			newItem.ToolPower = ToolPower.Clone();
+			newItem.ModItem = dataSource.ModItem?.Clone(newItem);
+			newItem.globalItems = globalItems
+				.Select(g => new Instanced<GlobalItem>(g.index, g.instance?.Clone(this, newItem)))
+				.ToArray();
+
+			return newItem;
+		}
+
+		internal Item DeepClone() => Clone();
 
 		public bool IsTheSameAs(Item compareItem) {
 			if (netID == compareItem.netID)
@@ -46167,6 +_,8 @@
 			dye = 0;
 			shoot = 0;
 			mountType = -1;
+			ModItem = null;
+			globalItems = new Instanced<GlobalItem>[0];
 		}
 
 		public void OnPurchase(Item item) {
@@ -46198,7 +_,7 @@
 				Prefix(reader.ReadByte());
 			}
 
-			if (type >= 5088)
+			if (type >= ItemLoader.ItemCount)
 				TurnToAir();
 		}
 <|MERGE_RESOLUTION|>--- conflicted
+++ resolved
@@ -362,8 +362,7 @@
  		}
  
  		public bool FitsAmmoSlot() {
-<<<<<<< HEAD
-@@ -41919,6 +_,7 @@
+@@ -41928,6 +_,7 @@
  					rare = 1;
  					value = sellPrice(0, 0, 10);
  					melee = true;
@@ -371,10 +370,7 @@
  					break;
  				case 4712:
  					DefaultToPlacableTile((ushort)467, 12);
-@@ -44081,7 +_,7 @@
-=======
 @@ -44090,7 +_,7 @@
->>>>>>> 37ca703b
  			return false;
  		}
  
@@ -623,11 +619,7 @@
  				netID = 0;
  				type = 0;
  				stack = 0;
-<<<<<<< HEAD
-@@ -44893,14 +_,20 @@
-=======
-@@ -44902,14 +_,19 @@
->>>>>>> 37ca703b
+@@ -44902,14 +_,20 @@
  		public void ResetStats(int Type) {
  			tooltipContext = -1;
  			BestiaryNotes = null;
@@ -661,8 +653,7 @@
  			placeStyle = 0;
  			buffTime = 0;
  			buffType = 0;
-<<<<<<< HEAD
-@@ -44946,7 +_,7 @@
+@@ -44955,7 +_,7 @@
  			useAmmo = AmmoID.None;
  			autoReuse = false;
  			accessory = false;
@@ -671,7 +662,7 @@
  			healMana = 0;
  			bodySlot = -1;
  			legSlot = -1;
-@@ -44959,12 +_,12 @@
+@@ -44968,12 +_,12 @@
  			createWall = -1;
  			damage = -1;
  			defense = 0;
@@ -686,10 +677,7 @@
  			rare = 0;
  			scale = 1f;
  			shoot = 0;
-@@ -44995,6 +_,10 @@
-=======
 @@ -45004,6 +_,10 @@
->>>>>>> 37ca703b
  		}
  
  		public Color GetAlpha(Color newColor) {
@@ -784,11 +772,7 @@
  						if (type == 4143)
  							num3 -= (float)manaGrabRange;
  
-<<<<<<< HEAD
-@@ -46127,8 +_,33 @@
-=======
-@@ -46135,8 +_,31 @@
->>>>>>> 37ca703b
+@@ -46135,8 +_,33 @@
  			}
  		}
  
