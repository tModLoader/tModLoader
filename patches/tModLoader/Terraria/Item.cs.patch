--- conflicted
+++ resolved
@@ -43,8 +43,7 @@
  		public byte paint;
  		public bool instanced;
  		public int ownIgnore = -1;
-<<<<<<< HEAD
-@@ -97,7 +_,7 @@
+@@ -98,7 +_,7 @@
  		public int alpha;
  		public short glowMask;
  		public float scale = 1f;
@@ -53,10 +52,7 @@
  		public int defense;
  		public int headSlot = -1;
  		public int bodySlot = -1;
-@@ -147,11 +_,44 @@
-=======
 @@ -148,11 +_,44 @@
->>>>>>> 33f78a17
  		public bool DD2Summon;
  		public int netID;
  		public int crit;
