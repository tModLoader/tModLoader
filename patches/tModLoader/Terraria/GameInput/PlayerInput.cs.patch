--- conflicted
+++ resolved
@@ -26,38 +26,7 @@
  			"Up",
  			"Down",
  			"Left",
-<<<<<<< HEAD
-@@ -264,7 +_,7 @@
- 			if (_fastUseItemInventorySlot >= 0 && _fastUseItemInventorySlot != -2) {
- 				Player localPlayer = Main.LocalPlayer;
- 				if (localPlayer.inventory[_fastUseItemInventorySlot].IsAir)
--					Utils.Swap(ref Main.mouseItem, ref localPlayer.inventory[_fastUseItemInventorySlot]);
-+					Utils.Swap(ref Main.mouseItem, ref ((Item[])localPlayer.inventory)[_fastUseItemInventorySlot]);
- 			}
- 
- 			_fastUseItemInventorySlot = -1;
-@@ -277,7 +_,7 @@
- 			if (Main.mouseItem.stack <= 0) {
- 				int uIPointForBuildingMode = _UIPointForBuildingMode;
- 				if (uIPointForBuildingMode < 50 && uIPointForBuildingMode >= 0 && Main.player[Main.myPlayer].inventory[uIPointForBuildingMode].stack > 0)
--					Utils.Swap(ref Main.mouseItem, ref Main.player[Main.myPlayer].inventory[uIPointForBuildingMode]);
-+					Utils.Swap(ref Main.mouseItem, ref ((Item[])Main.player[Main.myPlayer].inventory)[uIPointForBuildingMode]);
- 			}
- 		}
- 
-@@ -288,7 +_,7 @@
- 			if (Main.mouseItem.stack > 0 && Main.player[Main.myPlayer].itemAnimation == 0) {
- 				int uIPointForBuildingMode = _UIPointForBuildingMode;
- 				if (uIPointForBuildingMode < 50 && uIPointForBuildingMode >= 0 && Main.player[Main.myPlayer].inventory[uIPointForBuildingMode].stack <= 0)
--					Utils.Swap(ref Main.mouseItem, ref Main.player[Main.myPlayer].inventory[uIPointForBuildingMode]);
-+					Utils.Swap(ref Main.mouseItem, ref ((Item[])Main.player[Main.myPlayer].inventory)[uIPointForBuildingMode]);
- 			}
- 
- 			_UIPointForBuildingMode = -1;
-@@ -316,9 +_,21 @@
-=======
 @@ -403,9 +_,21 @@
->>>>>>> 33f78a17
  			}
  		}
  
