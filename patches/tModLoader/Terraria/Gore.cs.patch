--- src/Terraria/Terraria/Gore.cs
+++ src/tModLoader/Terraria/Gore.cs
@@ -7,10 +_,11 @@
 using Terraria.Graphics.Effects;
 using Terraria.ID;
 using Terraria.Utilities;
+using Terraria.ModLoader;
 
 namespace Terraria
 {
-	public class Gore
+	public partial class Gore
 	{
 		public static int goreTime = 600;
 		public Vector2 position;
@@ -239,6 +_,10 @@
 			if (Main.netMode == 2 || !active)
 				return;
 
+			if (ModGore != null && !ModGore.Update(this))
+				return;
+
+			GoreLoader.SetupUpdateType(this);
 			switch (GoreID.Sets.SpecialAI[type]) {
 				case 4:
 					UpdateAmbientFloorCloud();
@@ -830,6 +_,7 @@
 				else
 					Lighting.AddLight((int)((position.X + 32f * scale / 2f) / 16f), (int)((position.Y + 32f * scale / 2f) / 16f), num37, num38, num39);
 			}
+			GoreLoader.TakeDownUpdateType(this);
 		}
 
 		private void Gore_UpdateLeaf() {
@@ -989,16 +_,16 @@
 				alpha++;
 		}
 
-		public static Gore NewGorePerfect(Vector2 Position, Vector2 Velocity, int Type, float Scale = 1f) {
+		public static Gore NewGorePerfect(Vector2 Position, Vector2 Velocity, int Type, float Scale = 1f, IGoreSource source = null) {
-			Gore gore = NewGoreDirect(Position, Velocity, Type, Scale);
+			Gore gore = NewGoreDirect(Position, Velocity, Type, Scale, source);
 			gore.position = Position;
 			gore.velocity = Velocity;
 			return gore;
 		}
 
-		public static Gore NewGoreDirect(Vector2 Position, Vector2 Velocity, int Type, float Scale = 1f) => Main.gore[NewGore(Position, Velocity, Type, Scale)];
+		public static Gore NewGoreDirect(Vector2 Position, Vector2 Velocity, int Type, float Scale = 1f, IGoreSource source = null) => Main.gore[NewGore(Position, Velocity, Type, Scale, source)];
 
-		public static int NewGore(Vector2 Position, Vector2 Velocity, int Type, float Scale = 1f) {
+		public static int NewGore(Vector2 Position, Vector2 Velocity, int Type, float Scale = 1f, IGoreSource source = null) {
 			if (Main.netMode == 2)
 				return 600;
 
@@ -1035,6 +_,13 @@
 			Main.gore[num].alpha = 0;
 			Main.gore[num].rotation = 0f;
 			Main.gore[num].scale = Scale;
+
+			var gore = Main.gore[num];
+			gore.ResetNewFields();
+
+			gore.ModGore = GoreLoader.GetModGore(gore.type);
<<<<<<< HEAD
+			gore.ModGore?.OnSpawn(gore, source);
+			
=======
+			gore.ModGore?.OnSpawn(gore);
+
>>>>>>> 714687ea
 			if (!ChildSafety.Disabled && ChildSafety.DangerousGore(Type)) {
 				Main.gore[num].type = Main.rand.Next(11, 14);
 				Main.gore[num].scale = Main.rand.NextFloat() * 0.5f + 0.5f;
@@ -1149,6 +_,12 @@
 		}
 
 		public Color GetAlpha(Color newColor) {
+			if (ModGore != null) {
+				Color? modColor = ModGore.GetAlpha(this, newColor);
+				if (modColor.HasValue)
+					return modColor.Value;
+			}
+
 			float num = (float)(255 - alpha) / 255f;
 			int r;
 			int g;<|MERGE_RESOLUTION|>--- conflicted
+++ resolved
@@ -62,13 +62,8 @@
 +			gore.ResetNewFields();
 +
 +			gore.ModGore = GoreLoader.GetModGore(gore.type);
-<<<<<<< HEAD
 +			gore.ModGore?.OnSpawn(gore, source);
-+			
-=======
-+			gore.ModGore?.OnSpawn(gore);
 +
->>>>>>> 714687ea
  			if (!ChildSafety.Disabled && ChildSafety.DangerousGore(Type)) {
  				Main.gore[num].type = Main.rand.Next(11, 14);
  				Main.gore[num].scale = Main.rand.NextFloat() * 0.5f + 0.5f;
