--- src/Terraria/Terraria/NetMessage.cs
+++ src/tModLoader/Terraria/NetMessage.cs
@@ -1,4 +_,5 @@
 using Ionic.Zlib;
+using log4net.Core;
 using Microsoft.Xna.Framework;
 using Microsoft.Xna.Framework.Graphics.PackedVector;
 using System;
@@ -11,6 +_,8 @@
 using Terraria.ID;
 using Terraria.IO;
 using Terraria.Localization;
+using Terraria.ModLoader;
+using Terraria.ModLoader.IO;
 using Terraria.Net;
 using Terraria.Social;
 
@@ -19,7 +_,7 @@
 	public class NetMessage
 	{
 		public static MessageBuffer[] buffer = new MessageBuffer[257];
-		private static PlayerDeathReason _currentPlayerDeathReason;
+		public static PlayerDeathReason _currentPlayerDeathReason;
 
 		public static void SendChatMessageToClient(NetworkText text, Color color, int playerId) {
 			NetPacket packet = NetTextModule.SerializeServerMessage(text, color, byte.MaxValue);
@@ -47,6 +_,9 @@
 			if (Main.netMode == 2 && remoteClient >= 0)
 				num = remoteClient;
 
+			if (ModNet.HijackSendData(num, msgType, remoteClient, ignoreClient, text, number, number2, number3, number4, number5, number6, number7))
+				return;
+
 			lock (buffer[num]) {
 				BinaryWriter writer = buffer[num].writer;
 				if (writer == null) {
@@ -60,12 +_,12 @@
 				writer.Write((byte)msgType);
 				switch (msgType) {
 					case 1:
-						writer.Write("Terraria" + 194);
+						writer.Write(ModLoader.ModLoader.versionedName);
 						break;
 					case 2:
 						text.Serialize(writer);
 						if (Main.dedServ)
-							Console.WriteLine(Language.GetTextValue("CLI.ClientWasBooted", Netplay.Clients[num].Socket.GetRemoteAddress().ToString(), text));
+							Logging.ServerConsoleLine(Language.GetTextValue("CLI.ClientWasBooted", Netplay.Clients[num].Socket.GetRemoteAddress().ToString(), text));
 						break;
 					case 3:
 						writer.Write((byte)remoteClient);
@@ -126,6 +_,7 @@
 							writer.Write((short)num7);
 							writer.Write((byte)number3);
 							writer.Write((short)num8);
+							ItemIO.SendModData(item4, writer);
 							break;
 						}
 					case 7: {
@@ -230,6 +_,9 @@
 							bb9[7] = DD2Event.DownedInvasionT3;
 							writer.Write(bb9);
 							writer.Write((sbyte)Main.invasionType);
+							if (!ModNet.AllowVanillaClients)
+								WorldIO.SendModData(writer);
+
 							if (SocialAPI.Network != null)
 								writer.Write(SocialAPI.Network.GetLobbyId());
 							else
@@ -390,8 +_,12 @@
 										}
 									}
 
-									if (tile.wall > 0)
-										writer.Write(tile.wall);
+									if (tile.wall > 0) {
+										if (ModNet.AllowVanillaClients)
+											writer.Write((byte)tile.wall);
+										else
+											writer.Write(tile.wall);
+									}
 
 									if (tile.liquid > 0 && Main.netMode == 2) {
 										writer.Write(tile.liquid);
@@ -416,6 +_,7 @@
 								value5 = (short)item5.netID;
 
 							writer.Write(value5);
+							ItemIO.SendModData(item5, writer);
 							break;
 						}
 					case 22:
@@ -469,9 +_,10 @@
 								}
 							}
 
-							if (nPC2.type >= 0 && nPC2.type < 580 && Main.npcCatchable[nPC2.type])
+							if (nPC2.type >= 0 && Main.npcCatchable[nPC2.type])
 								writer.Write((byte)nPC2.releaseOwner);
 
+							NPCLoader.SendExtraAI(nPC2, writer);
 							break;
 						}
 					case 24:
@@ -500,15 +_,21 @@
 									bb14[num9] = true;
 							}
 
-							if (projectile.type > 0 && projectile.type < 714 && ProjectileID.Sets.NeedsUUID[projectile.type])
+							if (projectile.type > 0 && ProjectileID.Sets.NeedsUUID[projectile.type])
 								bb14[Projectile.maxAI] = true;
 
+							byte[] extraAI = ProjectileLoader.SendExtraAI(projectile, ref bb14);
 							writer.Write(bb14);
 							for (int num10 = 0; num10 < Projectile.maxAI; num10++) {
 								if (bb14[num10])
 									writer.Write(projectile.ai[num10]);
 							}
 
+							if (bb14[Projectile.maxAI + 1]) {
+								writer.Write((byte)extraAI.Length);
+								writer.Write(extraAI);
+							}
+
 							if (bb14[Projectile.maxAI])
 								writer.Write((short)projectile.projUUID);
 
@@ -516,7 +_,10 @@
 						}
 					case 28:
 						writer.Write((short)number);
+						if (ModNet.AllowVanillaClients)
-						writer.Write((short)number2);
+							writer.Write((short)number2);
+						else
+							writer.Write((int)number2);
 						writer.Write(number3);
 						writer.Write((byte)(number4 + 1f));
 						writer.Write((byte)number5);
@@ -544,6 +_,7 @@
 							writer.Write((short)item3.stack);
 							writer.Write(item3.prefix);
 							writer.Write(value2);
+							ItemIO.SendModData(item3, writer);
 							break;
 						}
 					case 33: {
@@ -587,6 +_,8 @@
 						else {
 							writer.Write((short)0);
 						}
+						if (number >= 100)
+							writer.Write((ushort)number6);
 						break;
 					case 35:
 					case 66:
@@ -600,6 +_,9 @@
 							writer.Write(player2.zone2);
 							writer.Write(player2.zone3);
 							writer.Write(player2.zone4);
+							if (!ModNet.AllowVanillaClients)
+								PlayerHooks.SendCustomBiomes(player2, writer);
+
 							break;
 						}
 					case 38:
@@ -651,8 +_,11 @@
 						}
 					case 50: {
 							writer.Write((byte)number);
-							for (int num20 = 0; num20 < 22; num20++) {
+							for (int num20 = 0; num20 < Player.MaxBuffs; num20++) {
+								if (ModNet.AllowVanillaClients)
-								writer.Write((byte)Main.player[number].buffType[num20]);
+									writer.Write((byte)Main.player[number].buffType[num20]);
+								else
+									writer.Write((ushort)Main.player[number].buffType[num20]);
 							}
 
 							break;
@@ -668,13 +_,19 @@
 						break;
 					case 53:
 						writer.Write((short)number);
+						if (ModNet.AllowVanillaClients)
-						writer.Write((byte)number2);
+							writer.Write((byte)number2);
+						else
+							writer.Write((ushort)number2);
 						writer.Write((short)number3);
 						break;
 					case 54: {
 							writer.Write((short)number);
 							for (int num19 = 0; num19 < 5; num19++) {
+								if (ModNet.AllowVanillaClients)
-								writer.Write((byte)Main.npc[number].buffType[num19]);
+									writer.Write((byte)Main.npc[number].buffType[num19]);
+								else
+									writer.Write((ushort)Main.npc[number].buffType[num19]);
 								writer.Write((short)Main.npc[number].buffTime[num19]);
 							}
 
@@ -682,7 +_,10 @@
 						}
 					case 55:
 						writer.Write((byte)number);
+						if (ModNet.AllowVanillaClients)
-						writer.Write((byte)number2);
+							writer.Write((byte)number2);
+						else
+							writer.Write((ushort)number2);
 						writer.Write((int)number3);
 						break;
 					case 56:
@@ -1052,7 +_,10 @@
 
 				int num21 = (int)writer.BaseStream.Position;
 				writer.BaseStream.Position = position;
+				// TODO: Make this int or some other solution. This used to be cast to short. NetMessage.CheckBytes reads ushort though, so changing this is fine. We want to allow for more data primarily because writing tile
+				// chunks can go more than 32767 (and even 65535) bytes. This is because ModTileEntities can have large amounts of data especially when they sync Items and instanced GlobalItem classes are in play.
+				// Complications include AllowVanillaClients, message length byte length negotiation, and MessageBuffer.readBuffer having a fixed size.
-				writer.Write((short)num21);
+				writer.Write((ushort)num21);
 				writer.BaseStream.Position = num21;
 				if (Main.netMode == 1) {
 					if (Netplay.Connection.Socket.IsConnected()) {
@@ -1347,7 +_,7 @@
 			int num5 = 0;
 			int num6 = 0;
 			byte b = 0;
-			byte[] array4 = new byte[13];
+			byte[] array4 = new byte[ModNet.AllowVanillaClients ? 13 : 14];
 			Tile tile = null;
 			for (int i = yStart; i < yStart + height; i++) {
 				for (int j = xStart; j < xStart + width; j++) {
@@ -1398,7 +_,7 @@
 							}
<<<<<<< HEAD
 						}
 
-						if (tile2.type == 88 && tile2.frameX % 54 == 0 && tile2.frameY % 36 == 0) {
+						if (TileLoader.IsDresser(tile2.type) && tile2.frameX % 54 == 0 && tile2.frameY % 36 == 0) {
 							short num8 = (short)Chest.FindChest(j, i);
 							if (num8 != -1) {
 								array[num] = num8;
@@ -1456,7 +_,16 @@
 
 					if (tile2.wall != 0) {
 						b = (byte)(b | 4);
-						array4[num5] = tile2.wall;
+						if (ModNet.AllowVanillaClients) {
+							array4[num5] = (byte)tile2.wall;
+						}
+						else {
+							byte[] wallBytes = BitConverter.GetBytes(tile2.wall);
+							array4[num5] = wallBytes[0];
+							num5++;
+							array4[num5] = wallBytes[1];
+						}
+
 						num5++;
 						if (tile2.wallColor() != 0) {
 							b2 = (byte)(b2 | 0x10);
@@ -1541,6 +_,14 @@
=======
-							if (tile2.type == 88 && tile2.frameX % 54 == 0 && tile2.frameY % 36 == 0)
+							if (TileLoader.IsDresser(tile2.type) && tile2.frameX % 54 == 0 && tile2.frameY % 36 == 0)
 							{
 								short num8 = (short)Chest.FindChest(j, i);
 								if (num8 != -1)
@@ -1625,7 +_,7 @@
 									arg_240_0[(int)expr_238] = num10;
 								}
 							}
-							if (tile2.type == 425 && tile2.frameX % 36 == 0 && tile2.frameY % 36 == 0)
+							if ((tile2.type == 425 || tile2.type >= TileID.Count && Main.tileSign[tile2.type]) && tile2.frameX % 36 == 0 && tile2.frameY % 36 == 0)
 							{
 								short num11 = (short)Sign.ReadSign(j, i, true);
 								if (num11 != -1)
@@ -1679,7 +_,17 @@
 						if (tile2.wall != 0)
 						{
 							b |= 4;
-							array4[num5] = tile2.wall;
+							if (ModNet.AllowVanillaClients)
+							{
+								array4[num5] = (byte) tile2.wall;
+							}
+							else
+							{
+								byte[] wallBytes = BitConverter.GetBytes(tile2.wall);
+								array4[num5] = wallBytes[0];
+								num5++;
+								array4[num5] = wallBytes[1];
+							}
 							num5++;
 							if (tile2.wallColor() != 0)
 							{
@@ -1795,6 +_,17 @@
 				writer.Write((short)sign.y);
>>>>>>> 42b8d617
 				writer.Write(sign.text);
 			}
 
+			foreach (var item in TileEntity.ByPosition) {
+				Point16 pos = item.Key;
+				if (pos.X >= xStart && pos.X < xStart + width && pos.Y >= yStart && pos.Y < yStart + height) {
+					if (item.Value.type > 2)
+						array3[num3++] = (short)item.Value.ID;
+				}
+			}
+
 			writer.Write(num3);
 			for (int m = 0; m < num3; m++) {
 				TileEntity.Write(writer, TileEntity.ByID[array3[m]]);
@@ -1640,7 +_,7 @@
 					}
 
 					if ((b3 & 4) == 4) {
-						tile.wall = reader.ReadByte();
+						tile.wall = ModNet.AllowVanillaClients ? reader.ReadByte() : reader.ReadUInt16();
 						if ((b & 0x10) == 16)
 							tile.wallColor(reader.ReadByte());
 					}
@@ -1747,10 +_,11 @@
 					buffer[i].totalData += streamLength;
 					buffer[i].checkBytes = true;
 				}
-				catch {
+				catch (Exception e) {
 					if (Main.netMode == 1) {
 						Main.menuMode = 15;
 						Main.statusText = Language.GetTextValue("Error.BadHeaderBufferOverflow");
+						Logging.Terraria.Error(Main.statusText, e);
 						Netplay.disconnect = true;
 					}
 					else {
@@ -1783,7 +_,7 @@
 #if SERVER
 					if (num < NetMessage.buffer.Length - 100)
 					{
-						Console.WriteLine("Error on message " + NetMessage.buffer[num + 2]);
+						Logging.ServerConsoleLine("Error on message " + NetMessage.buffer[num + 2], Level.Warn);
 					}
 #endif
 					num2 = 0;
@@ -1976,7 +_,7 @@
 			}
 
 			if (!flag) {
-				Console.WriteLine(Language.GetTextValue("Net.ServerAutoShutdown"));
+				Logging.ServerConsoleLine(Language.GetTextValue("Net.ServerAutoShutdown"));
 				WorldFile.saveWorld();
 				Netplay.disconnect = true;
 			}
@@ -2016,11 +_,12 @@
 					SendData(5, toWho, fromWho, null, plr, 58 + Main.player[plr].armor.Length + Main.player[plr].dye.Length + Main.player[plr].miscEquips.Length + 1 + m, (int)Main.player[plr].miscDyes[m].prefix);
 				}
 
+				PlayerHooks.SyncPlayer(Main.player[plr], toWho, fromWho, false);
 				if (!Netplay.Clients[plr].IsAnnouncementCompleted) {
 					Netplay.Clients[plr].IsAnnouncementCompleted = true;
 					BroadcastChatMessage(NetworkText.FromKey(Lang.mp[19].Key, Main.player[plr].name), new Color(255, 240, 20), plr);
 					if (Main.dedServ)
-						Console.WriteLine(Lang.mp[19].Format(Main.player[plr].name));
+						Logging.ServerConsoleLine(Lang.mp[19].Format(Main.player[plr].name));
 				}
 
 				return;
@@ -2032,7 +_,7 @@
 				Netplay.Clients[plr].IsAnnouncementCompleted = false;
 				BroadcastChatMessage(NetworkText.FromKey(Lang.mp[20].Key, Netplay.Clients[plr].Name), new Color(255, 240, 20), plr);
 				if (Main.dedServ)
-					Console.WriteLine(Lang.mp[20].Format(Netplay.Clients[plr].Name));
+					Logging.ServerConsoleLine(Lang.mp[20].Format(Netplay.Clients[plr].Name));
 
 				Netplay.Clients[plr].Name = "Anonymous";
 			}<|MERGE_RESOLUTION|>--- conflicted
+++ resolved
@@ -235,7 +235,6 @@
  				for (int j = xStart; j < xStart + width; j++) {
 @@ -1398,7 +_,7 @@
  							}
-<<<<<<< HEAD
  						}
  
 -						if (tile2.type == 88 && tile2.frameX % 54 == 0 && tile2.frameY % 36 == 0) {
@@ -243,6 +242,15 @@
  							short num8 = (short)Chest.FindChest(j, i);
  							if (num8 != -1) {
  								array[num] = num8;
+@@ -1418,7 +_,7 @@
+ 								array2[num2++] = num10;
+ 						}
+ 
+-						if (tile2.type == 425 && tile2.frameX % 36 == 0 && tile2.frameY % 36 == 0) {
++						if ((tile2.type == 425 || tile2.type >= TileID.Count && Main.tileSign[tile2.type]) && tile2.frameX % 36 == 0 && tile2.frameY % 36 == 0) {
+ 							short num11 = (short)Sign.ReadSign(j, i);
+ 							if (num11 != -1)
+ 								array2[num2++] = num11;
 @@ -1456,7 +_,16 @@
  
  					if (tile2.wall != 0) {
@@ -262,43 +270,6 @@
  						if (tile2.wallColor() != 0) {
  							b2 = (byte)(b2 | 0x10);
 @@ -1541,6 +_,14 @@
-=======
--							if (tile2.type == 88 && tile2.frameX % 54 == 0 && tile2.frameY % 36 == 0)
-+							if (TileLoader.IsDresser(tile2.type) && tile2.frameX % 54 == 0 && tile2.frameY % 36 == 0)
- 							{
- 								short num8 = (short)Chest.FindChest(j, i);
- 								if (num8 != -1)
-@@ -1625,7 +_,7 @@
- 									arg_240_0[(int)expr_238] = num10;
- 								}
- 							}
--							if (tile2.type == 425 && tile2.frameX % 36 == 0 && tile2.frameY % 36 == 0)
-+							if ((tile2.type == 425 || tile2.type >= TileID.Count && Main.tileSign[tile2.type]) && tile2.frameX % 36 == 0 && tile2.frameY % 36 == 0)
- 							{
- 								short num11 = (short)Sign.ReadSign(j, i, true);
- 								if (num11 != -1)
-@@ -1679,7 +_,17 @@
- 						if (tile2.wall != 0)
- 						{
- 							b |= 4;
--							array4[num5] = tile2.wall;
-+							if (ModNet.AllowVanillaClients)
-+							{
-+								array4[num5] = (byte) tile2.wall;
-+							}
-+							else
-+							{
-+								byte[] wallBytes = BitConverter.GetBytes(tile2.wall);
-+								array4[num5] = wallBytes[0];
-+								num5++;
-+								array4[num5] = wallBytes[1];
-+							}
- 							num5++;
- 							if (tile2.wallColor() != 0)
- 							{
-@@ -1795,6 +_,17 @@
- 				writer.Write((short)sign.y);
->>>>>>> 42b8d617
  				writer.Write(sign.text);
  			}
  
