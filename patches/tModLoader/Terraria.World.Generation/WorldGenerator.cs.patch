--- src/Terraria/Terraria.World.Generation/WorldGenerator.cs
+++ src/tModLoader/Terraria.World.Generation/WorldGenerator.cs
@@ -7,9 +_,9 @@
 {
 	public class WorldGenerator
 	{
-		private List<GenPass> _passes = new List<GenPass>();
+		internal List<GenPass> _passes = new List<GenPass>();
-		private float _totalLoadWeight;
+		internal float _totalLoadWeight;
-		private int _seed;
+		internal int _seed;
 
<<<<<<< HEAD
 		public WorldGenerator(int seed)
 		{
@@ -44,7 +_,22 @@
 				Main.rand = new UnifiedRandom(this._seed);
 				stopwatch.Start();
 				progress.Start(current2.Weight);
-				current2.Apply(progress);
+				try
+				{
+					current2.Apply(progress);
+				}
+				catch(Exception e)
+				{
+					string message = string.Join
+					(
+						"\n",
+						Localization.Language.GetTextValue("tModLoader.WorldGenError"),
+						current2.Name,
+						e.Message
+					);
+					Main.MenuUI.SetState(new ModLoader.UI.UIWorldLoadCrash(message));
+					throw e;
+				}
 				progress.End();
 				stopwatch.Reset();
 			}
=======
 		public WorldGenerator(int seed) {
 			_seed = seed;
>>>>>>> d0ea3523
<|MERGE_RESOLUTION|>--- conflicted
+++ resolved
@@ -11,9 +11,8 @@
 -		private int _seed;
 +		internal int _seed;
  
-<<<<<<< HEAD
- 		public WorldGenerator(int seed)
- 		{
+ 		public WorldGenerator(int seed) {
+ 			_seed = seed;
 @@ -44,7 +_,22 @@
  				Main.rand = new UnifiedRandom(this._seed);
  				stopwatch.Start();
@@ -37,8 +36,4 @@
 +				}
  				progress.End();
  				stopwatch.Reset();
- 			}
-=======
- 		public WorldGenerator(int seed) {
- 			_seed = seed;
->>>>>>> d0ea3523
+ 			}