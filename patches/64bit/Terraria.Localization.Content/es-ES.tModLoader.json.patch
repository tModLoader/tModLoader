--- conflicted
+++ resolved
@@ -5,25 +5,7 @@
  		"ServerCrash": "Servidor caído: {0}\n{1}\n\nPor favor, comprueba server.log para determinar si el responsable es un mod. En caso contrario, dirígete a #support en el Discord de tModLoader",
  
 +		// Misc. 64bit
-<<<<<<< HEAD
 +		//"XL": "Extra Large",
-+		//"Support": "Support",
-+		//"64bitDiscord": "tModLoader 64bit Discord",
-+		//"tModDiscord": "Official tModLoader Discord",
-+		//"PatreonDradon": "Support Dradon on Patreon!",
-+		//"PatreontMod": "Support tModLoader on Patreon!",
-+		//"VanillaMode": "Switch to 64bit vanillla",
-+		//"tModMode": "Switch to 64bit tML",
-+		//"DisableLite": "Disable Lite mode",
-+		//"EnableLite": "Enable Lite mode",
-+		//"RunningBitMode": "(Running in {0}bit mode)",
-+		//"GoG": "GoG",
-+		//"Steam": "Steam",
-+		//"UnfinishedFeature": "This feature is NOT finshed and will be released at a later date.\n\n\n- Dradonhunter11",
-+		//"SwitchFromLite": "Your game will be switched to the full 64bit version. You will need to restart your game completely for all effects to be applied.\nIn this mode, you can generate XL worlds and larger chest limit of 2000; however, you will no longer be able to play with 32bit tML users anymore unless you switch back to Lite mode.",
-+		//"SwitchToLite": "Your game will be switched to the Lite version of 64bit. You will need to restart your game completely for all effects to be applied.\nIn this mode, you will be able to play with other 32bit tML users (along with other 64bit Lite users); however, you will not be able to player with tML 64bit users who are not using the Lite version. You can always switch back to the full version of 64bit tML.",
-=======
-+		"XL": "XL",
 +		"Support": "Soporte",
 +		"64bitDiscord": "Discord de tModLoader 64 bits",
 +		"tModDiscord": "Discord oficial tModLoader",
@@ -39,7 +21,6 @@
 +		"UnfinishedFeature": "Esta característica NO está terminada y será implementada más adelante.\n\n\n- Dradonhunter11",
 +		"SwitchFromLite": "Tu juego cambiará a la versión completa de 64 bits. Tendrás que reiniciar tu juego por completo para que se apliquen todos los cambios.\nEn este modo, puedes generar mundos XL y ampliar el límite de cofres a 2000; sin embargo, no podrás jugar con los usuarios de tML 32 bits a menos que vuelvas a cambiar al modo Lite.",
 +		"SwitchToLite": "Tu juego cambiará a la versión Lite de 64 bits. Tendrás que reiniciar el juego por completo para que se apliquen todos los cambios.\nEn este modo, podrás jugar con otros usuarios de tML 32 bits (junto a los usuarios de la versión Lite 64 bits); sin embargo, no podrás hacerlo con usuarios de tML 64 bits que no estén usando la versión Lite. Siempre podrás volver a la versión completa de tML de 64 bits.",
->>>>>>> 7c7f5bcb
 +
  		// MessageBox
  		"ContentFolderNotFound": "No se ha encontrado la carpeta de contenido de Terraria. Si instalaste tModLoader a través de Steam, asegúrate de que Terraria esté instalado. Si no, asegúrate de instalar el tModLoader en una carpeta ubicada dentro del directorio de instalación de Terraria o en una carpeta junto al directorio de instalación de Terraria.",
