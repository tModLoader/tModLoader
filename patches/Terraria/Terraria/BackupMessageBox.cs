--- conflicted
+++ resolved
@@ -68,26 +68,8 @@
 		text = "Retry"
 	};
 
-<<<<<<< HEAD
-		public static DialogResult Show(string msg, string title, MessageBoxButtons buttons = MessageBoxButtons.OK, MessageBoxIcon icon = MessageBoxIcon.None)
-		{
-			var msgBox = new SDL.SDL_MessageBoxData {
-				flags = (SDL.SDL_MessageBoxFlags)icon,
-				message = msg,
-				title = title,
-				buttons = buttons switch {
-					MessageBoxButtons.OK => new[] { OKButton },
-					MessageBoxButtons.OKCancel => new[] { CancelButton, OKButton },
-					MessageBoxButtons.YesNo => new[] { NoButton, YesButton },
-					MessageBoxButtons.YesNoCancel => new[] { CancelButton, NoButton, YesButton },
-					MessageBoxButtons.RetryCancel => new[] { CancelButton, RetryButton },
-					_ => throw new NotImplementedException(),
-				}
-			};
-			msgBox.numbuttons = msgBox.buttons.Length;
-=======
-	public static DialogResult Show(string msg, string title, MessageBoxButtons buttons = MessageBoxButtons.OK, MessageBoxIcon icon = MessageBoxIcon.None) {
-
+	public static DialogResult Show(string msg, string title, MessageBoxButtons buttons = MessageBoxButtons.OK, MessageBoxIcon icon = MessageBoxIcon.None)
+	{
 		var msgBox = new SDL.SDL_MessageBoxData {
 			flags = (SDL.SDL_MessageBoxFlags)icon,
 			message = msg,
@@ -102,7 +84,6 @@
 			}
 		};
 		msgBox.numbuttons = msgBox.buttons.Length;
->>>>>>> 8ffed9e0
 
 		SDL.SDL_ShowMessageBox(ref msgBox, out int buttonid);
 		return (DialogResult)buttonid;
