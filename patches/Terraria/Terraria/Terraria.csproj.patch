--- conflicted
+++ resolved
@@ -1,10 +1,6 @@
 --- src/decompiled/Terraria/Terraria.csproj
 +++ src/Terraria/Terraria/Terraria.csproj
-<<<<<<< HEAD
-@@ -1,44 +_,68 @@
-=======
-@@ -1,38 +_,60 @@
->>>>>>> 33f6a0b3
+@@ -1,47 +_,68 @@
  <Project Sdk="Microsoft.NET.Sdk">
    <Import Project="../Configuration.targets" />
 +  <Import Project="../../WorkspaceInfo.targets" />
@@ -30,44 +26,24 @@
 +    <TargetFramework>net5.0</TargetFramework>
    </PropertyGroup>
    <ItemGroup>
-<<<<<<< HEAD
+     <Reference Include="CsvHelper" />
 +    <Reference Include="FNA" />
-=======
-     <Reference Include="CsvHelper" />
-+    <Reference Include="FNA" Condition="$(DefineConstants.Contains('FNA'))" />
->>>>>>> 33f6a0b3
      <Reference Include="Ionic.Zip.CF" />
 -    <Reference Include="Microsoft.Xna.Framework" />
 -    <Reference Include="Microsoft.Xna.Framework.Game" />
 -    <Reference Include="Microsoft.Xna.Framework.Graphics" />
 -    <Reference Include="Microsoft.Xna.Framework.Xact" />
-<<<<<<< HEAD
--    <Reference Include="Newtonsoft.Json" />
-+      <Reference Include="Newtonsoft.Json" />
+-    <Reference Include="MP3Sharp" />
++    <Reference Include="MP3Sharp" Condition="$(DefineConstants.Contains('CLIENT'))" />
+     <Reference Include="Newtonsoft.Json" />
++    <Reference Include="NVorbis" Condition="$(DefineConstants.Contains('CLIENT'))" />
+-    <Reference Include="NVorbis" />
++    <Reference Include="NVorbis.System.ValueTuple" />
      <Reference Include="RailSDK.Net" />
 -    <ProjectReference Include="../ReLogic/ReLogic.csproj" />
 +    <ProjectReference Include="../ReLogic/ReLogic.csproj">
 +      <Private>false</Private>
 +    </ProjectReference>
-=======
--    <Reference Include="MP3Sharp" />
-+    <Reference Include="MP3Sharp" Condition="$(DefineConstants.Contains('CLIENT'))" />
-+    <Reference Include="Microsoft.Xna.Framework" Condition="$(DefineConstants.Contains('XNA'))" />
-+    <Reference Include="Microsoft.Xna.Framework.Game" Condition="$(DefineConstants.Contains('XNA'))" />
-+    <Reference Include="Microsoft.Xna.Framework.Graphics" Condition="$(DefineConstants.Contains('XNA'))" />
-+    <Reference Include="Microsoft.Xna.Framework.Xact" Condition="$(DefineConstants.Contains('XNA'))" />
-     <Reference Include="Newtonsoft.Json" />
-+    <Reference Include="NVorbis" Condition="$(DefineConstants.Contains('CLIENT'))" />
--    <Reference Include="NVorbis" />
-+    <Reference Include="NVorbis.System.ValueTuple" />
--    <Reference Include="RailSDK.Net" />
-+    <Reference Include="RailSDK.Net">
-+      <HintPath Condition="$(DefineConstants.Contains('WINDOWS'))">Libraries/Windows/RailSDK.Net.dll</HintPath>
-+      <HintPath Condition="$(DefineConstants.Contains('MAC'))">Libraries/Mac/RailSDK.Net.dll</HintPath>
-+      <HintPath Condition="$(DefineConstants.Contains('LINUX'))">Libraries/Linux/RailSDK.Net.dll</HintPath>
-+    </Reference>
-     <ProjectReference Include="../ReLogic/ReLogic.csproj" />
->>>>>>> 33f6a0b3
      <EmbeddedResource Include="../ReLogic/bin/$(Configuration)/$(TargetFramework)/ReLogic.dll">
 +      <Link>Libraries/ReLogic/ReLogic.dll</Link>
        <LogicalName>Terraria.Libraries.ReLogic.ReLogic.dll</LogicalName>
@@ -85,12 +61,8 @@
 +    </Reference>
    </ItemGroup>
    <ItemGroup>
-<<<<<<< HEAD
      <EmbeddedResource Include="GameContent/Creative/Content/*" />
      <EmbeddedResource Include="GameContent/Metadata/MaterialData/*" />
-=======
-@@ -41,7 +_,31 @@
->>>>>>> 33f6a0b3
      <EmbeddedResource Include="GameContent/WorldBuilding/*" />
      <EmbeddedResource Include="IO/Data/*" />
 -    <EmbeddedResource Include="Libraries/**" />
