--- conflicted
+++ resolved
@@ -1,10 +1,6 @@
 --- src/decompiled/Terraria/Terraria.csproj
 +++ src/Terraria/Terraria/Terraria.csproj
-<<<<<<< HEAD
-@@ -1,35 +_,52 @@
-=======
-@@ -1,35 +_,56 @@
->>>>>>> cd639b7e
+@@ -1,36 +_,56 @@
  <Project Sdk="Microsoft.NET.Sdk">
    <Import Project="../Configuration.targets" />
 +  <Import Project="../../TerrariaSteamPath.targets" />
@@ -14,12 +10,15 @@
      <Company>Re-Logic</Company>
      <Copyright>Copyright © 2020 Re-Logic</Copyright>
      <RootNamespace>Terraria</RootNamespace>
-+  <OutputName>Terraria</OutputName>
++    <OutputName>Terraria</OutputName>
    </PropertyGroup>
    <PropertyGroup Condition="$(Configuration.Contains('Server'))">
      <OutputType>Exe</OutputType>
      <OutputName>$(OutputName)Server</OutputName>
    </PropertyGroup>
++  <PropertyGroup Condition="$(Configuration.Contains('Debug'))">
++    <OutputName>$(OutputName)Debug</OutputName>
++  </PropertyGroup>
 +  <PropertyGroup>
 +    <PdbFile>bin\$(OutputName)</PdbFile>
 +    <ApplicationIcon>Icon.ico</ApplicationIcon>
@@ -42,7 +41,7 @@
 +    </Reference>
      <ProjectReference Include="../ReLogic/ReLogic.csproj" />
      <EmbeddedResource Include="../ReLogic/bin/$(Configuration)/$(TargetFramework)/ReLogic.dll">
-+    <Link>Libraries/ReLogic/ReLogic.dll</Link>
++      <Link>Libraries/ReLogic/ReLogic.dll</Link>
        <LogicalName>Terraria.Libraries.ReLogic.ReLogic.dll</LogicalName>
      </EmbeddedResource>
 -    <Reference Include="Steamworks.NET" />
@@ -64,12 +63,8 @@
 +    </Reference>
    </ItemGroup>
    <ItemGroup>
-<<<<<<< HEAD
      <EmbeddedResource Include="GameContent/Creative/Content/*" />
-@@ -37,7 +_,38 @@
-=======
-@@ -38,7 +_,31 @@
->>>>>>> cd639b7e
+@@ -38,7 +_,27 @@
      <EmbeddedResource Include="GameContent/WorldBuilding/*" />
      <EmbeddedResource Include="IO/Data/*" />
      <EmbeddedResource Include="Libraries/**" />
@@ -80,31 +75,20 @@
    </ItemGroup>
 +  <Target Name="EditBin" AfterTargets="Build">
 +    <PropertyGroup>
-+        <EditBinOpts>/largeaddressaware</EditBinOpts>
-+    <DumpBin>/headers</DumpBin>
++      <EditBinOpts>/largeaddressaware</EditBinOpts>
++      <DumpBin>/headers</DumpBin>
 +    </PropertyGroup>
 +    <PropertyGroup Condition="$(DefineConstants.Contains('DEBUG'))">
-+        <EditBinOpts>$(EditBinOpts) /stack:0x800000</EditBinOpts>
++      <EditBinOpts>$(EditBinOpts) /stack:0x800000</EditBinOpts>
 +    </PropertyGroup>
 +    <Message Text="Applying editbin $(EditBinOpts)" Importance="high" />
 +    <Exec Command="..\largeaddresstool\editbin $(EditBinOpts) &quot;$(TargetPath)&quot;" />
-+  <Message Text="Checking headers with dumpbin." Importance="high" />
-+  <Exec Command="..\largeaddresstool\dumpbin $(DumpBin) &quot;$(TargetPath)&quot; | findstr &quot;large&quot;" />
++    <Message Text="Checking headers with dumpbin." Importance="high" />
++    <Exec Command="..\largeaddresstool\dumpbin $(DumpBin) &quot;$(TargetPath)&quot; | findstr &quot;large&quot;" />
 +  </Target>
-+  <Target Name="CopyToSteamDir" AfterTargets="EditBin">
-+    <ItemGroup>
-+      <SteamFiles Include="Libraries/Native/Windows32/steam*;Libraries/Native/Windows32/Steam*" Condition="$(DefineConstants.Contains('WINDOWS'))" />
-+      <SteamFiles Include="Libraries/Native/Linux/**/*steam*;Libraries/Native/Linux/**/Steam*" Condition="!$(DefineConstants.Contains('WINDOWS'))" />
-+      <SteamFiles Include="@(SteamFiles);Libraries/Common/steam_appid.txt" />
-+      <LibFiles Include="Libraries/Native/OSX/**" Exclude="**/*steam*;**/Steam*" Condition="$(DefineConstants.Contains('MAC'))" />
-+      <LibFiles Include="Libraries/Native/Linux/**" Condition="$(DefineConstants.Contains('LINUX'))" />
-+      <BinFiles Include="$(TargetDir)**" />
-+    </ItemGroup>
++  <Target Name="CopyToStreamDir" AfterTargets="EditBin" Condition="$(Configuration.Contains('Windows'))">
 +    <Message Text="Copying $(OutputName) to Steam Dir..." Importance="high" />
-+    <!--Move important assembly refs to bin-->
-+    <Copy SourceFiles="@(LibFiles)" DestinationFolder="$(TargetDir)" />
-+    <Copy SourceFiles="@(SteamFiles)" DestinationFolder="$(TargetDir)" />
-+    <!--Move bin to steam-->
-+    <Copy SourceFiles="@(BinFiles)" DestinationFolder="$(TerrariaSteamPath)" />
++    <Copy SourceFiles="$(TargetPath)" DestinationFiles="$(TerrariaSteamPath)\$(OutputName).exe" />
++    <Copy SourceFiles="$(TargetDir)$(OutputName).pdb" DestinationFolder="$(TerrariaSteamPath)" />
 +  </Target>
  </Project>