--- src/decompiled/Terraria/Main.cs
+++ src/Terraria/Terraria/Main.cs
@@ -5,6 +_,9 @@
 using Microsoft.Xna.Framework.Input;
 using ReLogic.Content;
 using ReLogic.Content.Sources;
+#if MAC
+using SDL2;
+#endif
 using ReLogic.Graphics;
 using ReLogic.Localization.IME;
 using ReLogic.OS;
@@ -15,15 +_,22 @@
 using System.Collections.Concurrent;
 using System.Collections.Generic;
 using System.Diagnostics;
+#if WINDOWS
 using System.Drawing;
+#endif
 using System.IO;
 using System.Linq;
 using System.Reflection;
+#if !WINDOWS
+using System.Runtime.CompilerServices;
+#endif
 using System.Runtime.InteropServices;
 using System.Text;
 using System.Threading;
 using System.Threading.Tasks;
+#if WINDOWS
 using System.Windows.Forms;
+#endif
 using Terraria.Achievements;
 using Terraria.Audio;
 using Terraria.Chat;
@@ -66,10 +_,17 @@
 using Terraria.UI.Gamepad;
 using Terraria.Utilities;
 using Terraria.WorldBuilding;
+#if SERVER
+using Terraria.Server;
+#endif
 
 namespace Terraria
 {
+#if CLIENT
 	public class Main : Game
+#else
+	public class Main : Terraria.Server.Game
+#endif
 	{
 		public delegate void OnPlayerSelected(PlayerFileData player);
 
@@ -93,6 +_,7 @@
 			Ready
 		}
 
+#if WINDOWS
 		internal static class NativeMethods
 		{
 			public const uint ES_CONTINUOUS = 2147483648u;
@@ -101,6 +_,7 @@
 			[DllImport("kernel32.dll")]
 			public static extern uint SetThreadExecutionState(uint esFlags);
 		}
+#endif
 
 		private struct MouseTextCache
 		{
@@ -478,7 +_,11 @@
 		public static float gFader;
 		public static byte gFadeDir = 1;
 		public static bool shouldDrawNetDiagnosticsUI;
+#if CLIENT
 		public static INetDiagnosticsUI ActiveNetDiagnosticsUI = new NetDiagnosticsUI();
+#else
+		public static INetDiagnosticsUI ActiveNetDiagnosticsUI = new EmptyDiagnosticsUI();
+#endif
 		public static IMultiplayerClosePlayersOverlay ActiveClosePlayersTeamOverlay = new NewMultiplayerClosePlayersOverlay();
 		public static double UpdateTimeAccumulator;
 		public static bool drawSkip;
@@ -1104,8 +_,13 @@
 		public static float MinimumZoomComparerX = 1920f;
 		public static float MinimumZoomComparerY = 1200f;
 		private static int _renderTargetMaxSize = 2048;
+#if XNA
 		private static GraphicsProfile _selectedGraphicsProfile = GraphicsProfile.Reach;
 		private static GraphicsProfile _currentGraphicsProfile = GraphicsProfile.Reach;
+#else
+		private static GraphicsProfile _selectedGraphicsProfile = GraphicsProfile.HiDef;
+		private static GraphicsProfile _currentGraphicsProfile = GraphicsProfile.HiDef;
+#endif
 		public static int LogicCheckScreenWidth = 1920;
 		public static int LogicCheckScreenHeight = 1200;
 		private static WorldPreparationState _worldPreparationState = WorldPreparationState.AwaitingData;
@@ -1923,7 +_,9 @@
 		public static string oldStatusText = "";
 		public static string autoGenFileLocation = null;
 		public static bool autoShutdown;
+#if WINDOWS
 		private uint previousExecutionState;
+#endif
 		public static int sundialCooldown;
 		public static bool fastForwardTime;
 		private static Stopwatch splashTimer = new Stopwatch();
<<<<<<< HEAD
@@ -3102,10 +_,12 @@
 
 		protected void CheckBunny() {
 			try {
+#if WINDOWS //TODO: <https://www.nuget.org/packages/Microsoft.Win32.Registry/>?
 				RegistryKey currentUser = Registry.CurrentUser;
 				currentUser = currentUser.CreateSubKey("Software\\Terraria");
 				if (currentUser != null && currentUser.GetValue("Bunny") != null && currentUser.GetValue("Bunny").ToString() == "1")
 					runningCollectorsEdition = true;
+#endif
 			}
 			catch {
 				runningCollectorsEdition = false;
@@ -3146,6 +_,7 @@
=======
@@ -3156,6 +_,7 @@
>>>>>>> 33f6a0b3
 
 			PendingBorderlessState = screenBorderless;
 			screenBorderlessPendingResizes = (screenBorderless ? 6 : 0);
+#if CLIENT && WINDOWS
 			Form form = (Form)Control.FromHandle(instance.Window.Handle);
 			if (screenBorderless) {
 				SetBorderlessFormStyle(form);
@@ -3169,6 +_,7 @@
 			}
 
 			form.BringToFront();
+#endif
 			if (!startFullscreen) {
 				int currentValue2 = graphics.PreferredBackBufferWidth;
 				int currentValue3 = graphics.PreferredBackBufferHeight;
@@ -3524,8 +_,11 @@
 							if (num >= 2)
 								terrariasFixedTiming = binaryReader.ReadBoolean();
 
-							if (num >= 91 && binaryReader.ReadBoolean())
+							if (num >= 91 && binaryReader.ReadBoolean()) {
+#if CLIENT && WINDOWS
 								((Form)Control.FromHandle(base.Window.Handle)).WindowState = FormWindowState.Maximized;
+#endif
+							}
 
 							if (num >= 4) {
 								int width = binaryReader.ReadInt32();
@@ -3617,11 +_,16 @@
 		private static void EraseWorld(int i) {
 			try {
 				if (!WorldList[i].IsCloudSave) {
+#if WINDOWS
 					FileOperationAPIWrapper.MoveToRecycleBin(WorldList[i].Path);
 					FileOperationAPIWrapper.MoveToRecycleBin(WorldList[i].Path + ".bak");
 					for (int j = 2; j <= 9; j++) {
 						FileOperationAPIWrapper.MoveToRecycleBin(WorldList[i].Path + ".bak" + j);
 					}
+#else
+					File.Delete(Main.WorldList[i].Path);
+					File.Delete(Main.WorldList[i].Path + ".bak");
+#endif
 				}
 				else if (SocialAPI.Cloud != null) {
 					SocialAPI.Cloud.Delete(WorldList[i].Path);
<<<<<<< HEAD
@@ -3908,12 +_,17 @@
=======
@@ -3918,12 +_,16 @@
>>>>>>> 33f6a0b3
 		}
 
 		public void NeverSleep() {
+#if WINDOWS
 			previousExecutionState = NativeMethods.SetThreadExecutionState(2147483649u);
+#endif
 		}
 
 		public void YouCanSleepNow() {
+#if WINDOWS
 			if (previousExecutionState != 0)
 				NativeMethods.SetThreadExecutionState(previousExecutionState);
+#endif
+			Netplay.WaitForClosePortClose();
 		}
 
 		public void DedServ() {
@@ -3931,9 +_,11 @@
 			rand = new UnifiedRandom();
 			if (autoShutdown) {
 				string lpWindowName = Console.Title = "terraria" + rand.Next(int.MaxValue);
+#if WINDOWS
 				IntPtr intPtr = FindWindow(null, lpWindowName);
 				if (intPtr != IntPtr.Zero)
 					ShowWindow(intPtr, 0);
+#endif
 			}
 			else {
 				Console.Title = "Terraria Server " + versionNumber2;
@@ -4726,9 +_,11 @@
 			instance = this;
 			UnpausedUpdateSeed = (ulong)Guid.NewGuid().GetHashCode();
 			base.Exiting += Main_Exiting;
+#if CLIENT
 			Configuration.Load();
 			graphics = new GraphicsDeviceManager(this as Game);
 			base.Content.RootDirectory = "Content";
+#endif
 		}
 
 		private void Main_Exiting(object sender, EventArgs e) {
@@ -4754,12 +_,16 @@
 			if (graphicsAdapter != null)
 				e.GraphicsDeviceInformation.Adapter = graphicsAdapter;
 
+#if CLIENT
 			graphics.PreparingDeviceSettings -= SetMonitorOnce;
+#endif
 		}
 
 		protected void SetTitle() {
+#if CLIENT
 			_cachedTitle = Lang.GetRandomGameTitle();
 			Platform.Get<IWindowService>().SetUnicodeTitle(base.Window, _cachedTitle);
+#endif
 		}
 
 		private static void SetTileValue() {
@@ -4798,6 +_,9 @@
 		}
 
 		protected override void Initialize() {
+#if SERVER
+			netMode = 2;
+#endif
 			musicFade[50] = 1f;
 			for (int i = 0; i < 10; i++) {
 				recentWorld[i] = "";
@@ -4824,7 +_,9 @@
 			WorldGen.Hooks.OnWorldLoad += delegate {
 				AmbienceServer = new AmbienceServer();
 				LocalGolfState = new GolfState();
+#if CLIENT
 				Lighting.Clear();
+#endif
 			};
 
 			PlayerInput.OnActionableInput += delegate {
@@ -4833,10 +_,14 @@
 			};
 
 			SceneMetrics = new SceneMetrics(ActiveWorld);
+#if CLIENT
 			TimeLogger.Initialize();
 			LoadContent_TryEnteringHiDef();
 			ClientInitialize();
 			base.Initialize();
+#else
+			Initialize_AlmostEverything();
+#endif
 		}
 
 		private void Initialize_AlmostEverything() {
@@ -4873,10 +_,15 @@
 			ItemDropSolver = new ItemDropResolver(itemDropDatabase);
 			ShopHelper = new ShopHelper();
 			CreativeItemSacrificesCatalog.Instance.Initialize();
+#if CLIENT
 			BestiaryUI = new UIBestiaryTest(BestiaryDB);
 			ContentThatNeedsRenderTargets.Add(MapPlayerRenderer);
 			Lighting.Initialize();
 			MapHelper.Initialize();
+#else
+			Mount.Initialize();
+			Minecart.Initialize();
+#endif
 			WorldGen.RandomizeBackgrounds(rand);
 			if (treeBGSet1[0] == 173)
 				WorldGen.RandomizeBackgrounds(rand);
@@ -4949,15 +_,20 @@
 				ActivePlayerFileData.StartPlayTimer();
 				Player.Hooks.EnterWorld(myPlayer);
 			}
+
+#if CLIENT
+#if WINDOWS
 			else {
 				IntPtr systemMenu = GetSystemMenu(base.Window.Handle, bRevert: false);
 				int menuItemCount = GetMenuItemCount(systemMenu);
 				RemoveMenu(systemMenu, menuItemCount - 1, 1024);
 			}
+#endif
 
 			SoundID.FillAccessMap();
 			Star.SpawnStars();
 			ItemSorting.SetupWhiteLists();
+#endif
 		}
 
 		private void Initialize_Entities() {
@@ -8266,12 +_,16 @@
 			Configuration.Load();
 			Configuration.Get("UseExperimentalFeatures", ref UseExperimentalFeatures);
 			Configuration.Get("Support4K", ref Support4K);
+#if FNA
+			SetGraphicsProfile(GraphicsProfile.HiDef, forceSet: true);
+#else
 			bool flag = Support4K && base.GraphicsDevice.Adapter.IsProfileSupported(GraphicsProfile.HiDef);
 			if (GraphicsAdapter.DefaultAdapter.CurrentDisplayMode.Width <= 1920 && GraphicsAdapter.DefaultAdapter.CurrentDisplayMode.Height <= 1200)
 				flag = false;
 
 			if (Support4K && flag && base.GraphicsDevice.GraphicsProfile != GraphicsProfile.HiDef)
 				SetGraphicsProfile(GraphicsProfile.HiDef, forceSet: false);
+#endif
 		}
 
 		protected IEnumerator LoadContent_Deferred() {
@@ -8432,8 +_,10 @@
 			if (!SoundEngine.IsAudioSupported || !_musicLoaded)
 				return;
 
+#if CLIENT
 			if (!showSplash)
 				SoundEngine.Update();
+#endif
 
 			if (musicVolume == 0f)
 				curMusic = 0;
@@ -12225,11 +_,13 @@
 		}
 
 		public static void NotifyOfEvent(GameNotificationType type) {
+#if CLIENT
 			if (!instance.IsActive && _flashNotificationType.HasFlag(type)) {
 				QueueMainThreadAction(delegate {
 					Platform.Get<IWindowService>().StartFlashingIcon(instance.Window);
 				});
 			}
+#endif
 		}
 
 		protected void DoUpdate(ref GameTime gameTime) {
@@ -12277,12 +_,16 @@
 				InGameUI.SetState(null);
 
 			CurrentInputTextTakerOverride = null;
+#if CLIENT
 			AchievementAdvisor.Update();
+#endif
 			PlayerInput.SetZoom_Unscaled();
 			MouseOversTryToClear();
 			PlayerInput.ResetInputsOnActiveStateChange();
+#if CLIENT
 			if (Main.OnTickForThirdPartySoftwareOnly != null)
 				Main.OnTickForThirdPartySoftwareOnly();
+#endif
 
 			if (_hasPendingNetmodeChange) {
 				netMode = _targetNetMode;
@@ -12486,12 +_,14 @@
 
 				UpdateOldNPCShop();
 				hasFocus = base.IsActive;
+#if CLIENT && WINDOWS
 				Form form = Control.FromHandle(base.Window.Handle) as Form;
 				bool num2 = form.WindowState == FormWindowState.Minimized;
 				bool flag = Form.ActiveForm == form;
 				hasFocus |= flag;
 				if (num2)
 					hasFocus = false;
+#endif
 
 				if (!hasFocus && netMode == 0) {
 					if (!Platform.IsOSX)
@@ -12565,7 +_,11 @@
 			if (Main.OnTickForInternalCodeOnly != null)
 				Main.OnTickForInternalCodeOnly();
 
+#if CLIENT
 			if (netMode != 1 && !gameMenu && !gamePaused && AmbienceServer != null)
+#else
+			if(AmbienceServer != null)
+#endif
 				AmbienceServer.Update();
 
 			WorldGen.BackgroundsCache.UpdateFlashValues();
@@ -14491,6 +_,9 @@
 		public static extern short GetKeyState(int keyCode);
 
 		public static string GetInputText(string oldString, bool allowMultiLine = false) {
+#if SERVER
+			return "";
+#else
 			if (!hasFocus)
 				return oldString;
 
@@ -14577,6 +_,7 @@
 			}
 
 			return text;
+#endif
 		}
 
 		private static string PasteTextIn(bool allowMultiLine, string newKeys) {
@@ -35569,9 +_,14 @@
 
 		protected void QuitGame() {
 			SaveSettings();
+#if CLIENT
 			SocialAPI.Shutdown();
 			Assets.TransferCompletedAssets();
+#endif
 			Exit();
+#if MAC
+			SDL.SDL_DestroyWindow(base.Window.Handle);
+#endif
 		}
 
 		protected Microsoft.Xna.Framework.Color randColor() {
@@ -36257,10 +_,17 @@
 				}
 				else if (selectedMenu == 2 || inputTextEnter || autoPass) {
 					string str = "-autoshutdown -password \"" + ConvertToSafeArgument(Netplay.ServerPassword) + "\" -lang " + Language.ActiveCulture.LegacyId;
+#if LINUX
+					str += IntPtr.Size == 8 ? " -x64": " -x86";
+#endif
 					str = ((!ActiveWorldFileData.IsCloudSave) ? (str + " -world \"" + worldPathName + "\"") : (str + " -cloudworld \"" + worldPathName + "\""));
 					str = str + " -worldrollbackstokeep " + WorldRollingBackupsCountToKeep;
 					tServer = new Process();
+#if WINDOWS
 					tServer.StartInfo.FileName = "TerrariaServer.exe";
+#else
+					tServer.StartInfo.FileName = "TerrariaServer";
+#endif
 					tServer.StartInfo.Arguments = str;
 					if (libPath != "") {
 						ProcessStartInfo startInfo = tServer.StartInfo;
@@ -39121,6 +_,9 @@
 			_uiScaleWanted = uiScaleWanted;
 		}
 
+#if FNA
+		private static bool IsBorderlessDisplayAvailable() => false;
+#else
 		private static bool IsBorderlessDisplayAvailable() => true;
 
 		private static void SetDisplayModeAsBorderless(ref int width, ref int height, Form form) {
@@ -39148,6 +_,7 @@
 			form.Location = new System.Drawing.Point(0, 0);
 			form.FormBorderStyle = FormBorderStyle.None;
 		}
+#endif
 
 		public static void OpenCharacterSelectUI() {
 			menuMode = 888;
@@ -41541,7 +_,11 @@
 			base.GraphicsDevice.SetRenderTarget(backWaterTarget);
 			base.GraphicsDevice.Clear(Microsoft.Xna.Framework.Color.Transparent);
 			spriteBatch.Begin();
+#if XNA
 			tileBatch.Begin();
+#else
+			tileBatch.Begin(SpriteSortMode.Texture, BlendState.AlphaBlend);
+#endif
 			try {
 				DrawWaters(isBackground: true);
 			}
@@ -42908,9 +_,11 @@
 		}
 
 		public static void TriggerPing(Vector2 position) {
+#if CLIENT
 			Pings.Add(position);
 			if (netMode == 1)
 				NetManager.Instance.SendToServer(NetPingModule.Serialize(position));
+#endif
 		}
 
 		private static void DrawNPCHeadFriendly(Entity theNPC, byte alpha, float headScale, SpriteEffects dir, int npcID, float x, float y) {
@@ -46745,6 +_,7 @@
 		}
 
 		private static void CheckMonoliths() {
+#if CLIENT
 			bool flag = player[myPlayer].ZoneTowerVortex || player[myPlayer].ZoneTowerNebula || player[myPlayer].ZoneTowerStardust || player[myPlayer].ZoneTowerSolar;
 			for (int i = 0; i < MonolithFilterNames.Length; i++) {
 				if (!flag && i == SceneMetrics.ActiveMonolithType) {
@@ -46762,6 +_,7 @@
 						SkyManager.Instance.Deactivate(MonolithSkyNames[i]);
 				}
 			}
+#endif
 		}
 
 		private void GraphicsDeviceLost(object sender, EventArgs evt) {
@@ -46830,9 +_,11 @@
 			if (!base.IsActive)
 				maxQ = true;
 
+#if CLIENT
 			UpdateDisplaySettings();
 			if (Main.OnPreDraw != null)
 				Main.OnPreDraw(gameTime);
+#endif
 
 			drawsCountedForFPS++;
 			screenLastPosition = screenPosition;
@@ -49334,6 +_,7 @@
 			CreditsRollEvent.UpdateTime();
 			WorldGen.mysticLogsEvent.UpdateTime();
 			PylonSystem.Update();
+#if CLIENT
 			if (NPC.MoonLordCountdown > 0) {
 				float num4 = MathHelper.Clamp((float)Math.Sin((float)NPC.MoonLordCountdown / 60f * 0.5f) * 2f, 0f, 1f);
 				num4 *= 0.75f - 0.5f * ((float)NPC.MoonLordCountdown / 3600f);
@@ -49345,6 +_,7 @@
 			else if (Terraria.Graphics.Effects.Filters.Scene["MoonLordShake"].IsActive()) {
 				Terraria.Graphics.Effects.Filters.Scene.Deactivate("MoonLordShake");
 			}
+#endif
 
 			if (NPC.MoonLordCountdown > 0) {
 				NPC.MoonLordCountdown--;
@@ -50242,23 +_,31 @@
 
 		public static void SetDisplayMode(int width, int height, bool fullscreen) {
 			bool flag = false;
+#if WINDOWS
 			Form form = (Form)Control.FromHandle(instance.Window.Handle);
 			screenMaximized = (form.WindowState == FormWindowState.Maximized);
 			if (screenBorderless && screenMaximized && !graphics.IsFullScreen) {
 				screenMaximized = false;
 				form.WindowState = FormWindowState.Normal;
 			}
+#else
+			Main.screenMaximized = false;
+#endif
 
+#if WINDOWS
 			flag = (form.FormBorderStyle == FormBorderStyle.None);
+#endif
 			bool flag2 = false;
 			int num3;
 			int num4;
 			if (screenBorderless || screenMaximized || graphics.IsFullScreen || fullscreen) {
+#if WINDOWS
 				form.MinimumSize = new Size(0, 0);
 				if (!fullscreen)
 					SetDisplayModeAsBorderless(ref width, ref height, form);
+#endif
 
-				if (width > maxScreenW) {
+				if(width > maxScreenW) {
 					float num = (float)height / (float)width;
 					width = maxScreenW;
 					height = (int)(num * (float)width);
@@ -50284,11 +_,13 @@
 			}
 			else {
 				PlayerInput.RawMouseScale = Vector2.One;
+#if WINDOWS
 				form.MinimumSize = new Size(minScreenW, minScreenH);
 				if (flag) {
 					width = displayWidth[0];
 					height = displayHeight[0];
 				}
+#endif
 
 				width = Math.Min(width, maxScreenW);
 				height = Math.Min(height, maxScreenH);
@@ -50297,6 +_,7 @@
 				flag2 = (graphics.PreferredBackBufferWidth != graphics.GraphicsDevice.Viewport.Width || graphics.PreferredBackBufferHeight != graphics.GraphicsDevice.Viewport.Height);
 			}
 
+#if XNA
 			if (!fullscreen && !flag2) {
 				if (form.ClientSize.Width < graphics.PreferredBackBufferWidth) {
 					width = form.ClientSize.Width;
@@ -50308,6 +_,7 @@
 					flag2 = true;
 				}
 			}
+#endif
 
 			width &= 0x7FFFFFFE;
 			height &= 0x7FFFFFFE;
@@ -50338,6 +_,7 @@
 				PendingResolutionWidth = screenWidth;
 				PendingResolutionHeight = screenHeight;
 				PlayerInput.CacheOriginalScreenDimensions();
+#if WINDOWS
 				if (!fullscreen) {
 					if (screenBorderless) {
 						ApplyBorderlessResolution(form);
@@ -50350,6 +_,7 @@
 					form.SendToBack();
 					form.BringToFront();
 				}
+#endif
 
 				Lighting.Initialize();
 				if (!drawToScreen)<|MERGE_RESOLUTION|>--- conflicted
+++ resolved
@@ -103,8 +103,7 @@
  		public static int sundialCooldown;
  		public static bool fastForwardTime;
  		private static Stopwatch splashTimer = new Stopwatch();
-<<<<<<< HEAD
-@@ -3102,10 +_,12 @@
+@@ -3112,10 +_,12 @@
  
  		protected void CheckBunny() {
  			try {
@@ -117,10 +116,7 @@
  			}
  			catch {
  				runningCollectorsEdition = false;
-@@ -3146,6 +_,7 @@
-=======
 @@ -3156,6 +_,7 @@
->>>>>>> 33f6a0b3
  
  			PendingBorderlessState = screenBorderless;
  			screenBorderlessPendingResizes = (screenBorderless ? 6 : 0);
@@ -166,11 +162,7 @@
  				}
  				else if (SocialAPI.Cloud != null) {
  					SocialAPI.Cloud.Delete(WorldList[i].Path);
-<<<<<<< HEAD
-@@ -3908,12 +_,17 @@
-=======
-@@ -3918,12 +_,16 @@
->>>>>>> 33f6a0b3
+@@ -3918,12 +_,17 @@
  		}
  
  		public void NeverSleep() {
