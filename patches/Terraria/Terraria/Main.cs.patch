--- conflicted
+++ resolved
@@ -103,13 +103,9 @@
  		private static Stopwatch splashTimer = new Stopwatch();
 @@ -3151,6 +_,7 @@
  
-<<<<<<< HEAD
-+#if CLIENT && XNA
-=======
  			PendingBorderlessState = screenBorderless;
  			screenBorderlessPendingResizes = (screenBorderless ? 6 : 0);
-+#if CLIENT && WINDOWS
->>>>>>> cd639b7e
++#if CLIENT && XNA
  			Form form = (Form)Control.FromHandle(instance.Window.Handle);
  			if (screenBorderless) {
  				SetBorderlessFormStyle(form);
@@ -172,7 +168,7 @@
  			rand = new UnifiedRandom();
  			if (autoShutdown) {
  				string lpWindowName = Console.Title = "terraria" + rand.Next(int.MaxValue);
-+#if XNA
++#if WINDOWS
  				IntPtr intPtr = FindWindow(null, lpWindowName);
  				if (intPtr != IntPtr.Zero)
  					ShowWindow(intPtr, 0);
@@ -344,10 +340,6 @@
  
  				UpdateOldNPCShop();
  				hasFocus = base.IsActive;
-<<<<<<< HEAD
-+#if XNA
- 				hasFocus |= (Form.ActiveForm == Control.FromHandle(base.Window.Handle) as Form);
-=======
 +#if CLIENT && XNA
  				Form form = Control.FromHandle(base.Window.Handle) as Form;
  				bool num2 = form.WindowState == FormWindowState.Minimized;
@@ -355,7 +347,6 @@
  				hasFocus |= flag;
  				if (num2)
  					hasFocus = false;
->>>>>>> cd639b7e
 +#endif
  
  				if (!hasFocus && netMode == 0) {
@@ -512,15 +503,9 @@
  
  		public static void SetDisplayMode(int width, int height, bool fullscreen) {
  			bool flag = false;
-<<<<<<< HEAD
-+#if XNA
- 			Form form = null;
- 			screenMaximized = (((Form)Control.FromHandle(instance.Window.Handle)).WindowState == FormWindowState.Maximized);
-=======
-+#if WINDOWS
++#if XNA
  			Form form = (Form)Control.FromHandle(instance.Window.Handle);
  			screenMaximized = (form.WindowState == FormWindowState.Maximized);
->>>>>>> cd639b7e
  			if (screenBorderless && screenMaximized && !graphics.IsFullScreen) {
  				screenMaximized = false;
  				form.WindowState = FormWindowState.Normal;
@@ -529,12 +514,7 @@
 +			Main.screenMaximized = false;
 +#endif
  
-<<<<<<< HEAD
-+#if XNA
- 			form = (Form)Control.FromHandle(instance.Window.Handle);
-=======
-+#if WINDOWS
->>>>>>> cd639b7e
++#if XNA
  			flag = (form.FormBorderStyle == FormBorderStyle.None);
 +#endif
  			bool flag2 = false;
