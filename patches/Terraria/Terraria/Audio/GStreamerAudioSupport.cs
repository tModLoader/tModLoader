﻿using System;
using System.IO;
using System.Runtime.InteropServices;

namespace Terraria.Audio;

/// <summary>
/// We require a WMAUDIO2/wmav2 decoder to read the windows wavebank. FFMPEG has the only one available to us.
/// GStreamer replaces FFMPEG support in the latest FAudio releases.
/// Unfortunately GStreamer just ends up using FFMPEG as a backend to the gstlibav.dll plugin anyway
/// Slimming the FFMPEG for GStreamer would _probably_ require rebuilding the gstlibav plugin, or writing our own.
///
/// If we ever need GStreamer support for FAudio in the future... add the following directory structure to Libraries/Native/Windows
/// gstreamer
/// │   avcodec-58.dll
/// │   avfilter-7.dll
/// │   avformat-58.dll
/// │   avutil-56.dll
/// │   bz2.dll
/// │   ffi-7.dll
/// │   glib-2.0-0.dll
/// │   gmodule-2.0-0.dll
/// │   gobject-2.0-0.dll
/// │   gstapp-1.0-0.dll
/// │   gstaudio-1.0-0.dll
/// │   gstbase-1.0-0.dll
/// │   gstpbutils-1.0-0.dll
/// │   gstreamer-1.0-0.dll
/// │   gsttag-1.0-0.dll
/// │   gstvideo-1.0-0.dll
/// │   intl-8.dll
/// │   libwinpthread-1.dll
/// │   orc-0.4-0.dll
/// │   swresample-3.dll
/// │   z-1.dll
/// │
/// └───plugins
///         gstapp.dll
///         gstaudioconvert.dll
///         gstaudioresample.dll
///         gstcoreelements.dll
///         gstlibav.dll
///         gstplayback.dll
/// </summary>
internal static class GStreamerAudioSupport
{
	[DllImport("kernel32.dll", CharSet = CharSet.Unicode, SetLastError = true)]
	[return: MarshalAs(UnmanagedType.Bool)]
	static extern bool SetDefaultDllDirectories(int directoryFlags);

	[DllImport("kernel32.dll", CharSet = CharSet.Unicode, SetLastError = true)]
	static extern void AddDllDirectory(string lpPathName);

	[DllImport("kernel32.dll", CharSet = CharSet.Unicode, SetLastError = true)]
	[return: MarshalAs(UnmanagedType.Bool)]
	static extern bool SetDllDirectory(string lpPathName);

<<<<<<< HEAD
		/// <summary>
		/// Call this before loading the FAudio dll
		/// </summary>
		public static void Init()
		{
			var gstreamer_dir = Path.Combine(Environment.CurrentDirectory, "Libraries", "Native", "Windows", "gstreamer");
			Environment.SetEnvironmentVariable("GST_REGISTRY", Path.Combine(gstreamer_dir, "registry"));
			Environment.SetEnvironmentVariable("GST_PLUGIN_PATH", Path.Combine(gstreamer_dir, "plugins"));
=======
	/// <summary>
	/// Call this before loading the FAudio dll
	/// </summary>
	public static void Init() {

		var gstreamer_dir = Path.Combine(Environment.CurrentDirectory, "Libraries", "Native", "Windows", "gstreamer");
		Environment.SetEnvironmentVariable("GST_REGISTRY", Path.Combine(gstreamer_dir, "registry"));
		Environment.SetEnvironmentVariable("GST_PLUGIN_PATH", Path.Combine(gstreamer_dir, "plugins"));
>>>>>>> 8ffed9e0

		const int LOAD_LIBRARY_SEARCH_DEFAULT_DIRS = 0x00001000;

		if (Environment.OSVersion.Platform == PlatformID.Win32NT) {
			try {
				SetDefaultDllDirectories(LOAD_LIBRARY_SEARCH_DEFAULT_DIRS);
				AddDllDirectory(gstreamer_dir);
			}
			catch {
				// Pre-Windows 7, KB2533623
				SetDllDirectory(gstreamer_dir);
			}
		}
	}
}<|MERGE_RESOLUTION|>--- conflicted
+++ resolved
@@ -55,25 +55,14 @@
 	[return: MarshalAs(UnmanagedType.Bool)]
 	static extern bool SetDllDirectory(string lpPathName);
 
-<<<<<<< HEAD
-		/// <summary>
-		/// Call this before loading the FAudio dll
-		/// </summary>
-		public static void Init()
-		{
-			var gstreamer_dir = Path.Combine(Environment.CurrentDirectory, "Libraries", "Native", "Windows", "gstreamer");
-			Environment.SetEnvironmentVariable("GST_REGISTRY", Path.Combine(gstreamer_dir, "registry"));
-			Environment.SetEnvironmentVariable("GST_PLUGIN_PATH", Path.Combine(gstreamer_dir, "plugins"));
-=======
 	/// <summary>
 	/// Call this before loading the FAudio dll
 	/// </summary>
-	public static void Init() {
-
+	public static void Init()
+	{
 		var gstreamer_dir = Path.Combine(Environment.CurrentDirectory, "Libraries", "Native", "Windows", "gstreamer");
 		Environment.SetEnvironmentVariable("GST_REGISTRY", Path.Combine(gstreamer_dir, "registry"));
 		Environment.SetEnvironmentVariable("GST_PLUGIN_PATH", Path.Combine(gstreamer_dir, "plugins"));
->>>>>>> 8ffed9e0
 
 		const int LOAD_LIBRARY_SEARCH_DEFAULT_DIRS = 0x00001000;
 
