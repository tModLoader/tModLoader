--- src/decompiled/Terraria/Social/Steam/CoreSocialModule.cs
+++ src/Terraria/Terraria/Social/Steam/CoreSocialModule.cs
@@ -24,10 +_,12 @@
 
 		public void Initialize() {
 			_instance = this;
+#if CLIENT
 			if (SteamAPI.RestartAppIfNecessary(new AppId_t(105600u))) {
 				Environment.Exit(1);
 				return;
 			}
+#endif
 
 			if (!SteamAPI.Init()) {
 				MessageBox.Show(Language.GetTextValue("Error.LaunchFromSteam"), Language.GetTextValue("Error.Error"));
<<<<<<< HEAD
@@ -39,8 +_,10 @@
=======
@@ -43,8 +_,13 @@
>>>>>>> 33f6a0b3
 			thread2.Start();
 			Main.OnTickForThirdPartySoftwareOnly += PulseSteamTick;
 			Main.OnTickForThirdPartySoftwareOnly += PulseSteamCallback;
+#if CLIENT
 			if (Platform.IsOSX)
 				_onOverlayActivated = Callback<GameOverlayActivated_t>.Create(OnOverlayActivated);
+#endif
 		}
 
 		public void PulseSteamTick() {
@@ -100,7 +_,12 @@
 		}
 
 		public void Shutdown() {
+#if WINDOWS
 			Application.ApplicationExit += delegate {
+#else
+			IsSteamValid = false;
+			AppDomain.CurrentDomain.ProcessExit += delegate {
+#endif
 				IsSteamValid = false;
 			};
 		}<|MERGE_RESOLUTION|>--- conflicted
+++ resolved
@@ -13,11 +13,7 @@
  
  			if (!SteamAPI.Init()) {
  				MessageBox.Show(Language.GetTextValue("Error.LaunchFromSteam"), Language.GetTextValue("Error.Error"));
-<<<<<<< HEAD
-@@ -39,8 +_,10 @@
-=======
-@@ -43,8 +_,13 @@
->>>>>>> 33f6a0b3
+@@ -43,8 +_,10 @@
  			thread2.Start();
  			Main.OnTickForThirdPartySoftwareOnly += PulseSteamTick;
  			Main.OnTickForThirdPartySoftwareOnly += PulseSteamCallback;
