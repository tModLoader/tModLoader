--- conflicted
+++ resolved
@@ -213,15 +213,6 @@
           echo Downloading Terraria Server zip
           curl -s -L https://terraria.org/api/download/pc-dedicated-server/terraria-server-$TERRARIA_VERSION.zip -o terrariaserver.zip
           unzip -q terrariaserver.zip
-<<<<<<< HEAD
-=======
-          
-          # Extra file needed for client decomp which isn't embedded in the Terraria.exe, will be embedded in 1.4.5
-          cp patches/TerrariaNetCore/Terraria/Libraries/Common/SteelSeriesEngineWrapper.dll ./$TERRARIA_VERSION/Windows/SteelSeriesEngineWrapper.dll
-          
-          echo Extracting Setup Secret Assets
-          gpg --quiet --batch --yes --decrypt --passphrase="$SETUP_ASSETS_PASSPHRASE" --output ./$TERRARIA_VERSION/Windows/Terraria.exe ./setup/SecretAssets/SetupAsset1.gpg
->>>>>>> 0f018654
           
           echo ::group::Running setup-cli.bat
           if [ ${{github.ref}} = 'refs/heads/${{env.StableBranch}}' ] ; then
