--- conflicted
+++ resolved
@@ -4,28 +4,19 @@
     DevBranch: 1.4.4
     StableBranch: stable
     PreviewBranch: preview
-<<<<<<< HEAD
-    IsRelease: ${{ github.event_name == 'push' && (contains(github.ref, 'preview') || contains(github.ref, 'stable')) }}
-    IsVersioned: false
-=======
     TERRARIA_VERSION: 1449
     # Note that Is Release also has to be updated at the IF level for a Job. IE both documentation and steam push
     IsRelease: ${{ github.event_name == 'push' && (endsWith(github.ref, 'preview') || endsWith(github.ref, 'stable')) }}
     IsVersioned: ${{ github.event_name == 'push' && (endsWith(github.ref, 'preview') || endsWith(github.ref, 'stable') || endsWith(github.ref, '1.4.4'))  }}
     RunDiscordHook: true
     ForcedDotnetSdkVersion: 8.0.203
->>>>>>> 0f018654
 
 # Controls when the action will run. 
 on:
   # This workflow runs when a push to major branch happens, or when a label is added to a pull request targetting major branch.
   push:
     # note these cannot use the env.Branch variables
-<<<<<<< HEAD
-    branches: [1.4.4-modliquid, stable, preview, 1.4.4]
-=======
     branches: [githubActionsMaintenanceCheckoutCacheUpdates, stable, preview, 1.4.4, feature/dotnet8]
->>>>>>> 0f018654
   pull_request_target:
     types: [labeled]
     branches: [preview, stable, 1.4.4]
@@ -118,11 +109,7 @@
         shell: bash
         run: |
           echo "Fetching the ${{env.StableBranch}} version of tmodloader"
-<<<<<<< HEAD
-          version=v2023.06.26.0
-=======
           version=$(git describe --tags --abbrev=0) || version=v0.0.0.0
->>>>>>> 0f018654
           
           regex="^v([0-9]+).([0-9]+).([0-9]+).([0-9]+)?$"
           if [[ $version =~ $regex ]] ; then
@@ -396,26 +383,6 @@
         shell: pwsh
         run: tree /f /a
         
-<<<<<<< HEAD
-      # - name: Post push report to 1-4-nightly-builds on Discord
-      #  uses: sarisia/actions-status-discord@v1
-      #  if: always() && github.event_name == 'push'
-      #  with:
-      #    webhook: ${{ secrets.DISCORD_WEBHOOK_BUILDBOT }}
-      #    description: |
-      #      Click [here](https://github.com/tModLoader/tModLoader/actions/runs/${{ github.run_id }}) to view.
-
-      # - name: Post pull request report to 1-4-nightly-builds on Discord
-      #  uses: sarisia/actions-status-discord@v1
-      #  if: always() && github.event_name == 'pull_request_target'
-      #  with:
-      #    webhook: ${{ secrets.DISCORD_WEBHOOK_BUILDBOT }}
-      #    color: ${{ fromJSON('{"success":1600299, "failure":8394270, "cancelled":10254856}')[job.status] }}
-      #    description: |
-      #      Pull Request: ${{github.event.pull_request.head.ref}} from ${{github.event.pull_request.head.repo.full_name}}
-      #      Click [here](https://github.com/tModLoader/tModLoader/pull/${{ github.event.number }}) to see pull request.
-      #      Click [here](https://github.com/tModLoader/tModLoader/actions/runs/${{ github.run_id }}) to view build.
-=======
       - name: Post push report to 1-4-nightly-builds on Discord
         uses: sarisia/actions-status-discord@v1
         if: always() && github.event_name == 'push' && env.RunDiscordHook
@@ -434,7 +401,6 @@
             Pull Request: ${{github.event.pull_request.head.ref}} from ${{github.event.pull_request.head.repo.full_name}}
             Click [here](https://github.com/tModLoader/tModLoader/pull/${{ github.event.number }}) to see pull request.
             Click [here](https://github.com/tModLoader/tModLoader/actions/runs/${{ github.run_id }}) to view build.
->>>>>>> 0f018654
 
   documentation:
     # Documentation generated on successful builds of pushes to ${{env.StableBranch}} and ${{env.PreviewBranch}}
