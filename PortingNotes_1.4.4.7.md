--- conflicted
+++ resolved
@@ -34,13 +34,6 @@
 - Add hook for `RefreshInfoAccsFromItemType`
 - Add `ItemLoader.ConsumeItem` check to `QuickHeal` and `QuickMana`
 - Move `OnHit` and `ModifyHit` into `CombinedHooks`
-<<<<<<< HEAD
-- Check implementation of `rangedMultDamage` and `arrowDamageAdditiveStack`
-- `summonerWeaponSpeedBonus`? Is this a class specific weapon bonus. What about `whipUseTimeMultiplier`?
-- Remove caps in `CapAttackSpeeds`
-=======
-- Reimplement `ExtractinatorUse` hooks
->>>>>>> 2f038870
 - Check `PlayerIO`, make sure `favourited` flag is saved in void vault
 - Check all usages of void bag (`bank4`)
 - Make sure loadout serialization doesn't save modded data to the vanilla .plr
