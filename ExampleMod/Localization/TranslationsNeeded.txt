<<<<<<< HEAD
en-US, 543/543, 100%, missing 0
ru-RU, 7/543, 1%, missing 536
zh-Hans, 2/543, 0%, missing 541
=======
en-US, 541/541, 100%, missing 0
ru-RU, 7/541, 1%, missing 534
zh-Hans, 2/541, 0%, missing 539
>>>>>>> 45d71f0d
<|MERGE_RESOLUTION|>--- conflicted
+++ resolved
@@ -1,9 +1,3 @@
-<<<<<<< HEAD
-en-US, 543/543, 100%, missing 0
-ru-RU, 7/543, 1%, missing 536
-zh-Hans, 2/543, 0%, missing 541
-=======
 en-US, 541/541, 100%, missing 0
 ru-RU, 7/541, 1%, missing 534
-zh-Hans, 2/541, 0%, missing 539
->>>>>>> 45d71f0d
+zh-Hans, 2/541, 0%, missing 539