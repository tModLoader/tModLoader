<<<<<<< HEAD
en-US, 541/541, 100%, missing 0
ru-RU, 7/541, 1%, missing 534
zh-Hans, 2/541, 0%, missing 539
=======
en-US, 566/566, 100%, missing 0
ru-RU, 7/566, 1%, missing 559
zh-Hans, 2/566, 0%, missing 564
>>>>>>> 57a88832
<|MERGE_RESOLUTION|>--- conflicted
+++ resolved
@@ -1,9 +1,3 @@
-<<<<<<< HEAD
-en-US, 541/541, 100%, missing 0
-ru-RU, 7/541, 1%, missing 534
-zh-Hans, 2/541, 0%, missing 539
-=======
 en-US, 566/566, 100%, missing 0
 ru-RU, 7/566, 1%, missing 559
-zh-Hans, 2/566, 0%, missing 564
->>>>>>> 57a88832
+zh-Hans, 2/566, 0%, missing 564