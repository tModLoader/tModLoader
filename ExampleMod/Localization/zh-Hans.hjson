# All localization happens in hjson files. These files contains the display names of content and other text values that will differ between languages.
# .hjson files contain translations for the language specified in the filename. (Make sure this file is UTF-8 encoded only.)
# The possible languages are: English ("en-US"), German ("de-DE"), Italian ("it-IT"), French ("fr-FR"), Spanish ("es-ES"), Russian ("ru-RU"), Chinese ("zh-Hans"), Portuguese ("pt-BR"), and Polish ("pl-PL")
# Localization files will be automatically updated with new content. After building and reloading the mod, new entries will appear in hjson files and can then be filled in.
# Here in ExampleMod we have organized these files in a folder called Localization. A single file per language makes it extremely easy to to integrate and maintain translations.
# Comments and non-autogenerated keys will be preserved and automatically mirrored to the non-English hjson files
# For more info on localization, see https://github.com/tModLoader/tModLoader/wiki/Localization

Mods: {
	ExampleMod: {
		// Common.PaperAirplane: Paper Airplane

		CommonItemTooltip: {
			// IncreasesMaxExampleResourceBy: Increases maximum example resource by {0}
			# It is recommended to make some common tooltips for custom damage classes
			# You can use them by referencing {$CommonItemTooltip.PercentIncreasedExampleDamage}
			# Other mods can use them by referencing {$ExampleMod.CommonItemTooltip.PercentIncreasedExampleDamage}
			// PercentIncreasedExampleDamage: "{0}% increased example damage"
			// PercentIncreasedExampleCritChance: "{0}% increased example critical strike chance"
			// PercentIncreasedExampleDamageCritChance: "{0}% increased example damage and critical strike chance"
			// PercentIncreasedExampleSpeed: "{0}% increased example attack speed"
		}

		// Currencies.ExampleCustomCurrency: example items
		// DamageClasses.ExampleDamageClass.DisplayName: example damage
		Keybinds.RandomBuff.DisplayName: 随机增益

		NPCs: {
			// ExampleCustomAISlimeNPC.DisplayName: Flutter Slime
			# Here we see that spaces in translation keys are not allowed. Any space will be replaced with an underscore.
			// ExampleTravellingMerchant.DisplayName: Example Traveler
			// ExampleBoneMerchant.DisplayName: Example Bone Merchant
			// ExampleDrawBehindNPC.DisplayName: Example Draw Behind NPC

			ExamplePerson: {
				// DisplayName: Example Person

				# This is what displays during all of an NPC's happiness levels.
				TownNPCMood: {
					// Content: I feel pretty fine right now.
					// NoHome: I would very much like a house, all the colorful monsters scare me.
					// FarFromHome: Could you please get me back to my house?
					// LoveSpace: I love how there is so much space here to code tModLoader mods!
					// DislikeCrowded: There are too many people around, it makes it hard for me to focus on mod making.
					// HateCrowded: I can't test my mod with so many people around!
					// LoveBiome: I love {BiomeName}.
					// LikeBiome: "{BiomeName} is a very nice place to test mods in."
					// DislikeBiome: It's way too cold in {BiomeName}, I'm freezing!
					// HateBiome: It's kind of hard to mod while being attacked by monsters in {BiomeName}.
					// LoveNPC: Do you think {NPCName} notices me?
					// LikeNPC: I can respect {NPCName} as a fellow guide and educator!
					// DislikeNPC: '''"{NPCName} keeps rambling on about "paid mods"... Wish I could convince him how terrible of an idea that is."'''
					// HateNPC: I hate all the loud noises caused by {NPCName} and his explosives! I just want peace and quiet.
					// LikeNPC_Princess: "{NPCName} is a princess? That is so cool!"
					// Princess_LovesNPC: "{NPCName} is so square. I love that about them!"
				}

				# This key is generated and used when the "Census" mod is enabled: It allows the user to see the spawn condition of this town NPC in the Housing UI
				// Census.SpawnCondition: Have either an {$Items.ExampleItem.DisplayName} [i:ExampleMod/ExampleItem] or an {$Items.ExampleBlock.DisplayName} [i:ExampleMod/ExampleBlock] in your inventory
			}

			// ExampleTravelingMerchant.DisplayName: Example Traveling Merchant
			// ExampleWormBody.DisplayName: Example Worm
			// ExampleWormHead.DisplayName: Example Worm
			// ExampleWormTail.DisplayName: Example Worm
			// ExampleZombieThief.DisplayName: Example Zombie Thief

			MinionBossBody: {
				// DisplayName: Minion Boss
				# This is part of ModIntegrationsSystem.cs: Information for the player so he knows how to encounter the boss
				// BossChecklistIntegration.SpawnInfo: Use a [i:ExampleMod/MinionBossSummonItem]
			}

			// MinionBossMinion.DisplayName: Minion Boss Minion
			// PartyZombie.DisplayName: Party Zombie
			// ExampleCritterNPC.DisplayName: Lava Frog

			ExampleTownPet: {
				// DisplayName: Example Town Pet
				// Census.SpawnCondition: Use an [i:ExampleMod/ExampleTownPetLicense] Example Town Pet License. Purchased from the Zoologist at 50% Bestiary completetion.

				Names: {
					Green: {
						// Green: Green
						// Jade: Jade
						// Lime: Lime
						// Mint: Mint
						// Olive: Olive
						// Pine: Pine
					}
				}
			}
		}

		Tiles: {
			// ExamplePylonTile.MapEntry: "{$Mods.ExampleMod.Items.ExamplePylonItem.DisplayName}"
			// ExamplePylonTileAdvanced.MapEntry: "{$Mods.ExampleMod.Items.ExamplePylonItemAdvanced.DisplayName}"
			// ExampleAnimatedTile.MapEntry: Red Firefly in a Bottle
			// ExampleFishingCrate.MapEntry: Crate
			// ExampleHerb.MapEntry: Example Herb
			// ExampleOre.MapEntry: ExampleOre

			ExampleChest: {
				// MapEntry0: Example Chest
				// MapEntry1: Locked Example Chest
			}

			// ExampleDresser.MapEntry: Example Dresser

			ExampleSign: {
				// DefaultSignText: Right-click me!
				// MapEntry: Example Sign
			}
		}

		Items: {
			ExampleStaff: {
				// DisplayName: Example Staff
				// Tooltip: This is a modded magic staff weapon
			}

			ExampleLastPrism: {
				// DisplayName: Example Last Prism
				/* Tooltip:
					'''
					A slightly different laser-firing Prism
					Ignores NPC immunity frames and fires 10 beams at once instead of 6
					''' */
			}

			ExamplePetItem: {
				# This example omits "Mods.ExampleMod." from the substitution key and still works. The game will test variations of the translation key to check for other keys in the scope.
				// DisplayName: "{$Common.PaperAirplane}"
				/* Tooltip:
					'''
					Summons a {$Mods.ExampleMod.Common.PaperAirplane} to follow aimlessly behind you
					Second Line!
					''' */
			}

			ExampleSpecificAmmoGun: {
				// DisplayName: Example Rifle
				/* Tooltip:
					'''
					Does not accept cursed bullets as ammunition
					Fires three rounds in rapid succession
					Each shot consumes ammunition with a different chance
					The first shot has a {0}% chance to not consume bullets
					The second shot has a {1}% chance to not consume bullets
					The last shot has a {2}% chance to not consume bullets
					Shots that consume ammunition have their damage boosted by {3}%
					''' */
			}

			ExamplePylonItem: {
				// DisplayName: Example Pylon
				/* Tooltip:
					'''
					Must be within the Example Surface or Underground Biome in order to function.
					Has no NPC requirements!
					''' */
			}

			ExamplePylonItemAdvanced: {
				// DisplayName: Unstable Pylon
				// Tooltip: Will randomly turn on and off, but otherwise can be teleported to without NPCs and in any biome!
			}

			ExampleBeard: {
				// DisplayName: Example Beard
				// Tooltip: This is a modded beard which matches your hair color.
			}

			ExampleImmunityAccessory: {
				// DisplayName: Example Immunity Accessory
				// Tooltip: This is a modded cross necklace that increases your immunity time by 1 second.
			}

			ExampleResourceAccessory: {
				// DisplayName: Example Resource Accessory
				/* Tooltip:
					'''

					Drastically increases example resource regen rate
					{$CommonItemTooltip.IncreasesMaxExampleResourceBy}
					Increases pickup range for Example Resource Pickup
					''' */
			}

			ExampleInfoAccessory: {
				// DisplayName: Example Info Accessory
				// Tooltip: Displays how many minions you have summoned
			}

			ExampleShield: {
				// DisplayName: Example Shield
				// Tooltip: This is a modded shield.
			}

			ExampleStatBonusAccessory: {
				// DisplayName: Example Stat Bonus Accessory
				/* Tooltip:
					'''
					{$CommonItemTooltip.PercentIncreasedDamage}, this is an additive multiplier with other damage bonuses
					{1}% increased multiplicative damage multiplier; this is multiplicative with other damage bonuses
					Increases base damage for all weapons by {2}
					Increases total damage for all weapons by {3}
					{$CommonItemTooltip.PercentIncreasedMeleeCritChance@4}
					Increases ranged firing speed by {5}%
					{6} magic armor penetration
					{7}% increased example knockback
					{8}% increased crit damage
					Increased movement speed and acceleration
					''' */
			}

			ExampleWings: {
				// DisplayName: Example Wings
				// Tooltip: This is a modded wing.
			}

			WaspNest: {
				// DisplayName: Wasp Nest
				# Here we use a vanilla language key to copy the tooltip from HiveBackpack
				// Tooltip: "{$ItemTooltip.HiveBackpack}"
			}

			ExampleBullet: {
				// DisplayName: Example Bullet
				// Tooltip: This is a modded bullet ammo.
			}

			ExampleCustomAmmo: {
				// DisplayName: Example Custom Ammo
				// Tooltip: Chases enemies through walls
			}

			ExampleSolutionItem: {
				// DisplayName: Monochromatic Solution
				/* Tooltip:
					'''
					Used by the Clentaminator
					Spreads the example
					''' */
			}

			ExampleBreastplate: {
				// DisplayName: Example Breastplate
				/* Tooltip:
					'''
					This is a modded body armor.
					Immunity to 'On Fire!'
					{$CommonItemTooltip.IncreasesMaxManaBy}
					{$CommonItemTooltip.IncreasesMaxMinionsBy@1}
					''' */
			}

			ExampleCostume: {
				// DisplayName: Charm of Example
				/* Tooltip:
					'''
					Turns the holder into Blocky near town NPC
					Blocky's colors will invert in water
					''' */
			}

			ExampleHelmet: {
				// DisplayName: Example Helmet
				// Tooltip: This is a modded helmet.
				// SetBonus: Increases dealt damage by {0}%
			}

			ExampleHood: {
				// DisplayName: Example Hood
				// Tooltip: This is a modded hood.
				// SetBonus: "{$CommonItemTooltip.PercentReducedManaCost}"
			}

			ExampleLeggings: {
				// DisplayName: Example Leggings
				/* Tooltip:
					'''
					This is a modded leg armor.
					{$CommonItemTooltip.PercentIncreasedMovementSpeed}
					''' */
			}

			ExampleRobe: {
				// DisplayName: Example Robe
				// Tooltip: ""
			}

			ExampleTallHelmet: {
				// DisplayName: Example Tall Helmet
				// Tooltip: This is a tall modded helmet.
			}

			MinionBossMask: {
				// DisplayName: Minion Boss Mask
				// Tooltip: ""
			}

			ExampleBuffPotion: {
				// DisplayName: Example Buff Potion
				// Tooltip: Gives a light defense buff.
			}

			ExampleCanStackItem: {
				// DisplayName: Example CanStack Item: Gift Bag
				# References a language key that says "Right Click To Open" in the language of the game
				// Tooltip: "{$CommonItemTooltip.RightClickToOpen}"
			}

			ExampleCratePotion: {
				// DisplayName: Example Crate Potion
				/* Tooltip:
					'''
					Increases chance to get a crate
					Stacks with {$ItemName.CratePotion}
					''' */
			}

			ExampleFishingCrate: {
				// DisplayName: Example Crate
				// Tooltip: "{$CommonItemTooltip.RightClickToOpen}"
			}

			ExampleFoodItem: {
				// DisplayName: Example Pie
				# Using references to existing language keys allow the tooltip to be easily translated
				# Listed below are some keys that you may find useful for making a food item
				# MinorStats, MediumStats, MajorStats, TipsyStats
				# These correspond to the WellFed, WellFed2, WellFed3, and Tipsy buffs respectively.
				# Make sure to match the tooltip with the buff you assign in SetDefaults
				/* Tooltip:
					'''
					{$CommonItemTooltip.MediumStats}
					'Who knew examples could taste good'
					''' */
			}

			ExampleHealingPotion: {
				// DisplayName: Example Healing Potion
				// Tooltip: ""
				// RestoreLifeText: "{0} ({1} when quick healing)"
			}

			ExampleLifeFruit: {
				// DisplayName: Example Life Fruit
				/* Tooltip:
					'''
					{$CommonItemTooltip.PermanentlyIncreasesMaxLifeBy}
					Up to {1} can be used
					''' */
			}

			ExampleManaCrystal: {
				// DisplayName: Example Mana Crystal
				/* Tooltip:
					'''
					{$CommonItemTooltip.PermanentlyIncreasesMaxManaBy}
					Up to {1} can be used
					''' */
			}

			ExampleMultiUseItem: {
				// DisplayName: Example Multi Use Item
				// Tooltip: Can be used {0} times
			}

			MinionBossBag: {
				// DisplayName: Treasure Bag ({$Mods.ExampleMod.NPCs.MinionBossBody.DisplayName})
				// Tooltip: "{$CommonItemTooltip.RightClickToOpen}"
			}

			MinionBossSummonItem: {
				// DisplayName: Minion Boss Summon Item
				// Tooltip: Summons Minion Boss
			}

			PlanteraItem: {
				// DisplayName: Plantera
				// Tooltip: The wrath of the jungle
			}

			ExampleDataItem: {
				// DisplayName: Hot Potato
				// Tooltip: Something magical happens when the timer runs out...
			}

			ExampleDye: {
				// DisplayName: Example Dye
				// Tooltip: ""
			}

			ExampleGolfBall: {
				// DisplayName: Example Golf Ball
				// Tooltip: ""
			}

			ExampleHairDye: {
				// DisplayName: Example Hair Dye
				// Tooltip: ""
			}

			ExampleInstancedItem: {
				// DisplayName: Example Instanced Item
				// Tooltip: ""
			}

			ExampleItem: {
				// DisplayName: Example Item
				// Tooltip: This is a modded Item.
			}

			ExampleMountItem: {
				// DisplayName: ExampleMount Car key
				// Tooltip: This summons a modded mount.
			}

			ExampleOnBuyItem: {
				// DisplayName: Volatile Explosive Device
				// Tooltip: Has a 50% chance to kill the player whenever bought from a shop
				// DeathMessage: "{0} tried and failed to handle a very volatile explosive device."
			}

			ExamplePaperAirplane: {
				// DisplayName: Example Paper Airplane
				// Tooltip: This is a modded paper airplane.
			}

			ExampleQuestFish: {
				// DisplayName: Upside-down Fish
				// Tooltip: ""
			}

			ExampleResearchPresent: {
				// DisplayName: Example Present
				// Tooltip: Contains a random accessory! Try researching it for infinite of it!
			}

			ExampleSoul: {
				// DisplayName: Soul of Exampleness
				// Tooltip: "'The essence of example creatures'"
			}

			ExampleStackableDurabilityItem: {
				// DisplayName: Example Stackable Durability Item
				// Tooltip: ""
			}

			ExampleTooltipsItem: {
				// DisplayName: Example Tooltips Item
				# This tooltip has color and icons by using chat tags. See here for help on using Tags: https://terraria.wiki.gg/wiki/Chat#Tags
				/* Tooltip:
					'''
					How are you feeling today?
					[c/FF0000:Colors ][c/00FF00:are ][c/0000FF:fun ]and so are items: [i:5236][i:5230][i/s123:1508]
					''' */
			}

			ExampleBar: {
				// DisplayName: Example Bar
				// Tooltip: ""
			}

			ExampleBlock: {
				// DisplayName: Example Block
				// Tooltip: This is a modded tile.
			}

			ExampleHerbSeeds: {
				// DisplayName: Example Herb Seeds
				// Tooltip: ""
			}

			// ExampleLamp.DisplayName: Example Lamp

			ExampleMusicBox: {
				// DisplayName: Music Box (Marble Gallery)
				// Tooltip: ""
			}

			ExampleOre: {
				// DisplayName: Example Ore
				// Tooltip: ""
			}

			ExampleSlopedTile: {
				// DisplayName: Example Sloped Tile
				// Tooltip: Example tile that can be sloped but is not solid
			}

			ExampleTorch: {
				// DisplayName: Example Torch
				// Tooltip: This is a modded torch.
			}

			ExampleWall: {
				// DisplayName: Example Wall
				// Tooltip: This is a modded wall.
			}

			ExampleWallAdvanced: {
				// DisplayName: Example Wall Advanced
				// Tooltip: This is an advanced modded wall.
			}

			ExampleBed: {
				// DisplayName: Example Bed
				// Tooltip: This is a modded bed.
			}

			ExampleChair: {
				// DisplayName: Example Chair
				// Tooltip: This is a modded chair.
			}

			ExampleChest: {
				// DisplayName: Example Chest
				// Tooltip: This is a modded chest.
			}

			ExampleChestKey: {
				// DisplayName: Example Chest Key
				// Tooltip: ""
			}

			ExampleClock: {
				// DisplayName: Example Clock
				// Tooltip: This is a modded clock.
			}

			ExampleDoor: {
				// DisplayName: Example Door
				// Tooltip: This is a modded door.
			}

			ExamplePlatform: {
				// DisplayName: Example Platform
				// Tooltip: This is a modded platform.
			}

			ExampleSink: {
				// DisplayName: Example Sink
				/* Tooltip:
					'''
					Counts as a water, lava, and honey source
					'A shame there's no example liquids (yet)'
					''' */
			}

			ExampleTable: {
				// DisplayName: Example Table
				// Tooltip: This is a modded table.
			}

			ExampleToilet: {
				// DisplayName: Example Toilet
				// Tooltip: This is a modded toilet.
			}

			ExampleWorkbench: {
				// DisplayName: Example Work Bench
				// Tooltip: This is a modded workbench.
			}

			MinionBossRelic: {
				// DisplayName: Minion Boss Relic
				// Tooltip: ""
			}

			MinionBossTrophy: {
				// DisplayName: Minion Boss Trophy
				// Tooltip: ""
			}

			ExampleBugNet: {
				// DisplayName: Example Bug Net
				/* Tooltip:
					'''
					Used to catch critters
					Has a {0}% chance to successfully catch lava critters
					This increases to {1}% if the Warmth Potion buff is active
					Has a {2}% chance to duplicate caught critters
					''' */
			}

			ExampleFishingRod: {
				// DisplayName: Example Fishing Rod
				/* Tooltip:
					'''
					Fires multiple lines at once. Can fish in lava.
					The fishing line never snaps.
					''' */
			}

			ExampleHamaxe: {
				// DisplayName: Example Hamaxe
				// Tooltip: This is a modded hamaxe.
			}

			ExampleHookItem: {
				// DisplayName: Example Hook
				// Tooltip: Can grapple onto trees
			}

			ExampleMagicMirror: {
				// DisplayName: Example Magic Mirror
				// Tooltip: ""
			}

			ExamplePickaxe: {
				// DisplayName: Example Pickaxe
				// Tooltip: This is a modded pickaxe.
			}

			UseStyleShowcase: {
				// DisplayName: Use Style Showcase
				# The special text "<right>" will change depending on if the user is using keyboard or gamepad to show the alternate click button
				/* Tooltip:
					'''
					This item showcases each UseStyle.
					<right> to cycle through UseStyles.
					''' */
			}

			ExampleAdvancedFlail: {
				// DisplayName: Example Advanced Flail
				// Tooltip: This is a modded flail with custom behavior.
			}

			ExampleCloneWeapon: {
				// DisplayName: Meowmere V2
				// Tooltip: Similar to {$ItemName.Meowmere} [i:Meowmere]
			}

			ExampleCustomAmmoGun: {
				// DisplayName: Example Custom Ammo Gun
				// Tooltip: Uses ExampleCustomAmmo as ammo and shooting HomingProjectiles
			}

			ExampleCustomDamageWeapon: {
				// DisplayName: Example Custom Damage Weapon
				// Tooltip: ""
			}

			ExampleCustomResourceWeapon: {
				// DisplayName: Example Custom Resource Weapon
				// Tooltip: ""
				// UsesXExampleResource: Uses {0} example resource
			}

			ExampleFlail: {
				// DisplayName: Example Flail
				// Tooltip: This is a modded flail with normal behavior.
			}

			ExampleGun: {
				// DisplayName: Example Gun
				// Tooltip: This is a modded gun.
			}

			ExampleJoustingLance: {
				// DisplayName: Example Jousting Lance
				# The substitution "ItemTooltip.HallowJoustingLance" will automatically be translated to "Build momentum to increase attack power".
				/* Tooltip:
					'''
					{$ItemTooltip.HallowJoustingLance}
					This is a modded jousting lance.
					''' */
			}

			ExampleMagicWeapon: {
				// DisplayName: Example Magic Weapon
				// Tooltip: This is an example magic weapon
			}

			ExampleMinigun: {
				// DisplayName: Example Minigun
				// Tooltip: This is a modded minigun.
			}

			ExampleModifiedProjectilesItem: {
				// DisplayName: Example Modified Projectiles Item
				// Tooltip: ""
			}

			ExampleShootingSword: {
				// DisplayName: Example Shooting Sword
				// Tooltip: This is a modded sword that shoots Star Wrath-like projectiles.
			}

			ExampleShortsword: {
				// DisplayName: Example Shortsword
				// Tooltip: ""
			}

			ExampleShotgun: {
				// DisplayName: Example Shotgun
				// Tooltip: This is a modded shotgun.
			}

			ExampleSpear: {
				// DisplayName: Example Spear
				// Tooltip: This is a modded spear
			}

			ExampleSword: {
				// DisplayName: Example Sword
				// Tooltip: This is a modded sword.
			}

			ExampleWhip: {
				// DisplayName: Example Whip
				/* Tooltip:
					'''
					{$CommonItemTooltip.SummonTagDamage}
					{$CommonItemTooltip.Whips}
					Hold for longer reach
					''' */
			}

			ExampleWhipAdvanced: {
				// DisplayName: Example Whip Advanced
				/* Tooltip:
					'''
					{0}% summon tag damage to the next minion or sentry hit
					{$CommonItemTooltip.Whips}
					Hold for longer reach
					''' */
			}

			ExampleYoyo: {
				// DisplayName: Example Yoyo
				// Tooltip: This is a modded yoyo with normal behavior. It won't receive bad prefixes.
			}

			ExampleLightPetItem: {
				// DisplayName: Annoying Light
				// Tooltip: Summons an annoying light
			}

			MinionBossPetItem: {
				// DisplayName: Minion Boss Pet
				// Tooltip: Summons a miniature Minion Boss to follow you
			}

			ExampleAdvancedAnimatedProjectileItem: {
				// DisplayName: Example Advanced Animated Projectile Item
				// Tooltip: ""
			}

			ExamplePiercingProjectileItem: {
				// DisplayName: Example Piercing Projectile Item
				// Tooltip: ""
			}

			ExampleSimpleMinionItem: {
				// DisplayName: Example Minion Item
				// Tooltip: Summons an example minion to fight for you
			}

			ExampleAnimatedGlowmaskTileItem: {
				// DisplayName: Example Animated Glowmask Tile Item
				// Tooltip: ""
			}

			ExampleAnimatedTileItem: {
				// DisplayName: Red Firefly in a Bottle
				// Tooltip: ""
			}

			# These 2 examples show using substitutions. Here we use a vanilla Key and a key from this Mod to generate the text: "Nearby players get a bonus against: Octopus".
			# Note that the translation files for other languages don't need to define ItemTooltip.OctopusBanner, they would only need to define NPCName.Octopus, as seen in zh-Hans.hjson file.
			// OctopusBanner.Tooltip: "{$CommonItemTooltip.BannerBonus}{$Mods.ExampleMod.NPCName.Octopus}"
			// SarcophagusBanner.Tooltip: "{$CommonItemTooltip.BannerBonus}{$Mods.ExampleMod.NPCName.Sarcophagus}"

			HoldStyleShowcase: {
				// DisplayName: Hold Style Showcase
				/* Tooltip:
					'''
					This item showcases each HoldStyle.
					<right> to cycle through HoldStyles.
					''' */
			}

			ShimmerShowcaseCrimsonCorruption: {
				// DisplayName: Shimmer Showcase Crimson Corruption
				// Tooltip: ""
			}

			ShimmerShowcaseCustomShimmerResult: {
				// DisplayName: Shimmer Showcase Custom Shimmer Result
				// Tooltip: ""
			}

			ShimmerShowcaseConditions: {
				// Tooltip: ""
				// DisplayName: Shimmer Showcase Conditions
			}

			ExampleCustomSwingSword: {
				// DisplayName: Example Custom Swing Sword
				/* Tooltip:
					'''
					This is a sword with a custom swinging animation made with projectiles
					Use more than once to cycle through attacks
					''' */
			}

			ExampleDresser: {
				// DisplayName: Example Dresser
				// Tooltip: This is a modded dresser.
			}

			ExampleTrapIchorBullet: {
				// DisplayName: Example Trap - {$ItemName.IchorBullet}
				// Tooltip: ""
			}

			ExampleTrapChlorophyteBullet: {
				// DisplayName: Example Trap - {$ItemName.ChlorophyteBullet}
				// Tooltip: ""
			}

			HitModifiersShowcase: {
				// DisplayName: Hit Modifiers Showcase
				// Tooltip: ""
			}

			AbsorbTeamDamageAccessory: {
				// DisplayName: Absorb Team Damage Accessory
				// Tooltip: Absorbs {0}% of damage done to players on your team when above {1}% life
			}

			ExampleDrill: {
				// DisplayName: Example Drill
				// Tooltip: ""
			}

			ExampleExplosive: {
				// DisplayName: Example Explosive
				// Tooltip: "{$ItemTooltip.Dynamite}"
			}

			ExampleJavelin: {
				// DisplayName: Example Javelin
				// Tooltip: ""
			}

			ActiveSoundShowcase: {
				// DisplayName: Active Sound Showcase
				// Tooltip: ""
			}

			ExampleMinecart: {
				// DisplayName: Example Minecart
				// Tooltip: ""
			}

			ExampleGravityDebuffBullet: {
				// DisplayName: Example Gravity Debuff Bullet
				// Tooltip: ""
			}

			ExampleWaterTorch: {
				// DisplayName: Example Water Torch
				# "Can be placed in water"
				// Tooltip: "{$ItemTooltip.IchorTorch}"
			}

			ExampleCampfire: {
				// DisplayName: Example Campfire
				// Tooltip: "{$ItemTooltip.Campfire}"
			}

			ExampleExtraJumpAccessory: {
				// DisplayName: Example Extra Jump Accessory
				// Tooltip: Allows the user to perform an example mid-air extra jump
			}

			ExampleMultiExtraJumpAccessory: {
				// DisplayName: Example Multiple-Use Extra Jump Accessory
				/* Tooltip:
					'''
					Allows the user to perform an example mid-air extra jump
					This accessory has <JUMPS> jumps remaining
					''' */
			}

			ExampleSwingingEnergySword: {
				// DisplayName: Example Swinging Energy Sword
				// Tooltip: ""
			}

			ExampleLivingFire: {
				// DisplayName: Example Living Fire Block
				// Tooltip: ""
			}

			ExampleCritterItem: {
				// DisplayName: Lava Frog
				// Tooltip: A spicy boi
			}

			ExampleCritterCageItem: {
				// DisplayName: Lava Frog Cage
				// Tooltip: A sad spicy boi
			}

			ExampleStatue: {
				// DisplayName: Example Statue
				// Tooltip: The power of examplium flows in this inanimate fish
			}

			ExampleSandBlock: {
				// DisplayName: Example Sand Block
				// Tooltip: This is a modded sand block
			}

<<<<<<< HEAD
			// TileObjectDataShowcaseStyle0.DisplayName: TileObjectData Showcase Style 0 - Gold
			// TileObjectDataShowcaseStyle1.DisplayName: TileObjectData Showcase Style 1 - Silver
			// TileObjectDataShowcaseStyle2.DisplayName: TileObjectData Showcase Style 2 - Copper
=======
			ExampleRocket: {
				// DisplayName: Example Rocket
				// Tooltip: "{$ItemTooltip.RocketI}"
			}

			ExampleRocketLauncher: {
				// DisplayName: Example Rocket Launcher
				// Tooltip: ""
			}

			ExampleBoots: {
				// DisplayName: Example Boots
				/* Tooltip:
					'''
					Allows flight, super fast running, even faster running on sand, and extra mobility on ice
					{$CommonItemTooltip.PercentIncreasedMovementSpeed}
					Provides the ability to walk on water, honey, lava, and shimmer
					Grants immunity to fire blocks and {1} seconds of immunity to lava
					Reduces damage from touching lava
					Prevents fall damage
					Leaves a trail of flames in your wake
					''' */
			}

			ExampleArrow: {
				// DisplayName: Example Arrow
				// Tooltip: ""
			}

			ExampleTownPetLicense: {
				// DisplayName: Example Town Pet License
				/* Tooltip:
					'''
					Use to adopt a Example Town Pet for your town
					Already have a Example Town Pet?
					Use additional licenses to activate the Pet Exchange Program!
					Find the perfect fit for you and your Example Town Pet!
					''' */
				// LicenseExampleTownPetUse: The license teleports away to the Example Town Pet delivery service...
			}

			ExampleFlask: {
				// DisplayName: Flask of Example
				// Tooltip: Melee and Whip attacks decrease enemies defense
			}

			// ExampleResourcePickup.DisplayName: Example Resource Pickup

			ExampleSignItem: {
				// DisplayName: Example Sign
				// Tooltip: ""
			}
>>>>>>> 57a88832
		}

		# Projectile display names mainly show in chat when a player dies from it.
		Projectiles: {
			// ExamplePetProjectile.DisplayName: "{$Mods.ExampleMod.Common.PaperAirplane}"
			// ExamplePet.DisplayName: Mods.ExampleMod.ProjectileName.ExamplePet
			// ExampleSolutionProjectile.DisplayName: Example Spray
			// ExampleHookProjectile.DisplayName: "{$ProjectileName.GemHookAmethyst}"
			// ExampleLightPetProjectile.DisplayName: Annoying Light
			// MinionBossPetProjectile.DisplayName: Minion Boss Pet
			// ExampleAdvancedAnimatedProjectile.DisplayName: Example Advanced Animated Projectile
			// ExampleAdvancedFlailProjectile.DisplayName: Example Advanced Flail
			// ExampleBobber.DisplayName: Example Bobber
			// ExampleBullet.DisplayName: Example Bullet
			// ExampleCloneProjectile.DisplayName: Meowmere V2
			// ExampleFlailProjectile.DisplayName: Example Flail
			// ExampleGolfBallProjectile.DisplayName: Example Golf Ball
			// ExampleHomingProjectile.DisplayName: Example Homing Projectile
			// ExampleInstancedProjectile.DisplayName: Example Instanced Projectile
			// ExampleJoustingLanceProjectile.DisplayName: Example Jousting Lance
			// ExamplePaperAirplaneProjectile.DisplayName: Example Paper Airplane Projectile
			// ExamplePiercingProjectile.DisplayName: Example Piercing Projectile
			// ExampleShortswordProjectile.DisplayName: Example Shortsword
			// ExampleSpearProjectile.DisplayName: Spear
			// ExampleWhipProjectile.DisplayName: Example Whip Projectile
			// ExampleWhipProjectileAdvanced.DisplayName: Example Whip Projectile Advanced
			// ExampleYoyoProjectile.DisplayName: Example Yoyo Projectile
			// MinionBossEye.DisplayName: Minion Boss Eye
			// ExampleSimpleMinion.DisplayName: Example Minion
			// SparklingBall.DisplayName: Sparkling Ball
			// ExampleCustomSwingProjectile.DisplayName: Example Custom Swing Projectile
			// ExampleDrillProjectile.DisplayName: Example Drill Projectile
			// ExampleExplosive.DisplayName: Example Explosive
			// ExampleJavelinProjectile.DisplayName: Example Javelin Projectile
			// ActiveSoundShowcaseProjectile.DisplayName: Active Sound Showcase Projectile
			// ExampleGravityDebuffBullet.DisplayName: Example Gravity Debuff Bullet
			// ExampleSwingingEnergySwordProjectile.DisplayName: Example Swinging Energy Sword Projectile
			// ExampleLastPrismHoldout.DisplayName: Example Last Prism
			// ExampleLastPrismBeam.DisplayName: Example Prism Beam
			// ExampleSandBallFallingProjectile.DisplayName: Example Sand Ball
			// ExampleSandBallGunProjectile.DisplayName: "{$ExampleSandBallFallingProjectile.DisplayName}"
			// ExampleGrenadeProjectile.DisplayName: Example Grenade Projectile
			// ExampleProximityMineProjectile.DisplayName: Example Proximity Mine Projectile
			// ExampleRocketProjectile.DisplayName: Example Rocket Projectile
			// ExampleSnowmanRocketProjectile.DisplayName: Example Snowman Rocket Projectile
			// ExampleArrowProjectile.DisplayName: Example Arrow Projectile
		}

		Buffs: {
			ExamplePetBuff: {
				// DisplayName: "{$Mods.ExampleMod.Common.PaperAirplane}"
				// Description: '''"Let this pet be an example to you!"'''
			}

			AnimatedBuff: {
				// DisplayName: Animated Buff
				// Description: Animates and increases all damage by {0}%.
			}

			Blocky: {
				// DisplayName: Blocky
				// Description: Jumping power is increased
			}

			ExampleCrateBuff: {
				// DisplayName: Example Crate
				// Description: Greater chance of fishing up a crate
			}

			ExampleDefenseBuff: {
				// DisplayName: Defensive Buff
				// Description: "{$CommonItemTooltip.IncreasesDefenseBy}"
			}

			ExampleDefenseDebuff: {
				// DisplayName: Defensive Debuff
				// Description: "{$BuffDescription.Ichor}"
			}

			ExampleLifeRegenDebuff: {
				// DisplayName: Fire debuff
				// Description: Losing life
			}

			ExampleMountBuff: {
				// DisplayName: ExampleMount
				// Description: Leather seats, 4 cup holders
			}

			ExampleWhipDebuff: {
				// DisplayName: Example Whip Debuff
				// Description: ""
			}

			ExampleLightPetBuff: {
				// DisplayName: Annoying Light
				// Description: Ugh, soooo annoying
			}

			MinionBossPetBuff: {
				// DisplayName: Minion Boss Pet
				// Description: A miniature Minion Boss is following you
			}

			ExampleSimpleMinionBuff: {
				// DisplayName: Example Minion
				// Description: The example minion will fight for you
			}

			ExampleDodgeBuff: {
				// DisplayName: Example Dodge Buff
				// Description: You will dodge the next attack
			}

			ExampleGravityDebuff: {
				// DisplayName: Example Gravity Debuff
				// Description: Gravity has gone wild.
			}

			AbsorbTeamDamageBuff: {
				// DisplayName: Absorb Team Damage Buff
				// Description: "{0}% of damage taken will be redirected to another player"
			}

			ExampleWhipAdvancedDebuff: {
				// DisplayName: Example Whip Advanced Debuff
				// Description: ""
			}

			ExampleJavelinDebuff: {
				// DisplayName: Example Javelin Debuff
				// Description: Losing life
			}

			ExampleWeaponImbue: {
				// DisplayName: Example Weapon Imbue
				// Description: "{$Items.ExampleFlask.Tooltip}"
			}
		}

		// RecipeConditions.Night: At Low Health
		// ResourceDisplaySets.ExampleReversedBarsDisplay.DisplayName: Swapped Bars

		Bestiary: {
			// ExamplePerson: Built of blocks with arms of steel. Pumps iron day and night.
			// ExampleBoneMerchant: Built with bone blocks and arms of steel. Throws bones day and night.
			// ExampleTownPet: A blocky Town Pet to bring extra cuteness to the town.
		}

		Biomes: {
			ExampleSurfaceBiome: {
				// DisplayName: Example Surface
				// TownNPCDialogueName: the Example Surface Biome
			}

			ExampleUndergroundBiome: {
				// DisplayName: Example Underground
				// TownNPCDialogueName: the Example Underground Biome
			}
		}

		Prefixes: {
			ExamplePrefix: {
				// DisplayName: Example Prefix
				// AdditionalTooltip: More Power
			}

			ExampleDerivedPrefix: {
				// DisplayName: Example Derived Prefix
				// AdditionalTooltip: Even More Power
			}

			# This special format will force a + or - sign to display depending on the value: -3, +0, +3. (https://learn.microsoft.com/en-us/dotnet/standard/base-types/custom-numeric-format-strings?redirectedfrom=MSDN#SectionSeparator)
			// PowerTooltip: "{0:+0;-#} Power"
		}

		MessageInfo: {
			// UnstablePylonIsOff: That Unstable Pylon is currently inactive.
			// NearbyUnstablePylonIsOff: The nearby Unstable Pylon is currently inactive.
		}

		#This is used to display the NPC's dialogues.
		Dialogue: {
			ExamplePerson: {
				// PartyGirlDialogue: Can you please tell {0} to stop decorating my house with colors?
				// StandardDialogue1: Sometimes I feel like I'm different from everyone else here.
				// StandardDialogue2: What's your favorite color? My favorite colors are white and black.
				// StandardDialogue3: What? I don't have any arms or legs? Oh, don't be ridiculous!
				// StandardDialogue4: Hey, if you find a [i:HiveBackpack], I can upgrade it for you.
				// CommonDialogue: This message has a weight of 5, meaning it appears 5 times more often.
				// RareDialogue: This message has a weight of 0.1, meaning it appears 10 times as rare.
				// TalkALot: I'm getting tired of talking to you. I have to go.
			}

			ExampleBoneMerchant: {
				// StandardDialogue1: It's relaxing down here in the underground.
				// StandardDialogue2: What am I doing down here you may ask? I'm not sure, but leave me be!
				// StandardDialogue3: Huh? What wares do I have? I have no idea! How about you ask?
			}

			ExampleTravelingMerchant: {
				// PartyGirlDialogue: Can you please tell {0} to stop decorating my cousin's house with colors?
				// StandardDialogue1: Sometimes my cousin feels like they're different from everyone else here.
				// StandardDialogue2: What's your favorite color? My cousin's favorite colors are white and black.
				// StandardDialogue3: I'm a traveling merchant, and I sell things.
				// HiveBackpackDialogue: Hey, if you find a [i:HiveBackpack], my cousin can upgrade it for you.
			}
		}

		GameTips: {
			// ExampleTip0: Woah! Example Tip!
			// ExampleTip1: This tip was added by Example Mod!
			// ExampleTip2: This is yet another tip added by Example Mod!
			// DisabledExampleTip: This tip will be added but then disabled by Example Mod.
		}

		// InfoDisplays.ExampleInfoDisplay.DisplayName: Minion Count
		// ExampleGlobalBuff.RemainingTime: "[ExampleGlobalBuff] Remaining time: {0}"

		Conditions: {
			// LowHealth: When the player is below half HP
			// PlayerHasLifeforceBuff: When the player has the Lifeforce buff
			// InExampleBiome: In the Example biome
			// NotSellingExampleItem: When not selling Example Item
			// DownedMinionBoss: After defeating {$NPCs.MinionBossBody.DisplayName}
		}

		DropConditions: {
			// ExampleSoul: Drops in the Example Underground biome in hardmode
			// JourneyMode: Drops in Journey Mode
			// Example: Drops during daytime
		}

		UI: {
			// ExampleResource: Example Resource: {0} / {1}
			// InGameNotificationTitle: Welcome to the world, you are using Example Mod!
		}

		WorldGen: {
			// ExampleOrePassMessage: Example Mod Ores
			// BlessedWithExampleOreMessage: Your world has been blessed with Example Ore!
		}

		BuilderToggles: {
			ExampleBuilderToggleDimmedLight: {
				// OnText: Example On
				// OffText: Example Off
			}

			FreeBaitBuilderToggle.NameText: 免费鱼饵：{0}
		}

		# This is the command names for mod emotes
		# It is suggested to use a prefix like ex- for all emotes of your mod to avoid name collisions
		# If there is a collision, one will just override the other
		Emotes: {
			// ExampleBiomeEmote.Command: exbiome
			// ExampleBoneMerchantEmote.Command: exbonemerchant
			// ExampleItemEmote.Command: exitem
			// ExamplePersonEmote.Command: experson
			// ExamplePickaxeEmote.Command: expickaxe
			// ExampleTravellingMerchantEmote.Command: extravelingmerchant
			// MinionBossEmote.Command: exminionboss
		}

		// NotPresentDuringWorldGenMessage: ExampleMod was not used to generate this world, your experience with the content of ExampleMod will be degraded
	}
}

# Mods can also override existing translation keys, but these types of changes are better suited to Resource Packs.
// UI.PlayerIsNotCreativeAndWorldIsCreative: Only Journey characters may enter a Journey world, silly.<|MERGE_RESOLUTION|>--- conflicted
+++ resolved
@@ -919,11 +919,10 @@
 				// Tooltip: This is a modded sand block
 			}
 
-<<<<<<< HEAD
 			// TileObjectDataShowcaseStyle0.DisplayName: TileObjectData Showcase Style 0 - Gold
 			// TileObjectDataShowcaseStyle1.DisplayName: TileObjectData Showcase Style 1 - Silver
 			// TileObjectDataShowcaseStyle2.DisplayName: TileObjectData Showcase Style 2 - Copper
-=======
+			
 			ExampleRocket: {
 				// DisplayName: Example Rocket
 				// Tooltip: "{$ItemTooltip.RocketI}"
@@ -976,7 +975,6 @@
 				// DisplayName: Example Sign
 				// Tooltip: ""
 			}
->>>>>>> 57a88832
 		}
 
 		# Projectile display names mainly show in chat when a player dies from it.
