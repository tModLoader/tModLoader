--- conflicted
+++ resolved
@@ -747,7 +747,6 @@
 				DisplayName: Shimmer Showcase Conditions
 			}
 
-<<<<<<< HEAD
 			ExampleCustomSwingSword: {
 				DisplayName: Example Custom Swing Sword
 				Tooltip:
@@ -755,7 +754,8 @@
 					This is a sword with a custom swinging animation made with projectiles
 					Use more than once to cycle through attacks
 					'''
-=======
+			}
+			
 			ExampleDresser: {
 				DisplayName: Example Dresser
 				Tooltip: This is a modded dresser.
@@ -794,7 +794,6 @@
 			ExampleJavelin: {
 				DisplayName: Example Javelin
 				Tooltip: ""
->>>>>>> 823498ab
 			}
 		}
 
@@ -826,13 +825,10 @@
 			MinionBossEye.DisplayName: Minion Boss Eye
 			ExampleSimpleMinion.DisplayName: Example Minion
 			SparklingBall.DisplayName: Sparkling Ball
-<<<<<<< HEAD
 			ExampleCustomSwingProjectile.DisplayName: Example Custom Swing Projectile
-=======
 			ExampleDrillProjectile.DisplayName: Example Drill Projectile
 			ExampleExplosive.DisplayName: Example Explosive
 			ExampleJavelinProjectile.DisplayName: Example Javelin Projectile
->>>>>>> 823498ab
 		}
 
 		Buffs: {
