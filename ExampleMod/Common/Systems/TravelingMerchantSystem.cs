--- conflicted
+++ resolved
@@ -1,4 +1,7 @@
 using ExampleMod.Content.NPCs;
+using System.Collections.Generic;
+using System.IO;
+using Terraria;
 using Terraria.ModLoader;
 using Terraria.ModLoader.IO;
 
@@ -10,51 +13,39 @@
 			ExampleTravelingMerchant.UpdateTravelingMerchant();
 		}
 
-<<<<<<< HEAD
-	public override void SaveWorldData(TagCompound tag) {
- 		tag["shopItems"] = ExampleTravelingMerchant.shopItems;
-		if (ExampleTravelingMerchant.spawnTime != double.MaxValue) {
-			tag["ExampleTravelingMerchantSpawnTime"] = ExampleTravelingMerchant.spawnTime;
-=======
 		public override void SaveWorldData(TagCompound tag) {
+			tag["shopItems"] = ExampleTravelingMerchant.shopItems;
 			if (ExampleTravelingMerchant.spawnTime != double.MaxValue) {
-				tag["ExampleTravelingMerchantSpawnTime"] = ExampleTravelingMerchant.spawnTime;
+				tag["spawnTime"] = ExampleTravelingMerchant.spawnTime;
 			}
->>>>>>> 9a5ef936
 		}
 
-<<<<<<< HEAD
-	public override void LoadWorldData(TagCompound tag) {
-        ExampleTravelingMerchant.shopItems.Clear();
-        ExampleTravelingMerchant.shopItems.AddRange(tag.Get<List<Item>>("shopItems"));
-  		if (!tag.TryGet("ExampleTravelingMerchantSpawnTime", out ExampleTravelingMerchant.spawnTime)) {
-			ExampleTravelingMerchant.spawnTime = double.MaxValue;
-=======
 		public override void LoadWorldData(TagCompound tag) {
-			if (!tag.TryGet("ExampleTravelingMerchantSpawnTime", out ExampleTravelingMerchant.spawnTime)) {
+			ExampleTravelingMerchant.shopItems.Clear();
+			ExampleTravelingMerchant.shopItems.AddRange(tag.Get<List<Item>>("shopItems"));
+			if (!tag.TryGet("spawnTime", out ExampleTravelingMerchant.spawnTime)) {
 				ExampleTravelingMerchant.spawnTime = double.MaxValue;
 			}
->>>>>>> 9a5ef936
+		}
+
+		public override void ClearWorld() {
+			ExampleTravelingMerchant.shopItems.Clear();
+			ExampleTravelingMerchant.spawnTime = double.MaxValue;
+		}
+ 
+		public override void NetSend(BinaryWriter writer) {
+			writer.Write(ExampleTravelingMerchant.shopItems.Count);
+			foreach (Item item in ExampleTravelingMerchant.shopItems) {
+				ItemIO.Send(item, writer, writeStack: true);
+			}
+		}
+
+		public override void NetReceive(BinaryReader reader) {
+			ExampleTravelingMerchant.shopItems.Clear();
+			int count = reader.ReadInt32();
+			for (int i = 0; i < count; i++) {
+				ExampleTravelingMerchant.shopItems.Add(ItemIO.Receive(reader, readStack: true));
+			}
 		}
 	}
-
-    public override void ClearWorld() {
-        ExampleTravelingMerchant.shopItems.Clear();
-        ExampleTravelingMerchant.spawnTime = double.MaxValue;
-    }
- 
-    public override void NetSend(BinaryWriter writer) {
-        writer.Write(ExampleTravelingMerchant.shopItems.Count);
-        foreach (Item item in ExampleTravelingMerchant.shopItems) {
-            ItemIO.Send(item, writer, writeStack: true);
-        }
-    }
-
-    public override void NetReceive(BinaryReader reader) {
-        ExampleTravelingMerchant.shopItems.Clear();
-        int count = reader.ReadInt32();
-        for (int i = 0; i < count; i++) {
-            ExampleTravelingMerchant.shopItems.Add(ItemIO.Receive(reader, readStack: true));
-        }
-    }
 }