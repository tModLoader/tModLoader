--- conflicted
+++ resolved
@@ -372,31 +372,4 @@
 			tag["numberOfTimesTalkedTo"] = NumberOfTimesTalkedTo;
 		}
 	}
-<<<<<<< HEAD
-
-	public class ExamplePersonProfile : ITownNPCProfile
-	{
-		public int RollVariation() => 0;
-		public string GetNameForVariant(NPC npc) => npc.getNewNPCName();
-
-		public Asset<Texture2D> GetTextureNPCShouldUse(NPC npc) {
-			if (npc.IsABestiaryIconDummy && !npc.ForcePartyHatOn) // For the Bestiary
-				return ModContent.Request<Texture2D>("ExampleMod/Content/NPCs/ExamplePerson");
-
-			if (!npc.IsShimmerVariant && npc.altTexture == 1) // Not shimmered and party
-				return ModContent.Request<Texture2D>("ExampleMod/Content/NPCs/ExamplePerson_Party");
-
-			if (npc.IsShimmerVariant && npc.altTexture != 1) // Shimmered and no party
-				return ModContent.Request<Texture2D>("ExampleMod/Content/NPCs/ExamplePerson_Shimmered");
-
-			if (npc.IsShimmerVariant && npc.altTexture == 1) // Shimmered and party
-				return ModContent.Request<Texture2D>("ExampleMod/Content/NPCs/ExamplePerson_Shimmered_Party");
-
-			return ModContent.Request<Texture2D>("ExampleMod/Content/NPCs/ExamplePerson");
-		}
-
-		public int GetHeadTextureIndex(NPC npc) => ModContent.GetModHeadSlot("ExampleMod/Content/NPCs/ExamplePerson_Head");
-	}
-=======
->>>>>>> 18fa03ea
 }