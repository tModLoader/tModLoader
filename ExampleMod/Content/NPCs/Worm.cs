--- conflicted
+++ resolved
@@ -230,21 +230,13 @@
 			if (!flag18) {
 				for (int num184 = num180; num184 < num181; num184++) {
 					for (int num185 = num182; num185 < num183; num185++) {
-<<<<<<< HEAD
-						if (Main.tile[num184, num185] != null && (Main.tile[num184, num185].IsActive && !Main.tile[num184, num185].IsActuated && (Main.tileSolid[(int)Main.tile[num184, num185].type] || Main.tileSolidTop[(int)Main.tile[num184, num185].type] && Main.tile[num184, num185].frameY == 0) || Main.tile[num184, num185].LiquidAmount > 64)) {
-=======
 						if (Main.tile[num184, num185] != null && (Main.tile[num184, num185].IsActiveUnactuated && (Main.tileSolid[(int)Main.tile[num184, num185].type] || Main.tileSolidTop[(int)Main.tile[num184, num185].type] && Main.tile[num184, num185].frameY == 0) || Main.tile[num184, num185].LiquidAmount > 64)) {
->>>>>>> 0073d3d6
 							Vector2 vector17;
 							vector17.X = (float)(num184 * 16);
 							vector17.Y = (float)(num185 * 16);
 							if (NPC.position.X + (float)NPC.width > vector17.X && NPC.position.X < vector17.X + 16f && NPC.position.Y + (float)NPC.height > vector17.Y && NPC.position.Y < vector17.Y + 16f) {
 								flag18 = true;
-<<<<<<< HEAD
-								if (Main.rand.NextBool(100) && NPC.behindTiles && Main.tile[num184, num185].IsActive && !Main.tile[num184, num185].IsActuated) {
-=======
 								if (Main.rand.NextBool(100) && NPC.behindTiles && Main.tile[num184, num185].IsActiveUnactuated) {
->>>>>>> 0073d3d6
 									WorldGen.KillTile(num184, num185, true, true, false);
 								}
 								if (Main.netMode != NetmodeID.MultiplayerClient && Main.tile[num184, num185].type == 2) {
