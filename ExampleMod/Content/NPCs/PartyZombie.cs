using Terraria;
using Terraria.ID;
using Terraria.ModLoader;
using Terraria.GameContent.Bestiary;
using Terraria.GameContent.ItemDropRules;

namespace ExampleMod.Content.NPCs
{
	// Party Zombie is a pretty basic clone of a vanilla NPC. To learn how to further adapt vanilla NPC behaviors, see https://github.com/tModLoader/tModLoader/wiki/Advanced-Vanilla-Code-Adaption#example-npc-npc-clone-with-modified-projectile-hoplite
	public class PartyZombie : ModNPC
	{
		public override void SetStaticDefaults() {
			DisplayName.SetDefault("Party Zombie");

			Main.npcFrameCount[Type] = Main.npcFrameCount[NPCID.Zombie];

			NPCID.Sets.NPCBestiaryDrawModifiers value = new NPCID.Sets.NPCBestiaryDrawModifiers(0) { //Influences how the NPC looks in the Bestiary
				Velocity = 1f //Draws the NPC in the bestiary as if its walking +1 tiles in the x direction
			};
			NPCID.Sets.NPCBestiaryDrawOffset.Add(Type, value);
		}

		public override void SetDefaults() {
			NPC.width = 18;
			NPC.height = 40;
			NPC.damage = 14;
			NPC.defense = 6;
			NPC.lifeMax = 200;
			NPC.HitSound = SoundID.NPCHit1;
			NPC.DeathSound = SoundID.NPCDeath2;
			NPC.value = 60f;
			NPC.knockBackResist = 0.5f;
			NPC.aiStyle = 3; // Fighter AI, important to choose the aiStyle that matches the NPCID that we want to mimic

<<<<<<< HEAD
			aiType = NPCID.Zombie; // Use vanilla zombie's type when executing AI code. (This also means it will try to despawn during daytime)
			animationType = NPCID.Zombie; // Use vanilla zombie's type when executing animation code. Important to also match Main.npcFrameCount[NPC.type] in SetStaticDefaults.
			banner = Item.NPCtoBanner(NPCID.Zombie); // Makes this NPC get affected by the normal zombie banner.
			bannerItem = Item.BannerToItem(banner); // Makes kills of this NPC go towards dropping the banner it's associated with.
=======
			AIType = NPCID.Zombie; // Use vanilla zombie's type when executing AI code.
			AnimationType = NPCID.Zombie; // Use vanilla zombie's type when executing animation code.
			Banner = Item.NPCtoBanner(NPCID.Zombie); // Makes this NPC get affected by the normal zombie banner.
			BannerItem = Item.BannerToItem(Banner); // Makes kills of this NPC go towards dropping the banner it's associated with.
>>>>>>> 183b2e32
		}

		public override void ModifyNPCLoot(NPCLoot npcLoot) { 
			npcLoot.Add(ItemDropRule.Common(ItemID.Shackle, 50)); //Drop shackles with a 1 out of 50 chance.
			npcLoot.Add(ItemDropRule.Common(ItemID.ZombieArm, 250)); //Drop zombie arm with a 1 out of 250 chance.	
		}

		public override float SpawnChance(NPCSpawnInfo spawnInfo) {
			return SpawnCondition.OverworldNightMonster.Chance * 0.2f;
		}

		public override void SetBestiary(BestiaryDatabase database, BestiaryEntry bestiaryEntry) {
			// We can use AddRange instead of calling Add multiple times in order to add multiple items at once
			bestiaryEntry.Info.AddRange(new IBestiaryInfoElement[] {
				// Sets the spawning conditions of this NPC that is listed in the bestiary.
				BestiaryDatabaseNPCsPopulator.CommonTags.SpawnConditions.Times.NightTime,

				// Sets the description of this NPC that is listed in the bestiary.
				new FlavorTextBestiaryInfoElement("This type of zombie for some reason really likes to spread confetti around. Otherwise, it behaves just like a normal zombie.")
			});
		}

		public override void HitEffect(int hitDirection, double damage) {
			// Spawn confetti when this zombie is hit.
			for (int i = 0; i < 10; i++) {
				int dustType = Main.rand.Next(139, 143);
				var dust = Dust.NewDustDirect(NPC.position, NPC.width, NPC.height, dustType);

				dust.velocity.X += Main.rand.NextFloat(-0.05f, 0.05f);
				dust.velocity.Y += Main.rand.NextFloat(-0.05f, 0.05f);
				
				dust.scale *= 1f + Main.rand.NextFloat(-0.03f, 0.03f);
			}
		}
	}
}<|MERGE_RESOLUTION|>--- conflicted
+++ resolved
@@ -32,17 +32,10 @@
 			NPC.knockBackResist = 0.5f;
 			NPC.aiStyle = 3; // Fighter AI, important to choose the aiStyle that matches the NPCID that we want to mimic
 
-<<<<<<< HEAD
-			aiType = NPCID.Zombie; // Use vanilla zombie's type when executing AI code. (This also means it will try to despawn during daytime)
-			animationType = NPCID.Zombie; // Use vanilla zombie's type when executing animation code. Important to also match Main.npcFrameCount[NPC.type] in SetStaticDefaults.
-			banner = Item.NPCtoBanner(NPCID.Zombie); // Makes this NPC get affected by the normal zombie banner.
-			bannerItem = Item.BannerToItem(banner); // Makes kills of this NPC go towards dropping the banner it's associated with.
-=======
-			AIType = NPCID.Zombie; // Use vanilla zombie's type when executing AI code.
-			AnimationType = NPCID.Zombie; // Use vanilla zombie's type when executing animation code.
+			AIType = NPCID.Zombie; // Use vanilla zombie's type when executing AI code. (This also means it will try to despawn during daytime)
+			AnimationType = NPCID.Zombie; // Use vanilla zombie's type when executing animation code. Important to also match Main.npcFrameCount[NPC.type] in SetStaticDefaults.
 			Banner = Item.NPCtoBanner(NPCID.Zombie); // Makes this NPC get affected by the normal zombie banner.
-			BannerItem = Item.BannerToItem(Banner); // Makes kills of this NPC go towards dropping the banner it's associated with.
->>>>>>> 183b2e32
+			BannerItem = Item.BannerToItem(banner); // Makes kills of this NPC go towards dropping the banner it's associated with.
 		}
 
 		public override void ModifyNPCLoot(NPCLoot npcLoot) { 
