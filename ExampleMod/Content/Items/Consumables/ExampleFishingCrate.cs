--- conflicted
+++ resolved
@@ -97,16 +97,10 @@
 			itemLoot.Add(new OneFromRulesRule(2, resourcePotions));
 
 			// Drop (high-end) bait
-<<<<<<< HEAD
 			IItemDropRule[] highendBait = new IItemDropRule[] {
-				ItemDropRule.Common(ItemID.HealingPotion, 1, 2, 7),
-				ItemDropRule.Common(ItemID.ManaPotion, 1, 2, 7),
+				ItemDropRule.Common(ItemID.JourneymanBait, 1, 2, 7),
+				ItemDropRule.Common(ItemID.MasterBait, 1, 2, 7),
 			};
-=======
-			IItemDropRule[] highendBait = new IItemDropRule[2];
-			highendBait[0] = new CommonDrop(ItemID.JourneymanBait, 1, 2, 7);
-			highendBait[1] = new CommonDrop(ItemID.MasterBait, 1, 2, 7);
->>>>>>> 166bffdf
 			itemLoot.Add(new OneFromRulesRule(2, highendBait));
 		}
 	}
