--- conflicted
+++ resolved
@@ -42,17 +42,11 @@
 		}
 
 		//Please see ExampleItem.cs for a detailed explanation of recipe creation.
-<<<<<<< HEAD
-		public override void AddRecipes() => CreateRecipe()
-			.AddIngredient(ItemType<ExampleItem>(), 10)
-			.Register();
-=======
 		public override void AddRecipes() {
 			CreateRecipe()
 				.AddIngredient<ExampleItem>(10)
 				.AddTile(TileID.Bottles) //Making this recipe be crafted at bottles will automatically make Alchemy Table's effect apply to its ingredients.
 				.Register();
 		}
->>>>>>> 9553f0b1
 	}
 }