--- conflicted
+++ resolved
@@ -50,19 +50,10 @@
 			return true;
 		}
 
-<<<<<<< HEAD
 		//Please see ExampleItem.cs for a detailed explanation of recipe creation.
 		public override void AddRecipes() => CreateRecipe(10)
 			.AddIngredient(ItemType<ExampleItem>())
 			.Register();
-=======
-		public override void AddRecipes() {
-			ModRecipe recipe = new ModRecipe(Mod);
-			recipe.AddIngredient(ItemType<ExampleItem>());
-			recipe.SetResult(this, 10);
-			recipe.AddRecipe();
-		}
->>>>>>> 4d4b383c
 	}
 
 	public class ExampleLifeFruitPlayer : ModPlayer
