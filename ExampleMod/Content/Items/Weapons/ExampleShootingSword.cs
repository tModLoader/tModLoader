using ExampleMod.Content.Tiles.Furniture;
using Microsoft.Xna.Framework;
using Terraria;
using Terraria.ID;
using Terraria.ModLoader;

namespace ExampleMod.Content.Items.Weapons
{
	/// <summary>
	///     Star Wrath/Starfury style weapon. Spawn projectiles from sky that aim towards mouse.
	///     See Source code for Star Wrath projectile to see how it passes through tiles.
	///     For a detailed sword guide see <see cref="ExampleSword" />
	/// </summary>
	public class ExampleShootingSword : ModItem
	{
		public override void SetStaticDefaults() {
			Tooltip.SetDefault("This is a modded sword that shoots Star Wrath-like projectiles.");
		}

		public override void SetDefaults() {
			item.width = 26;
			item.height = 42;

			item.useStyle = ItemUseStyleID.Swing;
			item.useTime = 20;
			item.useAnimation = 20;
			item.autoReuse = true;

			item.melee = true;
			item.damage = 50;
			item.knockBack = 6;
			item.crit = 6;

			item.value = Item.buyPrice(gold: 5);
			item.rare = ItemRarityID.Pink;
			item.UseSound = SoundID.Item1;

			item.shoot = ProjectileID.StarWrath; // ID of the projectiles the sword will shoot
			item.shootSpeed = 8f; // Speed of the projectiles the sword will shoot
		}

<<<<<<< HEAD
		//Please see ExampleItem.cs for a detailed explanation of recipe creation.
		public override void AddRecipes() => CreateRecipe()
			.AddIngredient(ItemType<ExampleItem>(), 100)
			.AddIngredient(ItemID.Wood)
			.AddTile(TileType<ExampleWorkbench>())
			.Register();

=======
>>>>>>> 9553f0b1
		public override bool Shoot(Player player, ref Vector2 position, ref float speedX, ref float speedY, ref int type, ref int damage, ref float knockBack) {
			Vector2 target = Main.screenPosition + new Vector2(Main.mouseX, Main.mouseY);
			float ceilingLimit = target.Y;
			if (ceilingLimit > player.Center.Y - 200f) {
				ceilingLimit = player.Center.Y - 200f;
			}

			for (int i = 0; i < 3; i++) {
				position = player.Center - new Vector2(Main.rand.NextFloat(401) * player.direction, 600f);
				position.Y -= 100 * i;
				Vector2 heading = target - position;

				if (heading.Y < 0f) {
					heading.Y *= -1f;
				}

				if (heading.Y < 20f) {
					heading.Y = 20f;
				}

				heading.Normalize();
				heading *= new Vector2(speedX, speedY).Length();
				speedX = heading.X;
				speedY = heading.Y + (Main.rand.Next(-40, 41) * 0.02f);
				Projectile.NewProjectile(position.X, position.Y, speedX, speedY, type, damage * 2, knockBack, player.whoAmI, 0f, ceilingLimit);
			}

			return false;
		}

		//Please see ExampleItem.cs for a detailed explanation of recipe creation.
		public override void AddRecipes() {
			CreateRecipe()
				.AddIngredient<ExampleItem>(100)
				.AddRecipeGroup(RecipeGroupID.Wood, 10)
				.AddTile<ExampleWorkbench>()
				.Register();
		}
	}
}<|MERGE_RESOLUTION|>--- conflicted
+++ resolved
@@ -39,16 +39,6 @@
 			item.shootSpeed = 8f; // Speed of the projectiles the sword will shoot
 		}
 
-<<<<<<< HEAD
-		//Please see ExampleItem.cs for a detailed explanation of recipe creation.
-		public override void AddRecipes() => CreateRecipe()
-			.AddIngredient(ItemType<ExampleItem>(), 100)
-			.AddIngredient(ItemID.Wood)
-			.AddTile(TileType<ExampleWorkbench>())
-			.Register();
-
-=======
->>>>>>> 9553f0b1
 		public override bool Shoot(Player player, ref Vector2 position, ref float speedX, ref float speedY, ref int type, ref int damage, ref float knockBack) {
 			Vector2 target = Main.screenPosition + new Vector2(Main.mouseX, Main.mouseY);
 			float ceilingLimit = target.Y;
