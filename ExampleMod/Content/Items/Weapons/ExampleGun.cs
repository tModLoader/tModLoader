using ExampleMod.Content.Projectiles;
using Microsoft.Xna.Framework;
using Terraria;
<<<<<<< HEAD
=======
using Terraria.DataStructures;
>>>>>>> a299a507
using Terraria.GameContent.Creative;
using Terraria.ID;
using Terraria.ModLoader;

namespace ExampleMod.Content.Items.Weapons
{
	public class ExampleGun : ModItem
	{
		public override void SetStaticDefaults() {
			Tooltip.SetDefault("This is a modded gun.");

			CreativeItemSacrificesCatalog.Instance.SacrificeCountNeededByItemId[Type] = 1;
		}

		public override void SetDefaults() {
			// Common Properties
			Item.width = 62; // Hitbox width of the item.
			Item.height = 32; // Hitbox height of the item.
			Item.scale = 0.75f;
			Item.rare = ItemRarityID.Green; // The color that the item's name will be in-game.

			// Use Properties
			Item.useTime = 8; // The item's use time in ticks (60 ticks == 1 second.)
			Item.useAnimation = 8; // The length of the item's use animation in ticks (60 ticks == 1 second.)
			Item.useStyle = ItemUseStyleID.Shoot; // How you use the item (swinging, holding out, etc.)
			Item.autoReuse = true; // Whether or not you can hold click to automatically use it again.
			//Item.UseSound = SoundID.Item11;
			Item.UseSound = SoundLoader.GetLegacySoundSlot(Mod, "Assets/Sounds/PlasmaFire"); // The sound that this item plays when used.

			// Weapon Properties
			Item.DamageType = DamageClass.Ranged; // Sets the damage type to ranged.
			Item.damage = 20; // Sets the item's damage. Note that projectiles shot by this weapon will use its and the used ammunition's damage added together.
			Item.knockBack = 5f; // Sets the item's knockback. Note that projectiles shot by this weapon will use its and the used ammunition's knockback added together.
			Item.noMelee = true; // So the item's animation doesn't do damage.

			// Gun Properties
			Item.shoot = ProjectileID.PurificationPowder; // For some reason, all the guns in the vanilla source have this.
			Item.shootSpeed = 16f; // The speed of the projectile (measured in pixels per frame.)
			Item.useAmmo = AmmoID.Bullet; // The "ammo Id" of the ammo item that this weapon uses. Ammo IDs are magic numbers that usually correspond to the item id of one item that most commonly represent the ammo type.
		}

		// Please see Content/ExampleRecipes.cs for a detailed explanation of recipe creation.
		public override void AddRecipes() {
			CreateRecipe()
				.AddIngredient<ExampleItem>()
				.AddTile<Tiles.Furniture.ExampleWorkbench>()
				.Register();
		}

		// This method lets you adjust position of the gun in the player's hands. Play with these values until it looks good with your graphics.
		public override Vector2? HoldoutOffset() {
			return new Vector2(2f, -2f);
		}

		//TODO: Move this to a more specifically named example. Say, a paint gun?
		public override void ModifyShootStats(Player player, ref Vector2 position, ref Vector2 velocity, ref int type, ref int damage, ref float knockback) {
			// Every projectile shot from this gun has a 1/3 chance of being an ExampleInstancedProjectile
			if (Main.rand.NextBool(3)) {
				type = ModContent.ProjectileType<ExampleInstancedProjectile>();
			}
		}

		/*
		* Feel free to uncomment any of the examples below to see what they do
		*/

		// What if I wanted it to work like Uzi, replacing regular bullets with High Velocity Bullets?
		// Uzi/Molten Fury style: Replace normal Bullets with High Velocity
		/*public override void ModifyShootStats(Player player, ref Vector2 position, ref Vector2 velocity, ref int type, ref int damage, ref float knockback) {
			if (type == ProjectileID.Bullet) { // or ProjectileID.WoodenArrowFriendly
				type = ProjectileID.BulletHighVelocity; // or ProjectileID.FireArrow;
			}
		}*/

		// What if I wanted multiple projectiles in a even spread? (Vampire Knives)
		// Even Arc style: Multiple Projectile, Even Spread
<<<<<<< HEAD
		/*public override bool Shoot(Player player, EntitySource_Item_WithAmmo source, Vector2 position, Vector2 velocity, int type, int damage, float knockback) {
=======
		/*public override bool Shoot(Player player, EntitySource_ItemUse_WithAmmo source, Vector2 position, Vector2 velocity, int type, int damage, float knockback) {
>>>>>>> a299a507
			float numberProjectiles = 3 + Main.rand.Next(3); // 3, 4, or 5 shots
			float rotation = MathHelper.ToRadians(45);

			position += Vector2.Normalize(velocity) * 45f;

			for (int i = 0; i < numberProjectiles; i++) {
				Vector2 perturbedSpeed = velocity.RotatedBy(MathHelper.Lerp(-rotation, rotation, i / (numberProjectiles - 1))) * .2f; // Watch out for dividing by 0 if there is only 1 projectile.
				Projectile.NewProjectile(source, position, perturbedSpeed, type, damage, knockback, player.whoAmI);
			}

			return false; // return false to stop vanilla from calling Projectile.NewProjectile.
		}*/

		// How can I make the shots appear out of the muzzle exactly?
		// Also, when I do this, how do I prevent shooting through tiles?
		/*public override void ModifyShootStats(Player player, ref Vector2 position, ref Vector2 velocity, ref int type, ref int damage, ref float knockback) {
			Vector2 muzzleOffset = Vector2.Normalize(velocity) * 25f;

			if (Collision.CanHit(position, 0, 0, position + muzzleOffset, 0, 0)) {
				position += muzzleOffset;
			}
		}*/

		// How can I get a "Clockwork Assault Rifle" effect?
		// 3 round burst, only consume 1 ammo for burst. Delay between bursts, use reuseDelay
		/*	The following changes to SetDefaults()
			item.useAnimation = 12;
			item.useTime = 4; // one third of useAnimation
			item.reuseDelay = 14;
		public override bool CanConsumeAmmo(Player player)	{
			// Because of how the game works, player.itemAnimation will be 11, 7, and finally 3. (useAnimation - 1, then - useTime until less than 0.)
			// We can get the Clockwork Assault Riffle Effect by not consuming ammo when itemAnimation is lower than the first shot.
			return !(player.itemAnimation < Item.useAnimation - 2);
		}*/

		// How can I shoot 2 different projectiles at the same time?
<<<<<<< HEAD
		/*public override bool Shoot(Player player, EntitySource_Item_WithAmmo source, Vector2 position, Vector2 velocity, int type, int damage, float knockback) {
=======
		/*public override bool Shoot(Player player, EntitySource_ItemUse_WithAmmo source, Vector2 position, Vector2 velocity, int type, int damage, float knockback) {
>>>>>>> a299a507
			// Here we manually spawn the 2nd projectile, manually specifying the projectile type that we wish to shoot.
			Projectile.NewProjectile(source, position, velocity, ProjectileID.GrenadeI, damage, knockback, player.whoAmI);

			// By returning true, the vanilla behavior will take place, which will shoot the 1st projectile, the one determined by the ammo.
			return true;
		}*/

		// How can I choose between several projectiles randomly?
		/*public override void ModifyShootStats(Player player, ref Vector2 position, ref Vector2 velocity, ref int type, ref int damage, ref float knockback) {
			// Here we randomly set type to either the original (as defined by the ammo), a vanilla projectile, or a mod projectile.
			type = Main.rand.Next(new int[] { type, ProjectileID.GoldenBullet, ModContent.ProjectileType<Projectiles.ExampleBullet>() });
		}*/
	}
}<|MERGE_RESOLUTION|>--- conflicted
+++ resolved
@@ -1,10 +1,7 @@
 using ExampleMod.Content.Projectiles;
 using Microsoft.Xna.Framework;
 using Terraria;
-<<<<<<< HEAD
-=======
 using Terraria.DataStructures;
->>>>>>> a299a507
 using Terraria.GameContent.Creative;
 using Terraria.ID;
 using Terraria.ModLoader;
@@ -81,11 +78,7 @@
 
 		// What if I wanted multiple projectiles in a even spread? (Vampire Knives)
 		// Even Arc style: Multiple Projectile, Even Spread
-<<<<<<< HEAD
-		/*public override bool Shoot(Player player, EntitySource_Item_WithAmmo source, Vector2 position, Vector2 velocity, int type, int damage, float knockback) {
-=======
 		/*public override bool Shoot(Player player, EntitySource_ItemUse_WithAmmo source, Vector2 position, Vector2 velocity, int type, int damage, float knockback) {
->>>>>>> a299a507
 			float numberProjectiles = 3 + Main.rand.Next(3); // 3, 4, or 5 shots
 			float rotation = MathHelper.ToRadians(45);
 
@@ -122,11 +115,7 @@
 		}*/
 
 		// How can I shoot 2 different projectiles at the same time?
-<<<<<<< HEAD
-		/*public override bool Shoot(Player player, EntitySource_Item_WithAmmo source, Vector2 position, Vector2 velocity, int type, int damage, float knockback) {
-=======
 		/*public override bool Shoot(Player player, EntitySource_ItemUse_WithAmmo source, Vector2 position, Vector2 velocity, int type, int damage, float knockback) {
->>>>>>> a299a507
 			// Here we manually spawn the 2nd projectile, manually specifying the projectile type that we wish to shoot.
 			Projectile.NewProjectile(source, position, velocity, ProjectileID.GrenadeI, damage, knockback, player.whoAmI);
 
