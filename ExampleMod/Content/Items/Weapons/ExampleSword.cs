--- conflicted
+++ resolved
@@ -27,15 +27,9 @@
 			item.knockBack = 6; //The force of knockback of the weapon. Maximum is 20
 			item.crit = 6; //The critical strike chance the weapon has. The player, by default, has a 4% critical strike chance.
 
-<<<<<<< HEAD
 			item.value = Item.buyPrice(gold: 1); //The value of the weapon in copper coins.
 			item.rare = ModContent.RarityType<ExampleModRarity>(); // Give this item our custom rarity.
 			item.UseSound = SoundID.Item1; //The sound when the weapon is being used.
-=======
-			item.value = Item.buyPrice(gold: 1); // The value of the weapon in copper coins.
-			item.rare = ItemRarityID.Green; // The rarity of the weapon.
-			item.UseSound = SoundID.Item1; // The sound when the weapon is being used.
->>>>>>> aa0fbd9c
 		}
 
 		public override void MeleeEffects(Player player, Rectangle hitbox) {
