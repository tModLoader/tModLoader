--- conflicted
+++ resolved
@@ -31,15 +31,6 @@
 			item.pick = 220; // How strong the pickaxe is, see https://terraria.gamepedia.com/Pickaxe_power for a list of common values
 		}
 
-<<<<<<< HEAD
-		//Please see ExampleItem.cs for a detailed explanation of recipe creation.
-		public override void AddRecipes() => CreateRecipe()
-			.AddIngredient(ItemType<ExampleItem>(), 10)
-			.AddTile(TileType<ExampleWorkbench>())
-			.Register();
-
-=======
->>>>>>> 9553f0b1
 		public override void MeleeEffects(Player player, Rectangle hitbox) {
 			if (Main.rand.NextBool(10)) {
 				Dust.NewDust(new Vector2(hitbox.X, hitbox.Y), hitbox.Width, hitbox.Height, DustType<Sparkle>());
