﻿using Microsoft.Xna.Framework;
using System.Collections.Generic;
using Terraria;
using Terraria.ID;
using Terraria.ModLoader;
using static Terraria.ModLoader.ModContent;

namespace ExampleMod.Content.Items.Tools
{
	// Magic Mirror is one of the only vanilla items that does its action somewhere other than the start of its animation, which is why we use code in UseStyle NOT UseItem.
	// It may prove a useful guide for ModItems with similar behaviors.
	internal class ExampleMagicMirror : ExampleItem
	{
		public override string Texture => $"Terraria/Item_{ItemID.IceMirror}";

		public override void SetDefaults() {
			item.CloneDefaults(ItemID.IceMirror);
			item.color = Color.Violet;
		}

		// UseStyle is called each frame that the item is being actively used.
		public override void UseStyle(Player player) {
			// Each frame, make some dust
			if (Main.rand.NextBool()) {
				Dust.NewDust(player.position, player.width, player.height, 15, 0f, 0f, 150, Color.White, 1.1f);
			}

			// This sets up the itemTime correctly.
			if (player.itemTime == 0) {
				player.itemTime = (int)(item.useTime / PlayerHooks.TotalUseTimeMultiplier(player, item));
			}
			else if (player.itemTime == (int)(item.useTime / PlayerHooks.TotalUseTimeMultiplier(player, item)) / 2) {
				// This code runs once halfway through the useTime of the item. You'll notice with magic mirrors you are still holding the item for a little bit after you've teleported.

				// Make dust 70 times for a cool effect.
				for (int d = 0; d < 70; d++) {
					Dust.NewDust(player.position, player.width, player.height, 15, player.velocity.X * 0.5f, player.velocity.Y * 0.5f, 150, default, 1.5f);
				}

				// This code releases all grappling hooks and kills them.
				player.grappling[0] = -1;
				player.grapCount = 0;
				for (int p = 0; p < 1000; p++) {
					if (Main.projectile[p].active && Main.projectile[p].owner == player.whoAmI && Main.projectile[p].aiStyle == 7) {
						Main.projectile[p].Kill();
					}
				}

				// The actual method that moves the player back to bed/spawn.
				player.Spawn(PlayerSpawnContext.RecallFromItem);
				// Make dust 70 times for a cool effect. This dust is the dust at the destination.
				for (int d = 0; d < 70; d++) {
					Dust.NewDust(player.position, player.width, player.height, 15, 0f, 0f, 150, default, 1.5f);
				}
			}
		}

		private Color[] itemNameCycleColors = { new Color(254, 105, 47), new Color(190, 30, 209), new Color(34, 221, 151), new Color(0, 106, 185) };

		public override void ModifyTooltips(List<TooltipLine> tooltips) {
			// This code shows using Color.Lerp,  Main.GameUpdateCount, and the modulo operator (%) to do a neat effect cycling between 4 custom colors.
			foreach (TooltipLine line2 in tooltips) {
				if (line2.mod == "Terraria" && line2.Name == "ItemName") {
					float fade = (Main.GameUpdateCount % 60) / 60f;
					int index = (int)((Main.GameUpdateCount / 60) % 4);
					line2.overrideColor = Color.Lerp(itemNameCycleColors[index], itemNameCycleColors[(index + 1) % 4], fade);
				}
			}
		}

		//Please see ExampleItem.cs for a detailed explanation of recipe creation.
<<<<<<< HEAD
		public override void AddRecipes() => CreateRecipe()
			.AddIngredient(ItemType<ExampleItem>())
			.Register();
=======
		public override void AddRecipes() {
			CreateRecipe()
				.AddIngredient<ExampleItem>(100)
				.Register();
		}
>>>>>>> 9553f0b1
	}
}<|MERGE_RESOLUTION|>--- conflicted
+++ resolved
@@ -69,16 +69,10 @@
 		}
 
 		//Please see ExampleItem.cs for a detailed explanation of recipe creation.
-<<<<<<< HEAD
-		public override void AddRecipes() => CreateRecipe()
-			.AddIngredient(ItemType<ExampleItem>())
-			.Register();
-=======
 		public override void AddRecipes() {
 			CreateRecipe()
 				.AddIngredient<ExampleItem>(100)
 				.Register();
 		}
->>>>>>> 9553f0b1
 	}
 }