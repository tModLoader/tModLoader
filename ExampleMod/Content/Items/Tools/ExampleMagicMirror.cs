--- conflicted
+++ resolved
@@ -77,11 +77,8 @@
 				if (line2.Mod == "Terraria" && line2.Name == "ItemName") {
 					float fade = (Main.GameUpdateCount % 60) / 60f;
 					int index = (int)((Main.GameUpdateCount / 60) % 4);
-<<<<<<< HEAD
-					line2.overrideColor = Color.Lerp(itemNameCycleColors[index], itemNameCycleColors[(index + 1) % itemNameCycleColors.Length], fade);
-=======
-					line2.OverrideColor = Color.Lerp(itemNameCycleColors[index], itemNameCycleColors[(index + 1) % 4], fade);
->>>>>>> a299a507
+
+					line2.OverrideColor = Color.Lerp(itemNameCycleColors[index], itemNameCycleColors[(index + 1) % itemNameCycleColors.Length], fade);
 				}
 			}
 		}
