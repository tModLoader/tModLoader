--- conflicted
+++ resolved
@@ -32,15 +32,6 @@
 			item.hammer = 100; //How much hammer power the weapon has
 		}
 
-<<<<<<< HEAD
-		//Please see ExampleItem.cs for a detailed explanation of recipe creation.
-		public override void AddRecipes() => CreateRecipe()
-			.AddIngredient(ItemType<ExampleItem>(), 10)
-			.AddTile(TileType<ExampleWorkbench>())
-			.Register();
-
-=======
->>>>>>> 9553f0b1
 		public override void MeleeEffects(Player player, Rectangle hitbox) {
 			if (Main.rand.NextBool(10)) {
 				Dust.NewDust(new Vector2(hitbox.X, hitbox.Y), hitbox.Width, hitbox.Height, DustType<Sparkle>());
