using ExampleMod.Content.Items.Placeable;
using ExampleMod.Content.Items.Placeable.Furniture;
<<<<<<< HEAD
using Terraria;
=======
>>>>>>> 60a0338f
using Terraria.GameContent.Creative;
using Terraria.ID;
using Terraria.ModLoader;

namespace ExampleMod.Content.Items
{
	public class ExampleItem : ModItem
	{
		public override void SetStaticDefaults() {
			Tooltip.SetDefault("This is a modded Item."); // The (English) text shown below your item's name
<<<<<<< HEAD
			Item.SacrificeTotal = 100; // How many items are needed in order to research duplication of this item in Journey mode. See https://terraria.gamepedia.com/Journey_Mode/Research_list for a list of commonly used research amounts depending on item type.
=======
			CreativeItemSacrificesCatalog.Instance.SacrificeCountNeededByItemId[Type] = 100; // How many items are needed in order to research duplication of this item in Journey mode. See https://terraria.wiki.gg/wiki/Journey_Mode/Research_list for a list of commonly used research amounts depending on item type.
>>>>>>> 60a0338f
		}

		public override void SetDefaults() {
			Item.width = 20; // The item texture's width
			Item.height = 20; // The item texture's height

			Item.maxStack = Item.CommonMaxStack; // The item's max stack value
			Item.value = Item.buyPrice(silver: 1); // The value of the item in copper coins. Item.buyPrice & Item.sellPrice are helper methods that returns costs in copper coins based on platinum/gold/silver/copper arguments provided to it.
		}

		// Please see Content/ExampleRecipes.cs for a detailed explanation of recipe creation.
		public override void AddRecipes() {
			CreateRecipe(999)
				.AddIngredient(ItemID.DirtBlock, 10)
				.AddTile(TileID.WorkBenches)
				.Register();
		}

		// Researching the Example item will give you immediate access to the torch, block, wall and workbench!
		public override void OnResearched(bool fullyResearched) {
			if (fullyResearched) {
				CreativeUI.ResearchItem(ModContent.ItemType<ExampleTorch>());
				CreativeUI.ResearchItem(ModContent.ItemType<ExampleBlock>());
				CreativeUI.ResearchItem(ModContent.ItemType<ExampleWall>());
				CreativeUI.ResearchItem(ModContent.ItemType<ExampleWorkbench>());
			}
		}
	}
}<|MERGE_RESOLUTION|>--- conflicted
+++ resolved
@@ -1,12 +1,9 @@
-using ExampleMod.Content.Items.Placeable;
-using ExampleMod.Content.Items.Placeable.Furniture;
-<<<<<<< HEAD
 using Terraria;
-=======
->>>>>>> 60a0338f
 using Terraria.GameContent.Creative;
 using Terraria.ID;
 using Terraria.ModLoader;
+using ExampleMod.Content.Items.Placeable;
+using ExampleMod.Content.Items.Placeable.Furniture;
 
 namespace ExampleMod.Content.Items
 {
@@ -14,11 +11,8 @@
 	{
 		public override void SetStaticDefaults() {
 			Tooltip.SetDefault("This is a modded Item."); // The (English) text shown below your item's name
-<<<<<<< HEAD
-			Item.SacrificeTotal = 100; // How many items are needed in order to research duplication of this item in Journey mode. See https://terraria.gamepedia.com/Journey_Mode/Research_list for a list of commonly used research amounts depending on item type.
-=======
-			CreativeItemSacrificesCatalog.Instance.SacrificeCountNeededByItemId[Type] = 100; // How many items are needed in order to research duplication of this item in Journey mode. See https://terraria.wiki.gg/wiki/Journey_Mode/Research_list for a list of commonly used research amounts depending on item type.
->>>>>>> 60a0338f
+
+			Item.SacrificeTotal = 100; // How many items are needed in order to research duplication of this item in Journey mode. See https://terraria.wiki.gg/wiki/Journey_Mode/Research_list for a list of commonly used research amounts depending on item type.
 		}
 
 		public override void SetDefaults() {
