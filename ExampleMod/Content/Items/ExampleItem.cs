using ExampleMod.Content.Items.Weapons;
using ExampleMod.Content.Tiles.Furniture;
using Terraria;
using Terraria.ID;
using Terraria.Localization;
using Terraria.ModLoader;

namespace ExampleMod.Content.Items
{
	public class ExampleItem : ModItem
	{
		public override void SetStaticDefaults() {
			Tooltip.SetDefault("This is a modded item."); //The (English) text shown below your weapon's name
		}

		public override void SetDefaults() {
			item.width = 20; //The item texture's width
			item.height = 20; //The item texture's height

			item.maxStack = 999; //The item's max stack value
			item.value = Item.buyPrice(silver: 1); //The value of the item in copper coins.
			item.rare = ItemRarityID.Blue; //The rarity of the weapon.
		}

		public override void AddRecipes() {
			CreateRecipe(1000)
				.AddIngredient(ItemID.DirtBlock, 10)
				.AddCondition(Recipe.Condition.TimeDay)
				.Register();

			CreateRecipe(100)
				.AddIngredient(ItemID.DirtBlock, 10)
				.AddCondition(Recipe.Condition.TimeNight)
				.Register();
<<<<<<< HEAD


=======
			
			
>>>>>>> 059fa28f
			//////////////////////////////////////////////////////////////////////////
			//The following basic recipe makes 999 ExampleItems out of 1 dirt block.//
			//////////////////////////////////////////////////////////////////////////

			//This creates a new ModRecipe, associated with the mod that this content piece comes from.
			var recipe = CreateRecipe(999);
			//This adds a requirement of 1 dirt block to the recipe.
			recipe.AddIngredient(ItemID.DirtBlock);
			//When you're done, call this to register the recipe.
			recipe.Register();

			/////////////////////////////////////////////////////////////////////////////////////////////////////////////////////////////////////////////
			//The following recipe showcases and explains all methods (functions) present on ModRecipe, and uses an 'advanced' style called 'chaining'.//
			/////////////////////////////////////////////////////////////////////////////////////////////////////////////////////////////////////////////

			//The reason why the said chaining works is that all methods on ModRecipe, with the exception of Register(), return its own instance,
			//which lets you call subsequent methods on that return value, without having to type a local variable's name.
			//When using chaining, note that only the last line is supposed to have a semicolon (;).

			//Start a new Recipe. (Prepend with "ModRecipe " if 1st recipe in code block.)
			CreateRecipe()
				//Adds a Vanilla Ingredient. 
				//Look up ItemIDs: https://github.com/tModLoader/tModLoader/wiki/Vanilla-Item-IDs
				//To specify more than one ingredient type, use multiple recipe.AddIngredient() calls.
				.AddIngredient(ItemID.DirtBlock)
				//An optional 2nd argument will specify a stack of the item. Any calls to any AddIngredient overload without a stack value at the end will have the stack default to 1. 
				.AddIngredient(ItemID.Acorn, 10)
				//We can also specify the current item as an ingredient
				.AddIngredient(this)
				//Adds a Mod Ingredient. Do not attempt ItemID.EquipMaterial, it's not how it works.
				.AddIngredient<ExampleSword>()
				//An alternate string-based approach to the above. Try to only use it for other mods' items, because it's slower. 
				.AddIngredient(Mod, "ExampleSword")

				//RecipeGroups allow you create a recipe that accepts items from a group of similar ingredients. For example, all varieties of Wood are in the vanilla "Wood" Group
				//Check here for other vanilla groups: https://github.com/tModLoader/tModLoader/wiki/Intermediate-Recipes#using-existing-recipegroups
				.AddRecipeGroup("Wood")
				//Just like with AddIngredient, there's a stack parameter with a default value of 1.
				.AddRecipeGroup("IronBar", 2)
				//Here is using a mod recipe group. Check out ExampleMod.AddRecipeGroups() to see how to register a recipe group.
				.AddRecipeGroup("ExampleMod:ExampleItem", 2)

				//Adds a vanilla tile requirement.
				//To specify a crafting station, specify a tile. Look up TileIDs: https://github.com/tModLoader/tModLoader/wiki/Vanilla-Tile-IDs
				.AddTile(TileID.WorkBenches)
				//Adds a mod tile requirement. To specify more than one crafting station, use multiple recipe.AddTile() calls.
				.AddTile<ExampleWorkbench>()
				//An alternate string-based approach to the above. Try to only use it for other mods' tiles, because it's slower.
				.AddTile(Mod, "ExampleWorkbench")

				//Adds pre-defined conditions. These 3 lines combine to make so that the recipe must be crafted in desert waters at night.
				.AddCondition(Recipe.Condition.InDesert)
				.AddCondition(Recipe.Condition.NearWater)
				.AddCondition(Recipe.Condition.TimeNight)
				//Adds a custom condition, that the player must be at <1/2 health for the recipe to work.
				//The first argument is a NetworkText instance, i.e. localized text. The key used here is defined in 'Localization/*.lang' files.
				//The second argument uses a lambda expression to create a delegate, you can learn more about both in Google.
				.AddCondition(NetworkText.FromKey("RecipeConditions.LowHealth"), r => Main.LocalPlayer.statLife < Main.LocalPlayer.statLifeMax / 2)

				//When you're done, call this to register the recipe. Note that there's a semicolon at the end of the chain.
				.Register();
		}
	}
}<|MERGE_RESOLUTION|>--- conflicted
+++ resolved
@@ -32,13 +32,8 @@
 				.AddIngredient(ItemID.DirtBlock, 10)
 				.AddCondition(Recipe.Condition.TimeNight)
 				.Register();
-<<<<<<< HEAD
-
-
-=======
 			
 			
->>>>>>> 059fa28f
 			//////////////////////////////////////////////////////////////////////////
 			//The following basic recipe makes 999 ExampleItems out of 1 dirt block.//
 			//////////////////////////////////////////////////////////////////////////
