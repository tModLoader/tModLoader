using Terraria;
using Terraria.ID;
using Terraria.ModLoader;

namespace ExampleMod.Content.Items
{
	public class ExampleItem : ModItem
	{
		public override void SetStaticDefaults() {
			Tooltip.SetDefault("This is a modded item."); //The (English) text shown below your weapon's name
		}

		public override void SetDefaults() {
			item.width = 20; //The item texture's width
			item.height = 20; //The item texture's height

			item.maxStack = 999; //The item's max stack value
			item.value = Item.buyPrice(silver: 1); //The value of the item in copper coins.
			item.rare = ItemRarityID.Blue; //The rarity of the weapon.
		}

		public override void AddRecipes() {
			//This recipe makes 999 ExampleItems out of 1 dirt block.
<<<<<<< HEAD
			CreateRecipe(999)
				.AddIngredient(ItemID.DirtBlock)
				.AddRecipe();
=======
			ModRecipe recipe = new ModRecipe(mod);
			recipe.AddIngredient(ItemID.DirtBlock);
			recipe.SetResult(this, 999);
			recipe.AddRecipe();

			// NOTE: this is a subject to change
>>>>>>> 5789c131

			/*
			// Start a new Recipe. (Prepend with "ModRecipe " if 1st recipe in code block.)
			recipe = new ModRecipe(mod);
			// Add a Vanilla Ingredient. 
			// Look up ItemIDs: https://github.com/tModLoader/tModLoader/wiki/Vanilla-Item-IDs
			// To specify more than one ingredient, use multiple recipe.AddIngredient() calls.
			recipe.AddIngredient(ItemID.DirtBlock);
			// An optional 2nd argument will specify a stack of the item. 
			recipe.AddIngredient(ItemID.Acorn, 10);
			// We can also specify the current item as an ingredient
			recipe.AddIngredient(this, 2);
			// Add a Mod Ingredient. Do not attempt ItemID.EquipMaterial, it's not how it works.
			recipe.AddIngredient(mod, "EquipMaterial", 3);
			// an alternate approach to the above.
			recipe.AddIngredient(ItemType<EquipMaterial>(), 3);
			// RecipeGroups allow you create a recipe that accepts items from a group of similar ingredients. For example, all varieties of Wood are in the vanilla "Wood" Group
			recipe.AddRecipeGroup("Wood"); // check here for other vanilla groups: https://github.com/tModLoader/tModLoader/wiki/Intermediate-Recipes#using-existing-recipegroups
			// Here is using a mod recipe group. Check out ExampleMod.AddRecipeGroups() to see how to register a recipe group.
			recipe.AddRecipeGroup("ExampleMod:ExampleItem", 2);
			// To specify a crafting station, specify a tile. Look up TileIDs: https://github.com/tModLoader/tModLoader/wiki/Vanilla-Tile-IDs
			recipe.AddTile(TileID.WorkBenches);
			// A mod Tile example. To specify more than one crafting station, use multiple recipe.AddTile() calls.
			recipe.AddTile(mod, "ExampleWorkbench");
			// There is a limit of 14 ingredients and 14 tiles to a recipe.
			// Special
			// Water, Honey, and Lava are not tiles, there are special bools for those. Also needSnowBiome. Water also specifies that it works with Sinks.
			recipe.needHoney = true;
			// Set the result of the recipe. You can use stack here too. Since this is in a ModItem class, we can use "this" to specify this item as the result.
			recipe.SetResult(this, 999); // or, for a vanilla result, recipe.SetResult(ItemID.Muramasa);
			// Finish your recipe
			recipe.AddRecipe();
			*/
		}
	}
}<|MERGE_RESOLUTION|>--- conflicted
+++ resolved
@@ -21,18 +21,12 @@
 
 		public override void AddRecipes() {
 			//This recipe makes 999 ExampleItems out of 1 dirt block.
-<<<<<<< HEAD
-			CreateRecipe(999)
-				.AddIngredient(ItemID.DirtBlock)
-				.AddRecipe();
-=======
 			ModRecipe recipe = new ModRecipe(mod);
 			recipe.AddIngredient(ItemID.DirtBlock);
 			recipe.SetResult(this, 999);
 			recipe.AddRecipe();
 
 			// NOTE: this is a subject to change
->>>>>>> 5789c131
 
 			/*
 			// Start a new Recipe. (Prepend with "ModRecipe " if 1st recipe in code block.)
