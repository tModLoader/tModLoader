--- conflicted
+++ resolved
@@ -7,12 +7,8 @@
 	public class ExampleHerbSeeds : ModItem
 	{
 		public override void SetStaticDefaults() {
-<<<<<<< HEAD
 			ItemID.Sets.DisableAutomaticPlaceableDrop[Type] = true; // This prevents this item from being automatically dropped from ExampleHerb tile. 
-			Item.ResearchUnlockCount = 20;
-=======
 			Item.ResearchUnlockCount = 25;
->>>>>>> 92077b34
 		}
 
 		public override void SetDefaults() {
