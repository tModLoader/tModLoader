--- conflicted
+++ resolved
@@ -1,4 +1,4 @@
-﻿using static tModPorter.Rewriters.RenameRewriter;
+using static tModPorter.Rewriters.RenameRewriter;
 using static tModPorter.Rewriters.InvokeRewriter;
 using static tModPorter.Rewriters.MemberUseRewriter;
 using static tModPorter.Rewriters.HookRewriter;
@@ -490,17 +490,15 @@
 		RenameInstanceField("Terraria.ModLoader.DamageClass", from: "ClassName",	to: "DisplayName");
 		ChangeHookSignature("Terraria.ModLoader.InfoDisplay", "DisplayValue", comment: "Suggestion: Set displayColor to InactiveInfoTextColor if your display value is \"zero\"/shows no valuable information");
 
-<<<<<<< HEAD
+		ChangeHookSignature("Terraria.ModLoader.GlobalTile", "Drop", comment: "Suggestion: Use CanDrop to decide if items can drop, use this method to drop additional items. See documentation.");
+		HookRemoved("Terraria.ModLoader.ModTile", "Drop", "Use CanDrop to decide if an item should drop. Use GetItemDrops to decide which item drops. Item drops based on placeStyle are handled automatically now, so this method might be able to be removed altogether.");
+		RenameInstanceField("Terraria.ModLoader.ModTile", from: "ChestDrop", to: "ItemDrop");
+		RenameInstanceField("Terraria.ModLoader.ModTile", from: "DresserDrop", to: "ItemDrop");
+
 		RenameMethod("Terraria.ModLoader.ModNPC", from: "SetupShop", to: "AddShops");
 		ChangeHookSignature("Terraria.ModLoader.ModNPC", "AddShops");
 		ChangeHookSignature("Terraria.ModLoader.ModNPC", "OnChatButtonClicked");
 		RenameMethod("Terraria.ModLoader.GlobalNPC", from: "SetupShop",	to: "ModifyActiveShop");
 		ChangeHookSignature("Terraria.ModLoader.GlobalNPC", "ModifyActiveShop");
-=======
-		ChangeHookSignature("Terraria.ModLoader.GlobalTile", "Drop", comment: "Suggestion: Use CanDrop to decide if items can drop, use this method to drop additional items. See documentation.");
-		HookRemoved("Terraria.ModLoader.ModTile", "Drop", "Use CanDrop to decide if an item should drop. Use GetItemDrops to decide which item drops. Item drops based on placeStyle are handled automatically now, so this method might be able to be removed altogether.");
-		RenameInstanceField("Terraria.ModLoader.ModTile", from: "ChestDrop", to: "ItemDrop");
-		RenameInstanceField("Terraria.ModLoader.ModTile", from: "DresserDrop", to: "ItemDrop");
->>>>>>> 4ecd5a33
 	}
 }