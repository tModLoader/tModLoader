--- conflicted
+++ resolved
@@ -488,14 +488,11 @@
 		RefactorInstanceMethodCall("Terraria.Localization.LocalizedText", "SetDefault", CommentOut);
 		RenameInstanceField("Terraria.ModLoader.InfoDisplay", from: "InfoName",		to: "DisplayName");
 		RenameInstanceField("Terraria.ModLoader.DamageClass", from: "ClassName",	to: "DisplayName");
-
-<<<<<<< HEAD
+		ChangeHookSignature("Terraria.ModLoader.InfoDisplay", "DisplayValue", comment: "Suggestion: Set displayColor to InactiveInfoTextColor if your display value is \"zero\"/shows no valuable information");
+
 		ChangeHookSignature("Terraria.ModLoader.GlobalTile", "Drop", comment: "Suggestion: Use CanDrop to decide if items can drop, use this method to drop additional items. See documentation.");
 		HookRemoved("Terraria.ModLoader.ModTile", "Drop", "Use CanDrop to decide if an item should drop. Use GetItemDrops to decide which item drops. Item drops based on placeStyle are handled automatically now, so this method might be able to be removed altogether.");
 		RenameInstanceField("Terraria.ModLoader.ModTile", from: "ChestDrop", to: "ItemDrop");
 		RenameInstanceField("Terraria.ModLoader.ModTile", from: "DresserDrop", to: "ItemDrop");
-=======
-		ChangeHookSignature("Terraria.ModLoader.InfoDisplay", "DisplayValue", comment: "Suggestion: Set displayColor to InactiveInfoTextColor if your display value is \"zero\"/shows no valuable information");
->>>>>>> a6f6ec26
 	}
 }