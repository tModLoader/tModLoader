--- conflicted
+++ resolved
@@ -43,8 +43,7 @@
 	}
 
 #if COMPILE_ERROR
-<<<<<<< HEAD
-	public override bool? SingleGrappleHook(Player player)/* Note: Removed. In SetStaticDefaults, use ProjectileID.Sets.SingleGrappleHook[Type] = true if you previously had this method return true */ { return null; }
+	public override bool? SingleGrappleHook(Player player)/* tModPorter Note: Removed. In SetStaticDefaults, use ProjectileID.Sets.SingleGrappleHook[Type] = true if you previously had this method return true */ { return null; }
 #endif
 
 #if COMPILE_ERROR // duplicate method
@@ -58,8 +57,5 @@
 #if COMPILE_ERROR
 	public override void ModifyHitPvp(Player target, ref int damage, ref bool crit)/* tModPorter Note: Removed. Use ModifyHitPlayer and check modifiers.PvP */ { }
 	public override void OnHitPvp(Player target, int damage, bool crit)/* tModPorter Note: Removed. Use OnHitPlayer and check info.PvP */ { }
-=======
-	public override bool? SingleGrappleHook(Player player)/* tModPorter Note: Removed. In SetStaticDefaults, use ProjectileID.Sets.SingleGrappleHook[Type] = true if you previously had this method return true */ { return null; }
->>>>>>> a128ba6f
 #endif
 }