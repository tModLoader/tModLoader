using Terraria;
using Terraria.DataStructures;
using Terraria.GameContent.ObjectInteractions;
using Terraria.ID;
using Terraria.Localization;
using Terraria.ModLoader;
using Microsoft.Xna.Framework;
using Microsoft.Xna.Framework.Graphics;

public class ModTileTest : ModTile
{
	void Method() {
		ItemDrop = 1;
		DustType = 0;
#if COMPILE_ERROR
		// not-yet-implemented
		HitSound/* tModPorter Suggestion: Use a SoundStyle here */ = 0;
		// instead-expect
		HitSound = 1;
		soundStyle/* tModPorter Note: Removed. Integrate into HitSound */ = 0;
#endif

<<<<<<< HEAD
		ItemDrop = 0;
		ItemDrop = 0;
		ItemDrop = 2;
		ItemDrop = 3;
		CloseDoorID = 0;
		OpenDoorID = 0;
=======
		DresserDrop = 0;
		ChestDrop = 0;
>>>>>>> a6f6ec26
		MinPick = 0;
		MineResist = 0;
		AnimationFrameHeight = 0;
		AdjTiles = new int[0];

#if COMPILE_ERROR
		OpenDoorID/* tModPorter Note: Removed. Use TileID.Sets.OpenDoorID instead */ = 0;
		CloseDoorID/* tModPorter Note: Removed. Use TileID.Sets.CloseDoorID instead */ = 0;
		sapling/* tModPorter Note: Removed. Use TileID.Sets.TreeSapling and TileID.Sets.CommonSapling instead */ = true;
		torch/* tModPorter Note: Removed. Use TileID.Sets.Torch instead */ = true;
		bed/* tModPorter Note: Removed. Use TileID.Sets.CanBeSleptIn instead */ = true;
		dresser/* tModPorter Note: Removed. Use ContainerName.SetDefault() and TileID.Sets.BasicDresser instead */ = "";
		chest/* tModPorter Note: Removed. Use ContainerName.SetDefault() and TileID.Sets.BasicChest instead */ = "";
		disableSmartInteract/* tModPorter Note: Removed. Use TileID.Sets.DisableSmartInteract instead */ = true;
		disableSmartCursor/* tModPorter Note: Removed. Use TileID.Sets.DisableSmartCursor instead */ = true;

		SetModTree(new ExampleTree())/* tModPorter Note: Removed. Assign GrowsOnTileId to this tile type in ModTree.SetStaticDefaults instead */;
		SetModCactus(new ExampleCactus())/* tModPorter Note: Removed. Assign GrowsOnTileId to this tile type in ModCactus.SetStaticDefaults instead */;
		SetModPalmTree(new ExamplePalmTree())/* tModPorter Note: Removed. Assign GrowsOnTileId to this tile type in ModPalmTree.SetStaticDefaults instead */;
#endif

		LocalizedText name = CreateMapEntryName();
		// name.SetDefault("Test");
		AddMapEntry(new Color(200, 200, 200), name);
	}

	public override void SetStaticDefaults() {
#if COMPILE_ERROR
		TileID.Sets.TouchDamageSands/* tModPorter Suggestion: Suffocate */[Type] = 15;
		TileID.Sets.TouchDamageOther/* tModPorter Suggestion: TouchDamageImmediate and possibly TouchDamageBleeding */[Type] = 99;
		TileID.Sets.TouchDamageVines/* tModPorter Suggestion: TouchDamageImmediate and TouchDamageDestroyTile */[Type] = 10;
#endif
	}

#if COMPILE_ERROR
	public override int SaplingGrowthType(ref int style)/* tModPorter Note: Removed. Use ModTree.SaplingGrowthType */ { return -1; }
#endif

	public override bool IsTileDangerous(int i, int j, Player player) {
		return false;
	}

	public override bool HasSmartInteract(int i, int j, SmartInteractScanSettings settings) { return true; /* comment */ }

	public override bool RightClick(int i, int j) { return false; /* comment */ }

	public override void DrawEffects(int i, int j, SpriteBatch spriteBatch, ref TileDrawInfo drawData) {
		// not-yet-implemented
		drawData.tileLight *= 0.5f;
		// instead-expect
#if COMPILE_ERROR
		drawColor *= 0.5f;
#endif

		// Textbook usage of nextSpecialDrawIndex, reduced to one method in 1.4
		// not-yet-implemented
		Main.instance.TilesRenderer.AddSpecialLegacyPoint(i, j);
		// instead-expect
#if COMPILE_ERROR
		Main.specX[nextSpecialDrawIndex] = i;
		Main.specY[nextSpecialDrawIndex] = j;
		nextSpecialDrawIndex++;
#endif
	}

	public override void SetDrawPositions(int i, int j, ref int width, ref int offsetY, ref int height, ref short tileFrameX, ref short tileFrameY) { /* comment */ }

#if COMPILE_ERROR
	public override bool Drop(int i, int j)/* tModPorter Note: Removed. Use CanDrop to decide if an item should drop. Use GetItemDrops to decide which item drops. Item drops based on placeStyle are handled automatically now, so this method might be able to be removed altogether. */ { /* Empty */ }
#endif
}<|MERGE_RESOLUTION|>--- conflicted
+++ resolved
@@ -20,17 +20,10 @@
 		soundStyle/* tModPorter Note: Removed. Integrate into HitSound */ = 0;
 #endif
 
-<<<<<<< HEAD
 		ItemDrop = 0;
 		ItemDrop = 0;
 		ItemDrop = 2;
 		ItemDrop = 3;
-		CloseDoorID = 0;
-		OpenDoorID = 0;
-=======
-		DresserDrop = 0;
-		ChestDrop = 0;
->>>>>>> a6f6ec26
 		MinPick = 0;
 		MineResist = 0;
 		AnimationFrameHeight = 0;
