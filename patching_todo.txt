--- conflicted
+++ resolved
@@ -4,14 +4,7 @@
 		//Ensure all blockLists are cleared everywhere that they need to be.
 
 	//Need reimplementing:
-<<<<<<< HEAD
-		//NPCLoader.CanChat
-			//Add to NPCSmartInteractCandidateProvider.ProvideCandidate's npc loop checks.
-=======
-		//TileLoader.HasSmartInteract
-		//TileLoader.FixSmartInteractCoords
-			//Add to TileSmartInteractCandidateProvider.ProvideCandidate, right before the if with two Collision.InTileBounds calls.
->>>>>>> 8bc63849
+		
 
 	//TileLoader
 		//Multiply item.axe by 1.2f before adding into the damage.
